--- conflicted
+++ resolved
@@ -90,11 +90,7 @@
     def validate_metadata(self, metadata: Dict[str, dict]):
         """Validate metadata against Converter metadata_schema."""
         encoder = NWBMetaDataEncoder()
-<<<<<<< HEAD
-        # The encoder produces a serialized object so we de serialized it for comparison
-=======
         # The encoder produces a serialized object so we deserialized it for comparison
->>>>>>> 144cd8d2
         serialized_metadata = encoder.encode(metadata)
         decoded_metadata = json.loads(serialized_metadata)
         validate(instance=decoded_metadata, schema=self.get_metadata_schema())
