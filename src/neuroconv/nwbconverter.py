--- conflicted
+++ resolved
@@ -14,10 +14,7 @@
     configure_backend,
     get_default_backend_configuration,
     get_default_nwbfile_metadata,
-<<<<<<< HEAD
-=======
     make_nwbfile_from_metadata,
->>>>>>> 7f67fc02
     make_or_load_nwbfile,
 )
 from .utils import (
@@ -125,54 +122,30 @@
         if verbose:
             print("Source data is valid!")
 
-<<<<<<< HEAD
-    def get_default_backend_configuration(
-        self,
-        backend: Literal["hdf5", "zarr"] = "hdf5",
-        metadata: Optional[dict] = None,
-        conversion_options: Optional[dict] = None,
-    ) -> Union[HDF5BackendConfiguration, ZarrBackendConfiguration]:
-        """
-        Fill and return a default backend configuration to serve as a starting point for further customization.
+
+    def create_nwbfile(self, metadata: Optional[dict] = None, conversion_options: Optional[dict] = None) -> NWBFile:
+        """
+        Create and return an in-memory pynwb.NWBFile object with this interface's data added to it.
 
         Parameters
         ----------
-        backend : "hdf5" or "zarr", default: "hdf5"
-            The type of backend used to create the file.
-=======
-    def create_nwbfile(self, metadata: Optional[dict] = None, conversion_options: Optional[dict] = None) -> NWBFile:
-        """
-        Create and return an in-memory pynwb.NWBFile object with this interface's data added to it.
-
-        Parameters
-        ----------
->>>>>>> 7f67fc02
         metadata : dict, optional
             Metadata dictionary with information used to create the NWBFile.
         conversion_options : dict, optional
             Similar to source_data, a dictionary containing keywords for each interface for which non-default
             conversion specification is requested.
-<<<<<<< HEAD
-=======
 
         Returns
         -------
         nwbfile : pynwb.NWBFile
             The in-memory object with this interface's data added to it.
->>>>>>> 7f67fc02
         """
         if metadata is None:
             metadata = self.get_metadata()
 
-<<<<<<< HEAD
-        with make_or_load_nwbfile(metadata=metadata, verbose=self.verbose) as nwbfile:
-            self.add_to_nwbfile(nwbfile=nwbfile, metadata=metadata, conversion_options=conversion_options)
-            return get_default_backend_configuration(nwbfile=nwbfile, backend=backend)
-=======
         nwbfile = make_nwbfile_from_metadata(metadata=metadata)
         self.add_to_nwbfile(nwbfile=nwbfile, metadata=metadata, conversion_options=conversion_options)
         return nwbfile
->>>>>>> 7f67fc02
 
     def add_to_nwbfile(self, nwbfile: NWBFile, metadata, conversion_options: Optional[dict] = None) -> None:
         conversion_options = conversion_options or dict()
@@ -190,11 +163,7 @@
         # TODO: when all H5DataIO prewraps are gone, introduce Zarr safely
         # backend: Union[Literal["hdf5", "zarr"]],
         # backend_configuration: Optional[Union[HDF5BackendConfiguration, ZarrBackendConfiguration]] = None,
-<<<<<<< HEAD
-        backend: Literal["hdf5"] = "hdf5",
-=======
         backend: Optional[Literal["hdf5"]] = None,
->>>>>>> 7f67fc02
         backend_configuration: Optional[HDF5BackendConfiguration] = None,
         conversion_options: Optional[dict] = None,
     ) -> None:
@@ -213,15 +182,10 @@
         overwrite : bool, default: False
             Whether to overwrite the NWBFile if one exists at the nwbfile_path.
             The default is False (append mode).
-<<<<<<< HEAD
-        backend : "hdf5" or a HDF5BackendConfiguration, default: "hdf5"
-            The type of backend to use when writing the file.
-=======
         backend : "hdf5", optional
             The type of backend to use when writing the file.
             If a `backend_configuration` is not specified, the default type will be "hdf5".
             If a `backend_configuration` is specified, then the type will be auto-detected.
->>>>>>> 7f67fc02
         backend_configuration : HDF5BackendConfiguration, optional
             The configuration model to use when configuring the datasets for this backend.
             To customize, call the `.get_default_backend_configuration(...)` method, modify the returned
