--- conflicted
+++ resolved
@@ -309,13 +309,8 @@
         # Be sure to copy metadata at this step to avoid mutating in-place
         videos_metadata = deepcopy(metadata).get("Behavior", dict()).get("ExternalVideos", None)
         if videos_metadata is None:
-<<<<<<< HEAD
-            videos_metadata = deepcopy(self.get_metadata()["Behavior"]["ExternalVideo"])
-        image_series_kwargs = videos_metadata[self.video_name]
-=======
             videos_metadata = deepcopy(self.get_metadata()["Behavior"]["ExternalVideos"])
         image_series_kwargs = metadata["Behavior"]["ExternalVideos"][self.video_name]
->>>>>>> 6b2d5218
         image_series_kwargs["name"] = self.video_name
 
         timing_type = self.get_timing_type()
