--- conflicted
+++ resolved
@@ -74,14 +74,9 @@
         self.verbose = verbose
         self._number_of_files = len(file_paths)
         self._timestamps = None
-<<<<<<< HEAD
         self._starting_time = None
-        self.video_name = video_name
-=======
-        self._segment_starting_times = None
         self.video_name = video_name if video_name else f"Video {file_paths[0].stem}"
         self._default_device_name = f"{video_name} Camera Device"
->>>>>>> f5653710
         super().__init__(file_paths=file_paths)
 
     def get_metadata_schema(self):
