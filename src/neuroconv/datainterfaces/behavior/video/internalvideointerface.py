import warnings
from copy import deepcopy
from pathlib import Path
from typing import Literal, Optional

import numpy as np
import psutil
from hdmf.data_utils import DataChunkIterator
from pydantic import FilePath, validate_call
from pynwb import NWBFile
from pynwb.device import Device
from pynwb.image import ImageSeries
from tqdm import tqdm

from .video_utils import VideoCaptureContext
from ....basedatainterface import BaseDataInterface
from ....tools import get_package
from ....tools.nwb_helpers import get_module
from ....utils import dict_deep_update, get_base_schema, get_schema_from_hdmf_class
from ....utils.str_utils import human_readable_size


class InternalVideoInterface(BaseDataInterface):
    """Data interface for writing videos as internally represented ImageSeries."""

    display_name = "Video"
    keywords = ("video",)
    associated_suffixes = (".mp4", ".avi", ".wmv", ".mov", ".flx", ".mkv")
    # Other suffixes, while they can be opened by OpenCV, are not supported by DANDI so should probably not list here
    info = "Interface for handling standard video file formats and writing them as ImageSeries with internal data."

    @validate_call
    def __init__(
        self,
        file_path: FilePath,
        verbose: bool = False,
        *,
        video_name: Optional[str] = None,
    ):
        """
        Initialize the interface.

        This interface handles a single video file and writes it as an internally represented ImageSeries. For writing
        videos as external files, use the ExternalVideoInterface.

        Parameters
        ----------
        file_path : FilePath
            The path to the video file.
        verbose : bool, optional
            If True, display verbose output. Defaults to False.
        video_name : str, optional
            The name of this video as it will appear in the ImageSeries.
            Defaults to f"Video {file_path.stem}" if not provided.

            This key is essential when multiple video streams are present in a single experiment.
            The associated metadata should be a nested dictionary structure, where each key
            corresponds to a video name, and each value is a dictionary containing metadata for that video:

            ```
            metadata["Behavior"]["InternalVideos"] = {
                "InternalVideo1": dict(description="description 1.", unit="Frames", **video1_metadata),
                "InternalVideo2": dict(description="description 2.", unit="Frames", **video2_metadata),
                ...
            }
            ```

            Where each entry corresponds to a separate VideoInterface and ImageSeries. Note, that
            metadata["Behavior"]["InternalVideos"] is specific to the InternalVideoInterface.
        """
        get_package(package_name="cv2", installation_instructions="pip install opencv-python-headless")
        self.verbose = verbose
        file_path = Path(file_path)
        self._timestamps = None
        self._starting_time = None
<<<<<<< HEAD
        self.video_name = video_name
        self._default_device_name = f"{self.video_name} Camera Device"
=======
        self.video_name = video_name if video_name else f"Video {Path(file_path).stem}"
>>>>>>> 85b68d88
        super().__init__(file_path=file_path)

    def get_metadata_schema(self):
        metadata_schema = super().get_metadata_schema()
        image_series_metadata_schema = get_schema_from_hdmf_class(ImageSeries)
        # TODO: in future PR, add 'exclude' option to get_schema_from_hdmf_class to bypass this popping
        exclude = ["format", "conversion", "starting_time", "rate", "name"]
        for key in exclude:
            image_series_metadata_schema["properties"].pop(key)
            if key in image_series_metadata_schema["required"]:
                image_series_metadata_schema["required"].remove(key)
        device_metadata_schema = get_schema_from_hdmf_class(Device)
        device_metadata_schema["required"].remove("name")
        metadata_schema["properties"]["Behavior"] = get_base_schema(tag="Behavior")
        metadata_schema["properties"]["Behavior"]["required"].append("InternalVideos")
        metadata_schema["properties"]["Behavior"]["properties"]["InternalVideos"] = {
            "type": "object",
            "properties": {self.video_name: image_series_metadata_schema},
            "required": [self.video_name],
            "additionalProperties": True,
        }
        metadata_schema["properties"]["Behavior"]["required"].append("InternalVideoDevices")
        metadata_schema["properties"]["Behavior"]["properties"]["InternalVideoDevices"] = {
            "type": "object",
            "properties": {self._default_device_name: device_metadata_schema},
            "additionalProperties": True,
        }
        return metadata_schema

    def get_metadata(self):
        metadata = super().get_metadata()
        video_metadata = {
            "Behavior": {
                "InternalVideos": {
                    self.video_name: dict(
                        description="Video recorded by camera.", unit="Frames", device=self._default_device_name
                    )
                },
                "InternalVideoDevices": {
                    self._default_device_name: dict(description="Video camera used for recording.")
                },
            }
        }
        return dict_deep_update(metadata, video_metadata)

    def get_original_timestamps(self, stub_test: bool = False) -> np.ndarray:
        """
        Retrieve the original unaltered timestamps for the data in this interface.

        This function should retrieve the data on-demand by re-initializing the IO.

        Parameters
        ----------
        stub_test : bool, default: False
            If True, limits the number of frames to scan through to 10.

        Returns
        -------
        timestamps : numpy.ndarray
            The timestamps for the data stream.
        """
        max_frames = 10 if stub_test else None
        file_path = self.source_data["file_path"]
        with VideoCaptureContext(file_path=str(file_path)) as video:
            # fps = video.get_video_fps()  # There is some debate about whether the OpenCV timestamp
            # method is simply returning range(length) / fps 100% of the time for any given format
            return video.get_video_timestamps(max_frames=max_frames)

    def get_timing_type(self) -> Literal["starting_time and rate", "timestamps"]:
        """
        Determine the type of timing used by this interface.

        Returns
        -------
        Literal["starting_time and rate", "timestamps"]
            The type of timing that has been set explicitly according to alignment.

            If only timestamps have been set, then only those will be used.
            If only starting times have been set, then only those will be used.

            If timestamps were set, and then starting times were set, the timestamps will take precedence
            as they will then be shifted by the corresponding starting times.

            If neither has been set, and there is only one video in the file_paths,
            it is assumed the video is regularly sampled and pre-aligned with
            a starting_time of 0.0 relative to the session start time.
        """
        if self._timestamps is not None:
            return "timestamps"
        else:
            return "starting_time and rate"  # default behavior assumes data is pre-aligned; starting_times = [0.0]

    def get_timestamps(self, stub_test: bool = False) -> np.ndarray:
        """
        Retrieve the timestamps for the data in this interface.

        Parameters
        ----------
        stub_test : bool, default: False
            If True, limits the number of frames to scan through to 10.

        Returns
        -------
        timestamps : numpy.ndarray
            The timestamps for the data stream.
        """
        if self._timestamps is not None:
            return self._timestamps
        else:
            return self.get_original_timestamps(stub_test=stub_test)

    def set_aligned_timestamps(self, aligned_timestamps: np.ndarray):
        """
        Replace all timestamps for this interface with those aligned to the common session start time.

        Must be in units seconds relative to the common 'session_start_time'.

        Parameters
        ----------
        aligned_timestamps : numpy.ndarray
            The synchronized timestamps for data in this interface.
        """
        assert (
            self._starting_time is None
        ), "If setting both timestamps and starting times, please set the timestamps first so they can be shifted by the starting times."
        self._timestamps = aligned_timestamps

    def set_aligned_starting_time(self, aligned_starting_time: float, stub_test: bool = False):
        """
        Align all starting times for all videos in this interface relative to the common session start time.

        Must be in units seconds relative to the common 'session_start_time'.

        Parameters
        ----------
        aligned_starting_time : float
            The common starting time for all segments of temporal data in this interface.
        stub_test : bool, default: False
            If timestamps have not been set to this interface, it will attempt to retrieve them
            using the `.get_original_timestamps` method, which scans through each video;
            a process which can take some time to complete.

            To limit that scan to a small number of frames, set `stub_test=True`.
        """
        timing_type = self.get_timing_type()
        if timing_type == "timestamps":
            aligned_timestamps = self.get_timestamps(stub_test=stub_test) + aligned_starting_time
            self.set_aligned_timestamps(aligned_timestamps=aligned_timestamps)
        elif timing_type == "starting_time and rate":
            self._starting_time = aligned_starting_time

    def align_by_interpolation(self, unaligned_timestamps: np.ndarray, aligned_timestamps: np.ndarray):
        raise NotImplementedError("The `align_by_interpolation` method has not been developed for this interface yet.")

    def add_to_nwbfile(
        self,
        nwbfile: NWBFile,
        metadata: Optional[dict] = None,
        stub_test: bool = False,
        buffer_data: bool = True,
        parent_container: Literal["acquisition", "processing/behavior"] = "acquisition",
        module_description: Optional[str] = None,
    ):
        """
        Convert the video data files to :py:class:`~pynwb.image.ImageSeries` and write them in the
        :py:class:`~pynwb.file.NWBFile`. Data is written in the :py:class:`~pynwb.image.ImageSeries` container as
        RGB. [times, x, y, 3-RGB].

        Parameters
        ----------
        nwbfile : NWBFile, optional
            nwb file to which the recording information is to be added
        metadata : dict, optional
            Dictionary of metadata information such as name and description of the video, as well as
            device information for the camera that captured the video. The keys must correspond to
            the video_name and device_name specified in the constructor.
            Should be organized as follows::

                metadata = dict(
                    Behavior=dict(
                        InternalVideos=dict(
                            InternalVideo=dict(
                                description="Description of the video..",
                                ...,
                            ),
                        ),
                        InternalVideoDevices=dict(
                            InternalVideoCamera=dict(
                                description="Description of the camera device.",
                                manufacturer="Camera manufacturer",
                                ...,
                            ),
                        ),
                    )
                )

            The InternalVideo section may contain most keywords normally accepted by an ImageSeries
            (https://pynwb.readthedocs.io/en/stable/pynwb.image.html#pynwb.image.ImageSeries).

            The InternalVideoDevices section may contain most keywords normally accepted by a Device
            (https://pynwb.readthedocs.io/en/stable/pynwb.device.html#pynwb.device.Device).

            The device will be created and linked to the ImageSeries, establishing a connection between
            the video data and the camera that captured it.
        stub_test : bool, default: False
            If ``True``, truncates the write operation for fast testing.
        buffer_data : bool, default: True
            If True, uses a DataChunkIterator to read and write the video, reducing overhead RAM usage at the cost of
            reduced conversion speed (compared to loading video entirely into RAM as an array). This will also force to
            True, even if manually set to False, whenever the video file size exceeds available system RAM by a factor
            of 70 (from compression experiments). Based on experiments for a ~30 FPS system of ~400 x ~600 color
            frames, the equivalent uncompressed RAM usage is around 2GB per minute of video. The default is True.
        parent_container: {'acquisition', 'processing/behavior'}
            The container where the ImageSeries is added, default is nwbfile.acquisition.
            When 'processing/behavior' is chosen, the ImageSeries is added to nwbfile.processing['behavior'].
        module_description: str, optional
            If parent_container is 'processing/behavior', and the module does not exist,
            it will be created with this description. The default description is the same as used by the
            conversion_tools.get_module function.
        """
        if parent_container not in {"acquisition", "processing/behavior"}:
            raise ValueError(
                f"parent_container must be either 'acquisition' or 'processing/behavior', not {parent_container}."
            )
        metadata = metadata or dict()

        file_path = Path(self.source_data["file_path"])

        # Be sure to copy metadata at this step to avoid mutating in-place
        videos_metadata = deepcopy(metadata).get("Behavior", dict()).get("InternalVideos", None)
        # If no metadata is provided use the default metadata
        if videos_metadata is None or self.video_name not in videos_metadata:
            videos_metadata = deepcopy(self.get_metadata()["Behavior"]["InternalVideos"])
        image_series_kwargs = videos_metadata[self.video_name]
        image_series_kwargs["name"] = self.video_name
        device_name = image_series_kwargs.pop("device", None)

        if device_name is not None:
            devices_metadata = deepcopy(metadata).get("Behavior", dict()).get("InternalVideoDevices", None)
            if devices_metadata is None:
                devices_metadata = deepcopy(self.get_metadata()["Behavior"]["InternalVideoDevices"])
            device_kwargs = devices_metadata[device_name]
            device_kwargs["name"] = device_name
            if device_name in nwbfile.devices:
                device = nwbfile.devices[device_name]
            else:
                device = Device(**device_kwargs)
                nwbfile.add_device(device)
            image_series_kwargs["device"] = device

        stub_frames = 10
        timing_type = self.get_timing_type()

        uncompressed_estimate = file_path.stat().st_size * 70
        available_memory = psutil.virtual_memory().available
        if not buffer_data and not stub_test and uncompressed_estimate >= available_memory:
            warnings.warn(
                f"Not enough memory (estimated {human_readable_size(uncompressed_estimate)}) to load video file"
                f"as array ({human_readable_size(available_memory)} available)! Forcing buffer_data to True."
            )
            buffer_data = True
        with VideoCaptureContext(str(file_path)) as video_capture_ob:
            if stub_test:
                video_capture_ob.frame_count = stub_frames
            total_frames = video_capture_ob.get_video_frame_count()
            frame_shape = video_capture_ob.get_frame_shape()

        maxshape = (total_frames, *frame_shape)
        tqdm_pos, tqdm_mininterval = (0, 10)

        if buffer_data:
            chunks = (1, frame_shape[0], frame_shape[1], 3)  # best_gzip_chunk
            video_capture_ob = VideoCaptureContext(str(file_path))
            if stub_test:
                video_capture_ob.frame_count = stub_frames
            iterable = DataChunkIterator(
                data=tqdm(
                    iterable=video_capture_ob,
                    desc=f"Copying video data for {file_path.name}",
                    position=tqdm_pos,
                    total=total_frames,
                    mininterval=tqdm_mininterval,
                ),
                iter_axis=0,  # nwb standard is time as zero axis
                maxshape=maxshape,
            )

        else:
            # Load the video
            chunks = None
            video = np.zeros(shape=maxshape, dtype="uint8")
            with VideoCaptureContext(str(file_path)) as video_capture_ob:
                if stub_test:
                    video_capture_ob.frame_count = stub_frames
                with tqdm(
                    desc=f"Reading video data for {Path(file_path).name}",
                    position=tqdm_pos,
                    total=total_frames,
                    mininterval=tqdm_mininterval,
                ) as pbar:
                    for n, frame in enumerate(video_capture_ob):
                        video[n, :, :, :] = frame
                        pbar.update(1)
            iterable = video

        image_series_kwargs.update(data=iterable)

        if timing_type == "starting_time and rate":
            starting_time = self._starting_time if self._starting_time is not None else 0.0
            with VideoCaptureContext(file_path=str(file_path)) as video:
                rate = video.get_video_fps()
            image_series_kwargs.update(starting_time=starting_time, rate=rate)
        elif timing_type == "timestamps":
            image_series_kwargs.update(timestamps=self._timestamps)

        # Attach image series
        image_series = ImageSeries(**image_series_kwargs)
        if parent_container == "acquisition":
            nwbfile.add_acquisition(image_series)
        elif parent_container == "processing/behavior":
            get_module(nwbfile=nwbfile, name="behavior", description=module_description).add(image_series)

        return nwbfile<|MERGE_RESOLUTION|>--- conflicted
+++ resolved
@@ -73,12 +73,8 @@
         file_path = Path(file_path)
         self._timestamps = None
         self._starting_time = None
-<<<<<<< HEAD
-        self.video_name = video_name
         self._default_device_name = f"{self.video_name} Camera Device"
-=======
         self.video_name = video_name if video_name else f"Video {Path(file_path).stem}"
->>>>>>> 85b68d88
         super().__init__(file_path=file_path)
 
     def get_metadata_schema(self):
