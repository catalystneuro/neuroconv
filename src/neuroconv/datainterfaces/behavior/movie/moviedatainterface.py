"""Authors: Saksham Sharda, Cody Baker and Ben Dichter."""
from pathlib import Path
from typing import Optional
from warnings import warn

import psutil
import numpy as np
from hdmf.backends.hdf5.h5_utils import H5DataIO
from hdmf.data_utils import DataChunkIterator
from pynwb import NWBFile
from pynwb.image import ImageSeries
from tqdm import tqdm

from .movie_utils import VideoCaptureContext
from ....basedatainterface import BaseDataInterface
from ....tools import get_package
from ....tools.nwb_helpers import get_module
from ....utils import get_schema_from_hdmf_class, get_base_schema, calculate_regular_series_rate


def _check_duplicates(movies_metadata, file_paths):
    """
    Accumulates metadata for when multiple video files go in one ImageSeries container.

    Parameters
    ----------
    movies_metadata: List[Dict]
        The metadata corresponding to the movies should be organized as follow
                movies_metadata =[
                            dict(name="Video1", description="This is the first video.."),
                            dict(name="SecondVideo", description="Video #2 details..."),
                ]
    -------
    movies_metadata_unique: List[Dict]
        if metadata has common names (case when the user intends to put multiple video files
        under the same ImageSeries container), this removes the duplicate names.
    file_paths_list: List[List[str]]
        len(file_paths_list)==len(movies_metadata_unique)
    """
    keys_set = []
    movies_metadata_unique = []
    file_paths_list = []
    for n, movie in enumerate(movies_metadata):
        if movie["name"] not in keys_set:
            keys_set.append(movie["name"])
            file_paths_list.append([file_paths[n]])
            movies_metadata_unique.append(dict(movie))
        else:
            idx = keys_set.index(movie["name"])
            file_paths_list[idx].append(file_paths[n])

    return movies_metadata_unique, file_paths_list


class MovieInterface(BaseDataInterface):
    """Data interface for writing movies as ImageSeries."""

    def __init__(self, file_paths: list):
        """
        Create the interface for writing movies as ImageSeries.

        Parameters
        ----------
        file_paths : list of FilePathTypes
            Many movie storage formats segment a sequence of movies over the course of the experiment.
            Pass the file paths for this movies as a list in sorted, consecutive order.
        """
        get_package(package_name="cv2", installation_instructions="pip install opencv-python")

        super().__init__(file_paths=file_paths)

    def get_metadata_schema(self):
        metadata_schema = super().get_metadata_schema()
        image_series_metadata_schema = get_schema_from_hdmf_class(ImageSeries)
        # TODO: in future PR, add 'exclude' option to get_schema_from_hdmf_class to bypass this popping
        exclude = ["format", "conversion", "starting_time", "rate"]
        for key in exclude:
            image_series_metadata_schema["properties"].pop(key)
        metadata_schema["properties"]["Behavior"] = get_base_schema(tag="Behavior")
        metadata_schema["properties"]["Behavior"].update(
            required=["Movies"],
            properties=dict(
                Movies=dict(
                    type="array",
                    minItems=1,
                    items=image_series_metadata_schema,
                )
            ),
        )
        return metadata_schema

    def get_metadata(self):
        metadata = dict(
            Behavior=dict(
                Movies=[
                    dict(name=f"Video: {Path(file_path).stem}", description="Video recorded by camera.", unit="Frames")
                    for file_path in self.source_data["file_paths"]
                ]
            )
        )
        return metadata

    def run_conversion(
        self,
        nwbfile: NWBFile,
        metadata: dict,
        stub_test: bool = False,
        external_mode: bool = True,
        starting_times: Optional[list] = None,
        starting_frames: Optional[list] = None,
        timestamps: Optional[list] = None,
        chunk_data: bool = True,
        module_name: Optional[str] = None,
        module_description: Optional[str] = None,
        compression: Optional[str] = "gzip",
        compression_options: Optional[int] = None,
    ):
        """
        Convert the movie data files to :py:class:`~pynwb.image.ImageSeries` and write them in the
        :py:class:`~pynwb.file.NWBFile`. Data is written in the :py:class:`~pynwb.image.ImageSeries` container as
        RGB. [times, x, y, 3-RGB].

        Parameters
        ----------
        nwbfile : NWBFile
        metadata : dict
            Dictionary of metadata information such as names and description of each video.
            Metadata should be passed for each video file passed in the file_paths argument during ``__init__``.
            If storing as 'external mode', then provide duplicate metadata for video files that go in the
            same :py:class:`~pynwb.image.ImageSeries` container. ``len(metadata["Behavior"]["Movies"]==len(file_paths)``.
            Should be organized as follows::

                metadata = dict(
                    Behavior=dict(
                        Movies=[
                            dict(name="Video1", description="This is the first video.."),
                            dict(name="SecondVideo", description="Video #2 details..."),
                            ...
                        ]
                    )
                )
            and may contain most keywords normally accepted by an ImageSeries
            (https://pynwb.readthedocs.io/en/stable/pynwb.image.html#pynwb.image.ImageSeries).
            The list for the 'Movies' key should correspond one to the movie files in the file_paths list.
            If multiple movies need to be in the same :py:class:`~pynwb.image.ImageSeries`, then supply the same value for "name" key.
            Storing multiple movies in the same :py:class:`~pynwb.image.ImageSeries` is only supported if 'external_mode'=True.
        stub_test : bool
            If ``True``, truncates the write operation for fast testing. The default is ``False``.
        external_mode : bool
            :py:class:`~pynwb.image.ImageSeries` in :py:class:`~pynwb.file.NWBFile` may contain either explicit movie
            data or file paths to external movie files. If True, this utilizes the more efficient method of merely
            encoding the file path linkage (recommended). For data sharing, the video files must be contained in the
            same folder as the :py:class:`~pynwb.file.NWBFile`. If the intention of this :py:class:`~pynwb.file.NWBFile`
            involves an upload to DANDI, the non-NWBFile types are not allowed so this flag would have to be set to
            ``False``. The default is ``True``.
        starting_times : list, optional
            List of start times for each movie. If unspecified, assumes that the movies in the file_paths list are in
            sequential order and are contiguous.
        starting_times : list, optional
            List of start frames for each movie written using external mode.
            Required if more than one path is specified per ImageSeries in external mode.
        timestamps : list, optional
            List of timestamps for the movies. If unspecified, timestamps are extracted from each movie data.
        chunk_data : bool
            If True, uses a DataChunkIterator to read and write the movie, reducing overhead RAM usage at the cost of
            reduced conversion speed (compared to loading video entirely into RAM as an array). This will also force to
            True, even if manually set to False, whenever the video file size exceeds available system RAM by a factor
            of 70 (from compression experiments). Based on experiments for a ~30 FPS system of ~400 x ~600 color
            frames, the equivalent uncompressed RAM usage is around 2GB per minute of video. The default is True.
        module_name: str, optional
            Name of the processing module to add the ImageSeries object to. Default behavior is to add as acquisition.
        module_description: str, optional
            If the processing module specified by module_name does not exist, it will be created with this description.
            The default description is the same as used by the conversion_tools.get_module function.
        compression: str, optional
            Compression strategy to use for :py:class:`hdmf.backends.hdf5.h5_utils.H5DataIO`. For full list of currently
            supported filters, see
            https://docs.h5py.org/en/latest/high/dataset.html#lossless-compression-filters
        compression_options: int, optional
            Parameter(s) for compression filter. Currently only supports the compression level (integer from 0 to 9) of
            compression="gzip".
        """
        file_paths = self.source_data["file_paths"]

        if starting_times is not None:
            assert isinstance(starting_times, list) and all(
                [isinstance(x, float) for x in starting_times]
            ), "Argument 'starting_times' must be a list of floats."

        movies_metadata = metadata.get("Behavior", dict()).get("Movies", None)
        if movies_metadata is None:
            movies_metadata = self.get_metadata()["Behavior"]["Movies"]

        number_of_file_paths = len(file_paths)
        assert len(movies_metadata) == number_of_file_paths, (
            "Incomplete metadata "
            f"(number of metadata in movie {len(movies_metadata)})"
            f"is not equal to the number of file_paths {number_of_file_paths}"
        )

        movies_name_list = [movie["name"] for movie in movies_metadata]
        some_movie_names_are_not_unique = len(set(movies_name_list)) < len(movies_name_list)
        if some_movie_names_are_not_unique:
            assert external_mode, "For multiple video files under the same ImageSeries name, use exernal_mode=True."

        movies_metadata_unique, file_paths_list = _check_duplicates(movies_metadata, file_paths)

        if starting_times is not None:
            assert len(starting_times) == len(movies_metadata_unique), (
                f"starting times list length {len(starting_times)} must be equal to number of unique "
                f"ImageSeries {len(movies_metadata_unique)} \n"
                f"Movies metadata provided as input {movies_metadata} \n"
                f"starting times = {starting_times} \n"
                f"Image series after _check_duplicates {movies_metadata_unique}"
            )
        else:
            if len(movies_metadata_unique) == 1:
                warn("starting_times not provided, setting to 0.0")
                starting_times = [0.0]
            else:
                raise ValueError("provide starting times as a list of len " f"{len(movies_metadata_unique)}")

        for j, (image_series_kwargs, file_list) in enumerate(zip(movies_metadata_unique, file_paths_list)):

            if external_mode:
                num_files = len(file_list)
                if num_files > 1 and starting_frames is None:
<<<<<<< HEAD
                    raise TypeError(f"Multiple paths were specified for ImageSeries index {j}, but no starting_frames were specified!")
=======
                    raise TypeError(
                        "Multiple paths were specified for ImageSeries index {j}, but no starting_frames were specified!"
                    )
>>>>>>> ee7bed41
                elif num_files > 1 and num_files != len(starting_frames[j]):
                    raise ValueError(
                        f"Multiple paths ({num_files}) were specified for ImageSeries index {j}, "
                        f"but the length of starting_frames ({len(starting_frames[j])}) did not match the number of paths!"
                    )
                elif num_files > 1:
                    image_series_kwargs.update(starting_frame=starting_frames[j])

                with VideoCaptureContext(str(file_list[0])) as vc:
                    fps = vc.get_movie_fps()
                    if timestamps is None:
                        timestamps = starting_times[j] + vc.get_movie_timestamps()
                image_series_kwargs.update(
                    format="external",
                    external_file=file_list,
                )
            else:
                file = file_list[0]
                uncompressed_estimate = Path(file).stat().st_size * 70
                available_memory = psutil.virtual_memory().available
                if not chunk_data and not stub_test and uncompressed_estimate >= available_memory:
                    warn(
                        f"Not enough memory (estimated {round(uncompressed_estimate/1e9, 2)} GB) to load movie file as "
                        f"array ({round(available_memory/1e9, 2)} GB available)! Forcing chunk_data to True."
                    )
                    chunk_data = True
                with VideoCaptureContext(str(file)) as video_capture_ob:
                    if stub_test:
                        video_capture_ob.frame_count = 10
                    total_frames = video_capture_ob.get_movie_frame_count()
                    frame_shape = video_capture_ob.get_frame_shape()
                    timestamps = starting_times[j] + video_capture_ob.get_movie_timestamps()
                    fps = video_capture_ob.get_movie_fps()
                maxshape = (total_frames, *frame_shape)
                best_gzip_chunk = (1, frame_shape[0], frame_shape[1], 3)
                tqdm_pos, tqdm_mininterval = (0, 10)
                if chunk_data:
                    video_capture_ob = VideoCaptureContext(str(file))
                    if stub_test:
                        video_capture_ob.frame_count = 10
                    iterable = DataChunkIterator(
                        data=tqdm(
                            iterable=video_capture_ob,
                            desc=f"Copying movie data for {Path(file).name}",
                            position=tqdm_pos,
                            total=total_frames,
                            mininterval=tqdm_mininterval,
                        ),
                        iter_axis=0,  # nwb standard is time as zero axis
                        maxshape=maxshape,
                    )
                    data = H5DataIO(
                        iterable,
                        compression=compression,
                        compression_opts=compression_options,
                        chunks=best_gzip_chunk,
                    )
                else:
                    iterable = np.zeros(shape=maxshape, dtype="uint8")
                    with VideoCaptureContext(str(file)) as video_capture_ob:
                        if stub_test:
                            video_capture_ob.frame_count = 10
                        with tqdm(
                            desc=f"Reading movie data for {Path(file).name}",
                            position=tqdm_pos,
                            total=total_frames,
                            mininterval=tqdm_mininterval,
                        ) as pbar:
                            for n, frame in enumerate(video_capture_ob):
                                iterable[n, :, :, :] = frame
                                pbar.update(1)
                    data = H5DataIO(
                        DataChunkIterator(
                            tqdm(
                                iterable=iterable,
                                desc=f"Writing movie data for {Path(file).name}",
                                position=tqdm_pos,
                                mininterval=tqdm_mininterval,
                            ),
                            iter_axis=0,  # nwb standard is time as zero axis
                            maxshape=maxshape,
                        ),
                        compression="gzip",
                        compression_opts=compression_options,
                        chunks=best_gzip_chunk,
                    )
                image_series_kwargs.update(data=data)
            rate = calculate_regular_series_rate(series=timestamps)
            if rate is not None:
                if fps != rate:
                    warn(
                        f"The fps={fps:.2g} from movie data is unequal to the difference in "
                        f"regular timestamps. Using fps={rate:.2g} from timestamps instead.",
                        UserWarning,
                    )
                image_series_kwargs.update(starting_time=starting_times[j], rate=rate)
            else:
                image_series_kwargs.update(timestamps=timestamps)

            if module_name is None:
                nwbfile.add_acquisition(ImageSeries(**image_series_kwargs))
            else:
                get_module(nwbfile=nwbfile, name=module_name, description=module_description).add(
                    ImageSeries(**image_series_kwargs)
                )<|MERGE_RESOLUTION|>--- conflicted
+++ resolved
@@ -225,13 +225,7 @@
             if external_mode:
                 num_files = len(file_list)
                 if num_files > 1 and starting_frames is None:
-<<<<<<< HEAD
                     raise TypeError(f"Multiple paths were specified for ImageSeries index {j}, but no starting_frames were specified!")
-=======
-                    raise TypeError(
-                        "Multiple paths were specified for ImageSeries index {j}, but no starting_frames were specified!"
-                    )
->>>>>>> ee7bed41
                 elif num_files > 1 and num_files != len(starting_frames[j]):
                     raise ValueError(
                         f"Multiple paths ({num_files}) were specified for ImageSeries index {j}, "
