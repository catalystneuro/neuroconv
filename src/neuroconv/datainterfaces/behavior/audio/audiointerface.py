import json
import wave
from pathlib import Path
from typing import Literal, Optional

import numpy as np
import scipy
from pydantic import FilePath, validate_call
from pynwb import NWBFile

from ....basetemporalalignmentinterface import BaseTemporalAlignmentInterface
from ....tools.audio import add_acoustic_waveform_series
from ....utils import (
    get_base_schema,
)


def _check_audio_names_are_unique(metadata: dict):
    neurodata_names = [neurodata["name"] for neurodata in metadata]
    neurodata_names_are_unique = len(set(neurodata_names)) == len(neurodata_names)
    assert neurodata_names_are_unique, "Some of the names for Audio metadata are not unique."


class AudioInterface(BaseTemporalAlignmentInterface):
    """Data interface for writing .wav audio recordings to an NWB file."""

    display_name = "Audio"
    keywords = ("sound", "microphone")
    associated_suffixes = (".wav", ".mp3")
    info = "Interface for writing audio recordings to an NWB file."

    @validate_call
    def __init__(self, file_paths: list[FilePath], verbose: bool = False):
        """
        Data interface for writing acoustic recordings to an NWB file.

        Writes acoustic recordings as an ``AcousticWaveformSeries`` from the ndx_sound extension.

        Parameters
        ----------
        file_paths : list of FilePathTypes
            The file paths to the audio recordings in sorted, consecutive order.
            We recommend using ``natsort`` to ensure the files are in consecutive order::

                from natsort import natsorted
                natsorted(file_paths)

        verbose : bool, default: False
        """
        # This import is to assure that ndx_sound is in the global namespace when an pynwb.io object is created.
        # For more detail, see https://github.com/rly/ndx-pose/issues/36
        import ndx_sound  # noqa: F401

        suffixes = [suffix for file_path in file_paths for suffix in Path(file_path).suffixes]
        format_is_not_supported = [suffix for suffix in suffixes if suffix not in [".wav", ".mp3"]]
        if format_is_not_supported:
            raise ValueError(
                "The currently supported file formats for audio are WAV and mp3. "
                f"Some of the provided files does not match this format: {format_is_not_supported}."
            )

        self._number_of_audio_files = len(file_paths)
        self.verbose = verbose
        super().__init__(file_paths=file_paths)
        self._segment_starting_times = None

    def get_metadata_schema(self) -> dict:
        metadata_schema = super().get_metadata_schema()

        time_series_metadata_schema_path = (
            Path(__file__).parent.parent.parent.parent / "schemas" / "time_series_schema.json"
        )
        with open(file=time_series_metadata_schema_path) as fp:
            time_series_metadata_schema = json.load(fp=fp)
        time_series_metadata_schema.update(required=["name"])

        metadata_schema["properties"]["Behavior"] = get_base_schema(tag="Behavior")
        metadata_schema["properties"]["Behavior"].update(
            required=["Audio"],
            properties=dict(
                Audio=dict(
                    type="array",
                    minItems=1,
                    items=time_series_metadata_schema,
                )
            ),
        )
        return metadata_schema

    def get_metadata(self) -> dict:
        default_name = "AcousticWaveformSeries"
        is_multiple_file_path = len(self.source_data["file_paths"]) > 1
        audio_metadata = [
            dict(
                name=default_name + str(file_ind) if is_multiple_file_path and file_ind > 0 else default_name,
                description="Acoustic waveform series.",
            )
            for file_ind, file_path in enumerate(self.source_data["file_paths"])
        ]
        behavior_metadata = dict(Audio=audio_metadata)

        metadata = super().get_metadata()
        metadata.update(Behavior=behavior_metadata)
        return metadata

    def get_original_timestamps(self) -> np.ndarray:
        raise NotImplementedError("The AudioInterface does not yet support timestamps.")

    def get_timestamps(self) -> Optional[np.ndarray]:
        raise NotImplementedError("The AudioInterface does not yet support timestamps.")

    def set_aligned_timestamps(self, aligned_timestamps: list[np.ndarray]):
        raise NotImplementedError("The AudioInterface does not yet support timestamps.")

    def set_aligned_starting_time(self, aligned_starting_time: float):
        """
        Align all starting times for all audio files in this interface relative to the common session start time.

        Must be in units seconds relative to the common 'session_start_time'.

        Parameters
        ----------
        aligned_starting_time : float
            The common starting time for all temporal data in this interface.
            Applies to all segments if there are multiple file paths used by the interface.
        """
        if self._segment_starting_times is None and self._number_of_audio_files == 1:
            self._segment_starting_times = [aligned_starting_time]
        elif self._segment_starting_times is not None and self._number_of_audio_files > 1:
            self._segment_starting_times = [
                segment_starting_time + aligned_starting_time for segment_starting_time in self._segment_starting_times
            ]
        else:
            raise ValueError(
                "There are no segment starting times to shift by a common value! "
                "Please set them using 'set_aligned_segment_starting_times'."
            )

    def set_aligned_segment_starting_times(self, aligned_segment_starting_times: list[float]):
        """
        Align the individual starting time for each audio file in this interface relative to the common session start time.

        Must be in units seconds relative to the common 'session_start_time'.

        Parameters
        ----------
        aligned_segment_starting_times : list of floats
            The relative starting times of each audio file (segment).
        """
        aligned_segment_starting_times_length = len(aligned_segment_starting_times)
        assert isinstance(aligned_segment_starting_times, list) and all(
            [isinstance(x, float) for x in aligned_segment_starting_times]
        ), "Argument 'aligned_segment_starting_times' must be a list of floats."
        assert aligned_segment_starting_times_length == self._number_of_audio_files, (
            f"The number of entries in 'aligned_segment_starting_times' ({aligned_segment_starting_times_length}) "
            f"must be equal to the number of audio file paths ({self._number_of_audio_files})."
        )

        self._segment_starting_times = aligned_segment_starting_times

    def align_by_interpolation(self, unaligned_timestamps: np.ndarray, aligned_timestamps: np.ndarray):
        raise NotImplementedError("The AudioInterface does not yet support timestamps.")

    def add_to_nwbfile(
        self,
        nwbfile: NWBFile,
        metadata: Optional[dict] = None,
        stub_test: bool = False,
        stub_frames: int = 1000,
        write_as: Literal["stimulus", "acquisition"] = "stimulus",
        iterator_options: Optional[dict] = None,
    ):
        """
        Parameters
        ----------
        nwbfile : NWBFile
            Append to this NWBFile object
        metadata : dict, optional
        stub_test : bool, default: False
        stub_frames : int, default: 1000
        write_as : {'stimulus', 'acquisition'}
            The acoustic waveform series can be added to the NWB file either as
            "stimulus" or as "acquisition".
        iterator_options : dict, optional
            Dictionary of options for the SliceableDataChunkIterator.

        Returns
        -------
        NWBFile
        """
        file_paths = self.source_data["file_paths"]
        audio_metadata = metadata["Behavior"]["Audio"]
        _check_audio_names_are_unique(metadata=audio_metadata)
        assert len(audio_metadata) == self._number_of_audio_files, (
            f"The Audio metadata is incomplete ({len(audio_metadata)} entry)! "
            f"Expected {self._number_of_audio_files} (one for each entry of 'file_paths')."
        )

        audio_name_list = [audio["name"] for audio in audio_metadata]
        any_duplicated_audio_names = len(set(audio_name_list)) < len(file_paths)
        if any_duplicated_audio_names:
            raise ValueError("There are duplicated file names in the metadata!")

        if self._number_of_audio_files > 1 and self._segment_starting_times is None:
            raise ValueError(
                "If you have multiple audio files, then you must specify each starting time by calling "
                "'.set_aligned_segment_starting_times(...)'!"
            )
        starting_times = self._segment_starting_times or [0.0]

        for file_index, (acoustic_waveform_series_metadata, file_path) in enumerate(zip(audio_metadata, file_paths)):
<<<<<<< HEAD
            if Path(file_path).suffix == ".wav":
                sampling_rate, acoustic_series = scipy.io.wavfile.read(filename=file_path, mmap=True)
            else:  # mp3
                try:
                    import librosa
                except ImportError:
                    raise ImportError(
                        "The librosa package is required to read MP3 files. "
                        "Please install it with 'pip install librosa'."
                    )
                acoustic_series, sampling_rate = librosa.load(file_path, sr=None)
=======
            # Check if the WAV file is 24-bit (3 bytes per sample)
            bit_depth = self._get_wav_bit_depth(file_path)

            # Memory mapping is not compatible with 24-bit WAV files
            use_mmap = bit_depth != 24

            sampling_rate, acoustic_series = scipy.io.wavfile.read(filename=file_path, mmap=use_mmap)
>>>>>>> 24a1c8f3

            if stub_test:
                acoustic_series = acoustic_series[:stub_frames]

            add_acoustic_waveform_series(
                acoustic_series=acoustic_series,
                nwbfile=nwbfile,
                rate=sampling_rate,
                metadata=acoustic_waveform_series_metadata,
                write_as=write_as,
                starting_time=starting_times[file_index],
                iterator_options=iterator_options,
            )

        return nwbfile

    @staticmethod
    def _get_wav_bit_depth(file_path):
        """
        Get the bit depth of a WAV file.

        Parameters
        ----------
        file_path : str or Path
            Path to the WAV file

        Returns
        -------
        int
            Bit depth of the WAV file (8, 16, 24, 32, etc.)
        """
        with wave.open(str(file_path), "rb") as wav_file:
            sample_width = wav_file.getsampwidth()
            bit_depth = sample_width * 8
        return bit_depth<|MERGE_RESOLUTION|>--- conflicted
+++ resolved
@@ -209,9 +209,14 @@
         starting_times = self._segment_starting_times or [0.0]
 
         for file_index, (acoustic_waveform_series_metadata, file_path) in enumerate(zip(audio_metadata, file_paths)):
-<<<<<<< HEAD
             if Path(file_path).suffix == ".wav":
-                sampling_rate, acoustic_series = scipy.io.wavfile.read(filename=file_path, mmap=True)
+                # Check if the WAV file is 24-bit (3 bytes per sample)
+                bit_depth = self._get_wav_bit_depth(file_path)
+
+                # Memory mapping is not compatible with 24-bit WAV files
+                use_mmap = bit_depth != 24
+
+                sampling_rate, acoustic_series = scipy.io.wavfile.read(filename=file_path, mmap=use_mmap)
             else:  # mp3
                 try:
                     import librosa
@@ -221,15 +226,6 @@
                         "Please install it with 'pip install librosa'."
                     )
                 acoustic_series, sampling_rate = librosa.load(file_path, sr=None)
-=======
-            # Check if the WAV file is 24-bit (3 bytes per sample)
-            bit_depth = self._get_wav_bit_depth(file_path)
-
-            # Memory mapping is not compatible with 24-bit WAV files
-            use_mmap = bit_depth != 24
-
-            sampling_rate, acoustic_series = scipy.io.wavfile.read(filename=file_path, mmap=use_mmap)
->>>>>>> 24a1c8f3
 
             if stub_test:
                 acoustic_series = acoustic_series[:stub_frames]
