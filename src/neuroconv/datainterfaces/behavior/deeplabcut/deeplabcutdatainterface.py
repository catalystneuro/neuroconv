--- conflicted
+++ resolved
@@ -28,15 +28,10 @@
     def __init__(
         self,
         file_path: FilePath,
-<<<<<<< HEAD
         *,
-        config_file_path: Optional[FilePath] = None,
+        config_file_path: FilePath | None = None,
         individual_name: str = "ind1",
-        subject_id: Optional[str] = None,
-=======
-        config_file_path: FilePath | None = None,
-        subject_name: str = "ind1",
->>>>>>> 06d53822
+        subject_id: str | None = None,
         verbose: bool = False,
     ):
         """
@@ -122,12 +117,8 @@
     def add_to_nwbfile(
         self,
         nwbfile: NWBFile,
-<<<<<<< HEAD
         *,
-        metadata: Optional[dict] = None,
-=======
         metadata: dict | None = None,
->>>>>>> 06d53822
         container_name: str = "PoseEstimationDeepLabCut",
     ):
         """
