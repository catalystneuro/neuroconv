--- conflicted
+++ resolved
@@ -12,13 +12,8 @@
     """Data interface for DeepLabCut datasets."""
 
     display_name = "DeepLabCut"
-<<<<<<< HEAD
     keywords = ("DLC", "DeepLabCut", "pose estimation", "behavior")
-    associated_suffixes = (".h5",)
-=======
-    keywords = ("DLC",)
     associated_suffixes = (".h5", ".csv")
->>>>>>> 05423d16
     info = "Interface for handling data from DeepLabCut."
 
     _timestamps = None
@@ -52,13 +47,8 @@
         verbose: bool, default: True
             Controls verbosity.
         """
-<<<<<<< HEAD
-        # Fail quick if the user doesn't have the required dependencies
-        from ndx_pose import PoseEstimation, PoseEstimationSeries  # noqa F401
-=======
         # This import is to assure that the ndx_pose is in the global namespace when an pynwb.io object is created
         from ndx_pose import PoseEstimation, PoseEstimationSeries  # noqa: F401
->>>>>>> 05423d16
 
         from ._dlc_utils import _read_config
 
@@ -124,22 +114,13 @@
             nwb file to which the recording information is to be added
         metadata: dict
             metadata info for constructing the nwb file (optional).
-<<<<<<< HEAD
         container_name: str, default: "PoseEstimationDeepLabCut"
             name of the PoseEstimation container in the nwb
-=======
-        container_name: str, default: "PoseEstimation"
-            Name of the container to store the pose estimation.
->>>>>>> 05423d16
+
         """
         from ._dlc_utils import _add_subject_to_nwbfile
 
-<<<<<<< HEAD
-        self.pose_estimation_container_kwargs["name"] = container_name
-        add_subject_to_nwbfile(
-=======
         _add_subject_to_nwbfile(
->>>>>>> 05423d16
             nwbfile=nwbfile,
             file_path=str(self.source_data["file_path"]),
             individual_name=self.subject_name,
