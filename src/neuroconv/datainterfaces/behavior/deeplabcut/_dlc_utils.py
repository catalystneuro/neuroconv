import pickle
import warnings
from pathlib import Path

import numpy as np
import pandas as pd
import yaml
from pydantic import FilePath
from pynwb import NWBFile
from ruamel.yaml import YAML

from ....tools import get_module
from ....utils.checks import calculate_regular_series_rate


def _read_config(config_file_path: FilePath) -> dict:
    """
    Reads structured config file defining a project.
    """

    ruamelFile = YAML()
    path = Path(config_file_path)

    if not path.exists():
        raise FileNotFoundError(f"Config file {path} not found.")

    try:
        with open(path, "r") as f:
            cfg = ruamelFile.load(f)
            curr_dir = config_file_path.parent
            if cfg["project_path"] != curr_dir:
                cfg["project_path"] = curr_dir
    except Exception as err:
        if len(err.args) > 2:
            if err.args[2] == "could not determine a constructor for the tag '!!python/tuple'":
                with open(path, "r") as ymlfile:
                    cfg = yaml.load(ymlfile, Loader=yaml.SafeLoader)
            else:
                raise

    return cfg


def _get_cv2_timestamps(file_path: Path | str):
    """
    Extract and return an array of timestamps for each frame in a video using OpenCV.

    Parameters
    ----------
    file_path : Path | str
        The path to the video file from which to extract timestamps.

    Returns
    -------
    np.ndarray
        A numpy array containing the timestamps (in milliseconds) for each frame in the video.
    """
    import cv2
    from tqdm.auto import tqdm

    reader = cv2.VideoCapture(file_path)
    timestamps = []
    n_frames = int(reader.get(cv2.CAP_PROP_FRAME_COUNT))
    fps = reader.get(cv2.CAP_PROP_FPS)

    # Calculate total time in minutes
    total_time_minutes = n_frames / (fps * 60)

    description = (
        "Inferring timestamps from video.\n"
        "This step can be avoided by previously setting the timestamps with `set_aligned_timestamps`"
    )
    tqdm.write(description)

    # Use tqdm with a context manager
    with tqdm(
        total=n_frames,
        desc="Processing frames",
        unit=" frame",
        bar_format="{l_bar}{bar} | {rate_fmt} | {elapsed}<{remaining} | {unit_divisor}",
    ) as pbar:
        # Note, using unit_divisor instead of postfix because of a bug in tqdm https://github.com/tqdm/tqdm/issues/712

        for frame_idx in range(n_frames):
            _ = reader.read()
            timestamps.append(reader.get(cv2.CAP_PROP_POS_MSEC))

            current_time_minutes = (frame_idx + 1) / (fps * 60)

            pbar.unit_divisor = f"processed {current_time_minutes:.2f} of {total_time_minutes:.2f} minutes"
            pbar.update(1)

    reader.release()
    return timestamps


def _get_video_timestamps(movie_file, VARIABILITYBOUND=1000, infer_timestamps=True):
    """
    Return numpy array of the timestamps for a video.

    Parameters
    ----------
    movie_file : str
        Path to movie_file
    """

    timestamps = _get_cv2_timestamps(file_path=movie_file)
    timestamps = np.array(timestamps) / 1000  # Convert to seconds

    import cv2

    reader = cv2.VideoCapture(movie_file)
    fps = reader.get(cv2.CAP_PROP_FPS)
    reader.release()

    if np.nanvar(np.diff(timestamps)) < 1.0 / fps * 1.0 / VARIABILITYBOUND:
        warnings.warn(
            "Variability of timestamps suspiciously small. See: https://github.com/DeepLabCut/DLC2NWB/issues/1"
        )

    if any(timestamps[1:] == 0):
        # Infers times when OpenCV provides 0s
        warning_msg = "Removing"
        timestamp_zero_count = np.count_nonzero(timestamps == 0)
        timestamps[1:][timestamps[1:] == 0] = np.nan  # replace 0s with nan

        if infer_timestamps:
            warning_msg = "Replacing"
            timestamps = _infer_nan_timestamps(timestamps)

        warnings.warn(  # warns user of percent of 0 frames
            "%s cv2 timestamps returned as 0: %f%%" % (warning_msg, (timestamp_zero_count / len(timestamps) * 100))
        )

    return timestamps


def _infer_nan_timestamps(timestamps):
    """Given np.array, interpolate nan values using index * sampling rate"""
    bad_timestamps_mask = np.isnan(timestamps)
    # Runs of good timestamps
    good_run_indices = np.where(np.diff(np.hstack(([False], bad_timestamps_mask == False, [False]))))[0].reshape(-1, 2)

    # For each good run, get the diff and append to cumulative array
    sampling_diffs = np.array([])
    for idx in good_run_indices:
        sampling_diffs = np.append(sampling_diffs, np.diff(timestamps[idx[0] : idx[1]]))
    estimated_sampling_rate = np.mean(sampling_diffs)  # Average over diffs

    # Infer timestamps with avg sampling rate
    bad_timestamps_indexes = np.argwhere(bad_timestamps_mask)[:, 0]
    inferred_timestamps = bad_timestamps_indexes * estimated_sampling_rate
    timestamps[bad_timestamps_mask] = inferred_timestamps

    return timestamps


def _ensure_individuals_in_header(df, individual_name: str):
    """
    Ensure that the 'individuals' column is present in the header of the given DataFrame.

    Parameters:
        df (pandas.DataFrame): The DataFrame to modify.
        individual_name (str): The name of the individual to add to the header.

    Returns:
        pandas.DataFrame: The modified DataFrame with the 'individuals' column added to the header.

    Notes:
        - If the 'individuals' column is already present in the header, no modifications are made.
        - If the 'individuals' column is not present, a new DataFrame is created with the 'individual_name'
        as the column name, and the 'individuals' column is added to the header of the DataFrame.
        - The order of the columns in the header is preserved.

    """
    if "individuals" not in df.columns.names:
        # Single animal project -> add individual row to
        # the header of single animal projects.
        temp = pd.concat({individual_name: df}, names=["individuals"], axis=1)
        df = temp.reorder_levels(["scorer", "individuals", "bodyparts", "coords"], axis=1)

    return df


def _get_graph_edges(metadata_file_path: Path):
    """
    Extracts the part affinity field graph from the metadata pickle file.

    Parameters
    ----------
    metadata_file_path : Path
        The path to the metadata pickle file.

    Returns
    -------
    list
        The part affinity field graph, which defines the edges between the keypoints in the pose estimation.
    """
    paf_graph = []
    if metadata_file_path.exists():
        with open(metadata_file_path, "rb") as file:
            metadata = pickle.load(file)

        test_cfg = metadata["data"]["DLC-model-config file"]
        paf_graph = test_cfg.get("partaffinityfield_graph", [])
        if paf_graph:
            paf_inds = test_cfg.get("paf_best")
            if paf_inds is not None:
                paf_graph = [paf_graph[i] for i in paf_inds]
    else:
        warnings.warn("Metadata not found...")

    return paf_graph


def _get_video_info_from_config_file(config_file_path: Path, vidname: str):
    """
    Get the video information from the project config file.

    Parameters
    ----------
    config_file_path : Path
        The path to the project config file.
    vidname : str
        The name of the video.

    Returns
    -------
    tuple
        A tuple containing the video file path and the image shape.
    """
    config_file_path = Path(config_file_path)
    cfg = _read_config(config_file_path)

    video = None
    for video_path, params in cfg["video_sets"].items():
        if vidname in video_path:
            video = video_path, params["crop"]
            break

    if video is None:
        warnings.warn(f"The corresponding video file could not be found in the config file")
        video = None, "0, 0, 0, 0"

    # The video in the config_file looks like this:
    # video_sets:
    #    /Data/openfield-Pranav-2018-08-20/videos/m1s1.mp4:
    #        crop: 0, 640, 0, 480

    video_file_path, image_shape = video

    return video_file_path, image_shape


def _write_pes_to_nwbfile(
    nwbfile,
    animal,
    df_animal,
    scorer,
    video_file_path,
    image_shape,
    paf_graph,
    timestamps,
    exclude_nans,
<<<<<<< HEAD
    pose_estimation_container_kwargs: Optional[dict] = None,
    subject_id: Optional[str] = None,
=======
    pose_estimation_container_kwargs: dict | None = None,
>>>>>>> 06d53822
):
    """
    Updated version of _write_pes_to_nwbfile to work with ndx-pose v0.2.0+
    """
    from ndx_pose import PoseEstimation, PoseEstimationSeries, Skeleton, Skeletons
    from pynwb.file import Subject

    pose_estimation_container_kwargs = pose_estimation_container_kwargs or dict()
    pose_estimation_name = pose_estimation_container_kwargs.get("name", "PoseEstimationDeepLabCut")

    # Use subject_id if provided, otherwise use animal name
    animal = animal if animal else ""
    subject_id = subject_id if subject_id is not None else animal

    # Create a subject if it doesn't exist
    if nwbfile.subject is None:
        subject = Subject(subject_id=subject_id)
        nwbfile.subject = subject
    else:
        subject = nwbfile.subject

    # Create skeleton from the keypoints
    keypoints = df_animal.columns.get_level_values("bodyparts").unique()
    subject = subject if subject_id == subject.subject_id else None
    skeleton_name = f"Skeleton{pose_estimation_name}_{subject_id.capitalize()}"
    skeleton = Skeleton(
        name=skeleton_name,
        nodes=list(keypoints),
        edges=np.array(paf_graph) if paf_graph else None,  # Convert paf_graph to numpy array
        subject=subject,
    )

    behavior_processing_module = get_module(nwbfile=nwbfile, name="behavior", description="processed behavioral data")
    if "Skeletons" not in behavior_processing_module.data_interfaces:
        skeletons = Skeletons(skeletons=[skeleton])
        behavior_processing_module.add(skeletons)
    else:
        skeletons = behavior_processing_module["Skeletons"]
        skeletons.add_skeletons(skeleton)

    pose_estimation_series = []
    for keypoint in keypoints:
        data = df_animal.xs(keypoint, level="bodyparts", axis=1).to_numpy()

        if exclude_nans:
            # exclude_nans is inverse infer_timestamps. if not infer, there may be nans
            data = data[~np.isnan(timestamps)]
            timestamps_cleaned = timestamps[~np.isnan(timestamps)]
        else:
            timestamps_cleaned = timestamps

        pose_estimation_series_kwargs = dict(
            name=f"{subject_id}_{keypoint}" if subject_id else keypoint,
            description=f"Keypoint {keypoint} from individual {subject_id}.",
            data=data[:, :2],
            unit="pixels",
            reference_frame="(0,0) corresponds to the bottom left corner of the video.",
            confidence=data[:, 2],
            confidence_definition="Softmax output of the deep neural network.",
        )

        timestamps = np.asarray(timestamps_cleaned).astype("float64", copy=False)
        rate = calculate_regular_series_rate(timestamps)
        if rate is None:
            pose_estimation_series_kwargs["timestamps"] = timestamps
        else:
            pose_estimation_series_kwargs["rate"] = rate
            pose_estimation_series_kwargs["starting_time"] = timestamps[0]

        pes = PoseEstimationSeries(
            **pose_estimation_series_kwargs,
        )
        pose_estimation_series.append(pes)

    camera_name = pose_estimation_name
    if camera_name not in nwbfile.devices:
        camera = nwbfile.create_device(
            name=camera_name,
            description="Camera used for behavioral recording and pose estimation.",
        )
    else:
        camera = nwbfile.devices[camera_name]

    # Create PoseEstimation container with updated arguments
    dimensions = [list(map(int, image_shape.split(",")))[1::2]]
    dimensions = np.array(dimensions, dtype="uint32")
    pose_estimation_default_kwargs = dict(
        pose_estimation_series=pose_estimation_series,
        description="2D keypoint coordinates estimated using DeepLabCut.",
        original_videos=[video_file_path] if video_file_path else None,
        dimensions=dimensions,
        devices=[camera],
        scorer=scorer,
        source_software="DeepLabCut",
        skeleton=skeleton,
    )
    pose_estimation_default_kwargs.update(pose_estimation_container_kwargs)
    pose_estimation_container = PoseEstimation(**pose_estimation_default_kwargs)

    behavior_processing_module.add(pose_estimation_container)

    return nwbfile


def _add_subject_to_nwbfile(
    nwbfile: NWBFile,
    file_path: FilePath,
    individual_name: str,
<<<<<<< HEAD
    subject_id: Optional[str] = None,
    config_file: Optional[FilePath] = None,
    timestamps: Optional[Union[list, np.ndarray]] = None,
    pose_estimation_container_kwargs: Optional[dict] = None,
=======
    config_file: FilePath | None = None,
    timestamps: list | np.ndarray | None = None,
    pose_estimation_container_kwargs: dict | None = None,
>>>>>>> 06d53822
) -> NWBFile:
    """
    Given the individual name and subject ID, add the DLC output file (.h5 or .csv) to an in-memory NWBFile object.

    Parameters
    ----------
    nwbfile : pynwb.NWBFile
        The in-memory nwbfile object to which the subject specific pose estimation series will be added.
    file_path : str or path
        Path to the DeepLabCut .h5 or .csv output file.
    individual_name : str
        Name of the individual in the DeepLabCut output file.
        For multi-animal projects, only the data for the individual with this name will be added to the NWB file.
    subject_id : str, optional
        The ID to use for the subject in the NWB file. If None, defaults to the individual_name.
    config_file : str or path, optional
        Path to a project config.yaml file
    timestamps : list, np.ndarray or None, default: None
        Alternative timestamps vector. If None, then use the inferred timestamps from DLC2NWB
    pose_estimation_container_kwargs : dict, optional
        Dictionary of keyword argument pairs to pass to the PoseEstimation container.

    Returns
    -------
    nwbfile : pynwb.NWBFile
        nwbfile with pes written in the behavior module
    """
    file_path = Path(file_path)

    video_name, scorer = file_path.stem.split("DLC")
    scorer = "DLC" + scorer

    # TODO probably could be read directly with h5py
    # This requires pytables
    if ".h5" in file_path.suffixes:
        df = pd.read_hdf(file_path)
    elif ".csv" in file_path.suffixes:
        df = pd.read_csv(file_path, header=[0, 1, 2], index_col=0)
    df = _ensure_individuals_in_header(df, individual_name)

    # Note the video here is a tuple of the video path and the image shape
    if config_file is not None:
        video_file_path, image_shape = _get_video_info_from_config_file(
            config_file_path=config_file,
            vidname=video_name,
        )
    else:
        video_file_path = None
        image_shape = "0, 0, 0, 0"

    # find timestamps only if required:``
    timestamps_available = timestamps is not None
    if not timestamps_available:
        if video_file_path is None:
            timestamps = df.index.tolist()  # setting timestamps to dummy
        else:
            timestamps = _get_video_timestamps(video_file_path, infer_timestamps=True)

    # Fetch the corresponding metadata pickle file, we extract the edges graph from here
    # TODO: This is the original implementation way to extract the file name but looks very brittle. Improve it
    filename = str(file_path.parent / file_path.stem)
    for i, c in enumerate(filename[::-1]):
        if c.isnumeric():
            break
    if i > 0:
        filename = filename[:-i]

    metadata_file_path = Path(filename + "_meta.pickle")
    paf_graph = _get_graph_edges(metadata_file_path=metadata_file_path)

    df_animal = df.xs(individual_name, level="individuals", axis=1)

    return _write_pes_to_nwbfile(
        nwbfile,
        individual_name,
        df_animal,
        scorer,
        video_file_path,
        image_shape,
        paf_graph,
        timestamps,
        exclude_nans=False,
        pose_estimation_container_kwargs=pose_estimation_container_kwargs,
        subject_id=subject_id,
    )<|MERGE_RESOLUTION|>--- conflicted
+++ resolved
@@ -262,12 +262,8 @@
     paf_graph,
     timestamps,
     exclude_nans,
-<<<<<<< HEAD
-    pose_estimation_container_kwargs: Optional[dict] = None,
-    subject_id: Optional[str] = None,
-=======
     pose_estimation_container_kwargs: dict | None = None,
->>>>>>> 06d53822
+    subject_id: str | None = None,
 ):
     """
     Updated version of _write_pes_to_nwbfile to work with ndx-pose v0.2.0+
@@ -376,16 +372,10 @@
     nwbfile: NWBFile,
     file_path: FilePath,
     individual_name: str,
-<<<<<<< HEAD
-    subject_id: Optional[str] = None,
-    config_file: Optional[FilePath] = None,
-    timestamps: Optional[Union[list, np.ndarray]] = None,
-    pose_estimation_container_kwargs: Optional[dict] = None,
-=======
+    subject_id: str | None = None,
     config_file: FilePath | None = None,
     timestamps: list | np.ndarray | None = None,
     pose_estimation_container_kwargs: dict | None = None,
->>>>>>> 06d53822
 ) -> NWBFile:
     """
     Given the individual name and subject ID, add the DLC output file (.h5 or .csv) to an in-memory NWBFile object.
