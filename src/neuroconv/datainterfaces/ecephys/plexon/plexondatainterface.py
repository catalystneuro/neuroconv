"""Authors: Cody Baker."""
from ..baserecordingextractorinterface import BaseRecordingExtractorInterface
from ..basesortingextractorinterface import BaseSortingExtractorInterface

from ....utils.types import FilePathType


class PlexonRecordingInterface(BaseRecordingExtractorInterface):
    """
    Primary data interface class for converting Plexon data.

    Uses the :py:class:`~spikeinterface.extractors.PlexonRecordingExtractor`.
    """

    def __init__(self, file_path: FilePathType, verbose: bool = True, es_key: str = "ElectricalSeries"):
        """
        Load and prepare data for Plexon.

        Parameters
        ----------
        file_path : str or Path
            Path to the .plx file.
        verbose : bool, default: True
            Allows verbosity.
        es_key : str, default: "ElectricalSeries"
        """
<<<<<<< HEAD
        super().__init__(file_path=file_path, verbose=verbose, es_key=es_key)
=======
        super().__init__(file_path=file_path, verbose=verbose)


class PlexonSortingInterface(BaseSortingExtractorInterface):
    """
    Primary data interface class for converting Plexon spiking data.

    Uses :py:class:`~spikeinterface.extractors.PlexonSortingExtractor`.
    """

    def __init__(self, file_path: FilePathType, verbose: bool = True):
        """
        Load and prepare data for Plexon.

        Parameters
        ----------
        file_path: FilePathType
            Path to the plexon spiking data (.plx file).
        verbose: bool, default: True
            Allows verbosity.
        """
        super().__init__(file_path=file_path, verbose=verbose)

    def get_metadata(self) -> dict:
        metadata = super().get_metadata()
        neo_reader = self.sorting_extractor.neo_reader

        if hasattr(neo_reader, "raw_annotations"):
            block_ind = self.sorting_extractor.block_index
            neo_metadata = neo_reader.raw_annotations["blocks"][block_ind]

            if "rec_datetime" in neo_metadata:
                metadata["NWBFile"].update(session_start_time=neo_metadata["rec_datetime"])

        return metadata
>>>>>>> d681f304
<|MERGE_RESOLUTION|>--- conflicted
+++ resolved
@@ -24,10 +24,7 @@
             Allows verbosity.
         es_key : str, default: "ElectricalSeries"
         """
-<<<<<<< HEAD
         super().__init__(file_path=file_path, verbose=verbose, es_key=es_key)
-=======
-        super().__init__(file_path=file_path, verbose=verbose)
 
 
 class PlexonSortingInterface(BaseSortingExtractorInterface):
@@ -61,5 +58,4 @@
             if "rec_datetime" in neo_metadata:
                 metadata["NWBFile"].update(session_start_time=neo_metadata["rec_datetime"])
 
-        return metadata
->>>>>>> d681f304
+        return metadata