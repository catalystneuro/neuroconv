<<<<<<< HEAD
from typing import Literal, Optional
=======
from typing import List, Optional, Union
>>>>>>> 70a1b220

import numpy as np
from pynwb import NWBFile
from pynwb.device import Device
from pynwb.ecephys import ElectrodeGroup

from .baserecordingextractorinterface import BaseRecordingExtractorInterface
from ...baseextractorinterface import BaseExtractorInterface
from ...utils import OptionalFilePathType, get_base_schema, get_schema_from_hdmf_class


class BaseSortingExtractorInterface(BaseExtractorInterface):
    """Primary class for all SortingExtractor interfaces."""

    keywords = BaseExtractorInterface.keywords + ["extracellular electrophysiology", "spike sorting"]

    ExtractorModuleName = "spikeinterface.extractors"

    def __init__(self, verbose=True, **source_data):
        super().__init__(**source_data)
        self.sorting_extractor = self.get_extractor()(**source_data)
        self.verbose = verbose
        self._number_of_segments = self.sorting_extractor.get_num_segments()

    def get_metadata_schema(self) -> dict:
        """Compile metadata schema for the RecordingExtractor."""

        # Initiate Ecephys metadata
        metadata_schema = super().get_metadata_schema()
        metadata_schema["properties"]["Ecephys"] = get_base_schema(tag="Ecephys")
        metadata_schema["properties"]["Ecephys"]["required"] = []
        metadata_schema["properties"]["Ecephys"]["properties"] = dict(
            Device=dict(type="array", minItems=1, items={"$ref": "#/properties/Ecephys/properties/definitions/Device"}),
            ElectrodeGroup=dict(
                type="array", minItems=1, items={"$ref": "#/properties/Ecephys/properties/definitions/ElectrodeGroup"}
            ),
            Electrodes=dict(
                type="array",
                minItems=0,
                renderForm=False,
                items={"$ref": "#/properties/Ecephys/properties/definitions/Electrodes"},
            ),
            UnitProperties=dict(
                type="array",
                minItems=0,
                renderForm=False,
                items={"$ref": "#/properties/Ecephys/properties/definitions/UnitProperties"},
            ),
        )

        # Schema definition for arrays
        metadata_schema["properties"]["Ecephys"]["properties"]["definitions"] = dict(
            Device=get_schema_from_hdmf_class(Device),
            ElectrodeGroup=get_schema_from_hdmf_class(ElectrodeGroup),
            Electrodes=dict(
                type="object",
                additionalProperties=False,
                required=["name"],
                properties=dict(
                    name=dict(type="string", description="name of this electrodes column"),
                    description=dict(type="string", description="description of this electrodes column"),
                ),
            ),
            UnitProperties=dict(
                type="object",
                additionalProperties=False,
                required=["name"],
                properties=dict(
                    name=dict(type="string", description="name of this units column"),
                    description=dict(type="string", description="description of this units column"),
                ),
            ),
        )
        return metadata_schema

    def register_recording(self, recording_interface: BaseRecordingExtractorInterface):
        self.sorting_extractor.register_recording(recording=recording_interface.recording_extractor)

    def get_original_timestamps(self) -> np.ndarray:
        raise NotImplementedError(
            "Unable to fetch original timestamps for a SortingInterface since it relies upon an attached recording."
        )

    def get_timestamps(self) -> Union[np.ndarray, List[np.ndarray]]:
        if not self.sorting_extractor.has_recording():
            raise NotImplementedError(
                "In order to align timestamps for a SortingInterface, it must have a recording "
                "object attached to it! Please attach one by calling `.register_recording(recording_interface=...)`."
            )
        if self._number_of_segments == 1:
            return self.sorting_extractor._recording.get_times()
        else:
            return [
                self.sorting_extractor._recording.get_times(segment_index=segment_index)
                for segment_index in range(self._number_of_segments)
            ]

    def align_timestamps(self, aligned_timestamps: Union[np.ndarray, List[np.ndarray]]):
        """
        Replace all timestamps for the attached interface with those aligned to the common session start time.

        Must be in units seconds relative to the common 'session_start_time'.
        Must have a RecordingInterface attached; call `.register_recording(recording_interface=...)` to accomplish this.

        When a SortingInterface has a recording attached, it infers the timing via the frame indices of the
        timestamps from the corresponding recording segment. This method aligns the timestamps of that recording
        so that the SortingExtractor can automatically infer the timing from the frames.

        Parameters
        ----------
        aligned_timestamps : numpy.ndarray or list of numpy.ndarray
            The synchronized timestamps for data in this interface.
            If there is more than one segment in the sorting/recording pair, then
        """
        if not self.sorting_extractor.has_recording():
            raise NotImplementedError(
                "In order to align timestamps for a SortingInterface, it must have a recording "
                "object attached to it! Please attach one by calling `.register_recording(recording_interface=...)`."
            )

        if self._number_of_segments == 1:
            self.sorting_extractor._recording.set_times(times=aligned_timestamps)
        else:
            assert isinstance(
                aligned_timestamps, list
            ), "Recording has multiple segment! Please pass a list of timestamps to align each segment."
            assert (
                len(aligned_timestamps) == self._number_of_segments
            ), f"The number of timestamp vectors ({len(aligned_timestamps)}) does not match the number of segments ({self._number_of_segments})!"

            for segment_index in range(self._number_of_segments):
                self.sorting_extractor._recording.set_times(
                    times=aligned_timestamps[segment_index], segment_index=segment_index
                )

    def align_starting_time(self, starting_time: float):
        for sorting_segment in self.sorting_extractor._sorting_segments:
            if sorting_segment._t_start is None:
                sorting_segment._t_start = starting_time
            else:
                sorting_segment._t_start += starting_time

    def subset_sorting(self):
        max_min_spike_time = max(
            [
                min(x)
                for y in self.sorting_extractor.get_unit_ids()
                for x in [self.sorting_extractor.get_unit_spike_train(y)]
                if any(x)
            ]
        )
        end_frame = 1.1 * max_min_spike_time
        stub_sorting_extractor = self.sorting_extractor.frame_slice(start_frame=0, end_frame=end_frame)
        return stub_sorting_extractor

    def run_conversion(
        self,
        nwbfile_path: OptionalFilePathType = None,
        nwbfile: Optional[NWBFile] = None,
        metadata: Optional[dict] = None,
        overwrite: bool = False,
        stub_test: bool = False,
        write_ecephys_metadata: bool = False,
        write_as: Literal["units", "processing"] = "units",
        units_name: str = "units",
        units_description: str = "Autogenerated by neuroconv.",
    ):
        """
        Primary function for converting the data in a SortingExtractor to NWB format.

        Parameters
        ----------
        nwbfile_path : FilePathType
            Path for where to write or load (if overwrite=False) the NWBFile.
            If specified, the context will always write to this location.
        nwbfile : NWBFile, optional
            If passed, this function will fill the relevant fields within the NWBFile object.
            E.g., calling
                write_recording(recording=my_recording_extractor, nwbfile=my_nwbfile)
            will result in the appropriate changes to the my_nwbfile object.
            If neither 'nwbfile_path' nor 'nwbfile' are specified, an NWBFile object will be automatically generated
            and returned by the function.
        metadata : dict
            Information for constructing the NWB file (optional) and units table descriptions.
            Should be of the format::

                metadata["Ecephys"]["UnitProperties"] = dict(name=my_name, description=my_description)
        overwrite : bool, optional
            Whether to overwrite the NWB file if one exists at the nwbfile_path.
            The default is False (append mode).
        stub_test : bool, default: False
            If True, will truncate the data to run the conversion faster and take up less memory.
        write_ecephys_metadata : bool, default: False
            Write electrode information contained in the metadata.
        write_as : {'units', 'processing'}
            How to save the units table in the nwb file. Options:
            - 'units' will save it to the official NWBFile.Units position; recommended only for the final form of the data.
            - 'processing' will save it to the processing module to serve as a historical provenance for the official table.
        units_name : str, default: 'units'
            The name of the units table. If write_as=='units', then units_name must also be 'units'.
        units_description : str, default: 'Autogenerated by neuroconv.'
        """
        from spikeinterface import NumpyRecording

        from ...tools.spikeinterface import (
            add_devices,
            add_electrode_groups,
            add_electrodes,
            write_sorting,
        )

        if write_ecephys_metadata and "Ecephys" in metadata:
            n_channels = max([len(x["data"]) for x in metadata["Ecephys"]["Electrodes"]])
            recording = NumpyRecording(
                traces_list=[np.empty(shape=n_channels)],
                sampling_frequency=self.sorting_extractor.get_sampling_frequency(),
            )
            add_devices(recording=recording, nwbfile=nwbfile, metadata=metadata)
            add_electrode_groups(recording=recording, nwbfile=nwbfile, metadata=metadata)
            add_electrodes(recording=recording, nwbfile=nwbfile, metadata=metadata)
        if stub_test:
            sorting_extractor = self.subset_sorting()
        else:
            sorting_extractor = self.sorting_extractor
        property_descriptions = dict()
        for metadata_column in metadata.get("Ecephys", dict()).get("UnitProperties", []):
            property_descriptions.update({metadata_column["name"]: metadata_column["description"]})
            for unit_id in sorting_extractor.get_unit_ids():
                # Special condition for wrapping electrode group pointers to actual object ids rather than string names
                if metadata_column["name"] == "electrode_group":
                    if nwbfile.electrode_groups:
                        sorting_extractor.set_unit_property(
                            unit_id=unit_id,
                            property_name=metadata_column["name"],
                            value=nwbfile.electrode_groups[
                                self.sorting_extractor.get_unit_property(
                                    unit_id=unit_id, property_name="electrode_group"
                                )
                            ],
                        )
        write_sorting(
            sorting_extractor,
            nwbfile_path=nwbfile_path,
            nwbfile=nwbfile,
            metadata=metadata,
            overwrite=overwrite,
            verbose=self.verbose,
            property_descriptions=property_descriptions,
            write_as=write_as,
            units_name=units_name,
            units_description=units_description,
        )<|MERGE_RESOLUTION|>--- conflicted
+++ resolved
@@ -1,8 +1,4 @@
-<<<<<<< HEAD
-from typing import Literal, Optional
-=======
 from typing import List, Optional, Union
->>>>>>> 70a1b220
 
 import numpy as np
 from pynwb import NWBFile
