--- conflicted
+++ resolved
@@ -7,7 +7,7 @@
 
 
 class SpikeGadgetsRecordingInterface(BaseRecordingExtractorInterface):
-    """Primary data interface class for converting data in the SpikeGadgets format.
+    """Data interface class for converting data in the SpikeGadgets format.
     Uses :py:class:`~spikeinterface.extractors.SpikeGadgetsRecordingExtractor`."""
 
     @classmethod
@@ -21,11 +21,7 @@
         file_path: FilePathType,
         gains: Optional[ArrayType] = None,
         verbose: bool = True,
-<<<<<<< HEAD
-        spikeextractors_backend: bool = False,
         es_key: str = "ElectricalSeries",
-=======
->>>>>>> 5696a58b
     ):
         """
         Recording Interface for the SpikeGadgets Format.
@@ -38,44 +34,10 @@
             The early versions of SpikeGadgets do not automatically record the conversion factor ('gain') of the
             acquisition system. Thus it must be specified either as a single value (if all channels have the same gain)
             or an array of values for each channel.
-<<<<<<< HEAD
-        probe_file_path : FilePathType, optional
-            Set channel properties and geometry through a .prb file.
-            See https://github.com/SpikeInterface/probeinterface for more information.
-        spikeextractors_backend : bool, default: False
-            When True the interface uses the old extractor from the spikextractors library instead
-            of a new spikeinterface object.
         es_key : str, default: "ElectricalSeries"
         """
 
-        if spikeextractors_backend:
-            # TODO: Remove spikeextractors backend
-            warn(
-                message=(
-                    "Interfaces using a spikeextractors backend will soon be deprecated! "
-                    "Please use the SpikeInterface backend instead."
-                ),
-                category=DeprecationWarning,
-                stacklevel=2,
-            )
-            from spikeextractors import SpikeGadgetsRecordingExtractor, load_probe_file
-            from spikeinterface.core.old_api_utils import OldToNewRecording
-
-            self.Extractor = SpikeGadgetsRecordingExtractor
-            if probe_file_path is not None:
-                self.recording_extractor = load_probe_file(
-                    recording=self.recording_extractor, probe_file=probe_file_path
-                )
-
-            super().__init__(filename=file_path, verbose=verbose, es_key=es_key)
-            self.recording_extractor = OldToNewRecording(oldapi_recording_extractor=self.recording_extractor)
-        else:
-            super().__init__(file_path=file_path, stream_id="trodes", verbose=verbose, es_key=es_key)
-=======
-        """
-
-        super().__init__(file_path=file_path, stream_id="trodes", verbose=verbose)
->>>>>>> 5696a58b
+        super().__init__(file_path=file_path, stream_id="trodes", verbose=verbose, es_key=es_key)
 
         self.source_data = dict(file_path=file_path, verbose=verbose)
         if gains is not None:
