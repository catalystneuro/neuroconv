"""Authors: Heberto Mayorquin, Cody Baker."""
from warnings import warn
from typing import Optional

from ..baserecordingextractorinterface import BaseRecordingExtractorInterface
from ....utils import FilePathType, ArrayType


class SpikeGadgetsRecordingInterface(BaseRecordingExtractorInterface):
    """Data interface class for converting data in the SpikeGadgets format.
    Uses :py:class:`~spikeinterface.extractors.SpikeGadgetsRecordingExtractor`."""

    @classmethod
    def get_source_schema(cls):
        source_schema = super().get_source_schema()
        source_schema["properties"]["file_path"].update(description="Path to SpikeGadgets (.rec) file.")
        return source_schema

<<<<<<< HEAD
    def __init__(self, file_path: FilePathType, gains: Optional[ArrayType] = None, verbose: bool = True):
=======
    def __init__(
        self,
        file_path: FilePathType,
        gains: Optional[ArrayType] = None,
        verbose: bool = True,
        es_key: str = "ElectricalSeries",
    ):
>>>>>>> bf7c766c
        """
        Recording Interface for the SpikeGadgets Format.

        Parameters
        ----------
        file_path : FilePathType
            Path to the .rec file.
        gains : array_like, optional
            The early versions of SpikeGadgets do not automatically record the conversion factor ('gain') of the
            acquisition system. Thus it must be specified either as a single value (if all channels have the same gain)
            or an array of values for each channel.
        es_key : str, default: "ElectricalSeries"
        """
<<<<<<< HEAD
        super().__init__(file_path=file_path, stream_id="trodes", verbose=verbose)
=======

        super().__init__(file_path=file_path, stream_id="trodes", verbose=verbose, es_key=es_key)
>>>>>>> bf7c766c

        self.source_data = dict(file_path=file_path, verbose=verbose)
        if gains is not None:
            if len(gains) == 1:
                gains = [gains[0]] * self.recording_extractor.get_num_channels()
            self.recording_extractor.set_channel_gains(gains=gains)<|MERGE_RESOLUTION|>--- conflicted
+++ resolved
@@ -16,9 +16,6 @@
         source_schema["properties"]["file_path"].update(description="Path to SpikeGadgets (.rec) file.")
         return source_schema
 
-<<<<<<< HEAD
-    def __init__(self, file_path: FilePathType, gains: Optional[ArrayType] = None, verbose: bool = True):
-=======
     def __init__(
         self,
         file_path: FilePathType,
@@ -26,7 +23,6 @@
         verbose: bool = True,
         es_key: str = "ElectricalSeries",
     ):
->>>>>>> bf7c766c
         """
         Recording Interface for the SpikeGadgets Format.
 
@@ -40,12 +36,7 @@
             or an array of values for each channel.
         es_key : str, default: "ElectricalSeries"
         """
-<<<<<<< HEAD
-        super().__init__(file_path=file_path, stream_id="trodes", verbose=verbose)
-=======
-
         super().__init__(file_path=file_path, stream_id="trodes", verbose=verbose, es_key=es_key)
->>>>>>> bf7c766c
 
         self.source_data = dict(file_path=file_path, verbose=verbose)
         if gains is not None:
