from pathlib import Path
from typing import List, Literal, Optional, Union

import numpy as np
import scipy
from pynwb import NWBFile

from ..baserecordingextractorinterface import BaseRecordingExtractorInterface
from ..basesortingextractorinterface import BaseSortingExtractorInterface
from ....tools import get_package
from ....utils import FilePathType, FolderPathType


<<<<<<< HEAD
def add_chan_map_properties_to_recorder(recording_extractor, session_path):
=======
def add_channel_metadata_to_recorder_from_session_file(
    recording_extractor,
    session_path: FolderPathType,
):
    """
    Extracts channel metadata from the CellExplorer's `session.mat` file and adds it to the given recording extractor.

    The metadata includes electrode groups, channel locations, and brain regions. The function will  skip addition
    if the `session.mat` file is not found in the given session path. This is done to support calling the
    when using files produced by the old cellexplorer format (Buzcode) which does not have a `session.mat` file.

    Parameters
    ----------
    recording_extractor : BaseRecording from spikeinterface
        The recording extractor to which the metadata will be added.
    session_path : str or Path
        The path to the directory containing the CellExplorer session.

    Returns
    -------
    RecordingExtractor
        The same recording extractor passed in the `recording_extractor` argument, but with added metadata as
        channel properties.

    Notes
    -----
    1. The channel locations are retrieved from the `chanCoords` field in the `extracellular` section of the
    `session.mat` file. They are set in the recording extractor using the `set_channel_locations` method.

    2. The electrode group information is extracted from the `electrodeGroups` field in the `extracellular` section of the
    `session.mat` file. The groups are set in the recording extractor using the `set_property` method with the `group`
    key.

    3. The brain region data is fetched from the `brainRegions` section of the `session.mat` file. The brain regions are
    set in the recording extractor using the `set_property` method with the `brain_region` key.

    """

    session_path = Path(session_path)
    session_path = session_path / f"{session_path.stem}.session.mat"
    if not session_path.is_file():
        return recording_extractor

    from pymatreader import read_mat

    ignore_fields = ["animal", "behavioralTracking", "timeSeries", "spikeSorting", "epochs"]
    session_data = read_mat(session_path, ignore_fields=ignore_fields)["session"]
    channel_ids = recording_extractor.get_channel_ids()

    if "extracellular" in session_data:
        extracellular_data = session_data["extracellular"]

        if "chanCoords" in extracellular_data:
            channel_coordinates = extracellular_data["chanCoords"]
            x_coords = channel_coordinates["x"]
            y_coords = channel_coordinates["y"]
            locations = np.array((x_coords, y_coords)).T.astype("float32")
            recording_extractor.set_channel_locations(channel_ids=channel_ids, locations=locations)

        if "electrodeGroups" in extracellular_data:
            electrode_groups_data = extracellular_data["electrodeGroups"]
            channels = electrode_groups_data["channels"]

            # Channels is a list of arrays where each array corresponds to a group. We flatten it to a single array
            num_electrode_groups = len(channels)
            group_labels = [[f"Group {index + 1}"] * len(channels[index]) for index in range(num_electrode_groups)]
            channels = np.concatenate(channels).astype("int")
            values = np.concatenate(group_labels)
            corresponding_channels_ids = [str(channel) for channel in channels]
            recording_extractor.set_property(key="group", ids=corresponding_channels_ids, values=values)

    if "brainRegions" in session_data:
        brain_region_data = session_data["brainRegions"]
        for brain_region_id, brain_region_dict in brain_region_data.items():
            brain_region_name = brain_region_dict["brainRegion"]
            channels = brain_region_dict["channels"].astype("int")
            corresponding_channel_ids = [str(id) for id in channels]
            values = [brain_region_name] * len(channel_ids)
            recording_extractor.set_property(
                key="brain_region",
                ids=corresponding_channel_ids,
                values=values,
            )

    return recording_extractor


def add_channel_metadata_to_recorder_from_channel_map_file(
    recording_extractor,
    session_path: FolderPathType,
):
    """
    Extracts channel metadata from the `chanMap.mat` file used by Kilosort and adds it to the given recording extractor.

    The metadata includes channel groups, channel locations, and channel names. The function will skip addition of
    properties if the `chanMap.mat` file is not found in the given session path.

    Parameters
    ----------
    recording_extractor : BaseRecording from spikeinterface
        The recording extractor to which the metadata will be added.
    session_path : Path or str
        The path to the directory containing the session.

    Returns
    -------
    RecordingExtractor
        The same recording extractor passed in the `recording_extractor` argument, but with added metadata.

    Notes
    -----
    1. The channel locations are retrieved from the `xcoords` and `ycoords` fields in the `chanMap.mat` file. They are
    set in the recording extractor using the `set_channel_locations` method.

    2. The channel groups are extracted from the `connected` field in the `chanMap.mat` file. The groups are set in the
    recording extractor using the `set_property` method with the `group` key.

    3. The channel names are composed of the channel index and group, and are set in the recording extractor using the
    `set_property` method with the `channel_name` key.

    4. Channel group names are created based on the group index and are set in the recording extractor using the
    `set_property` method with the `group_name` key.
    """

    session_path = Path(session_path)
>>>>>>> 5bfe5ce0
    chan_map_file_path = session_path / f"chanMap.mat"
    if chan_map_file_path.is_file():
        from pymatreader import read_mat

        channel_map_data = read_mat(chan_map_file_path)
        channel_groups = channel_map_data["connected"]
<<<<<<< HEAD
        channel_group_names = [f"Group{group_index + 1}" for group_index in channel_groups]
=======
>>>>>>> 5bfe5ce0

        channel_indices = channel_map_data["chanMap0ind"]
        channel_ids = [str(channel_indices[i]) for i in channel_indices]

        channel_name = [
            f"ch{channel_index}grp{channel_group}"
            for channel_index, channel_group in zip(channel_indices, channel_groups)
        ]
        base_ids = recording_extractor.get_channel_ids()
        recording_extractor = recording_extractor.channel_slice(channel_ids=base_ids, renamed_channel_ids=channel_ids)
        x_coords = channel_map_data["xcoords"]
        y_coords = channel_map_data["ycoords"]
        locations = np.array((x_coords, y_coords)).T.astype("float32")
        recording_extractor.set_channel_locations(channel_ids=channel_ids, locations=locations)

        recording_extractor.set_property(key="channel_name", values=channel_name)
        recording_extractor.set_property(key="group", ids=channel_ids, values=channel_groups)
<<<<<<< HEAD
        recording_extractor.set_property(key="group_name", ids=channel_ids, values=channel_group_names)
=======
>>>>>>> 5bfe5ce0

    return recording_extractor


class CellExplorerRecordingInterface(BaseRecordingExtractorInterface):
    """
    This interface serves as an temporary solution for integrating CellExplorer metadata during a conversion process.

    CellExplorer's new format (https://cellexplorer.org/) contains a `session.mat` file, which has the following field:

    * Sampling frequency
    * Gains for both raw data (held in a file named session.dat) and lfp (located in session.lfp)
    * Dtype for both raw data and lfp.

    Link to the documentation detailing the file's structure:
    https://cellexplorer.org/datastructure/data-structure-and-format/#session-metadata

    If the binary file is available (session.dat or session.lfp), the interface will use the
    `BinaryRecordingExtractor` from spikeinterface to load the data. Otherwise, it will use the
    `NumpyRecording` extractor, which is a dummy extractor that only contains metadata.  This can be used to add
    the electrode using `write_electrical_series=False` as a conversion option.

    The metadata for this electrode is also extracted from the `session.mat` file. The logic of the extraction is
    described on the function:

    `add_channel_metadata_to_recorder_from_session_file`.

    Note that, while all the new
    data produced by CellExplorer should have this file it is not clear if the channel metadata is always available.

    Besides, the current implementation also supports extracing channel metadata fromthe `chanMap.mat` file used by
    Kilosort. The logic of the extraction is described on the function:

    `add_channel_metadata_to_recorder_from_channel_map_file`.

    Bear in mind that this file is not always available for all datasets.

    From the documentation we also know that channel data can also be found in the following files:
    * `basename.ChannelName.channelinfo.mat`: general data container for channel-wise dat
    * `basename.chanCoords.channelinfo.mat`: contains the coordinates of the electrodes in the probe
    * `basename.ccf.channelinfo.mat`: Allen Institute’s Common Coordinate Framework (CCF)

    Detailed information can be found in the following link
    https://cellexplorer.org/datastructure/data-structure-and-format/#channels

<<<<<<< HEAD
    Note also that `chanCoords` information can be found in the `session.mat` file embedded in the
    `extracellular` field.

    Also, bear in mind that the `session.mat` file might contain information about the area where the extracellular
    recording took place. This information is located in the `brainRegions` field.

    In addition, the file `chanMap.mat` used by Kilosort is usually available on CellExplorer datasets.
    The `chanMap.mat` can then be used to extract the electrode coordinates within the probe.
    To my understanding, this file is generated for using kilosort, and therefore it is not available for all datasets.

=======
    Future versions of this interface will support the extraction of this metadata from these files.
>>>>>>> 5bfe5ce0
    """

    sampling_frequency_key = "sr"
    binary_file_extension = "dat"

    def __init__(self, folder_path: FolderPathType, verbose: bool = True, es_key: str = "ElectricalSeries"):
        self.folder_path = Path(folder_path)

        # No super here, we need to do everything by hand
        self.verbose = verbose
        self.es_key = es_key
        self.subset_channels = None
        self.source_data = dict(folder_path=folder_path)
        self._number_of_segments = 1  # CellExplorer is mono segment

        self.session = self.folder_path.name
        session_data_file_path = self.folder_path / f"{self.session}.session.mat"
        assert session_data_file_path.is_file(), f"File {session_data_file_path} does not exist"

        ignore_fields = ["animal", "behavioralTracking", "timeSeries", "spikeSorting", "epochs"]
        from pymatreader import read_mat

        session_data = read_mat(filename=session_data_file_path, ignore_fields=ignore_fields)["session"]
        extracellular_data = session_data["extracellular"]
        num_channels = int(extracellular_data["nChannels"])
        gain = float(extracellular_data["leastSignificantBit"])  # 0.195
        gains_to_uv = np.ones(num_channels) * gain
        dtype = np.dtype(extracellular_data["precision"])
        sampling_frequency = float(extracellular_data[self.sampling_frequency_key])

        # Channels in CellExplorer are 1-indexed
        channel_ids = [str(1 + i) for i in range(num_channels)]
        binary_file_path = self.folder_path / f"{self.session}.{self.binary_file_extension}"
        if binary_file_path.is_file():
            from spikeinterface.core.binaryrecordingextractor import (
                BinaryRecordingExtractor,
            )

            self.recording_extractor = BinaryRecordingExtractor(
                file_paths=[binary_file_path],
                sampling_frequency=sampling_frequency,
                num_chan=num_channels,
                dtype=dtype,
                t_starts=None,
                file_offset=0,
                gain_to_uV=gains_to_uv,
                offset_to_uV=None,
                channel_ids=channel_ids,
            )
        else:
            from spikeinterface.core.numpyextractors import NumpyRecording

            traces_list = [np.empty(shape=(1, num_channels))]
            dummy_recording = NumpyRecording(
                traces_list=traces_list,
                sampling_frequency=sampling_frequency,
                channel_ids=channel_ids,
            )

            self.recording_extractor = dummy_recording
            self.recording_extractor.set_channel_gains(channel_ids=channel_ids, gains=np.ones(num_channels) * gain)

<<<<<<< HEAD
        self.recording_extractor = add_chan_map_properties_to_recorder(
            recording_extractor=self.recording_extractor, session_path=self.folder_path
        )
        self._number_of_segments = self.recording_extractor.get_num_segments()
=======
        self.recording_extractor = add_channel_metadata_to_recorder_from_session_file(
            recording_extractor=self.recording_extractor, session_path=self.folder_path
        )

        self.recording_extractor = add_channel_metadata_to_recorder_from_channel_map_file(
            recording_extractor=self.recording_extractor, session_path=self.folder_path
        )

    def get_original_timestamps(self):
        num_frames = self.recording_extractor.get_num_frames()
        sampling_frequency = self.recording_extractor.get_sampling_frequency()
        timestamps = np.arange(num_frames) / sampling_frequency
        return timestamps
>>>>>>> 5bfe5ce0


class CellExplorerLFPInterface(CellExplorerRecordingInterface):
    keywords = BaseRecordingExtractorInterface.keywords + [
        "extracellular electrophysiology",
        "LFP",
        "local field potential",
        "LF",
    ]

    sampling_frequency_key = "srLfp"
    binary_file_extension = "lfp"

    def __init__(self, folder_path: FolderPathType, verbose: bool = True, es_key: str = "ElectricalSeriesLFP"):
        super().__init__(folder_path, verbose, es_key)

    def add_to_nwbfile(
        self,
        nwbfile: NWBFile,
        metadata: Optional[dict] = None,
        stub_test: bool = False,
        starting_time: Optional[float] = None,
        write_as: Literal["raw", "lfp", "processed"] = "lfp",
        write_electrical_series: bool = True,
        compression: Optional[str] = None,
        compression_opts: Optional[int] = None,
        iterator_type: str = "v2",
        iterator_opts: Optional[dict] = None,
    ):
        return super().add_to_nwbfile(
            nwbfile,
            metadata,
            stub_test,
            starting_time,
            write_as,
            write_electrical_series,
            compression,
            compression_opts,
            iterator_type,
            iterator_opts,
        )


class CellExplorerSortingInterface(BaseSortingExtractorInterface):
    """Primary data interface class for converting Cell Explorer spiking data."""

    def __init__(self, file_path: FilePathType, verbose: bool = True):
        """
        Initialize read of Cell Explorer file.

        Parameters
        ----------
        file_path: FilePathType
            Path to .spikes.cellinfo.mat file.
        verbose: bool, default: True
        """

        hdf5storage = get_package(package_name="hdf5storage")

        file_path = Path(file_path)

        # Temporary hack to get sampling frequency from the spikes cellinfo file until next SI release.
        import h5py

        try:
            matlab_file = scipy.io.loadmat(file_name=str(file_path), simplify_cells=True)
            if "spikes" not in matlab_file.keys():
                raise KeyError(f"CellExplorer file '{file_path}' does not contain 'spikes' field.")
            spikes_mat = matlab_file["spikes"]
            assert isinstance(spikes_mat, dict), f"field `spikes` must be a dict, not {type(spikes_mat)}!"

        except NotImplementedError:
            matlab_file = h5py.File(name=file_path, mode="r")
            if "spikes" not in matlab_file.keys():
                raise KeyError(f"CellExplorer file '{file_path}' does not contain 'spikes' field.")
            spikes_mat = matlab_file["spikes"]
            assert isinstance(spikes_mat, h5py.Group), f"field `spikes` must be a Group, not {type(spikes_mat)}!"

        sampling_frequency = spikes_mat.get("sr", None)
        sampling_frequency = (
            sampling_frequency[()] if isinstance(sampling_frequency, h5py.Dataset) else sampling_frequency
        )

        super().__init__(spikes_matfile_path=file_path, sampling_frequency=sampling_frequency, verbose=verbose)
        self.source_data = dict(file_path=file_path)
        spikes_matfile_path = Path(file_path)

        session_path = Path(file_path).parent
        session_id = session_path.stem

        assert (
            spikes_matfile_path.is_file()
        ), f"The file_path should point to an existing .spikes.cellinfo.mat file ({spikes_matfile_path})"

        try:
            spikes_mat = scipy.io.loadmat(file_name=str(spikes_matfile_path))
            self.read_spikes_info_with_scipy = True
        except NotImplementedError:
            spikes_mat = hdf5storage.loadmat(file_name=str(spikes_matfile_path))
            self.read_spikes_info_with_scipy = False
        cell_info = spikes_mat.get("spikes", np.empty(0))
        self.cell_info_fields = cell_info.dtype.names

        unit_ids = self.sorting_extractor.get_unit_ids()
        if self.read_spikes_info_with_scipy:
            if "cluID" in self.cell_info_fields:
                self.sorting_extractor.set_property(
                    ids=unit_ids, key="clu_id", values=[int(x) for x in cell_info["cluID"][0][0][0]]
                )
            if "shankID" in self.cell_info_fields:
                self.sorting_extractor.set_property(
                    ids=unit_ids, key="group_id", values=[f"Group{x}" for x in cell_info["shankID"][0][0][0]]
                )
            if "region" in self.cell_info_fields:
                self.sorting_extractor.set_property(
                    ids=unit_ids, key="location", values=[str(x[0]) for x in cell_info["region"][0][0][0]]
                )
        else:  # Logic for hdf5storage
            if "cluID" in self.cell_info_fields:
                self.sorting_extractor.set_property(
                    ids=unit_ids, key="clu_id", values=[int(x) for x in cell_info["cluID"][0][0]]
                )
            if "shankID" in self.cell_info_fields:
                self.sorting_extractor.set_property(
                    ids=unit_ids, key="group_id", values=[f"Group{x}" for x in cell_info["shankID"][0][0]]
                )
            if "region" in self.cell_info_fields:
                self.sorting_extractor.set_property(
                    ids=unit_ids, key="location", values=[str(x[0]) for x in cell_info["region"][0][0]]
                )

        celltype_mapping = {"pE": "excitatory", "pI": "inhibitory", "[]": "unclassified"}
        celltype_file_path = session_path / f"{session_id}.CellClass.cellinfo.mat"
        if celltype_file_path.is_file():
            celltype_info = scipy.io.loadmat(celltype_file_path).get("CellClass", np.empty(0))
            if "label" in celltype_info.dtype.names:
                self.sorting_extractor.set_property(
                    ids=unit_ids,
                    key="cell_type",
                    values=[str(celltype_mapping[str(x[0])]) for x in celltype_info["label"][0][0][0]],
                )

        # Register a dummy recorder to write the recording device metadata if desired
        ignore_fields = ["animal", "behavioralTracking", "timeSeries", "spikeSorting", "epochs"]
        from pymatreader import read_mat

        session_data_file_path = session_path / f"{session_id}.session.mat"
        if session_data_file_path.is_file():
            session_data = read_mat(filename=session_data_file_path, ignore_fields=ignore_fields)["session"]
            extracellular_data = session_data["extracellular"]
            num_channels = int(extracellular_data["nChannels"])
            num_samples = int(extracellular_data["nSamples"])
            samppling_frequency = int(extracellular_data["sr"])
            traces_list = [np.empty(shape=(1, num_channels))]
            from spikeinterface.core.numpyextractors import NumpyRecording

            dummy_recording_extractor = NumpyRecording(
                traces_list=traces_list,
                sampling_frequency=sampling_frequency,
            )
            dummy_recording_extractor = add_chan_map_properties_to_recorder(
                recording_extractor=dummy_recording_extractor, session_path=session_path
            )
            dummy_recording_extractor._recording_segments[0].time_vector = np.arange(num_samples) / samppling_frequency
            self.sorting_extractor.register_recording(recording=dummy_recording_extractor)

    def get_metadata(self) -> dict:
        metadata = super().get_metadata()
        session_path = Path(self.source_data["file_path"]).parent
        session_id = session_path.stem
        # TODO: add condition for retrieving ecephys metadata if no recording or lfp are included in conversion
        metadata["NWBFile"].update(session_id=session_id)

        unit_properties = []
        cellinfo_file_path = session_path / f"{session_id}.spikes.cellinfo.mat"
        if cellinfo_file_path.is_file():
            cell_info_fields = self.cell_info_fields
            if "cluID" in cell_info_fields:
                unit_properties.append(
                    dict(
                        name="clu_id",
                        description="0-indexed id of cluster identified from the shank.",
                    )
                )
            if "shankID" in cell_info_fields:
                unit_properties.append(
                    dict(
                        name="group_id",
                        description="The electrode group ID that each unit was identified by.",
                    )
                )
            if "region" in cell_info_fields:
                unit_properties.append(
                    dict(
                        name="location",
                        description="Brain region where each unit was detected.",
                    )
                )
        celltype_filepath = session_path / f"{session_id}.CellClass.cellinfo.mat"
        if celltype_filepath.is_file():
            celltype_info = scipy.io.loadmat(celltype_filepath).get("CellClass", np.empty(0))
            if "label" in celltype_info.dtype.names:
                unit_properties.append(
                    dict(
                        name="cell_type",
                        description="Type of cell this has been classified as.",
                    )
                )
        metadata.update(Ecephys=dict(UnitProperties=unit_properties))

        return metadata<|MERGE_RESOLUTION|>--- conflicted
+++ resolved
@@ -11,9 +11,6 @@
 from ....utils import FilePathType, FolderPathType
 
 
-<<<<<<< HEAD
-def add_chan_map_properties_to_recorder(recording_extractor, session_path):
-=======
 def add_channel_metadata_to_recorder_from_session_file(
     recording_extractor,
     session_path: FolderPathType,
@@ -139,17 +136,12 @@
     """
 
     session_path = Path(session_path)
->>>>>>> 5bfe5ce0
     chan_map_file_path = session_path / f"chanMap.mat"
     if chan_map_file_path.is_file():
         from pymatreader import read_mat
 
         channel_map_data = read_mat(chan_map_file_path)
         channel_groups = channel_map_data["connected"]
-<<<<<<< HEAD
-        channel_group_names = [f"Group{group_index + 1}" for group_index in channel_groups]
-=======
->>>>>>> 5bfe5ce0
 
         channel_indices = channel_map_data["chanMap0ind"]
         channel_ids = [str(channel_indices[i]) for i in channel_indices]
@@ -167,10 +159,6 @@
 
         recording_extractor.set_property(key="channel_name", values=channel_name)
         recording_extractor.set_property(key="group", ids=channel_ids, values=channel_groups)
-<<<<<<< HEAD
-        recording_extractor.set_property(key="group_name", ids=channel_ids, values=channel_group_names)
-=======
->>>>>>> 5bfe5ce0
 
     return recording_extractor
 
@@ -216,20 +204,7 @@
     Detailed information can be found in the following link
     https://cellexplorer.org/datastructure/data-structure-and-format/#channels
 
-<<<<<<< HEAD
-    Note also that `chanCoords` information can be found in the `session.mat` file embedded in the
-    `extracellular` field.
-
-    Also, bear in mind that the `session.mat` file might contain information about the area where the extracellular
-    recording took place. This information is located in the `brainRegions` field.
-
-    In addition, the file `chanMap.mat` used by Kilosort is usually available on CellExplorer datasets.
-    The `chanMap.mat` can then be used to extract the electrode coordinates within the probe.
-    To my understanding, this file is generated for using kilosort, and therefore it is not available for all datasets.
-
-=======
     Future versions of this interface will support the extraction of this metadata from these files.
->>>>>>> 5bfe5ce0
     """
 
     sampling_frequency_key = "sr"
@@ -292,12 +267,6 @@
             self.recording_extractor = dummy_recording
             self.recording_extractor.set_channel_gains(channel_ids=channel_ids, gains=np.ones(num_channels) * gain)
 
-<<<<<<< HEAD
-        self.recording_extractor = add_chan_map_properties_to_recorder(
-            recording_extractor=self.recording_extractor, session_path=self.folder_path
-        )
-        self._number_of_segments = self.recording_extractor.get_num_segments()
-=======
         self.recording_extractor = add_channel_metadata_to_recorder_from_session_file(
             recording_extractor=self.recording_extractor, session_path=self.folder_path
         )
@@ -311,7 +280,6 @@
         sampling_frequency = self.recording_extractor.get_sampling_frequency()
         timestamps = np.arange(num_frames) / sampling_frequency
         return timestamps
->>>>>>> 5bfe5ce0
 
 
 class CellExplorerLFPInterface(CellExplorerRecordingInterface):
