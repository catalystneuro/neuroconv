"""DataInterfaces for SpikeGLX."""
from pathlib import Path
import json
from typing import Optional
<<<<<<< HEAD

from ..baserecordingextractorinterface import BaseRecordingExtractorInterface
from ....utils import get_schema_from_method_signature, FilePathType, dict_deep_update
from .spikeglx_utils import (
    get_session_start_time,
    fetch_stream_id_for_spikelgx_file,
    get_device_metadata,
)
=======

from pynwb import NWBFile
from pynwb.ecephys import ElectricalSeries


from ..baserecordingextractorinterface import BaseRecordingExtractorInterface
from ....utils import get_schema_from_method_signature, get_schema_from_hdmf_class, FilePathType, dict_deep_update
from .spikeglx_utils import get_session_start_time, fetch_stream_id_for_spikelgx_file
>>>>>>> 3377a768


def add_recording_extractor_properties(recording_extractor) -> None:
    """Automatically add shankgroup_name and shank_electrode_number for spikeglx."""
    probe = recording_extractor.get_probe()
    channel_ids = recording_extractor.get_channel_ids()

    if probe.get_shank_count() > 1:
        group_name = [contact_id.split("e")[0] for contact_id in probe.contact_ids]
        shank_electrode_number = [int(contact_id.split("e")[1]) for contact_id in probe.contact_ids]
    else:
        shank_electrode_number = recording_extractor.ids_to_indices(channel_ids)
        group_name = ["s0"] * len(channel_ids)

    recording_extractor.set_property(key="shank_electrode_number", ids=channel_ids, values=shank_electrode_number)
    recording_extractor.set_property(key="group_name", ids=channel_ids, values=group_name)

    contact_shapes = probe.contact_shapes  # The geometry of the contact shapes
    recording_extractor.set_property(key="contact_shapes", ids=channel_ids, values=contact_shapes)


class SpikeGLXRecordingInterface(BaseRecordingExtractorInterface):
    ExtractorName = "SpikeGLXRecordingExtractor"

    @classmethod
    def get_source_schema(cls) -> dict:
        source_schema = get_schema_from_method_signature(class_method=cls.__init__, exclude=["x_pitch", "y_pitch"])
        source_schema["properties"]["file_path"]["description"] = "Path to SpikeGLX ap.bin or lf.bin file."
        return source_schema

    def __init__(
        self,
        file_path: FilePathType,
        verbose: bool = True,
        es_key: Optional[str] = None,
    ):
        """
        Parameters
        ----------
        file_path : FilePathType
            Path to .bin file. Point to .ap.bin for SpikeGLXRecordingInterface and .lf.bin for SpikeGLXLFPInterface.
        verbose : bool, default: True
            Whether to output verbose text.
        es_key : str, default: "ElectricalSeries"
        """
        from probeinterface import read_spikeglx

        self.stream_id = fetch_stream_id_for_spikelgx_file(file_path)
<<<<<<< HEAD
        if es_key is None:
            if "lf" in self.stream_id:
                es_key = "ElectricalSeriesLF"
            elif "ap" in self.stream_id:
                es_key = "ElectricalSeriesAP"
            else:
                raise ValueError("Cannot automatically determine es_key from path")
=======

>>>>>>> 3377a768
        file_path = Path(file_path)
        folder_path = file_path.parent
        super().__init__(
            folder_path=folder_path,
            stream_id=self.stream_id,
            verbose=verbose,
            es_key=es_key,
        )
        self.source_data["file_path"] = str(file_path)
        self.meta = self.recording_extractor.neo_reader.signals_info_dict[(0, self.stream_id)]["meta"]

        # Mount the probe
        # TODO - this can be removed in the next release of SpikeInterface (probe mounts automatically)
        meta_filename = str(file_path).replace(".bin", ".meta").replace(".lf", ".ap")
        probe = read_spikeglx(meta_filename)
        self.recording_extractor.set_probe(probe, in_place=True)
        # Set electrodes properties
        add_recording_extractor_properties(self.recording_extractor)

    def get_metadata(self) -> dict:
        metadata = super().get_metadata()
        session_start_time = get_session_start_time(self.meta)
        if session_start_time:
            metadata = dict_deep_update(metadata, dict(NWBFile=dict(session_start_time=session_start_time)))

        # Device metadata
        device = get_device_metadata(self.meta)

        # Add groups metadata
        metadata["Ecephys"]["Device"] = [device]
        electrode_groups = [
            dict(
                name=group_name,
                description=f"a group representing shank {group_name}",
                location="unknown",
                device=device["name"],
            )
            for group_name in set(self.recording_extractor.get_property("group_name"))
        ]
        metadata["Ecephys"]["ElectrodeGroup"] = electrode_groups

        # Electrodes columns descriptions
        metadata["Ecephys"]["Electrodes"] = [
            dict(name="shank_electrode_number", description="0-indexed channel within a shank."),
            dict(name="group_name", description="Name of the ElectrodeGroup this electrode is a part of."),
            dict(name="contact_shapes", description="The shape of the electrode"),
        ]

        return metadata

    def get_device_metadata(self) -> dict:
        """
        Returns a device with description including the metadata.

        Details described in https://billkarsh.github.io/SpikeGLX/Sgl_help/Metadata_30.html

        Returns
        -------
        dict
            a dict containing the metadata necessary for creating the device
        """
        meta = self.meta
        metadata_dict = dict()
        if "imDatPrb_type" in self.meta:
            probe_type_to_probe_description = {"0": "NP1.0", "21": "NP2.0(1-shank)", "24": "NP2.0(4-shank)"}
            probe_type = str(meta["imDatPrb_type"])
            probe_type_description = probe_type_to_probe_description[probe_type]
            metadata_dict.update(probe_type=probe_type, probe_type_description=probe_type_description)

        if "imDatFx_pn" in self.meta:
            metadata_dict.update(flex_part_number=meta["imDatFx_pn"])

        if "imDatBsc_pn" in self.meta:
            metadata_dict.update(connected_base_station_part_number=meta["imDatBsc_pn"])

        description_string = "no description"
        if metadata_dict:
            description_string = json.dumps(metadata_dict)
        device = dict(name="Neuropixel-Imec", description=description_string, manufacturer="Imec")

        return device


# include for backwards compatibility
class SpikeGLXLFPInterface(SpikeGLXRecordingInterface):
    pass
    """Primary data interface class for converting the low-pass (lf) SpikeGLX format."""

    ExtractorName = "SpikeGLXRecordingExtractor"

    def __init__(
        self,
        file_path: FilePathType,
        verbose: bool = True,
        es_key: str = "ElectricalSeriesLF",
    ):
        super().__init__(file_path=file_path, verbose=verbose, es_key=es_key)<|MERGE_RESOLUTION|>--- conflicted
+++ resolved
@@ -1,8 +1,8 @@
 """DataInterfaces for SpikeGLX."""
 from pathlib import Path
 import json
+
 from typing import Optional
-<<<<<<< HEAD
 
 from ..baserecordingextractorinterface import BaseRecordingExtractorInterface
 from ....utils import get_schema_from_method_signature, FilePathType, dict_deep_update
@@ -11,16 +11,6 @@
     fetch_stream_id_for_spikelgx_file,
     get_device_metadata,
 )
-=======
-
-from pynwb import NWBFile
-from pynwb.ecephys import ElectricalSeries
-
-
-from ..baserecordingextractorinterface import BaseRecordingExtractorInterface
-from ....utils import get_schema_from_method_signature, get_schema_from_hdmf_class, FilePathType, dict_deep_update
-from .spikeglx_utils import get_session_start_time, fetch_stream_id_for_spikelgx_file
->>>>>>> 3377a768
 
 
 def add_recording_extractor_properties(recording_extractor) -> None:
@@ -69,7 +59,6 @@
         from probeinterface import read_spikeglx
 
         self.stream_id = fetch_stream_id_for_spikelgx_file(file_path)
-<<<<<<< HEAD
         if es_key is None:
             if "lf" in self.stream_id:
                 es_key = "ElectricalSeriesLF"
@@ -77,9 +66,6 @@
                 es_key = "ElectricalSeriesAP"
             else:
                 raise ValueError("Cannot automatically determine es_key from path")
-=======
-
->>>>>>> 3377a768
         file_path = Path(file_path)
         folder_path = file_path.parent
         super().__init__(
