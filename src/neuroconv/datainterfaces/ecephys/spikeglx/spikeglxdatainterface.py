--- conflicted
+++ resolved
@@ -1,17 +1,11 @@
 """Authors: Cody Baker, Heberto Mayorquin and Ben Dichter."""
 from pathlib import Path
-from warnings import warn
-<<<<<<< HEAD
-
-=======
->>>>>>> afb47a02
+import json
 
 from ..baserecordingextractorinterface import BaseRecordingExtractorInterface
 from ....utils import get_schema_from_method_signature, FilePathType, dict_deep_update
 from .spikeglx_utils import (
     get_session_start_time,
-    _fetch_metadata_dic_for_spikextractors_spikelgx_object,
-    _assert_single_shank_for_spike_extractors,
     fetch_stream_id_for_spikelgx_file,
     get_device_metadata,
 )
@@ -49,7 +43,6 @@
     def __init__(
         self,
         file_path: FilePathType,
-        spikeextractors_backend: bool = False,
         verbose: bool = True,
         es_key: str = "ElectricalSeriesAP",
     ):
@@ -58,8 +51,6 @@
         ----------
         file_path : FilePathType
             Path to .bin file. Point to .ap.bin for SpikeGLXRecordingInterface and .lf.bin for SpikeGLXLFPInterface.
-        spikeextractors_backend : bool, default: False
-            Whether to use the legacy spikeextractors library backend.
         verbose : bool, default: True
             Whether to output verbose text.
         es_key : str, default: "ElectricalSeries"
@@ -67,41 +58,17 @@
         from probeinterface import read_spikeglx
 
         self.stream_id = fetch_stream_id_for_spikelgx_file(file_path)
-        self.es_key = self.stream_id
 
-        if spikeextractors_backend:  # pragma: no cover
-            # TODO: Remove spikeextractors backend
-            warn(
-                message=(
-                    "Interfaces using a spikeextractors backend will soon be deprecated! "
-                    "Please use the SpikeInterface backend instead."
-                ),
-                category=DeprecationWarning,
-                stacklevel=2,
-            )
-            from spikeextractors import SpikeGLXRecordingExtractor
-            from spikeinterface.core.old_api_utils import OldToNewRecording
-
-            self.Extractor = SpikeGLXRecordingExtractor
-            super().__init__(file_path=str(file_path), verbose=verbose, es_key=es_key)
-            _assert_single_shank_for_spike_extractors(self.recording_extractor)
-            self.meta = _fetch_metadata_dic_for_spikextractors_spikelgx_object(self.recording_extractor)
-            self.recording_extractor = OldToNewRecording(oldapi_recording_extractor=self.recording_extractor)
-        else:
-            file_path = Path(file_path)
-            folder_path = file_path.parent
-            super().__init__(
-                folder_path=folder_path,
-                stream_id=self.stream_id,
-                verbose=verbose,
-<<<<<<< HEAD
-                es_key=self.es_key,
-=======
-                es_key=es_key,
->>>>>>> afb47a02
-            )
-            self.source_data["file_path"] = str(file_path)
-            self.meta = self.recording_extractor.neo_reader.signals_info_dict[(0, self.stream_id)]["meta"]
+        file_path = Path(file_path)
+        folder_path = file_path.parent
+        super().__init__(
+            folder_path=folder_path,
+            stream_id=self.stream_id,
+            verbose=verbose,
+            es_key=es_key,
+        )
+        self.source_data["file_path"] = str(file_path)
+        self.meta = self.recording_extractor.neo_reader.signals_info_dict[(0, self.stream_id)]["meta"]
 
         # Mount the probe
         # TODO - this can be removed in the next release of SpikeInterface (probe mounts automatically)
@@ -142,8 +109,6 @@
 
         return metadata
 
-<<<<<<< HEAD
-=======
     def get_device_metadata(self) -> dict:
         """Returns a device with description including the metadat as described here
         # https://billkarsh.github.io/SpikeGLX/Sgl_help/Metadata_30.html
@@ -175,13 +140,10 @@
 
         return device
 
->>>>>>> afb47a02
 
 # include for backwards compatibility
 class SpikeGLXLFPInterface(SpikeGLXRecordingInterface):
-<<<<<<< HEAD
     pass
-=======
     """Primary data interface class for converting the low-pass (lf) SpikeGLX format."""
 
     ExtractorName = "SpikeGLXRecordingExtractor"
@@ -189,11 +151,7 @@
     def __init__(
         self,
         file_path: FilePathType,
-        spikeextractors_backend: bool = False,
         verbose: bool = True,
         es_key: str = "ElectricalSeriesLF",
     ):
-        super().__init__(
-            file_path=file_path, spikeextractors_backend=spikeextractors_backend, verbose=verbose, es_key=es_key
-        )
->>>>>>> afb47a02
+        super().__init__(file_path=file_path, verbose=verbose, es_key=es_key)