"""Authors: Cody Baker."""
from pathlib import Path
from typing import List

import numpy as np
from pynwb.ecephys import ElectricalSeries

from .spikeglx_utils import get_device_metadata, get_session_start_time
from ..baserecordingextractorinterface import BaseRecordingExtractorInterface
from ....tools.signal_processing import get_rising_frames_from_ttl
from ....utils import get_schema_from_method_signature, get_schema_from_hdmf_class, FilePathType, dict_deep_update


class SpikeGLXNIDQInterface(BaseRecordingExtractorInterface):
    """Primary data interface class for converting the high-pass (ap) SpikeGLX format."""

    ExtractorName = "SpikeGLXRecordingExtractor"

    @classmethod
    def get_source_schema(cls):
        source_schema = get_schema_from_method_signature(class_method=cls.__init__, exclude=["x_pitch", "y_pitch"])
        source_schema["properties"]["file_path"]["description"] = "Path to SpikeGLX .nidq file."
        return source_schema

    def __init__(self, file_path: FilePathType, verbose: bool = True, load_sync_channel: bool = False):
        """
        Read channel data from the NIDQ board for the SpikeGLX recording.

        Useful for synchronizing multiple data streams into the common time basis of the SpikeGLX system.

        Parameters
        ----------
        file_path : FilePathType
            Path to .nidq.bin file.
        verbose : bool, default: True
            Whether to output verbose text.
        load_sync_channel : bool, default: False
            Whether to load the last channel in the stream, which is typically used for synchronization.
            If True, then the probe is not loaded.
        """

        folder_path = Path(file_path).parent
        super().__init__(
            folder_path=folder_path,
            stream_id="nidq",
            verbose=verbose,
            load_sync_channel=load_sync_channel,
        )
        self.source_data.update(file_path=str(file_path))
        self.es_key = "nidq"

        self.recording_extractor.set_property(
            key="group_name", values=["NIDQChannelGroup"] * self.recording_extractor.get_num_channels()
        )
        self.meta = self.recording_extractor.neo_reader.signals_info_dict[(0, "nidq")]["meta"]

    def get_metadata_schema(self):
        metadata_schema = super().get_metadata_schema()
        metadata_schema["properties"]["Ecephys"]["properties"].update(nidq=get_schema_from_hdmf_class(ElectricalSeries))
        return metadata_schema

    def get_metadata(self):
        metadata = super().get_metadata()

        session_start_time = get_session_start_time(self.meta)
        if session_start_time:
            metadata = dict_deep_update(metadata, dict(NWBFile=dict(session_start_time=session_start_time)))

        # Device metadata
        device = get_device_metadata(self.meta)

        # Add groups metadata
        metadata["Ecephys"]["Device"] = [device]

        metadata["Ecephys"]["ElectrodeGroup"][0].update(
            name="NIDQChannelGroup",
            description = "A group representing the NIDQ channels.",
            device=device["name"]
        )
        metadata["Ecephys"]["Electrodes"] = [
            dict(name="group_name", description="Name of the ElectrodeGroup this electrode is a part of."),
        ]

        metadata["Ecephys"]["nidq"].update(
            name="ElectricalSeriesNIDQ",
            description="Raw acquisition traces from the NIDQ (.nidq.bin) channels.",
        )

        return metadata

    def get_channel_names(self) -> List[str]:
        """Return a list of channel names as set in the recording extractor."""
        return list(self.recording_extractor.get_channel_ids())

    def get_event_times_from_ttl(self, channel_name: str) -> np.ndarray:
        """
        Return the start of event times from the rising part of TTL pulses on one of the NIDQ channels.

        Parameters
        ----------
        channel_name : str
            Name of the channel in the .nidq.bin file.

        Returns
        -------
        rising_times : numpy.ndarray
            The times of the rising TTL pulses.
        """
        # TODO: consider RAM cost of these operations and implement safer buffering version
        rising_frames = get_rising_frames_from_ttl(
            trace=self.recording_extractor.get_traces(channel_ids=[channel_name])
        )

        nidq_timestamps = self.recording_extractor.get_times()
        rising_times = nidq_timestamps[rising_frames]

        return rising_times
<<<<<<< HEAD
=======

    def get_conversion_options(self) -> dict:
        # Currently, this method is only used by NWBConverter classes
        # We still need a similar override for run_conversion default es_key for stand-alone interface conversion
        conversion_options = dict(write_as="raw", es_key="ElectricalSeriesNIDQ")
        return conversion_options
>>>>>>> 7d329e7e
<|MERGE_RESOLUTION|>--- conflicted
+++ resolved
@@ -114,13 +114,4 @@
         nidq_timestamps = self.recording_extractor.get_times()
         rising_times = nidq_timestamps[rising_frames]
 
-        return rising_times
-<<<<<<< HEAD
-=======
-
-    def get_conversion_options(self) -> dict:
-        # Currently, this method is only used by NWBConverter classes
-        # We still need a similar override for run_conversion default es_key for stand-alone interface conversion
-        conversion_options = dict(write_as="raw", es_key="ElectricalSeriesNIDQ")
-        return conversion_options
->>>>>>> 7d329e7e
+        return rising_times