"""Authors: Heberto Mayorquin, Cody Baker and Ben Dichter."""
from pathlib import Path
from warnings import warn

from pynwb.ecephys import ElectricalSeries

from ..baserecordingextractorinterface import BaseRecordingExtractorInterface
from ....tools import get_package
from ....utils import get_schema_from_hdmf_class, FilePathType


def extract_electrode_metadata_with_pyintan(file_path):
    pyintan = get_package(package_name="pyintan")

    if ".rhd" in Path(file_path).suffixes:
        intan_file_metadata = pyintan.intan.read_rhd(file_path)[1]
    else:
        intan_file_metadata = pyintan.intan.read_rhs(file_path)[1]

    exclude_chan_types = ["AUX", "ADC", "VDD", "_STIM", "ANALOG"]

    valid_channels = [
        x for x in intan_file_metadata if not any([y in x["native_channel_name"] for y in exclude_chan_types])
    ]

    group_names = [channel["native_channel_name"].split("-")[0] for channel in valid_channels]
    unique_group_names = set(group_names)
    group_electrode_numbers = [channel["native_order"] for channel in valid_channels]
    custom_names = [channel["custom_channel_name"] for channel in valid_channels]

    electrodes_metadata = dict(
        group_names=group_names,
        unique_group_names=unique_group_names,
        group_electrode_numbers=group_electrode_numbers,
        custom_names=custom_names,
    )

    return electrodes_metadata


def extract_electrode_metadata(recording_extractor):
    channel_name_array = recording_extractor.get_property("channel_name")

    group_names = [channel.split("-")[0] for channel in channel_name_array]
    unique_group_names = set(group_names)
    group_electrode_numbers = [int(channel.split("-")[1]) for channel in channel_name_array]
    custom_names = list()

    electrodes_metadata = dict(
        group_names=group_names,
        unique_group_names=unique_group_names,
        group_electrode_numbers=group_electrode_numbers,
        custom_names=custom_names,
    )

    return electrodes_metadata


class IntanRecordingInterface(BaseRecordingExtractorInterface):
    """Primary data interface class for converting Intan data using the
    :py:class:`~spikeinterface.extractors.IntanRecordingExtractor`."""

<<<<<<< HEAD
    def __init__(self, file_path: FilePathType, stream_id: str = "0", verbose: bool = True):
=======
    def __init__(
        self,
        file_path: FilePathType,
        stream_id: str = "0",
        verbose: bool = True,
        es_key: str = "ElectricalSeries",
    ):
>>>>>>> bf7c766c
        """
        Load and prepare raw data and corresponding metadata from the Intan format (.rhd or .rhs files).

        Parameters
        ----------
        file_path : FilePathType
            Path to either a rhd or a rhs file
        stream_id : str, optional
            The stream of the data for spikeinterface, "0" by default.
        verbose : bool, default: True
            Verbose
        es_key : str, default: "ElectricalSeries"
        """

        self.stream_id = stream_id
        super().__init__(file_path=file_path, stream_id=self.stream_id, verbose=verbose, es_key=es_key)
        electrodes_metadata = extract_electrode_metadata(recording_extractor=self.recording_extractor)

        group_names = electrodes_metadata["group_names"]
        group_electrode_numbers = electrodes_metadata["group_electrode_numbers"]
        unique_group_names = electrodes_metadata["unique_group_names"]
        custom_names = electrodes_metadata["custom_names"]

        channel_ids = self.recording_extractor.get_channel_ids()
        self.recording_extractor.set_property(key="group_name", ids=channel_ids, values=group_names)
        if len(unique_group_names) > 1:
            self.recording_extractor.set_property(
                key="group_electrode_number", ids=channel_ids, values=group_electrode_numbers
            )

        if any(custom_names):
            self.recording_extractor.set_property(key="custom_channel_name", ids=channel_ids, values=custom_names)

    def get_metadata_schema(self):
        metadata_schema = super().get_metadata_schema()
        metadata_schema["properties"]["Ecephys"]["properties"].update(
            ElectricalSeriesRaw=get_schema_from_hdmf_class(ElectricalSeries)
        )
        return metadata_schema

    def get_metadata(self):
        metadata = super().get_metadata()
        ecephys_metadata = metadata["Ecephys"]

        # Add device
        device = dict(
            name="Intan",
            description="Intan recording",
            manufacturer="Intan",
        )
        device_list = [device]
        ecephys_metadata.update(Device=device_list)

        # Add electrode group
        unique_group_name = set(self.recording_extractor.get_property("group_name"))
        electrode_group_list = [
            dict(
                name=group_name,
                description=f"Group {group_name} electrodes.",
                device="Intan",
                location="",
            )
            for group_name in unique_group_name
        ]
        ecephys_metadata.update(ElectrodeGroup=electrode_group_list)

        # Add electrodes and electrode groups
        ecephys_metadata.update(
            Electrodes=[
                dict(name="group_name", description="The name of the ElectrodeGroup this electrode is a part of.")
            ],
            ElectricalSeriesRaw=dict(name="ElectricalSeriesRaw", description="Raw acquisition traces."),
        )

        # Add group electrode number if available
        recording_extractor_properties = self.recording_extractor.get_property_keys()
        if "group_electrode_number" in recording_extractor_properties:
            ecephys_metadata["Electrodes"].append(
                dict(name="group_electrode_number", description="0-indexed channel within a group.")
            )
        if "custom_channel_name" in recording_extractor_properties:
            ecephys_metadata["Electrodes"].append(
                dict(name="custom_channel_name", description="Custom channel name assigned in Intan.")
            )

        return metadata<|MERGE_RESOLUTION|>--- conflicted
+++ resolved
@@ -60,9 +60,6 @@
     """Primary data interface class for converting Intan data using the
     :py:class:`~spikeinterface.extractors.IntanRecordingExtractor`."""
 
-<<<<<<< HEAD
-    def __init__(self, file_path: FilePathType, stream_id: str = "0", verbose: bool = True):
-=======
     def __init__(
         self,
         file_path: FilePathType,
@@ -70,7 +67,6 @@
         verbose: bool = True,
         es_key: str = "ElectricalSeries",
     ):
->>>>>>> bf7c766c
         """
         Load and prepare raw data and corresponding metadata from the Intan format (.rhd or .rhs files).
 
