--- conflicted
+++ resolved
@@ -78,13 +78,15 @@
             check performed is that timestamps are continuous. If False, an error will be raised if the check fails.
         """
 
-        neo_version = get_package_version(name="neo")
-        spikeinterface_version = get_package_version(name="spikeinterface")
+        if stream_id is not None:
+            warnings.warn(
+                "Use of the 'stream_id' parameter is deprecated and it will be removed after September 2024.",
+                DeprecationWarning,
+            )
+            self.stream_id = stream_id
+        else:
+            self.stream_id = "0"
 
-<<<<<<< HEAD
-        init_kwargs = dict(file_path=file_path, stream_id=self.stream_id, verbose=verbose, es_key=es_key)
-        if neo_version < Version("0.13.1") or spikeinterface_version < Version("0.100.10"):
-=======
         init_kwargs = dict(
             file_path=file_path,
             stream_id=self.stream_id,
@@ -93,10 +95,9 @@
             all_annotations=True,
         )
 
-        if neo_version >= Version("0.13.1") and spikeinterface_version >= Version("0.101.0"):
-            init_kwargs["ignore_integrity_checks"] = ignore_integrity_checks
-        else:
->>>>>>> 14dd78bd
+        neo_version = get_package_version(name="neo")
+        spikeinterface_version = get_package_version(name="spikeinterface")
+        if neo_version < Version("0.13.1") or spikeinterface_version < Version("0.100.10"):
             if ignore_integrity_checks:
                 warnings.warn(
                     "The 'ignore_integrity_checks' parameter is not supported for neo versions < 0.13.1. "
@@ -105,13 +106,6 @@
                 )
         else:
             init_kwargs["ignore_integrity_checks"] = ignore_integrity_checks
-
-        if stream_id is not None:
-            warnings.warn(
-                "Use of the 'stream_id' parameter is deprecated and it will be removed after September 2024.",
-                DeprecationWarning,
-            )
-            self.stream_id = stream_id
 
         super().__init__(**init_kwargs)
         electrodes_metadata = extract_electrode_metadata(recording_extractor=self.recording_extractor)
