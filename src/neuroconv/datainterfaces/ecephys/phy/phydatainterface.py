from pathlib import Path
from typing import Literal, Optional

import numpy as np
from pynwb.file import NWBFile

from pydantic import DirectoryPath, validate_call

from ..basesortingextractorinterface import BaseSortingExtractorInterface
<<<<<<< HEAD
from ....utils import DeepDict, FolderPathType
=======
>>>>>>> 113527f5


class PhySortingInterface(BaseSortingExtractorInterface):
    """
    Primary data interface class for converting Phy data. Uses
    :py:class:`~spikeinterface.extractors.PhySortingExtractor`.
    """

    display_name = "Phy Sorting"
    associated_suffixes = (".npy",)
    info = "Interface for Phy sorting data."

    @classmethod
    def get_source_schema(cls) -> dict:
        source_schema = super().get_source_schema()
        source_schema["properties"]["exclude_cluster_groups"]["items"] = dict(type="string")
        source_schema["properties"]["folder_path"][
            "description"
        ] = "Path to the output Phy folder (containing the params.py)."
        return source_schema

<<<<<<< HEAD
    def get_max_channel(self):
        folder_path = Path(self.source_data["folder_path"])

        templates = np.load(str(folder_path / "templates.npy"))
        channel_map = np.load(str(folder_path / "channel_map.npy")).T
        whitening_mat_inv = np.load(str(folder_path / "whitening_mat_inv.npy"))
        templates_unwh = templates @ whitening_mat_inv

        cluster_ids = self.sorting_extractor.get_property("original_cluster_id")
        templates = templates_unwh[cluster_ids]

        max_over_time = np.max(templates, axis=1)
        idx_max_channel = np.argmax(max_over_time, axis=1)
        max_channel = channel_map[idx_max_channel].ravel()

        return max_channel

=======
    @validate_call
>>>>>>> 113527f5
    def __init__(
        self,
        folder_path: DirectoryPath,
        exclude_cluster_groups: Optional[list[str]] = None,
        verbose: bool = True,
    ):
        """
        Initialize a PhySortingInterface.

        Parameters
        ----------
        folder_path : str or Path
            Path to the output Phy folder (containing the params.py).
        exclude_cluster_groups : str or list of str, optional
            Cluster groups to exclude (e.g. "noise" or ["noise", "mua"]).
        verbose : bool, default: True
        """
        super().__init__(folder_path=folder_path, exclude_cluster_groups=exclude_cluster_groups, verbose=verbose)

<<<<<<< HEAD
    def add_to_nwbfile(
        self,
        nwbfile: NWBFile,
        metadata: Optional[DeepDict] = None,
        stub_test: bool = False,
        write_ecephys_metadata: bool = False,
        write_as: Literal["units", "processing"] = "units",
        units_name: str = "units",
        units_description: str = "Imported from Phy",
        include_max_channel: bool = True,
    ):
        if include_max_channel and "max_channel" not in self.sorting_extractor.get_property_keys():
            max_channels = self.get_max_channel()
            self.sorting_extractor.set_property("max_channel", max_channels)

        super().add_to_nwbfile(
            nwbfile=nwbfile,
            metadata=metadata,
            stub_test=stub_test,
            write_ecephys_metadata=write_ecephys_metadata,
            write_as=write_as,
            units_name=units_name,
            units_description=units_description,
        )

        return nwbfile
=======
    def get_metadata(self):
        metadata = super().get_metadata()
        # See Kilosort save_to_phy() docstring for more info on these fields: https://github.com/MouseLand/Kilosort/blob/main/kilosort/io.py
        # Or see phy documentation: https://github.com/cortex-lab/phy/blob/master/phy/apps/base.py
        metadata["Ecephys"]["UnitProperties"] = [
            dict(name="n_spikes", description="Number of spikes recorded from each unit."),
            dict(name="fr", description="Average firing rate of each unit."),
            dict(name="depth", description="Estimated depth of each unit in micrometers."),
            dict(name="Amplitude", description="Per-template amplitudes, computed as the L2 norm of the template."),
            dict(
                name="ContamPct",
                description="Contamination rate for each template, computed as fraction of refractory period violations relative to expectation based on a Poisson process.",
            ),
            dict(
                name="KSLabel",
                description="Label indicating whether each template is 'mua' (multi-unit activity) or 'good' (refractory).",
            ),
            dict(name="original_cluster_id", description="Original cluster ID assigned by Kilosort."),
            dict(
                name="amp",
                description="For every template, the maximum amplitude of the template waveforms across all channels.",
            ),
            dict(name="ch", description="The channel label of the best channel, as defined by the user."),
            dict(name="sh", description="The shank label of the best channel."),
        ]
        return metadata
>>>>>>> 113527f5
<|MERGE_RESOLUTION|>--- conflicted
+++ resolved
@@ -2,15 +2,11 @@
 from typing import Literal, Optional
 
 import numpy as np
+from pydantic import DirectoryPath, validate_call
 from pynwb.file import NWBFile
 
-from pydantic import DirectoryPath, validate_call
-
 from ..basesortingextractorinterface import BaseSortingExtractorInterface
-<<<<<<< HEAD
-from ....utils import DeepDict, FolderPathType
-=======
->>>>>>> 113527f5
+from ....utils import DeepDict
 
 
 class PhySortingInterface(BaseSortingExtractorInterface):
@@ -32,7 +28,6 @@
         ] = "Path to the output Phy folder (containing the params.py)."
         return source_schema
 
-<<<<<<< HEAD
     def get_max_channel(self):
         folder_path = Path(self.source_data["folder_path"])
 
@@ -50,9 +45,7 @@
 
         return max_channel
 
-=======
     @validate_call
->>>>>>> 113527f5
     def __init__(
         self,
         folder_path: DirectoryPath,
@@ -72,7 +65,6 @@
         """
         super().__init__(folder_path=folder_path, exclude_cluster_groups=exclude_cluster_groups, verbose=verbose)
 
-<<<<<<< HEAD
     def add_to_nwbfile(
         self,
         nwbfile: NWBFile,
@@ -99,7 +91,7 @@
         )
 
         return nwbfile
-=======
+
     def get_metadata(self):
         metadata = super().get_metadata()
         # See Kilosort save_to_phy() docstring for more info on these fields: https://github.com/MouseLand/Kilosort/blob/main/kilosort/io.py
@@ -125,5 +117,4 @@
             dict(name="ch", description="The channel label of the best channel, as defined by the user."),
             dict(name="sh", description="The shank label of the best channel."),
         ]
-        return metadata
->>>>>>> 113527f5
+        return metadata