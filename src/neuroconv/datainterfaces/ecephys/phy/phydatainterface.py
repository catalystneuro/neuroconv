from typing import Optional

from pydantic import DirectoryPath

from ..basesortingextractorinterface import BaseSortingExtractorInterface


class PhySortingInterface(BaseSortingExtractorInterface):
    """
    Primary data interface class for converting Phy data. Uses
    :py:class:`~spikeinterface.extractors.PhySortingExtractor`.
    """

    display_name = "Phy Sorting"
    associated_suffixes = (".npy",)
    info = "Interface for Phy sorting data."

    @classmethod
    def get_source_schema(cls) -> dict:
        source_schema = super().get_source_schema()
        source_schema["properties"]["exclude_cluster_groups"]["items"] = dict(type="string")
        source_schema["properties"]["folder_path"][
            "description"
        ] = "Path to the output Phy folder (containing the params.py)."
        return source_schema

    def __init__(
        self,
<<<<<<< HEAD
        folder_path: FolderPathType,
        exclude_cluster_groups: Optional[list[str]] = None,
=======
        folder_path: DirectoryPath,
        exclude_cluster_groups: Optional[list] = None,
>>>>>>> beb48d97
        verbose: bool = True,
    ):
        """
        Initialize a PhySortingInterface.

        Parameters
        ----------
        folder_path : str or Path
            Path to the output Phy folder (containing the params.py).
        exclude_cluster_groups : str or list of str, optional
            Cluster groups to exclude (e.g. "noise" or ["noise", "mua"]).
        verbose : bool, default: True
        """
        super().__init__(folder_path=folder_path, exclude_cluster_groups=exclude_cluster_groups, verbose=verbose)<|MERGE_RESOLUTION|>--- conflicted
+++ resolved
@@ -26,13 +26,8 @@
 
     def __init__(
         self,
-<<<<<<< HEAD
-        folder_path: FolderPathType,
+        folder_path: DirectoryPath,
         exclude_cluster_groups: Optional[list[str]] = None,
-=======
-        folder_path: DirectoryPath,
-        exclude_cluster_groups: Optional[list] = None,
->>>>>>> beb48d97
         verbose: bool = True,
     ):
         """
