import json
from typing import Optional

import numpy as np
from pydantic import DirectoryPath

from ..baserecordingextractorinterface import BaseRecordingExtractorInterface
from ..basesortingextractorinterface import BaseSortingExtractorInterface
from ....utils import dict_deep_update


class NeuralynxRecordingInterface(BaseRecordingExtractorInterface):
    """Primary data interface for converting Neuralynx data. Uses
    :py:class:`~spikeinterface.extractors.NeuralynxRecordingExtractor`."""

    display_name = "Neuralynx Recording"
    associated_suffixes = (".ncs", ".nse", ".ntt", ".nse", ".nev")
    info = "Interface for Neuralynx recording data."

    @classmethod
    def get_stream_names(cls, folder_path: DirectoryPath) -> list[str]:
        from spikeinterface.extractors import NeuralynxRecordingExtractor

        stream_names, _ = NeuralynxRecordingExtractor.get_streams(folder_path=folder_path)
        return stream_names

    @classmethod
    def get_source_schema(cls) -> dict:
        source_schema = super().get_source_schema()
        source_schema["properties"]["folder_path"][
            "description"
        ] = 'Path to Neuralynx directory containing ".ncs", ".nse", ".ntt", ".nse", or ".nev" files.'
        return source_schema

    def _source_data_to_extractor_kwargs(self, source_data: dict) -> dict:
        extractor_kwargs = source_data.copy()
        extractor_kwargs["all_annotations"] = True

        return extractor_kwargs

    def __init__(
        self,
        folder_path: DirectoryPath,
        stream_name: Optional[str] = None,
        verbose: bool = False,
        es_key: str = "ElectricalSeries",
    ):
        """
        Initialize reading of OpenEphys binary recording.

        Parameters
        ----------
        folder_path: FolderPathType
            Path to Neuralynx directory.
        stream_name : str, optional
            The name of the recording stream to load; only required if there is more than one stream detected.
            Call `NeuralynxRecordingInterface.get_stream_names(folder_path=...)` to see what streams are available.
        verbose : bool, default: False
        es_key : str, default: "ElectricalSeries"
        """
        super().__init__(
            folder_path=folder_path,
            stream_name=stream_name,
            verbose=verbose,
            es_key=es_key,
        )

        # convert properties of object dtype (e.g. datetime) and bool as these are not supported by nwb
        for key in self.recording_extractor.get_property_keys():
            value = self.recording_extractor.get_property(key)
            if value.dtype == object or value.dtype == np.bool_:
                self.recording_extractor.set_property(key, np.asarray(value, dtype=str))

    def get_metadata(self) -> dict:
        neo_metadata = extract_neo_header_metadata(self.recording_extractor.neo_reader)

        # remove filter related entries already covered by `add_recording_extractor_properties`
        neo_metadata = {k: v for k, v in neo_metadata.items() if not k.lower().startswith("dsp")}

        # map Neuralynx metadata to NWB
        nwb_metadata = {"NWBFile": {}, "Ecephys": {"Device": []}}
        neuralynx_device = None
        if "SessionUUID" in neo_metadata:
            # note: SessionUUID can not be used as 'identifier' as this requires uuid4
            nwb_metadata["NWBFile"]["session_id"] = neo_metadata.pop("SessionUUID")
        if "recording_opened" in neo_metadata:
            nwb_metadata["NWBFile"]["session_start_time"] = neo_metadata.pop("recording_opened")
        if "AcquisitionSystem" in neo_metadata:
            neuralynx_device = {"name": neo_metadata.pop("AcquisitionSystem")}
        elif "HardwareSubSystemType" in neo_metadata:
            neuralynx_device = {"name": neo_metadata.pop("HardwareSubSystemType")}
        if neuralynx_device is not None:
            if "ApplicationName" in neo_metadata or "ApplicationVersion" in neo_metadata:
                name = neo_metadata.pop("ApplicationName", "")
                version = str(neo_metadata.pop("ApplicationVersion", ""))
                neuralynx_device["description"] = f"{name} {version}"
            nwb_metadata["Ecephys"]["Device"].append(neuralynx_device)

        neo_metadata = {k: str(v) for k, v in neo_metadata.items()}
        nwb_metadata["NWBFile"]["notes"] = json.dumps(neo_metadata, ensure_ascii=True)

        return dict_deep_update(super().get_metadata(), nwb_metadata)


class NeuralynxSortingInterface(BaseSortingExtractorInterface):
    """
    Primary data interface for converting Neuralynx sorting data. Uses
    :py:class:`~spikeinterface.extractors.NeuralynxSortingExtractor`.
    """

    display_name = "Neuralynx Sorting"
    associated_suffixes = (".nse", ".ntt", ".nse", ".nev")
    info = "Interface for Neuralynx sorting data."

<<<<<<< HEAD
    def __init__(self, folder_path: DirectoryPath, sampling_frequency: Optional[float] = None, verbose: bool = False):
=======
    def __init__(
        self,
        folder_path: DirectoryPath,
        sampling_frequency: Optional[float] = None,
        verbose: bool = True,
        stream_id: Optional[str] = None,
    ):
>>>>>>> 74ca5b8a
        """_summary_

        Parameters
        ----------
        folder_path : str, Path
            The path to the folder/directory containing the data files for the session (nse, ntt, nse, nev)
        sampling_frequency : float, optional
            If a specific sampling_frequency is desired it can be set with this argument.
        verbose : bool, default: False
            Enables verbosity
        stream_id: str, optional
            Used by Spikeinterface and neo to calculate the t_start, if not provided and the stream is unique
            it will be chosen automatically
        """

        super().__init__(
            folder_path=folder_path, sampling_frequency=sampling_frequency, stream_id=stream_id, verbose=verbose
        )


def extract_neo_header_metadata(neo_reader) -> dict:
    """
    Extract the session metadata from a NeuralynxRawIO object

    Parameters
    ----------
    neo_reader: NeuralynxRawIO object
        Neo IO to extract the metadata from

    Returns
    -------
    dict:
        dictionary containing the session metadata across channels
        Uses the mu character, which may cause problems
        for downstream things that expect ASCII.
    """

    # check if neuralynx file header objects are present and use these metadata extraction
    if hasattr(neo_reader, "file_headers"):
        # use only ncs files as only continuous signals are extracted
        # note that in the neo io the order of file headers is the same as for channels
        headers = [header for filename, header in neo_reader.file_headers.items() if filename.lower().endswith(".ncs")]

    # use metadata provided as array_annotations for each channel (neo version <=0.11.0)
    else:  # TODO: Remove else after dependency update to neo >=0.12
        headers = []
        neo_annotations = neo_reader.raw_annotations
        for stream_annotations in neo_annotations["blocks"][0]["segments"][0]["signals"]:
            for chan_idx in range(len(stream_annotations["__array_annotations__"]["channel_names"])):
                headers.append({k: v[chan_idx] for k, v in stream_annotations["__array_annotations__"].items()})

    # extract common attributes across channels by preserving only shared header keys and values
    common_header = _dict_intersection(headers)

    # reintroduce recording times as these are typically not exactly identical
    # use minimal recording_opened and maximal recording_closed value
    if "recording_opened" not in common_header and all(["recording_opened" in h for h in headers]):
        common_header["recording_opened"] = min([h["recording_opened"] for h in headers])
    if "recording_closed" not in common_header and all(["recording_closed" in h for h in headers]):
        common_header["recording_closed"] = max([h["recording_closed"] for h in headers])

    return common_header


def _dict_intersection(dict_list: list[dict]) -> dict:
    """
    Intersect dict_list and return only common keys and values
    Parameters
    ----------
    dict_list: list of dictionaries each representing a header
    Returns
    -------
    dict:
        Dictionary containing key-value pairs common to all input dictionary_list
    """

    # Collect keys appearing in all dictionaries
    common_keys = list(set.intersection(*[set(h.keys()) for h in dict_list]))

    # Add values for common keys if the value is identical across all headers (dict_list)
    first_dict = dict_list[0]
    all_dicts_have_same_value_for = lambda key: all([first_dict[key] == dict[key] for dict in dict_list])
    common_header = {key: first_dict[key] for key in common_keys if all_dicts_have_same_value_for(key)}
    return common_header<|MERGE_RESOLUTION|>--- conflicted
+++ resolved
@@ -112,17 +112,14 @@
     associated_suffixes = (".nse", ".ntt", ".nse", ".nev")
     info = "Interface for Neuralynx sorting data."
 
-<<<<<<< HEAD
-    def __init__(self, folder_path: DirectoryPath, sampling_frequency: Optional[float] = None, verbose: bool = False):
-=======
+
     def __init__(
         self,
         folder_path: DirectoryPath,
         sampling_frequency: Optional[float] = None,
-        verbose: bool = True,
+        verbose: bool = False,
         stream_id: Optional[str] = None,
     ):
->>>>>>> 74ca5b8a
         """_summary_
 
         Parameters
