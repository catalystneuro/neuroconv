from datetime import datetime
from typing import Optional
from warnings import warn

from pydantic import DirectoryPath

from ..baserecordingextractorinterface import BaseRecordingExtractorInterface


class OpenEphysLegacyRecordingInterface(BaseRecordingExtractorInterface):
    """
    Primary data interface for converting legacy Open Ephys data (.continuous files).

    Uses :py:class:`~spikeinterface.extractors.OpenEphysLegacyRecordingExtractor`.
    """

    display_name = "OpenEphys Legacy Recording"
    associated_suffixes = (".continuous", ".openephys", ".xml")
    info = "Interface for converting legacy OpenEphys recording data."

    @classmethod
<<<<<<< HEAD
    def get_stream_names(cls, folder_path: FolderPathType) -> list[str]:
=======
    def get_stream_names(cls, folder_path: DirectoryPath) -> List[str]:
>>>>>>> beb48d97
        from spikeinterface.extractors import OpenEphysLegacyRecordingExtractor

        stream_names, _ = OpenEphysLegacyRecordingExtractor.get_streams(folder_path=folder_path)
        return stream_names

    @classmethod
    def get_source_schema(cls):
        """Compile input schema for the RecordingExtractor."""
        source_schema = super().get_source_schema()
        source_schema["properties"]["folder_path"][
            "description"
        ] = "Path to directory containing OpenEphys legacy files."

        return source_schema

    def __init__(
        self,
        folder_path: DirectoryPath,
        stream_name: Optional[str] = None,
        block_index: Optional[int] = None,
        verbose: bool = True,
        es_key: str = "ElectricalSeries",
    ):
        """
        Initialize reading of OpenEphys legacy recording (.continuous files).

        See :py:class:`~spikeinterface.extractors.OpenEphysLegacyRecordingExtractor` for options.

        Parameters
        ----------
        folder_path : FolderPathType
            Path to OpenEphys directory.
        stream_name : str, optional
            The name of the recording stream.
        block_index : int, optional, default: None
            The index of the block to extract from the data.
        verbose : bool, default: True
        es_key : str, default: "ElectricalSeries"
        """
        available_streams = self.get_stream_names(folder_path=folder_path)
        if len(available_streams) > 1 and stream_name is None:
            raise ValueError(
                "More than one stream is detected! "
                "Please specify which stream you wish to load with the `stream_name` argument. "
                "To see what streams are available, call "
                "`OpenEphysRecordingInterface.get_stream_names(folder_path=...)`."
            )
        if stream_name is not None and stream_name not in available_streams:
            raise ValueError(
                f"The selected stream '{stream_name}' is not in the available streams '{available_streams}'!"
            )

        super().__init__(
            folder_path=folder_path, stream_name=stream_name, block_index=block_index, verbose=verbose, es_key=es_key
        )

    def get_metadata(self):
        metadata = super().get_metadata()

        neo_reader = self.recording_extractor.neo_reader
        block_annotations = neo_reader.raw_annotations.get("blocks", [])
        if block_annotations:
            segment_annotations = block_annotations[0].get("segments", [])
            if segment_annotations:
                expected_date_format = "%d-%b-%Y %H%M%S"
                date_created = segment_annotations[0]["date_created"]
                date_created = date_created.strip("'")
                extracted_date, extracted_timestamp = date_created.split(" ")
                if len(extracted_timestamp) != len("%H%M%S"):
                    warn(
                        "The timestamp for starting time from openephys metadata is ambiguous "
                        f"('{extracted_timestamp}')! Only the date will be auto-populated in metadata. "
                        "Please update the timestamp manually to record this value with the highest known "
                        "temporal resolution."
                    )
                    session_start_time = datetime.strptime(extracted_date, "%d-%b-%Y")
                else:
                    session_start_time = datetime.strptime(date_created, expected_date_format)
                metadata["NWBFile"].update(session_start_time=session_start_time)

        return metadata<|MERGE_RESOLUTION|>--- conflicted
+++ resolved
@@ -19,11 +19,7 @@
     info = "Interface for converting legacy OpenEphys recording data."
 
     @classmethod
-<<<<<<< HEAD
-    def get_stream_names(cls, folder_path: FolderPathType) -> list[str]:
-=======
-    def get_stream_names(cls, folder_path: DirectoryPath) -> List[str]:
->>>>>>> beb48d97
+    def get_stream_names(cls, folder_path: DirectoryPath) -> list[str]:
         from spikeinterface.extractors import OpenEphysLegacyRecordingExtractor
 
         stream_names, _ = OpenEphysLegacyRecordingExtractor.get_streams(folder_path=folder_path)
