"""Authors: Heberto Mayorquin, Luiz Tauffer."""
from typing import Optional
from warnings import warn

from ..baserecordingextractorinterface import BaseRecordingExtractorInterface
from ..basesortingextractorinterface import BaseSortingExtractorInterface
from ....utils import get_schema_from_method_signature, FolderPathType


class OpenEphysBinaryRecordingInterface(BaseRecordingExtractorInterface):
    """Primary data interface for converting binary OpenEphys data (.dat files). Uses
    :py:class:`~spikeinterface.extractors.OpenEphysBinaryRecordingExtractor`."""

    ExtractorName = "OpenEphysBinaryRecordingExtractor"

    @classmethod
    def get_source_schema(cls):
        """Compile input schema for the RecordingExtractor."""
        source_schema = get_schema_from_method_signature(
            class_method=cls.__init__, exclude=["recording_id", "experiment_id", "stub_test"]
        )
        source_schema["properties"]["folder_path"][
            "description"
        ] = "Path to directory containing OpenEphys binary files."
        return source_schema

    def __init__(
        self,
        folder_path: FolderPathType,
        stub_test: bool = False,
        verbose: bool = True,
<<<<<<< HEAD
        spikeextractors_backend: bool = False,
        es_key: str = "ElectricalSeries",
=======
>>>>>>> 5696a58b
    ):
        """
        Initialize reading of OpenEphys binary recording.

        Parameters
        ----------
        folder_path: FolderPathType
            Path to OpenEphys directory.
        stub_test : bool, default: False
        verbose : bool, default: True
<<<<<<< HEAD
        spikeextractors_backend : bool, default: False
        es_key : str, default: "ElectricalSeries"
        """
        self.spikeextractors_backend = spikeextractors_backend
        if spikeextractors_backend:
            # TODO: Remove spikeextractors backend
            warn(
                message=(
                    "Interfaces using a spikeextractors backend will soon be deprecated! "
                    "Please use the SpikeInterface backend instead."
                ),
                category=DeprecationWarning,
                stacklevel=2,
            )
            from spikeextractors import OpenEphysRecordingExtractor
            from spikeinterface.core.old_api_utils import OldToNewRecording

            self.Extractor = OpenEphysRecordingExtractor
            super().__init__(
                folder_path=folder_path,
                experiment_id=experiment_id,
                recording_id=recording_id,
                verbose=verbose,
                es_key=es_key,
            )
            self.recording_extractor = OldToNewRecording(oldapi_recording_extractor=self.recording_extractor)
            # Remove when spikeinterface 0.95 is released, this has an int sampling rate that causes problems
            self.recording_extractor._sampling_frequency = float(self.recording_extractor.get_sampling_frequency())
        else:
            from spikeinterface.extractors import OpenEphysBinaryRecordingExtractor

            self.RX = OpenEphysBinaryRecordingExtractor
            super().__init__(folder_path=folder_path, verbose=verbose, es_key=es_key)
=======
        """

        from spikeinterface.extractors import OpenEphysBinaryRecordingExtractor

        self.RX = OpenEphysBinaryRecordingExtractor
        super().__init__(folder_path=folder_path, verbose=verbose)
>>>>>>> 5696a58b

        if stub_test:
            self.subset_channels = [0, 1]

    def get_metadata(self):
        """Auto-fill as much of the metadata as possible. Must comply with metadata schema."""
        import pyopenephys

        metadata = super().get_metadata()

        folder_path = self.source_data["folder_path"]
        fileobj = pyopenephys.File(foldername=folder_path)
        session_start_time = fileobj.experiments[0].datetime

        metadata["NWBFile"].update(session_start_time=session_start_time)
        return metadata


class OpenEphysSortingInterface(BaseSortingExtractorInterface):
    """Primary data interface class for converting OpenEphys spiking data."""

    @classmethod
    def get_source_schema(cls):
        """Compile input schema for the SortingExtractor."""
        metadata_schema = get_schema_from_method_signature(
            class_method=cls.__init__, exclude=["recording_id", "experiment_id"]
        )
        metadata_schema["properties"]["folder_path"].update(description="Path to directory containing OpenEphys files.")
        metadata_schema["additionalProperties"] = False
        return metadata_schema

    def __init__(self, folder_path: FolderPathType, experiment_id: int = 0, recording_id: int = 0):
        from spikeextractors import OpenEphysSortingExtractor

        self.Extractor = OpenEphysSortingExtractor
        super().__init__(folder_path=str(folder_path), experiment_id=experiment_id, recording_id=recording_id)<|MERGE_RESOLUTION|>--- conflicted
+++ resolved
@@ -29,11 +29,7 @@
         folder_path: FolderPathType,
         stub_test: bool = False,
         verbose: bool = True,
-<<<<<<< HEAD
-        spikeextractors_backend: bool = False,
         es_key: str = "ElectricalSeries",
-=======
->>>>>>> 5696a58b
     ):
         """
         Initialize reading of OpenEphys binary recording.
@@ -44,48 +40,13 @@
             Path to OpenEphys directory.
         stub_test : bool, default: False
         verbose : bool, default: True
-<<<<<<< HEAD
-        spikeextractors_backend : bool, default: False
         es_key : str, default: "ElectricalSeries"
-        """
-        self.spikeextractors_backend = spikeextractors_backend
-        if spikeextractors_backend:
-            # TODO: Remove spikeextractors backend
-            warn(
-                message=(
-                    "Interfaces using a spikeextractors backend will soon be deprecated! "
-                    "Please use the SpikeInterface backend instead."
-                ),
-                category=DeprecationWarning,
-                stacklevel=2,
-            )
-            from spikeextractors import OpenEphysRecordingExtractor
-            from spikeinterface.core.old_api_utils import OldToNewRecording
-
-            self.Extractor = OpenEphysRecordingExtractor
-            super().__init__(
-                folder_path=folder_path,
-                experiment_id=experiment_id,
-                recording_id=recording_id,
-                verbose=verbose,
-                es_key=es_key,
-            )
-            self.recording_extractor = OldToNewRecording(oldapi_recording_extractor=self.recording_extractor)
-            # Remove when spikeinterface 0.95 is released, this has an int sampling rate that causes problems
-            self.recording_extractor._sampling_frequency = float(self.recording_extractor.get_sampling_frequency())
-        else:
-            from spikeinterface.extractors import OpenEphysBinaryRecordingExtractor
-
-            self.RX = OpenEphysBinaryRecordingExtractor
-            super().__init__(folder_path=folder_path, verbose=verbose, es_key=es_key)
-=======
         """
 
         from spikeinterface.extractors import OpenEphysBinaryRecordingExtractor
 
         self.RX = OpenEphysBinaryRecordingExtractor
-        super().__init__(folder_path=folder_path, verbose=verbose)
->>>>>>> 5696a58b
+        super().__init__(folder_path=folder_path, verbose=verbose, es_key=es_key)
 
         if stub_test:
             self.subset_channels = [0, 1]
