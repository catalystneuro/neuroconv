--- conflicted
+++ resolved
@@ -20,11 +20,7 @@
     ExtractorName = "OpenEphysBinaryRecordingExtractor"
 
     @classmethod
-<<<<<<< HEAD
-    def get_stream_names(cls, folder_path: FolderPathType) -> list[str]:
-=======
-    def get_stream_names(cls, folder_path: DirectoryPath) -> List[str]:
->>>>>>> beb48d97
+    def get_stream_names(cls, folder_path: DirectoryPath) -> list[str]:
         from spikeinterface.extractors import OpenEphysBinaryRecordingExtractor
 
         stream_names, _ = OpenEphysBinaryRecordingExtractor.get_streams(folder_path=folder_path)
