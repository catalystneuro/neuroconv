"""Authors: Luiz Tauffer."""
from pathlib import Path
from warnings import warn

from .header_tools import parse_nsx_basic_header, parse_nev_basic_header
from ..baserecordingextractorinterface import BaseRecordingExtractorInterface
from ..basesortingextractorinterface import BaseSortingExtractorInterface
from ....tools import get_package
from ....utils import (
    get_schema_from_method_signature,
    FilePathType,
    OptionalFilePathType,
)


class BlackrockRecordingInterface(BaseRecordingExtractorInterface):
    """Primary data interface class for converting Blackrock data using a
    :py:class:`~spikeinterface.extractors.BlackrockRecordingExtractor`."""

    @classmethod
    def get_source_schema(cls):
        source_schema = get_schema_from_method_signature(
            class_method=cls.__init__, exclude=["block_index", "seg_index"]
        )
        source_schema["properties"]["file_path"]["description"] = "Path to Blackrock file."
        return source_schema

    def __init__(
        self,
        file_path: FilePathType,
        nsx_override: OptionalFilePathType = None,
        verbose: bool = True,
<<<<<<< HEAD
        spikeextractors_backend: bool = False,
=======
>>>>>>> afb47a02
        es_key: str = "ElectricalSeries",
    ):
        """
        Load and prepare data corresponding to Blackrock interface.

        Parameters
        ----------
        file_path : FilePathType
            The path to the Blackrock with suffix being .ns1, .ns2, .ns3, .ns4m .ns4, or .ns6
        verbose: bool, default: True
<<<<<<< HEAD
        spikeextractors_backend : bool, default: False
            When True the interface uses the old extractor from the spikextractors library instead
            of a new spikeinterface object.
=======
>>>>>>> afb47a02
        es_key : str, default: "ElectricalSeries"
        """

        file_path = Path(file_path)
        if file_path.suffix == "":
            assert nsx_override is not None, (
                "if file_path is empty " 'provide a nsx file to load with "nsx_override" arg'
            )
            nsx_to_load = None
            self.file_path = Path(nsx_override)
        else:
            assert "ns" in file_path.suffix, "file_path should be an nsx file"
            nsx_to_load = int(file_path.suffix[-1])
            self.file_path = file_path

<<<<<<< HEAD
        if spikeextractors_backend:
            # TODO: Remove spikeextractors backend
            warn(
                message=(
                    "Interfaces using a spikeextractors backend will soon be deprecated! "
                    "Please use the SpikeInterface backend instead."
                ),
                category=DeprecationWarning,
                stacklevel=2,
            )
            spikeextractors = get_package(package_name="spikeextractors")
            spikeinterface = get_package(package_name="spikeinterface")

            self.Extractor = spikeextractors.BlackrockRecordingExtractor
            super().__init__(
                filename=file_path,
                nsx_override=nsx_override,
                nsx_to_load=nsx_to_load,
                verbose=verbose,
                es_key=es_key,
            )
            self.source_data = dict(
                file_path=file_path, nsx_override=nsx_override, nsx_to_load=nsx_to_load, verbose=verbose
            )
            self.recording_extractor = spikeinterface.core.old_api_utils.OldToNewRecording(
                oldapi_recording_extractor=self.recording_extractor
            )

        else:
            super().__init__(file_path=file_path, stream_id=str(nsx_to_load), verbose=verbose, es_key=es_key)
=======
        super().__init__(file_path=file_path, stream_id=str(nsx_to_load), verbose=verbose, es_key=es_key)
>>>>>>> afb47a02

    def get_metadata(self):
        metadata = super().get_metadata()
        # Open file and extract headers
        basic_header = parse_nsx_basic_header(self.source_data["file_path"])
        if "TimeOrigin" in basic_header:
            metadata["NWBFile"].update(session_start_time=basic_header["TimeOrigin"])
        if "Comment" in basic_header:
            metadata["NWBFile"].update(session_description=basic_header["Comment"])
<<<<<<< HEAD
        return metadata

=======

        return metadata

>>>>>>> afb47a02

class BlackrockSortingInterface(BaseSortingExtractorInterface):
    """Primary data interface class for converting Blackrock spiking data."""

    @classmethod
    def get_source_schema(cls):
        metadata_schema = get_schema_from_method_signature(class_method=cls.__init__)
        metadata_schema["additionalProperties"] = True
        metadata_schema["properties"]["file_path"].update(description="Path to Blackrock file.")
        return metadata_schema

    def __init__(self, file_path: FilePathType, sampling_frequency: float = None, verbose: bool = True):
        """
        Parameters
        ----------
        file_path : str, Path
            The file path to the ``.nev`` data
        sampling_frequency: float, optional
            The sampling frequency for the sorting extractor. When the signal data is available (.ncs) those files will be
        used to extract the frequency automatically. Otherwise, the sampling frequency needs to be specified for
        this extractor to be initialized.
        verbose : bool, default: True
            Enables verbosity
        """
        super().__init__(file_path=file_path, sampling_frequency=sampling_frequency, verbose=verbose)

    def get_metadata(self):
        metadata = super().get_metadata()
        # Open file and extract headers
        basic_header = parse_nev_basic_header(self.source_data["file_path"])
        if "TimeOrigin" in basic_header:
            session_start_time = basic_header["TimeOrigin"]
            metadata["NWBFile"].update(session_start_time=session_start_time.strftime("%Y-%m-%dT%H:%M:%S"))
        if "Comment" in basic_header:
            metadata["NWBFile"].update(session_description=basic_header["Comment"])
        return metadata<|MERGE_RESOLUTION|>--- conflicted
+++ resolved
@@ -30,10 +30,6 @@
         file_path: FilePathType,
         nsx_override: OptionalFilePathType = None,
         verbose: bool = True,
-<<<<<<< HEAD
-        spikeextractors_backend: bool = False,
-=======
->>>>>>> afb47a02
         es_key: str = "ElectricalSeries",
     ):
         """
@@ -44,12 +40,6 @@
         file_path : FilePathType
             The path to the Blackrock with suffix being .ns1, .ns2, .ns3, .ns4m .ns4, or .ns6
         verbose: bool, default: True
-<<<<<<< HEAD
-        spikeextractors_backend : bool, default: False
-            When True the interface uses the old extractor from the spikextractors library instead
-            of a new spikeinterface object.
-=======
->>>>>>> afb47a02
         es_key : str, default: "ElectricalSeries"
         """
 
@@ -65,40 +55,7 @@
             nsx_to_load = int(file_path.suffix[-1])
             self.file_path = file_path
 
-<<<<<<< HEAD
-        if spikeextractors_backend:
-            # TODO: Remove spikeextractors backend
-            warn(
-                message=(
-                    "Interfaces using a spikeextractors backend will soon be deprecated! "
-                    "Please use the SpikeInterface backend instead."
-                ),
-                category=DeprecationWarning,
-                stacklevel=2,
-            )
-            spikeextractors = get_package(package_name="spikeextractors")
-            spikeinterface = get_package(package_name="spikeinterface")
-
-            self.Extractor = spikeextractors.BlackrockRecordingExtractor
-            super().__init__(
-                filename=file_path,
-                nsx_override=nsx_override,
-                nsx_to_load=nsx_to_load,
-                verbose=verbose,
-                es_key=es_key,
-            )
-            self.source_data = dict(
-                file_path=file_path, nsx_override=nsx_override, nsx_to_load=nsx_to_load, verbose=verbose
-            )
-            self.recording_extractor = spikeinterface.core.old_api_utils.OldToNewRecording(
-                oldapi_recording_extractor=self.recording_extractor
-            )
-
-        else:
-            super().__init__(file_path=file_path, stream_id=str(nsx_to_load), verbose=verbose, es_key=es_key)
-=======
         super().__init__(file_path=file_path, stream_id=str(nsx_to_load), verbose=verbose, es_key=es_key)
->>>>>>> afb47a02
 
     def get_metadata(self):
         metadata = super().get_metadata()
@@ -108,14 +65,9 @@
             metadata["NWBFile"].update(session_start_time=basic_header["TimeOrigin"])
         if "Comment" in basic_header:
             metadata["NWBFile"].update(session_description=basic_header["Comment"])
-<<<<<<< HEAD
-        return metadata
-
-=======
 
         return metadata
 
->>>>>>> afb47a02
 
 class BlackrockSortingInterface(BaseSortingExtractorInterface):
     """Primary data interface class for converting Blackrock spiking data."""
