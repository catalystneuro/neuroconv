--- conflicted
+++ resolved
@@ -37,11 +37,8 @@
 from .ecephys.biocam.biocamdatainterface import BiocamRecordingInterface
 from .ecephys.alphaomega.alphaomegadatainterface import AlphaOmegaRecordingInterface
 from .ecephys.mearec.mearecdatainterface import MEArecRecordingInterface
-<<<<<<< HEAD
+from .ecephys.mcsraw.mcsrawdatainterface import MCSRawRecordingInterface
 from .ecephys.maxwell.maxonedatainterface import MaxOneRecordingInterface
-=======
-from .ecephys.mcsraw.mcsrawdatainterface import MCSRawRecordingInterface
->>>>>>> 56cd3847
 
 # Icephys
 from .icephys.abf.abfdatainterface import AbfInterface
@@ -97,11 +94,8 @@
     BiocamRecordingInterface,
     AlphaOmegaRecordingInterface,
     MEArecRecordingInterface,
-<<<<<<< HEAD
+    MCSRawRecordingInterface,
     MaxOneRecordingInterface,
-=======
-    MCSRawRecordingInterface,
->>>>>>> 56cd3847
     # Icephys
     AbfInterface,
     # Ophys
