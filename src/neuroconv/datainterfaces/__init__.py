--- conflicted
+++ resolved
@@ -34,11 +34,8 @@
 from .ecephys.edf.edfdatainterface import EDFRecordingInterface
 from .ecephys.tdt.tdtdatainterface import TdtRecordingInterface
 from .ecephys.plexon.plexondatainterface import PlexonRecordingInterface
-<<<<<<< HEAD
+from .ecephys.biocam.biocamdatainterface import BiocamRecordingInterface
 from .ecephys.alphaomega.alphaomegadatainterface import AlphaOmegaRecordingInterface
-=======
-from .ecephys.biocam.biocamdatainterface import BiocamRecordingInterface
->>>>>>> 8093126b
 
 # Icephys
 from .icephys.abf.abfdatainterface import AbfInterface
@@ -91,11 +88,8 @@
     EDFRecordingInterface,
     TdtRecordingInterface,
     PlexonRecordingInterface,
-<<<<<<< HEAD
+    BiocamRecordingInterface,
     AlphaOmegaRecordingInterface,
-=======
-    BiocamRecordingInterface,
->>>>>>> 8093126b
     # Icephys
     AbfInterface,
     # Ophys
