# Ecephys
from .ecephys.neuroscope.neuroscopedatainterface import (
    NeuroScopeRecordingInterface,
    NeuroScopeLFPInterface,
    NeuroScopeMultiRecordingTimeInterface,
    NeuroScopeSortingInterface,
)
from .ecephys.spikeglx.spikeglxdatainterface import SpikeGLXRecordingInterface, SpikeGLXLFPInterface
from .ecephys.spikegadgets.spikegadgetsdatainterface import SpikeGadgetsRecordingInterface
from .ecephys.spikeinterface.sipickledatainterfaces import (
    SIPickleRecordingInterface,
    SIPickleSortingInterface,
)
from .ecephys.intan.intandatainterface import IntanRecordingInterface
from .ecephys.ced.ceddatainterface import CEDRecordingInterface
from .ecephys.cellexplorer.cellexplorerdatainterface import CellExplorerSortingInterface
from .ecephys.blackrock.blackrockdatainterface import (
    BlackrockRecordingInterface,
    BlackrockSortingInterface,
)
from .ecephys.openephys.openephysdatainterface import (
    OpenEphysRecordingInterface,
    OpenEphysSortingInterface,
)
from .ecephys.axona.axonadatainterface import (
    AxonaRecordingInterface,
    AxonaPositionDataInterface,
    AxonaLFPDataInterface,
    AxonaUnitRecordingInterface,
)
from .ecephys.neuralynx.neuralynxdatainterface import NeuralynxRecordingInterface, NeuralynxSortingInterface
from .ecephys.phy.phydatainterface import PhySortingInterface
from .ecephys.kilosort.kilosortdatainterface import KiloSortSortingInterface
from .ecephys.edf.edfdatainterface import EDFRecordingInterface
from .ecephys.tdt.tdtdatainterface import TdtRecordingInterface
from .ecephys.plexon.plexondatainterface import PlexonRecordingInterface
from .ecephys.biocam.biocamdatainterface import BiocamRecordingInterface
from .ecephys.alphaomega.alphaomegadatainterface import AlphaOmegaRecordingInterface
from .ecephys.mearec.mearecdatainterface import MEArecRecordingInterface
<<<<<<< HEAD
from .ecephys.maxwell.maxonedatainterface import MaxOneRecordingInterface
from .ecephys.maxwell.maxtwodatainterface import MaxTwoRecordingInterface
=======
from .ecephys.mcsraw.mcsrawdatainterface import MCSRawRecordingInterface
>>>>>>> 56cd3847

# Icephys
from .icephys.abf.abfdatainterface import AbfInterface


# Ophys
from .ophys.caiman.caimandatainterface import CaimanSegmentationInterface
from .ophys.cnmfe.cnmfedatainterface import CnmfeSegmentationInterface
from .ophys.suite2p.suite2pdatainterface import Suite2pSegmentationInterface
from .ophys.extract.extractdatainterface import ExtractSegmentationInterface
from .ophys.sima.simadatainterface import SimaSegmentationInterface

from .ophys.sbx.sbxdatainterface import SbxImagingInterface
from .ophys.tiff.tiffdatainterface import TiffImagingInterface
from .ophys.hdf5.hdf5datainterface import Hdf5ImagingInterface
from .ophys.scanimage.scanimageimaginginterface import ScanImageImagingInterface


# Behavior
from .behavior.video.videodatainterface import VideoInterface, MovieInterface
from .behavior.deeplabcut.deeplabcutdatainterface import DeepLabCutInterface
from .behavior.sleap.sleapdatainterface import SLEAPInterface

interface_list = [
    # Ecephys
    NeuralynxRecordingInterface,
    NeuralynxSortingInterface,
    NeuroScopeRecordingInterface,
    NeuroScopeMultiRecordingTimeInterface,
    NeuroScopeSortingInterface,
    NeuroScopeLFPInterface,
    SpikeGLXRecordingInterface,
    SpikeGLXLFPInterface,
    SpikeGadgetsRecordingInterface,
    SIPickleRecordingInterface,
    SIPickleSortingInterface,
    IntanRecordingInterface,
    CEDRecordingInterface,
    CellExplorerSortingInterface,
    BlackrockRecordingInterface,
    BlackrockSortingInterface,
    OpenEphysRecordingInterface,
    OpenEphysSortingInterface,
    PhySortingInterface,
    KiloSortSortingInterface,
    AxonaRecordingInterface,
    AxonaPositionDataInterface,
    AxonaLFPDataInterface,
    AxonaUnitRecordingInterface,
    EDFRecordingInterface,
    TdtRecordingInterface,
    PlexonRecordingInterface,
    BiocamRecordingInterface,
    AlphaOmegaRecordingInterface,
    MEArecRecordingInterface,
<<<<<<< HEAD
    MaxOneRecordingInterface,
    MaxTwoRecordingInterface,
=======
    MCSRawRecordingInterface,
>>>>>>> 56cd3847
    # Icephys
    AbfInterface,
    # Ophys
    CaimanSegmentationInterface,
    CnmfeSegmentationInterface,
    Suite2pSegmentationInterface,
    ExtractSegmentationInterface,
    SimaSegmentationInterface,
    SbxImagingInterface,
    TiffImagingInterface,
    Hdf5ImagingInterface,
    ScanImageImagingInterface,
    # Behavior
    MovieInterface,  # TO-DO: deprecate on April 2023
    VideoInterface,
    DeepLabCutInterface,
    SLEAPInterface,
]<|MERGE_RESOLUTION|>--- conflicted
+++ resolved
@@ -37,12 +37,9 @@
 from .ecephys.biocam.biocamdatainterface import BiocamRecordingInterface
 from .ecephys.alphaomega.alphaomegadatainterface import AlphaOmegaRecordingInterface
 from .ecephys.mearec.mearecdatainterface import MEArecRecordingInterface
-<<<<<<< HEAD
+from .ecephys.mcsraw.mcsrawdatainterface import MCSRawRecordingInterface
 from .ecephys.maxwell.maxonedatainterface import MaxOneRecordingInterface
 from .ecephys.maxwell.maxtwodatainterface import MaxTwoRecordingInterface
-=======
-from .ecephys.mcsraw.mcsrawdatainterface import MCSRawRecordingInterface
->>>>>>> 56cd3847
 
 # Icephys
 from .icephys.abf.abfdatainterface import AbfInterface
@@ -98,12 +95,9 @@
     BiocamRecordingInterface,
     AlphaOmegaRecordingInterface,
     MEArecRecordingInterface,
-<<<<<<< HEAD
+    MCSRawRecordingInterface,
     MaxOneRecordingInterface,
     MaxTwoRecordingInterface,
-=======
-    MCSRawRecordingInterface,
->>>>>>> 56cd3847
     # Icephys
     AbfInterface,
     # Ophys
