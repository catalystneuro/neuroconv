import types

from pydantic import FilePath, validate_call
from pynwb import NWBFile

from ..basesegmentationextractorinterface import BaseSegmentationExtractorInterface


class InscopixSegmentationInterface(BaseSegmentationExtractorInterface):
    """Data interface for Inscopix Segmentation Extractor.

    This interface handles segmentation data from Inscopix (.isxd) files.
    """

    display_name = "Inscopix Segmentation"
    associated_suffixes = (".isxd",)
    info = "Interface for handling segmentation data from Inscopix."

    @validate_call
    def __init__(self, file_path: FilePath, verbose: bool = False):
        """
        Parameters
        ----------
        file_path : FilePath
            Path to the Inscopix segmentation file (.isxd).
        verbose : bool, optional
            If True, enables verbose output during processing. Default is False.
        """
        self.file_path = str(file_path)
        self.verbose = verbose
<<<<<<< HEAD
        
        # Initialize parent class with the file path
        super().__init__(file_path=self.file_path, verbose=verbose)
        
        # Store original get_roi_image_masks method
        self._original_get_roi_image_masks = self.segmentation_extractor.get_roi_image_masks
        
        # Override get_roi_image_masks to handle integer ROI IDs
        def patched_get_roi_image_masks(roi_ids=None):
            """Patched method to handle integer ROI IDs."""
            if roi_ids is None:
                return self._original_get_roi_image_masks(roi_ids)
            
            # Convert integer IDs to string format (e.g., 0 -> 'C0')
            str_roi_ids = []
            for roi_id in roi_ids:
                if isinstance(roi_id, int):
                    str_roi_ids.append(f'C{roi_id}')
                else:
                    str_roi_ids.append(roi_id)
            
            # Call original method with string IDs
            return self._original_get_roi_image_masks(str_roi_ids)
        
        # Apply patched method
        self.segmentation_extractor.get_roi_image_masks = patched_get_roi_image_masks.__get__(
            self.segmentation_extractor, type(self.segmentation_extractor)
        )
    
=======

        # Initialize the base class
        super().__init__(file_path=self.file_path, verbose=verbose)

        # Save original ROI IDs and create mappings
        self._prepare_roi_mappings()

        # Override get_roi_ids to return integer IDs
        self._orig_get_roi_ids = self.segmentation_extractor.get_roi_ids

        def get_roi_ids_override(self):
            return self._int_roi_ids

        self.segmentation_extractor.get_roi_ids = types.MethodType(get_roi_ids_override, self.segmentation_extractor)

        # Override get_roi_image_masks to handle integer IDs
        self._orig_get_roi_image_masks = self.segmentation_extractor.get_roi_image_masks

        def get_roi_image_masks_override(self, roi_ids=None):
            if roi_ids is None:
                roi_ids = self.get_roi_ids()

            # Convert integer IDs to string IDs that the extractor understands
            str_roi_ids = []
            for roi_id in roi_ids:
                if isinstance(roi_id, int):
                    # Convert integer ID to string (e.g., 0 -> 'C0')
                    str_roi_ids.append(f"C{roi_id}")
                else:
                    str_roi_ids.append(roi_id)

            # Call the original method with string IDs
            return self._orig_get_roi_image_masks(str_roi_ids)

        self.segmentation_extractor.get_roi_image_masks = types.MethodType(
            get_roi_image_masks_override, self.segmentation_extractor
        )

    def _prepare_roi_mappings(self):
        """
        Create mappings between string and integer ROI IDs.
        """
        # Get original string ROI IDs (e.g., 'C0', 'C1', etc.)
        orig_roi_ids = self.segmentation_extractor.get_roi_ids()
        self._str_roi_ids = orig_roi_ids

        # Create integer ROI IDs (e.g., 0, 1, etc.)
        self._int_roi_ids = []
        self._str_to_int = {}  # String ID to integer ID mapping
        self._int_to_str = {}  # Integer ID to string ID mapping

        for roi_id in orig_roi_ids:
            if isinstance(roi_id, str) and roi_id.startswith("C"):
                try:
                    int_id = int(roi_id[1:])
                    self._int_roi_ids.append(int_id)
                    self._str_to_int[roi_id] = int_id
                    self._int_to_str[int_id] = roi_id
                except ValueError:
                    # If conversion fails, keep the original ID
                    self._int_roi_ids.append(roi_id)
                    self._str_to_int[roi_id] = roi_id
                    self._int_to_str[roi_id] = roi_id
            else:
                self._int_roi_ids.append(roi_id)
                self._str_to_int[roi_id] = roi_id
                self._int_to_str[roi_id] = roi_id

>>>>>>> 102e603d
    def get_metadata(self) -> dict:
        """
        Extract metadata from the Inscopix file.

        Returns
        -------
        dict
            Metadata dictionary for NWB file.
        """
        # Get base metadata from parent class
        metadata = super().get_metadata()
<<<<<<< HEAD
        return metadata
=======

        # Update ophys metadata
        if "Ophys" in metadata:
            # Update Device info
            if "Device" in metadata["Ophys"] and len(metadata["Ophys"]["Device"]) > 0:
                metadata["Ophys"]["Device"][0].update(
                    {"name": "Microscope", "description": "Inscopix NVista3 Microscope (SN: 11132301)"}
                )

            # Update ImagingPlane info
            if "ImagingPlane" in metadata["Ophys"] and len(metadata["Ophys"]["ImagingPlane"]) > 0:
                metadata["Ophys"]["ImagingPlane"][0].update(
                    {
                        "name": "ImagingPlane",
                        "description": "Inscopix imaging plane at 1000um focus",
                        "device": "Microscope",
                    }
                )

        return metadata

    def add_to_nwbfile(
        self,
        nwbfile: NWBFile,
        metadata: dict | None = None,
        stub_test: bool = False,
        stub_frames: int = 100,
        include_background_segmentation: bool = False,
        include_roi_centroids: bool = True,
        include_roi_acceptance: bool = True,
        mask_type: str | None = "image",
        plane_segmentation_name: str | None = None,
        iterator_options: dict | None = None,
    ):
        """
        Add segmentation data to an NWB file.

        Parameters
        ----------
        nwbfile : NWBFile
            The NWB file to add the data to.
        metadata : dict, optional
            Metadata dictionary.
        stub_test : bool, default: False
            Whether this is a stub test.
        stub_frames : int, default: 100
            Number of frames to use for stub test.
        include_background_segmentation : bool, default: False
            Whether to include background segmentation.
        include_roi_centroids : bool, default: True
            Whether to include ROI centroids.
        include_roi_acceptance : bool, default: True
            Whether to include ROI acceptance status.
        mask_type : str, default: 'image'
            Type of mask to use.
        plane_segmentation_name : str, optional
            Name of the plane segmentation.
        iterator_options : dict, optional
            Options for the iterator.
        """

        # Use a default name for plane segmentation if not provided
        if plane_segmentation_name is None:
            plane_segmentation_name = "PlaneSegmentation"

        # Call parent method
        super().add_to_nwbfile(
            nwbfile=nwbfile,
            metadata=metadata,
            stub_test=stub_test,
            stub_frames=stub_frames,
            include_background_segmentation=include_background_segmentation,
            include_roi_centroids=include_roi_centroids,
            include_roi_acceptance=include_roi_acceptance,
            mask_type=mask_type,
            plane_segmentation_name=plane_segmentation_name,
            iterator_options=iterator_options,
        )
>>>>>>> 102e603d
<|MERGE_RESOLUTION|>--- conflicted
+++ resolved
@@ -28,7 +28,6 @@
         """
         self.file_path = str(file_path)
         self.verbose = verbose
-<<<<<<< HEAD
         
         # Initialize parent class with the file path
         super().__init__(file_path=self.file_path, verbose=verbose)
@@ -58,76 +57,6 @@
             self.segmentation_extractor, type(self.segmentation_extractor)
         )
     
-=======
-
-        # Initialize the base class
-        super().__init__(file_path=self.file_path, verbose=verbose)
-
-        # Save original ROI IDs and create mappings
-        self._prepare_roi_mappings()
-
-        # Override get_roi_ids to return integer IDs
-        self._orig_get_roi_ids = self.segmentation_extractor.get_roi_ids
-
-        def get_roi_ids_override(self):
-            return self._int_roi_ids
-
-        self.segmentation_extractor.get_roi_ids = types.MethodType(get_roi_ids_override, self.segmentation_extractor)
-
-        # Override get_roi_image_masks to handle integer IDs
-        self._orig_get_roi_image_masks = self.segmentation_extractor.get_roi_image_masks
-
-        def get_roi_image_masks_override(self, roi_ids=None):
-            if roi_ids is None:
-                roi_ids = self.get_roi_ids()
-
-            # Convert integer IDs to string IDs that the extractor understands
-            str_roi_ids = []
-            for roi_id in roi_ids:
-                if isinstance(roi_id, int):
-                    # Convert integer ID to string (e.g., 0 -> 'C0')
-                    str_roi_ids.append(f"C{roi_id}")
-                else:
-                    str_roi_ids.append(roi_id)
-
-            # Call the original method with string IDs
-            return self._orig_get_roi_image_masks(str_roi_ids)
-
-        self.segmentation_extractor.get_roi_image_masks = types.MethodType(
-            get_roi_image_masks_override, self.segmentation_extractor
-        )
-
-    def _prepare_roi_mappings(self):
-        """
-        Create mappings between string and integer ROI IDs.
-        """
-        # Get original string ROI IDs (e.g., 'C0', 'C1', etc.)
-        orig_roi_ids = self.segmentation_extractor.get_roi_ids()
-        self._str_roi_ids = orig_roi_ids
-
-        # Create integer ROI IDs (e.g., 0, 1, etc.)
-        self._int_roi_ids = []
-        self._str_to_int = {}  # String ID to integer ID mapping
-        self._int_to_str = {}  # Integer ID to string ID mapping
-
-        for roi_id in orig_roi_ids:
-            if isinstance(roi_id, str) and roi_id.startswith("C"):
-                try:
-                    int_id = int(roi_id[1:])
-                    self._int_roi_ids.append(int_id)
-                    self._str_to_int[roi_id] = int_id
-                    self._int_to_str[int_id] = roi_id
-                except ValueError:
-                    # If conversion fails, keep the original ID
-                    self._int_roi_ids.append(roi_id)
-                    self._str_to_int[roi_id] = roi_id
-                    self._int_to_str[roi_id] = roi_id
-            else:
-                self._int_roi_ids.append(roi_id)
-                self._str_to_int[roi_id] = roi_id
-                self._int_to_str[roi_id] = roi_id
-
->>>>>>> 102e603d
     def get_metadata(self) -> dict:
         """
         Extract metadata from the Inscopix file.
@@ -139,85 +68,4 @@
         """
         # Get base metadata from parent class
         metadata = super().get_metadata()
-<<<<<<< HEAD
-        return metadata
-=======
-
-        # Update ophys metadata
-        if "Ophys" in metadata:
-            # Update Device info
-            if "Device" in metadata["Ophys"] and len(metadata["Ophys"]["Device"]) > 0:
-                metadata["Ophys"]["Device"][0].update(
-                    {"name": "Microscope", "description": "Inscopix NVista3 Microscope (SN: 11132301)"}
-                )
-
-            # Update ImagingPlane info
-            if "ImagingPlane" in metadata["Ophys"] and len(metadata["Ophys"]["ImagingPlane"]) > 0:
-                metadata["Ophys"]["ImagingPlane"][0].update(
-                    {
-                        "name": "ImagingPlane",
-                        "description": "Inscopix imaging plane at 1000um focus",
-                        "device": "Microscope",
-                    }
-                )
-
-        return metadata
-
-    def add_to_nwbfile(
-        self,
-        nwbfile: NWBFile,
-        metadata: dict | None = None,
-        stub_test: bool = False,
-        stub_frames: int = 100,
-        include_background_segmentation: bool = False,
-        include_roi_centroids: bool = True,
-        include_roi_acceptance: bool = True,
-        mask_type: str | None = "image",
-        plane_segmentation_name: str | None = None,
-        iterator_options: dict | None = None,
-    ):
-        """
-        Add segmentation data to an NWB file.
-
-        Parameters
-        ----------
-        nwbfile : NWBFile
-            The NWB file to add the data to.
-        metadata : dict, optional
-            Metadata dictionary.
-        stub_test : bool, default: False
-            Whether this is a stub test.
-        stub_frames : int, default: 100
-            Number of frames to use for stub test.
-        include_background_segmentation : bool, default: False
-            Whether to include background segmentation.
-        include_roi_centroids : bool, default: True
-            Whether to include ROI centroids.
-        include_roi_acceptance : bool, default: True
-            Whether to include ROI acceptance status.
-        mask_type : str, default: 'image'
-            Type of mask to use.
-        plane_segmentation_name : str, optional
-            Name of the plane segmentation.
-        iterator_options : dict, optional
-            Options for the iterator.
-        """
-
-        # Use a default name for plane segmentation if not provided
-        if plane_segmentation_name is None:
-            plane_segmentation_name = "PlaneSegmentation"
-
-        # Call parent method
-        super().add_to_nwbfile(
-            nwbfile=nwbfile,
-            metadata=metadata,
-            stub_test=stub_test,
-            stub_frames=stub_frames,
-            include_background_segmentation=include_background_segmentation,
-            include_roi_centroids=include_roi_centroids,
-            include_roi_acceptance=include_roi_acceptance,
-            mask_type=mask_type,
-            plane_segmentation_name=plane_segmentation_name,
-            iterator_options=iterator_options,
-        )
->>>>>>> 102e603d
+        return metadata