--- conflicted
+++ resolved
@@ -25,13 +25,8 @@
     associated_suffixes = (".isxd",)
     info = "Interface for Inscopix segmentation data from Inscopix proprietary format."
     keywords = ("segmentation", "roi", "inscopix", "cells")
-<<<<<<< HEAD
     
     def __init__(self, file_path: FilePath, verbose: bool = False):
-=======
-
-    def __init__(self, file_path: FilePath, plane_name: Optional[str] = None, verbose: bool = False):
->>>>>>> b6412a74
         """Initialize the Inscopix segmentation interface.
 
         Parameters
@@ -48,7 +43,6 @@
                 "Installation instructions can be found at: "
                 "https://github.com/inscopix/pyisx?tab=readme-ov-file#install"
             )
-<<<<<<< HEAD
         
         # Initialize the parent class with just file_path
         # Note: Do NOT pass plane_name here as InscopixSegmentationExtractor doesn't accept it
@@ -65,19 +59,6 @@
         This method verifies that the extractor is accessible and contains valid data.
         It's called during initialization to catch potential issues early.
         """
-=======
-
-        # Initialize parent class with file_path and optional plane_name
-        kwargs = {"file_path": file_path}
-        if plane_name is not None:
-            kwargs["plane_name"] = plane_name
-
-        # Initialize the parent class
-        super().__init__(**kwargs)
-        self.verbose = verbose
-
-        # Check if we need to raise an error about missing plane_name
->>>>>>> b6412a74
         try:
             # Try to access the extractor
             extractor = self.segmentation_extractor
@@ -90,24 +71,12 @@
                     print("Warning: No ROIs found in the segmentation data.")
                     
         except Exception as e:
-<<<<<<< HEAD
             # If we hit an issue, provide a clear error message
             raise ValueError(
                 f"Error initializing Inscopix segmentation extractor from {self.source_data.get('file_path')}: {str(e)}. "
                 f"Please check that the file exists and is a valid Inscopix Cell Set file (.isxd)."
             ) from e
     
-=======
-            # If there's an error that mentions planes, re-raise with a clearer message
-            if "plane" in str(e).lower():
-                raise ValueError(
-                    f"Error loading Inscopix segmentation data: {str(e)}. "
-                    f"You might need to specify a valid plane_name parameter."
-                ) from e
-            # Otherwise, just re-raise the original error
-            raise
-
->>>>>>> b6412a74
     def get_metadata(self) -> dict:
         """
         Retrieve metadata from the segmentation extractor and ensure it's not mutated.
