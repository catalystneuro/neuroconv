from pydantic import FilePath
import copy
import platform
<<<<<<< HEAD
import numpy as np
=======

from pydantic import FilePath
>>>>>>> a25ed689

from ..basesegmentationextractorinterface import BaseSegmentationExtractorInterface


class InscopixSegmentationInterface(BaseSegmentationExtractorInterface):
    """Data interface for Inscopix segmentation extractor.
    
    This interface handles segmentation data from Inscopix's proprietary format (.isxd),
    extracting ROIs, their masks, and associated traces.
    
    Parameters
    ----------
    file_path : FilePath
        Path to the Inscopix cell set file (.isxd)
    verbose : bool, default: False
        Whether to print verbose output during operations
    """

    display_name = "Inscopix Segmentation"
    associated_suffixes = (".isxd",)
    info = "Interface for Inscopix segmentation data from Inscopix proprietary format."
    keywords = ("segmentation", "roi", "inscopix", "cells")

    def __init__(self, file_path: FilePath, verbose: bool = False):
        """Initialize the Inscopix segmentation interface.
        
        Parameters
        ----------
        file_path : FilePath
            Path to the Inscopix cell set file (.isxd)
        verbose : bool, default: False
            Whether to print verbose output during operations
        """
        # Check for macOS ARM64 platform before initialization to fail early
        if platform.system() == "Darwin" and platform.machine() == "arm64":
            raise ImportError(
                "The isx package is currently not natively supported on macOS with Apple Silicon. "
                "Installation instructions can be found at: "
                "https://github.com/inscopix/pyisx?tab=readme-ov-file#install"
            )
<<<<<<< HEAD
        
        # Initialize the parent class with file_path
        super().__init__(file_path=file_path)
        self.verbose = verbose
        
        # Validate that we have a working segmentation extractor
        self._check_extractor()
        
        # Create ROI ID mapping (str -> int) if needed
        self._roi_id_mapping = None
        self._initialize_roi_id_mapping()
    
    def _check_extractor(self):
        """Verify that the segmentation extractor is initialized correctly."""
=======

        # Initialize the parent class with just file_path
        # Note: Do NOT pass plane_name here as InscopixSegmentationExtractor doesn't accept it
        super().__init__(file_path=file_path)
        self.verbose = verbose

        # Access the extractor to verify it initialized correctly
        self._check_extractor()

    def _check_extractor(self):
        """
        Check if the segmentation extractor was properly initialized.

        This method verifies that the extractor is accessible and contains valid data.
        It's called during initialization to catch potential issues early.
        """
>>>>>>> a25ed689
        try:
            extractor = self.segmentation_extractor
<<<<<<< HEAD
            num_rois = extractor.get_num_rois()
            if num_rois == 0 and self.verbose:
                print("Warning: No ROIs found in the segmentation data.")
=======

            # Perform some basic checks
            num_rois = extractor.get_num_rois()
            if num_rois == 0:
                # This is not an error, but might be unexpected in some cases
                if self.verbose:
                    print("Warning: No ROIs found in the segmentation data.")

>>>>>>> a25ed689
        except Exception as e:
            raise ValueError(
                f"Error initializing Inscopix segmentation extractor from {self.source_data.get('file_path')}: {str(e)}. "
                f"Please check that the file exists and is a valid Inscopix Cell Set file (.isxd)."
            ) from e
<<<<<<< HEAD
    
    def _initialize_roi_id_mapping(self):
        """Create a mapping from string ROI IDs to integer IDs if needed."""
        roi_ids = self.segmentation_extractor.get_roi_ids()
        
        # Check if any ROI IDs are non-integer - if so, create a mapping
        if not all(isinstance(id, int) for id in roi_ids):
            self._roi_id_mapping = {roi_id: i for i, roi_id in enumerate(roi_ids)}
            if self.verbose:
                print(f"Created mapping from ROI IDs to integers: {self._roi_id_mapping}")
    
    def _map_roi_ids(self, roi_ids):
        """Map ROI IDs to integers if needed."""
        if self._roi_id_mapping is None:
            return roi_ids
        
        # Map the IDs
        return [self._roi_id_mapping[roi_id] for roi_id in roi_ids if roi_id in self._roi_id_mapping]
    
    def _filter_valid_roi_ids(self, roi_ids=None):
        """Filter ROI IDs to include only valid ones."""
        all_ids = self.segmentation_extractor.get_roi_ids()
        
        if roi_ids is None:
            return all_ids
        
        # Filter to only include valid IDs
        valid_ids = [roi_id for roi_id in roi_ids if roi_id in all_ids]
        
        if len(valid_ids) < len(roi_ids) and self.verbose:
            print(f"Warning: Some requested ROI IDs are not valid. Valid IDs: {all_ids}")
            print(f"Using only valid IDs: {valid_ids}")
        
        return valid_ids
    
=======

>>>>>>> a25ed689
    def get_metadata(self) -> dict:
        """
        Retrieve metadata from the segmentation extractor and ensure it's properly formatted.
        
        Returns
        -------
        dict
            The metadata dictionary containing information from the segmentation extractor
        """
        # Get metadata from parent class
        metadata = super().get_metadata()
        
        # Ensure ROI IDs are properly handled in the metadata
        if "Ophys" in metadata and "ImageSegmentation" in metadata["Ophys"]:
            if "plane_segmentations" in metadata["Ophys"]["ImageSegmentation"]:
                for plane_seg in metadata["Ophys"]["ImageSegmentation"]["plane_segmentations"]:
                    if "roi_table" in plane_seg and "ids" in plane_seg["roi_table"]:
                        # Ensure ROI IDs are integers
                        original_ids = plane_seg["roi_table"]["ids"]
                        if self._roi_id_mapping is not None:
                            mapped_ids = [self._roi_id_mapping.get(id, i) for i, id in enumerate(original_ids)]
                            plane_seg["roi_table"]["ids"] = mapped_ids
        
        # Return a deep copy to prevent mutation
        return copy.deepcopy(metadata)
    
    def add_to_nwbfile(
        self,
        nwbfile,
        metadata: dict = None,
        stub_test: bool = False,
        stub_frames: int = 100,
        include_background_segmentation: bool = False,
        include_roi_centroids: bool = True,
        include_roi_acceptance: bool = True,
        mask_type: str = "image",  # Literal["image", "pixel", "voxel"]
        plane_segmentation_name: str = None,
        iterator_options: dict = None,
    ):
        """
        Add the segmentation data to an NWB file.
        
        Parameters
        ----------
        nwbfile : NWBFile
            The NWB file to add the segmentation data to
        metadata : dict, optional
            Metadata dictionary with information used to create the NWB file
        stub_test : bool, default: False
            Whether to use a reduced dataset for testing
        stub_frames : int, default: 100
            Number of frames to use when stub_test is True
        include_background_segmentation : bool, default: False
            Whether to include the background plane segmentation and fluorescence traces
        include_roi_centroids : bool, default: True
            Whether to include the ROI centroids on the PlaneSegmentation table
        include_roi_acceptance : bool, default: True
            Whether to include if the detected ROI was 'accepted' or 'rejected'
        mask_type : str, default: "image"
            Type of mask representation to use. Options: "image", "pixel", "voxel", or None
        plane_segmentation_name : str, optional
            The name of the plane segmentation to be added
        iterator_options : dict, optional
            Options to use when iterating over the image masks of the segmentation extractor
        """
        # Ensure metadata is not mutated by making a deep copy if provided
        if metadata is not None:
            metadata = copy.deepcopy(metadata)
            
        # Validate mask_type
        if mask_type not in ["image", "pixel", "voxel", None]:
            raise ValueError(f"Invalid mask_type: {mask_type}. Must be one of: 'image', 'pixel', 'voxel', or None")
            
        # Get the segmentation extractor, either full or stubbed
        if stub_test:
            stub_frames = min([stub_frames, self.segmentation_extractor.get_num_frames()])
            segmentation_extractor = self.segmentation_extractor.frame_slice(start_frame=0, end_frame=stub_frames)
        else:
            segmentation_extractor = self.segmentation_extractor
            
        # Apply ROI ID mapping to make sure we have integer IDs for NWB
        if self._roi_id_mapping is not None:
            # We can't modify the extractor directly, but we can ensure the metadata is correct
            if metadata is not None and "Ophys" in metadata and "ImageSegmentation" in metadata["Ophys"]:
                for plane_seg in metadata["Ophys"]["ImageSegmentation"].get("plane_segmentations", []):
                    if "roi_table" in plane_seg and "ids" in plane_seg["roi_table"]:
                        # Map string IDs to integers
                        original_ids = plane_seg["roi_table"]["ids"]
                        mapped_ids = [self._roi_id_mapping.get(id, i) for i, id in enumerate(original_ids)]
                        plane_seg["roi_table"]["ids"] = mapped_ids
        
        # Call the parent class implementation with validated parameters
        super().add_to_nwbfile(
            nwbfile=nwbfile,
            metadata=metadata,
            stub_test=stub_test,
            stub_frames=stub_frames,
            include_background_segmentation=include_background_segmentation,
            include_roi_centroids=include_roi_centroids,
            include_roi_acceptance=include_roi_acceptance,
            mask_type=mask_type,
            plane_segmentation_name=plane_segmentation_name,
            iterator_options=iterator_options,
        )<|MERGE_RESOLUTION|>--- conflicted
+++ resolved
@@ -1,12 +1,7 @@
 from pydantic import FilePath
 import copy
 import platform
-<<<<<<< HEAD
 import numpy as np
-=======
-
-from pydantic import FilePath
->>>>>>> a25ed689
 
 from ..basesegmentationextractorinterface import BaseSegmentationExtractorInterface
 
@@ -47,7 +42,6 @@
                 "Installation instructions can be found at: "
                 "https://github.com/inscopix/pyisx?tab=readme-ov-file#install"
             )
-<<<<<<< HEAD
         
         # Initialize the parent class with file_path
         super().__init__(file_path=file_path)
@@ -62,46 +56,16 @@
     
     def _check_extractor(self):
         """Verify that the segmentation extractor is initialized correctly."""
-=======
-
-        # Initialize the parent class with just file_path
-        # Note: Do NOT pass plane_name here as InscopixSegmentationExtractor doesn't accept it
-        super().__init__(file_path=file_path)
-        self.verbose = verbose
-
-        # Access the extractor to verify it initialized correctly
-        self._check_extractor()
-
-    def _check_extractor(self):
-        """
-        Check if the segmentation extractor was properly initialized.
-
-        This method verifies that the extractor is accessible and contains valid data.
-        It's called during initialization to catch potential issues early.
-        """
->>>>>>> a25ed689
         try:
             extractor = self.segmentation_extractor
-<<<<<<< HEAD
             num_rois = extractor.get_num_rois()
             if num_rois == 0 and self.verbose:
                 print("Warning: No ROIs found in the segmentation data.")
-=======
-
-            # Perform some basic checks
-            num_rois = extractor.get_num_rois()
-            if num_rois == 0:
-                # This is not an error, but might be unexpected in some cases
-                if self.verbose:
-                    print("Warning: No ROIs found in the segmentation data.")
-
->>>>>>> a25ed689
         except Exception as e:
             raise ValueError(
                 f"Error initializing Inscopix segmentation extractor from {self.source_data.get('file_path')}: {str(e)}. "
                 f"Please check that the file exists and is a valid Inscopix Cell Set file (.isxd)."
             ) from e
-<<<<<<< HEAD
     
     def _initialize_roi_id_mapping(self):
         """Create a mapping from string ROI IDs to integer IDs if needed."""
@@ -137,9 +101,6 @@
         
         return valid_ids
     
-=======
-
->>>>>>> a25ed689
     def get_metadata(self) -> dict:
         """
         Retrieve metadata from the segmentation extractor and ensure it's properly formatted.
