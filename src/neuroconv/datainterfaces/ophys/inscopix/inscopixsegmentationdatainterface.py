<<<<<<< HEAD
import numpy as np
=======

>>>>>>> af8a2cfb
from pydantic import FilePath, validate_call

from ..basesegmentationextractorinterface import BaseSegmentationExtractorInterface


class InscopixSegmentationInterface(BaseSegmentationExtractorInterface):
    """Data interface for Inscopix Segmentation Extractor.

    This interface handles segmentation data from Inscopix (.isxd) files.
    """

    display_name = "Inscopix Segmentation"
    associated_suffixes = (".isxd",)
    info = "Interface for handling segmentation data from Inscopix."

    @validate_call
    def __init__(self, file_path: FilePath, verbose: bool = False):
        """
        Parameters
        ----------
        file_path : FilePath
            Path to the Inscopix segmentation file (.isxd).
        verbose : bool, optional
            If True, enables verbose output during processing. Default is False.
        """
        self.file_path = str(file_path)
        self.verbose = verbose

        # Initialize parent class with the file path
        super().__init__(file_path=self.file_path, verbose=verbose)

        # Store original get_roi_image_masks method
        self._original_get_roi_image_masks = self.segmentation_extractor.get_roi_image_masks

        # Override get_roi_image_masks to handle integer ROI IDs
        def patched_get_roi_image_masks(self, ids=None):
            """Patched method to handle integer ROI IDs."""
<<<<<<< HEAD
            if ids is None:
                return self._original_get_roi_image_masks(ids)
            
=======
            if roi_ids is None:
                return self._original_get_roi_image_masks(roi_ids)

>>>>>>> af8a2cfb
            # Convert integer IDs to string format (e.g., 0 -> 'C0')
            str_roi_ids = []
            for roi_id in ids:
                if isinstance(roi_id, int):
                    str_roi_ids.append(f"C{roi_id}")
                else:
                    str_roi_ids.append(roi_id)

            # Call original method with string IDs
            return self._original_get_roi_image_masks(str_roi_ids)
<<<<<<< HEAD
        
        # Apply patched method with the correct 'self' binding
        import types
        self.segmentation_extractor.get_roi_image_masks = types.MethodType(patched_get_roi_image_masks, 
                                                                            self.segmentation_extractor)
    
=======

        # Apply patched method
        self.segmentation_extractor.get_roi_image_masks = patched_get_roi_image_masks.__get__(
            self.segmentation_extractor, type(self.segmentation_extractor)
        )

>>>>>>> af8a2cfb
    def get_metadata(self) -> dict:
        """
        Extract metadata from the Inscopix file.
        
        Returns
        -------
        dict
            Metadata dictionary for NWB file.
        """
        # Get base metadata from parent class
        metadata = super().get_metadata()
        return metadata<|MERGE_RESOLUTION|>--- conflicted
+++ resolved
@@ -1,8 +1,4 @@
-<<<<<<< HEAD
 import numpy as np
-=======
-
->>>>>>> af8a2cfb
 from pydantic import FilePath, validate_call
 
 from ..basesegmentationextractorinterface import BaseSegmentationExtractorInterface
@@ -40,15 +36,9 @@
         # Override get_roi_image_masks to handle integer ROI IDs
         def patched_get_roi_image_masks(self, ids=None):
             """Patched method to handle integer ROI IDs."""
-<<<<<<< HEAD
             if ids is None:
                 return self._original_get_roi_image_masks(ids)
             
-=======
-            if roi_ids is None:
-                return self._original_get_roi_image_masks(roi_ids)
-
->>>>>>> af8a2cfb
             # Convert integer IDs to string format (e.g., 0 -> 'C0')
             str_roi_ids = []
             for roi_id in ids:
@@ -59,21 +49,12 @@
 
             # Call original method with string IDs
             return self._original_get_roi_image_masks(str_roi_ids)
-<<<<<<< HEAD
         
         # Apply patched method with the correct 'self' binding
         import types
         self.segmentation_extractor.get_roi_image_masks = types.MethodType(patched_get_roi_image_masks, 
                                                                             self.segmentation_extractor)
     
-=======
-
-        # Apply patched method
-        self.segmentation_extractor.get_roi_image_masks = patched_get_roi_image_masks.__get__(
-            self.segmentation_extractor, type(self.segmentation_extractor)
-        )
-
->>>>>>> af8a2cfb
     def get_metadata(self) -> dict:
         """
         Extract metadata from the Inscopix file.
