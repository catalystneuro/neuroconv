--- conflicted
+++ resolved
@@ -172,12 +172,6 @@
         iterator_options : dict, optional
             Options for the iterator.
         """
-<<<<<<< HEAD
-=======
-        # Make sure ROI IDs are fixed before adding to NWB file
-        self._fix_roi_ids()
-
->>>>>>> b312ef14
         # Use a default name for plane segmentation if not provided
         if plane_segmentation_name is None:
             plane_segmentation_name = "PlaneSegmentation"
