--- conflicted
+++ resolved
@@ -2,11 +2,6 @@
 
 from typing import Optional
 
-<<<<<<< HEAD
-=======
-from roiextractors import FemtonicsImagingExtractor
-
->>>>>>> 8c730345
 from ...ophys.baseimagingextractorinterface import BaseImagingExtractorInterface
 from ....utils import DeepDict, FolderPathType
 
@@ -202,16 +197,11 @@
         list of str
             List of available channel names.
         """
-<<<<<<< HEAD
         Extractor = FemtonicsImagingInterface.get_extractor() 
         return Extractor.get_available_channels(
             file_path=file_path, 
             session_index=session_index, 
             munit_index=munit_index
-=======
-        return FemtonicsImagingExtractor.get_available_channels(
-            file_path=file_path, session_index=session_index, munit_index=munit_index
->>>>>>> 8c730345
         )
 
     @staticmethod
@@ -228,14 +218,9 @@
         -------
         list of str
             List of available session keys.
-<<<<<<< HEAD
         """ 
         Extractor = FemtonicsImagingInterface.get_extractor()
         return Extractor.get_available_sessions(file_path=file_path)
-=======
-        """
-        return FemtonicsImagingExtractor.get_available_sessions(file_path=file_path)
->>>>>>> 8c730345
 
     @staticmethod
     def get_available_units(file_path: FolderPathType, session_index: int = 0) -> list[str]:
@@ -254,12 +239,8 @@
         list of str
             List of available unit keys.
         """
-<<<<<<< HEAD
         Extractor = FemtonicsImagingInterface.get_extractor()      
         return Extractor.get_available_units(
             file_path=file_path, 
             session_index=session_index
         )
-=======
-        return FemtonicsImagingExtractor.get_available_units(file_path=file_path, session_index=session_index)
->>>>>>> 8c730345
