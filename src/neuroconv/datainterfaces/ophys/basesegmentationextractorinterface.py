"""Authors: Heberto Mayorquin, Cody Baker and Ben Dichter."""
from typing import Optional

from pynwb import NWBFile
from pynwb.device import Device
from pynwb.ophys import Fluorescence, ImageSegmentation, ImagingPlane, TwoPhotonSeries

from ...baseextractorinterface import BaseExtractorInterface
from ...utils import get_schema_from_hdmf_class, fill_defaults, OptionalFilePathType, get_base_schema


class BaseSegmentationExtractorInterface(BaseExtractorInterface):
    """Parent class for all SegmentationExtractorInterfaces."""

    ExtractorModuleName: Optional[str] = "roiextractors"

    def __init__(self, **source_data):
        super().__init__(**source_data)
        self.segmentation_extractor = self.Extractor(**source_data)

    def get_metadata_schema(self):
        metadata_schema = super().get_metadata_schema()
        metadata_schema["required"] = ["Ophys"]
        metadata_schema["properties"]["Ophys"] = get_base_schema()
        metadata_schema["properties"]["Ophys"]["properties"] = dict(
            Device=dict(type="array", minItems=1, items=get_schema_from_hdmf_class(Device)),
        )
        metadata_schema["properties"]["Ophys"]["properties"].update(
            Fluorescence=get_schema_from_hdmf_class(Fluorescence),
            ImageSegmentation=get_schema_from_hdmf_class(ImageSegmentation),
            ImagingPlane=get_schema_from_hdmf_class(ImagingPlane),
            TwoPhotonSeries=get_schema_from_hdmf_class(TwoPhotonSeries),
        )
        metadata_schema["properties"]["Ophys"]["required"] = ["Device", "ImageSegmentation"]

        # Temporary fixes until centralized definition of metadata schemas
        metadata_schema["properties"]["Ophys"]["properties"]["ImagingPlane"].update(type="array")
        metadata_schema["properties"]["Ophys"]["properties"]["TwoPhotonSeries"].update(type="array")

        metadata_schema["properties"]["Ophys"]["properties"]["Fluorescence"]["properties"]["roi_response_series"][
            "items"
        ]["required"] = list()
        metadata_schema["properties"]["Ophys"]["properties"]["ImageSegmentation"]["additionalProperties"] = True
        metadata_schema["properties"]["Ophys"]["properties"]["Fluorescence"]["properties"]["roi_response_series"].pop(
            "maxItems"
        )
        metadata_schema["properties"]["Ophys"]["properties"]["DfOverF"] = metadata_schema["properties"]["Ophys"][
            "properties"
        ]["Fluorescence"]

        fill_defaults(metadata_schema, self.get_metadata())
        return metadata_schema

    def get_metadata(self):
        from ...tools.roiextractors import get_nwb_segmentation_metadata

        metadata = super().get_metadata()
        metadata.update(get_nwb_segmentation_metadata(self.segmentation_extractor))
        return metadata

    def run_conversion(
        self,
        nwbfile_path: OptionalFilePathType = None,
        nwbfile: Optional[NWBFile] = None,
        metadata: Optional[dict] = None,
        overwrite: bool = False,
<<<<<<< HEAD
=======
        stub_test: bool = False,
        stub_frames: int = 100,
        save_path: OptionalFilePathType = None,
>>>>>>> e7187439
    ):
        from ...tools.roiextractors import write_segmentation

        if stub_test:
            stub_frames = min([stub_frames, self.segmentation_extractor.get_num_frames()])
            segmentation_extractor = self.segmentation_extractor.frame_slice(start_frame=0, end_frame=stub_frames)
        else:
            segmentation_extractor = self.segmentation_extractor

        write_segmentation(
            segmentation_extractor=segmentation_extractor,
            nwbfile_path=nwbfile_path,
            nwbfile=nwbfile,
            metadata=metadata,
            overwrite=overwrite,
            verbose=self.verbose,
        )<|MERGE_RESOLUTION|>--- conflicted
+++ resolved
@@ -64,12 +64,8 @@
         nwbfile: Optional[NWBFile] = None,
         metadata: Optional[dict] = None,
         overwrite: bool = False,
-<<<<<<< HEAD
-=======
         stub_test: bool = False,
         stub_frames: int = 100,
-        save_path: OptionalFilePathType = None,
->>>>>>> e7187439
     ):
         from ...tools.roiextractors import write_segmentation
 
