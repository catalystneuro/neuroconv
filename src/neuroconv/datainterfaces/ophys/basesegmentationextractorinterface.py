"""Authors: Heberto Mayorquin, Cody Baker and Ben Dichter."""
from typing import Optional

from pynwb import NWBFile
from pynwb.device import Device
from pynwb.ophys import Fluorescence, ImageSegmentation, ImagingPlane, TwoPhotonSeries

from ...baseextractorinterface import BaseExtractorInterface
from ...utils import get_schema_from_hdmf_class, fill_defaults, OptionalFilePathType, get_base_schema


class BaseSegmentationExtractorInterface(BaseExtractorInterface):
    """Parent class for all SegmentationExtractorInterfaces."""

    ExtractorModuleName: Optional[str] = "roiextractors"

    def __init__(self, **source_data):
        super().__init__(**source_data)
        self.segmentation_extractor = self.Extractor(**source_data)

    def get_metadata_schema(self):
        metadata_schema = super().get_metadata_schema()
        metadata_schema["required"] = ["Ophys"]
        metadata_schema["properties"]["Ophys"] = get_base_schema()
        metadata_schema["properties"]["Ophys"]["properties"] = dict(
            Device=dict(type="array", minItems=1, items=get_schema_from_hdmf_class(Device)),
        )
        metadata_schema["properties"]["Ophys"]["properties"].update(
            Fluorescence=get_schema_from_hdmf_class(Fluorescence),
            ImageSegmentation=get_schema_from_hdmf_class(ImageSegmentation),
            ImagingPlane=get_schema_from_hdmf_class(ImagingPlane),
            TwoPhotonSeries=get_schema_from_hdmf_class(TwoPhotonSeries),
        )
        metadata_schema["properties"]["Ophys"]["required"] = ["Device", "ImageSegmentation"]

        # Temporary fixes until centralized definition of metadata schemas
        metadata_schema["properties"]["Ophys"]["properties"]["ImagingPlane"].update(type="array")
        metadata_schema["properties"]["Ophys"]["properties"]["TwoPhotonSeries"].update(type="array")

        metadata_schema["properties"]["Ophys"]["properties"]["Fluorescence"]["properties"]["roi_response_series"][
            "items"
        ]["required"] = list()
        metadata_schema["properties"]["Ophys"]["properties"]["ImageSegmentation"]["additionalProperties"] = True
        metadata_schema["properties"]["Ophys"]["properties"]["Fluorescence"]["properties"]["roi_response_series"].pop(
            "maxItems"
        )
        metadata_schema["properties"]["Ophys"]["properties"]["DfOverF"] = metadata_schema["properties"]["Ophys"][
            "properties"
        ]["Fluorescence"]

        fill_defaults(metadata_schema, self.get_metadata())
        return metadata_schema

    def get_metadata(self):
        from ...tools.roiextractors import get_nwb_segmentation_metadata

        metadata = super().get_metadata()
        metadata.update(get_nwb_segmentation_metadata(self.segmentation_extractor))
        return metadata

    def run_conversion(
        self,
        nwbfile_path: OptionalFilePathType = None,
        nwbfile: Optional[NWBFile] = None,
        metadata: Optional[dict] = None,
        overwrite: bool = False,
        stub_test: bool = False,
        stub_frames: int = 100,
        save_path: OptionalFilePathType = None,
    ):
<<<<<<< HEAD
        if stub_test:
            stub_frames = min([stub_frames, self.segmentation_extractor.get_num_frames()])
            segmentation_extractor = self.segmentation_extractor.frame_slice(start_frame=0, end_frame=stub_frames)
        else:
            segmentation_extractor = self.segmentation_extractor
=======
        from ...tools.roiextractors import write_segmentation
>>>>>>> bf81bab6

        write_segmentation(
            segmentation_extractor=segmentation_extractor,
            nwbfile_path=nwbfile_path,
            nwbfile=nwbfile,
            metadata=metadata,
            overwrite=overwrite,
            verbose=self.verbose,
            save_path=save_path,
        )<|MERGE_RESOLUTION|>--- conflicted
+++ resolved
@@ -68,15 +68,13 @@
         stub_frames: int = 100,
         save_path: OptionalFilePathType = None,
     ):
-<<<<<<< HEAD
+        from ...tools.roiextractors import write_segmentation
+
         if stub_test:
             stub_frames = min([stub_frames, self.segmentation_extractor.get_num_frames()])
             segmentation_extractor = self.segmentation_extractor.frame_slice(start_frame=0, end_frame=stub_frames)
         else:
             segmentation_extractor = self.segmentation_extractor
-=======
-        from ...tools.roiextractors import write_segmentation
->>>>>>> bf81bab6
 
         write_segmentation(
             segmentation_extractor=segmentation_extractor,
