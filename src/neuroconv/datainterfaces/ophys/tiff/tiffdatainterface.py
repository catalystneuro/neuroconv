from typing import Literal

from ..baseimagingextractorinterface import BaseImagingExtractorInterface
from ....utils import FilePathType
from ....utils.dict import DeepDict


class TiffImagingInterface(BaseImagingExtractorInterface):
    """Interface for multi-page TIFF files."""

    display_name = "TIFF Imaging"
    associated_suffixes = (".tif", ".tiff")
    info = "Interface for multi-page TIFF files."

    @classmethod
    def get_source_schema(cls) -> dict:
        source_schema = super().get_source_schema()
        source_schema["properties"]["file_path"]["description"] = "Path to Tiff file."
        return source_schema

<<<<<<< HEAD
    def __init__(self, file_path: FilePathType, sampling_frequency: float, verbose: bool = True):
=======
    def __init__(
        self,
        file_path: FilePathType,
        sampling_frequency: float,
        photon_series_type: Literal["OnePhotonSeries", "TwoPhotonSeries"] = "TwoPhotonSeries",
        verbose: bool = True,
    ):
>>>>>>> ed9e4a8a
        """
        Initialize reading of TIFF file.

        Parameters
        ----------
        file_path : FilePathType
        sampling_frequency : float
        verbose : bool, default: True
        """
<<<<<<< HEAD
        super().__init__(file_path=file_path, sampling_frequency=sampling_frequency, verbose=verbose)
=======
        self.photon_series_type = photon_series_type
        super().__init__(file_path=file_path, sampling_frequency=sampling_frequency, verbose=verbose)

    def get_metadata_schema(self):
        metadata_schema = super().get_metadata_schema(photon_series_type=self.photon_series_type)
        return metadata_schema

    def get_metadata(self) -> DeepDict:
        metadata = super().get_metadata(photon_series_type=self.photon_series_type)

        return metadata
>>>>>>> ed9e4a8a
<|MERGE_RESOLUTION|>--- conflicted
+++ resolved
@@ -18,17 +18,7 @@
         source_schema["properties"]["file_path"]["description"] = "Path to Tiff file."
         return source_schema
 
-<<<<<<< HEAD
     def __init__(self, file_path: FilePathType, sampling_frequency: float, verbose: bool = True):
-=======
-    def __init__(
-        self,
-        file_path: FilePathType,
-        sampling_frequency: float,
-        photon_series_type: Literal["OnePhotonSeries", "TwoPhotonSeries"] = "TwoPhotonSeries",
-        verbose: bool = True,
-    ):
->>>>>>> ed9e4a8a
         """
         Initialize reading of TIFF file.
 
@@ -38,18 +28,4 @@
         sampling_frequency : float
         verbose : bool, default: True
         """
-<<<<<<< HEAD
-        super().__init__(file_path=file_path, sampling_frequency=sampling_frequency, verbose=verbose)
-=======
-        self.photon_series_type = photon_series_type
-        super().__init__(file_path=file_path, sampling_frequency=sampling_frequency, verbose=verbose)
-
-    def get_metadata_schema(self):
-        metadata_schema = super().get_metadata_schema(photon_series_type=self.photon_series_type)
-        return metadata_schema
-
-    def get_metadata(self) -> DeepDict:
-        metadata = super().get_metadata(photon_series_type=self.photon_series_type)
-
-        return metadata
->>>>>>> ed9e4a8a
+        super().__init__(file_path=file_path, sampling_frequency=sampling_frequency, verbose=verbose)