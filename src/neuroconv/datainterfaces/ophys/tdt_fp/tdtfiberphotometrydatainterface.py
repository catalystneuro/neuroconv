--- conflicted
+++ resolved
@@ -27,20 +27,12 @@
             folder_path=folder_path,
             verbose=verbose,
         )
-<<<<<<< HEAD
-        self.tdt_photometry = self.load()
-
-    def get_metadata(self) -> DeepDict:
-        metadata = super().get_metadata()
-        metadata["NWBFile"]["session_start_time"] = self.tdt_photometry.info.start_date.isoformat()
-=======
         import ndx_fiber_photometry  # noqa: F401
 
     def get_metadata(self) -> DeepDict:
         metadata = super().get_metadata()
         tdt_photometry = self.load(evtype=["scalars"])  # This evtype quickly loads info without loading all the data.
         metadata["NWBFile"]["session_start_time"] = tdt_photometry.info.start_date.isoformat()
->>>>>>> b5d907f7
         return metadata
 
     def get_metadata_schema(self) -> dict:
@@ -138,12 +130,6 @@
             FiberPhotometryTable,
         )
 
-<<<<<<< HEAD
-=======
-        # Load Data
-        tdt_photometry = self.load(t1=t1, t2=t2)
-
->>>>>>> b5d907f7
         # timing_source is used to avoid loading the data twice if alignment is NOT used.
         # It is also used to determine whether or not to use the aligned timestamps or starting time and rate.
         if timing_source == "aligned_timestamps":
