--- conflicted
+++ resolved
@@ -148,13 +148,8 @@
                     two_photon_series["rate"] = float(two_photon_series["rate"])
         return metadata
 
-<<<<<<< HEAD
     def get_original_timestamps(self) -> np.ndarray:  # noqa: D102
-        reinitialized_extractor = self.get_extractor()(**self.source_data)
-=======
-    def get_original_timestamps(self) -> np.ndarray:
         reinitialized_extractor = self.get_extractor()(**self.extractor_kwargs)
->>>>>>> 44c2475c
         return reinitialized_extractor.frame_to_time(frames=np.arange(stop=reinitialized_extractor.get_num_frames()))
 
     def get_timestamps(self) -> np.ndarray:  # noqa: D102
