--- conflicted
+++ resolved
@@ -97,11 +97,7 @@
             metadata_key=metadata_key,
         )
         self._stream_name = self.imaging_extractor.stream_name.replace("_", "")
-<<<<<<< HEAD
-        self._image_size = self.imaging_extractor.get_frame_shape()
-=======
         self._frame_shape = self.imaging_extractor.get_frame_shape()
->>>>>>> daf72be1
 
     def _determine_position_current(self) -> list[float]:
         """
@@ -307,11 +303,7 @@
         )
         self.folder_path = folder_path
         self._stream_name = self.imaging_extractor.stream_name.replace("_", "")
-<<<<<<< HEAD
-        self._image_size = self.imaging_extractor.get_frame_shape()
-=======
         self._frame_shape = self.imaging_extractor.get_frame_shape()
->>>>>>> daf72be1
 
     def _determine_position_current(self) -> list[float]:
         """
