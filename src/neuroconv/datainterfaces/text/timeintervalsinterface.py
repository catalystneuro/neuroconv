from abc import abstractmethod
from pathlib import Path
from typing import Optional

import numpy as np
from pydantic import FilePath, validate_call
from pynwb import NWBFile

from ...basedatainterface import BaseDataInterface
from ...tools.text import convert_df_to_time_intervals
from ...utils.dict import load_dict_from_file


class TimeIntervalsInterface(BaseDataInterface):
    """Abstract Interface for time intervals."""

    keywords = ("table", "trials", "epochs", "time intervals")

    @validate_call
    def __init__(
        self,
        file_path: FilePath,
        read_kwargs: Optional[dict] = None,
        verbose: bool = False,
    ):
        """
        Initialize the TimeIntervalsInterface.

        Parameters
        ----------
        file_path : FilePath
            The path to the file containing time intervals data.
        read_kwargs : dict, optional
<<<<<<< HEAD
        verbose : bool, default: False
=======
            Additional arguments for reading the file, by default None.
        verbose : bool, optional
            If True, provides verbose output, by default True.
>>>>>>> 43477de7
        """
        read_kwargs = read_kwargs or dict()
        super().__init__(file_path=file_path)
        self.verbose = verbose
        self._read_kwargs = read_kwargs
        self.dataframe = self._read_file(file_path, **read_kwargs)
        self.time_intervals = None

    def get_metadata(self) -> dict:
        metadata = super().get_metadata()
        metadata["TimeIntervals"] = dict(
            trials=dict(
                table_name="trials",
                table_description=f"experimental trials generated from {self.source_data['file_path']}",
            )
        )

        return metadata

    def get_metadata_schema(self) -> dict:
        """
        Get the metadata schema for the time intervals.

        Returns
        -------
        dict
            The schema dictionary for time intervals metadata.
        """
        fpath = Path(__file__).parent.parent.parent / "schemas" / "timeintervals_schema.json"
        return load_dict_from_file(fpath)

    def get_original_timestamps(self, column: str) -> np.ndarray:
        """
        Get the original timestamps for a given column.

        Parameters
        ----------
        column : str
            The name of the column containing timestamps.

        Returns
        -------
        np.ndarray
            The original timestamps from the specified column.

        Raises
        ------
        ValueError
            If the column name does not end with '_time'.
        """
        if not column.endswith("_time"):
            raise ValueError("Timing columns on a TimeIntervals table need to end with '_time'!")

        return self._read_file(**self.source_data, **self._read_kwargs)[column].values

    def get_timestamps(self, column: str) -> np.ndarray:
        """
        Get the current timestamps for a given column.

        Parameters
        ----------
        column : str
            The name of the column containing timestamps.

        Returns
        -------
        np.ndarray
            The current timestamps from the specified column.

        Raises
        ------
        ValueError
            If the column name does not end with '_time'.
        """
        if not column.endswith("_time"):
            raise ValueError("Timing columns on a TimeIntervals table need to end with '_time'!")

        return self.dataframe[column].values

    def set_aligned_starting_time(self, aligned_starting_time: float):
        """
        Align the starting time by shifting all timestamps by the given value.

        Parameters
        ----------
        aligned_starting_time : float
            The aligned starting time to shift all timestamps by.
        """
        timing_columns = [column for column in self.dataframe.columns if column.endswith("_time")]

        for column in timing_columns:
            self.dataframe[column] += aligned_starting_time

    def set_aligned_timestamps(
        self, aligned_timestamps: np.ndarray, column: str, interpolate_other_columns: bool = False
    ):
        """
        Set aligned timestamps for the given column and optionally interpolate other columns.

        Parameters
        ----------
        aligned_timestamps : np.ndarray
            The aligned timestamps to set for the given column.
        column : str
            The name of the column to update with the aligned timestamps.
        interpolate_other_columns : bool, optional
            If True, interpolate the timestamps in other columns, by default False.

        Raises
        ------
        ValueError
            If the column name does not end with '_time'.
        """
        if not column.endswith("_time"):
            raise ValueError("Timing columns on a TimeIntervals table need to end with '_time'!")

        unaligned_timestamps = np.array(self.dataframe[column])
        self.dataframe[column] = aligned_timestamps

        if not interpolate_other_columns:
            return

        other_timing_columns = [
            other_column
            for other_column in self.dataframe.columns
            if other_column.endswith("_time") and other_column != column
        ]
        for other_timing_column in other_timing_columns:
            self.align_by_interpolation(
                unaligned_timestamps=unaligned_timestamps,
                aligned_timestamps=aligned_timestamps,
                column=other_timing_column,
            )

    def align_by_interpolation(self, unaligned_timestamps: np.ndarray, aligned_timestamps: np.ndarray, column: str):
        """
        Align timestamps using linear interpolation.

        Parameters
        ----------
        unaligned_timestamps : np.ndarray
            The original unaligned timestamps that map to the aligned timestamps.
        aligned_timestamps : np.ndarray
            The target aligned timestamps corresponding to the unaligned timestamps.
        column : str
            The name of the column containing the timestamps to be aligned.
        """
        current_timestamps = self.get_timestamps(column=column)
        assert (
            current_timestamps[1] >= unaligned_timestamps[0]
        ), "All current timestamps except for the first must be strictly within the unaligned mapping."
        assert (
            current_timestamps[-2] <= unaligned_timestamps[-1]
        ), "All current timestamps except for the last must be strictly within the unaligned mapping."
        # Assume timing column is ascending otherwise

        self.set_aligned_timestamps(
            aligned_timestamps=np.interp(
                x=current_timestamps,
                xp=unaligned_timestamps,
                fp=aligned_timestamps,
                left=2 * aligned_timestamps[0] - aligned_timestamps[1],  # If first or last values are outside alignment
                right=2 * aligned_timestamps[-1] - aligned_timestamps[-2],  # then use the most recent diff to regress
            ),
            column=column,
        )

    def add_to_nwbfile(
        self,
        nwbfile: NWBFile,
        metadata: Optional[dict] = None,
        tag: str = "trials",
        column_name_mapping: dict[str, str] = None,
        column_descriptions: dict[str, str] = None,
    ) -> NWBFile:
        """
        Run the NWB conversion for the instantiated data interface.

        Parameters
        ----------
        nwbfile : NWBFile, optional
            An in-memory NWBFile object to write to the location.
        metadata : dict, optional
            Metadata dictionary with information used to create the NWBFile when one does not exist or overwrite=True.
        tag : str, default: "trials"
        column_name_mapping: dict, optional
            If passed, rename subset of columns from key to value.
        column_descriptions: dict, optional
            Keys are the names of the columns (after renaming) and values are the descriptions. If not passed,
            the names of the columns are used as descriptions.

        """
        metadata = metadata or self.get_metadata()
        self.time_intervals = convert_df_to_time_intervals(
            self.dataframe,
            column_name_mapping=column_name_mapping,
            column_descriptions=column_descriptions,
            **metadata["TimeIntervals"][tag],
        )
        nwbfile.add_time_intervals(self.time_intervals)

        return nwbfile

    @abstractmethod
    def _read_file(self, file_path: FilePath, **read_kwargs):
        pass<|MERGE_RESOLUTION|>--- conflicted
+++ resolved
@@ -31,13 +31,8 @@
         file_path : FilePath
             The path to the file containing time intervals data.
         read_kwargs : dict, optional
-<<<<<<< HEAD
+            Additional arguments for reading the file, by default None.
         verbose : bool, default: False
-=======
-            Additional arguments for reading the file, by default None.
-        verbose : bool, optional
-            If True, provides verbose output, by default True.
->>>>>>> 43477de7
         """
         read_kwargs = read_kwargs or dict()
         super().__init__(file_path=file_path)
