--- conflicted
+++ resolved
@@ -82,14 +82,7 @@
     def align_by_interpolation(self, unaligned_timestamps: np.ndarray, aligned_timestamps: np.ndarray):
         raise NotImplementedError("Icephys interfaces do not yet support timestamps.")
 
-<<<<<<< HEAD
-    def align_starting_time(self, starting_time: float):
-        raise NotImplementedError("This icephys interface has not specified the method for aligning starting time.")
-
     def add_to_nwbfile(
-=======
-    def run_conversion(
->>>>>>> 16c8f891
         self,
         nwbfile: NWBFile,
         metadata: dict = None,
