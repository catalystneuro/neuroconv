import json
import uuid
import warnings
from abc import ABC, abstractmethod
from pathlib import Path
from typing import Literal, Optional, Tuple, Union

from jsonschema.validators import validate
from pynwb import NWBFile

from .tools.nwb_helpers import (
    HDF5BackendConfiguration,
    ZarrBackendConfiguration,
    configure_backend,
    get_default_backend_configuration,
    make_nwbfile_from_metadata,
    make_or_load_nwbfile,
)
from .utils import (
    NWBMetaDataEncoder,
    get_schema_from_method_signature,
    load_dict_from_file,
)
from .utils.dict import DeepDict


class BaseDataInterface(ABC):
    """Abstract class defining the structure of all DataInterfaces."""

    display_name: Union[str, None] = None
    keywords: Tuple[str] = tuple()
    associated_suffixes: Tuple[str] = tuple()
    info: Union[str, None] = None

    @classmethod
    def get_source_schema(cls) -> dict:
        """Infer the JSON schema for the source_data from the method signature (annotation typing)."""
        return get_schema_from_method_signature(cls, exclude=["source_data"])

    def __init__(self, verbose: bool = False, **source_data):
        self.verbose = verbose
        self.source_data = source_data

    def get_conversion_options_schema(self) -> dict:
        """Infer the JSON schema for the conversion options from the method signature (annotation typing)."""
        return get_schema_from_method_signature(self.add_to_nwbfile, exclude=["nwbfile", "metadata"])

    def get_metadata_schema(self) -> dict:
        """Retrieve JSON schema for metadata."""
        metadata_schema = load_dict_from_file(Path(__file__).parent / "schemas" / "base_metadata_schema.json")
        return metadata_schema

    def get_metadata(self) -> DeepDict:
        """Child DataInterface classes should override this to match their metadata."""
        metadata = DeepDict()
        metadata["NWBFile"]["session_description"] = "Auto-generated by neuroconv"
        metadata["NWBFile"]["identifier"] = str(uuid.uuid4())

        return metadata

    def validate_metadata(self, metadata: dict) -> None:
        """Validate the metadata against the schema."""
        encoder = NWBMetaDataEncoder()
        # The encoder produces a serialized object, so we deserialized it for comparison

        serialized_metadata = encoder.encode(metadata)
        decoded_metadata = json.loads(serialized_metadata)
        validate(instance=decoded_metadata, schema=self.get_metadata_schema())

    def create_nwbfile(self, metadata: Optional[dict] = None, **conversion_options) -> NWBFile:
        """
        Create and return an in-memory pynwb.NWBFile object with this interface's data added to it.

        Parameters
        ----------
        metadata : dict, optional
            Metadata dictionary with information used to create the NWBFile.
        **conversion_options
            Additional keyword arguments to pass to the `.add_to_nwbfile` method.

        Returns
        -------
        nwbfile : pynwb.NWBFile
            The in-memory object with this interface's data added to it.
        """
        if metadata is None:
            metadata = self.get_metadata()

<<<<<<< HEAD
        nwbfile = make_nwbfile_from_metadata(metadata)
        self.add_to_nwbfile(nwbfile, metadata=metadata, **conversion_options)
=======
        nwbfile = make_nwbfile_from_metadata(metadata=metadata)
        self.add_to_nwbfile(nwbfile=nwbfile, metadata=metadata, **conversion_options)
>>>>>>> 7f67fc02
        return nwbfile

    @abstractmethod
    def add_to_nwbfile(self, nwbfile: NWBFile, **conversion_options) -> None:
        """
        Define a protocol for mapping the data from this interface to NWB neurodata objects.

        These neurodata objects should also be added to the in-memory pynwb.NWBFile object in this step.

        Parameters
        ----------
        nwbfile : pynwb.NWBFile
            The in-memory object to add the data to.
        **conversion_options
            Additional keyword arguments to pass to the `.add_to_nwbfile` method.
        """
        raise NotImplementedError

    def run_conversion(
        self,
        nwbfile_path: Optional[str] = None,
        nwbfile: Optional[NWBFile] = None,
        metadata: Optional[dict] = None,
        overwrite: bool = False,
        # TODO: when all H5DataIO prewraps are gone, introduce Zarr safely
        # backend: Union[Literal["hdf5", "zarr"]],
        # backend_configuration: Optional[Union[HDF5BackendConfiguration, ZarrBackendConfiguration]] = None,
<<<<<<< HEAD
        backend: Literal["hdf5"] = "hdf5",
=======
        backend: Optional[Literal["hdf5"]] = None,
>>>>>>> 7f67fc02
        backend_configuration: Optional[HDF5BackendConfiguration] = None,
        **conversion_options,
    ):
        """
        Run the NWB conversion for the instantiated data interface.

        Parameters
        ----------
        nwbfile_path : FilePathType
            Path for where to write or load (if overwrite=False) the NWBFile.
            If specified, the context will always write to this location.
        nwbfile : NWBFile, optional
            An in-memory NWBFile object to write to the location.
        metadata : dict, optional
            Metadata dictionary with information used to create the NWBFile when one does not exist or overwrite=True.
        overwrite : bool, default: False
            Whether to overwrite the NWBFile if one exists at the nwbfile_path.
            The default is False (append mode).
<<<<<<< HEAD
        backend : "hdf5" or a HDF5BackendConfiguration, default: "hdf5"
            The type of backend to use when writing the file.
=======
        backend : "hdf5", optional
            The type of backend to use when writing the file.
            If a `backend_configuration` is not specified, the default type will be "hdf5".
            If a `backend_configuration` is specified, then the type will be auto-detected.
>>>>>>> 7f67fc02
        backend_configuration : HDF5BackendConfiguration, optional
            The configuration model to use when configuring the datasets for this backend.
            To customize, call the `.get_default_backend_configuration(...)` method, modify the returned
            BackendConfiguration object, and pass that instead.
            Otherwise, all datasets will use default configuration settings.
        """
        if nwbfile_path is None:
            warnings.warn(  # TODO: remove on or after 6/21/2024
                "Using DataInterface.run_conversion without specifying nwbfile_path is deprecated. To create an "
                "NWBFile object in memory, use DataInterface.create_nwbfile. To append to an existing NWBFile object,"
                " use DataInterface.add_to_nwbfile."
            )
        if backend_configuration is not None and nwbfile is None:
            raise ValueError("When specifying a custom `backend_configuration`, you must also provide an `nwbfile`.")
<<<<<<< HEAD
=======
        if backend is not None and backend_configuration is not None:
            if backend == backend_configuration.backend:
                warnings.warn(
                    f"Both `backend` and `backend_configuration` were specified as type '{backend}'. "
                    "To suppress this warning, specify only `backend_configuration`."
                )
            else:
                raise ValueError(
                    f"Both `backend` and `backend_configuration` were specified and are conflicting."
                    f"{backend=}, {backend_configuration.backend=}."
                    "These values must match. To suppress this error, specify only `backend_configuration`."
                )

        if backend is None:
            backend = backend_configuration.backend if backend_configuration is not None else "hdf5"
>>>>>>> 7f67fc02

        if metadata is None:
            metadata = self.get_metadata()

        with make_or_load_nwbfile(
            nwbfile_path=nwbfile_path,
            nwbfile=nwbfile,
            metadata=metadata,
            overwrite=overwrite,
            backend=backend,
            verbose=getattr(self, "verbose", False),
        ) as nwbfile_out:
<<<<<<< HEAD
            if backend_configuration is None:  # Otherwise Assume the data has already been added to the NWBFile
                # Otherwise assume the data has already been added to the NWBFile
                self.add_to_nwbfile(nwbfile_out, metadata=metadata, **conversion_options)

                backend_configuration = self.get_default_backend_configuration(
                    nwbfile=nwbfile_out, backend=backend, **conversion_options
                )
=======
            if backend_configuration is None:
                # In this case, assume the relevant data has already been added to the NWBFile
                self.add_to_nwbfile(nwbfile_out, metadata=metadata, **conversion_options)

                backend_configuration = self.get_default_backend_configuration(nwbfile=nwbfile_out, backend=backend)
>>>>>>> 7f67fc02

            configure_backend(nwbfile=nwbfile_out, backend_configuration=backend_configuration)

    @staticmethod
    def get_default_backend_configuration(
        nwbfile: NWBFile,
<<<<<<< HEAD
        backend: Literal["hdf5", "zarr"] = "hdf5",
        **conversion_options,
=======
        # TODO: when all H5DataIO prewraps are gone, introduce Zarr safely
        # backend: Union[Literal["hdf5", "zarr"]],
        backend: Literal["hdf5"] = "hdf5",
>>>>>>> 7f67fc02
    ) -> Union[HDF5BackendConfiguration, ZarrBackendConfiguration]:
        """
        Fill and return a default backend configuration to serve as a starting point for further customization.

        Parameters
        ----------
        nwbfile : pynwb.NWBFile
            The in-memory object with this interface's data already added to it.
<<<<<<< HEAD
        backend : "hdf5" or "zarr", default: "hdf5"
            The type of backend to use when creating the file.
=======
        backend : "hdf5", default: "hdf5"
            The type of backend to use when creating the file.
            Additional backend types will be added soon.
>>>>>>> 7f67fc02

        Returns
        -------
        backend_configuration : HDF5BackendConfiguration or ZarrBackendConfiguration
            The default configuration for the specified backend type.
        """
        return get_default_backend_configuration(nwbfile=nwbfile, backend=backend)<|MERGE_RESOLUTION|>--- conflicted
+++ resolved
@@ -86,13 +86,9 @@
         if metadata is None:
             metadata = self.get_metadata()
 
-<<<<<<< HEAD
-        nwbfile = make_nwbfile_from_metadata(metadata)
-        self.add_to_nwbfile(nwbfile, metadata=metadata, **conversion_options)
-=======
         nwbfile = make_nwbfile_from_metadata(metadata=metadata)
         self.add_to_nwbfile(nwbfile=nwbfile, metadata=metadata, **conversion_options)
->>>>>>> 7f67fc02
+
         return nwbfile
 
     @abstractmethod
@@ -120,11 +116,7 @@
         # TODO: when all H5DataIO prewraps are gone, introduce Zarr safely
         # backend: Union[Literal["hdf5", "zarr"]],
         # backend_configuration: Optional[Union[HDF5BackendConfiguration, ZarrBackendConfiguration]] = None,
-<<<<<<< HEAD
-        backend: Literal["hdf5"] = "hdf5",
-=======
         backend: Optional[Literal["hdf5"]] = None,
->>>>>>> 7f67fc02
         backend_configuration: Optional[HDF5BackendConfiguration] = None,
         **conversion_options,
     ):
@@ -143,15 +135,10 @@
         overwrite : bool, default: False
             Whether to overwrite the NWBFile if one exists at the nwbfile_path.
             The default is False (append mode).
-<<<<<<< HEAD
-        backend : "hdf5" or a HDF5BackendConfiguration, default: "hdf5"
-            The type of backend to use when writing the file.
-=======
         backend : "hdf5", optional
             The type of backend to use when writing the file.
             If a `backend_configuration` is not specified, the default type will be "hdf5".
             If a `backend_configuration` is specified, then the type will be auto-detected.
->>>>>>> 7f67fc02
         backend_configuration : HDF5BackendConfiguration, optional
             The configuration model to use when configuring the datasets for this backend.
             To customize, call the `.get_default_backend_configuration(...)` method, modify the returned
@@ -166,8 +153,7 @@
             )
         if backend_configuration is not None and nwbfile is None:
             raise ValueError("When specifying a custom `backend_configuration`, you must also provide an `nwbfile`.")
-<<<<<<< HEAD
-=======
+
         if backend is not None and backend_configuration is not None:
             if backend == backend_configuration.backend:
                 warnings.warn(
@@ -183,7 +169,6 @@
 
         if backend is None:
             backend = backend_configuration.backend if backend_configuration is not None else "hdf5"
->>>>>>> 7f67fc02
 
         if metadata is None:
             metadata = self.get_metadata()
@@ -196,35 +181,20 @@
             backend=backend,
             verbose=getattr(self, "verbose", False),
         ) as nwbfile_out:
-<<<<<<< HEAD
-            if backend_configuration is None:  # Otherwise Assume the data has already been added to the NWBFile
-                # Otherwise assume the data has already been added to the NWBFile
-                self.add_to_nwbfile(nwbfile_out, metadata=metadata, **conversion_options)
-
-                backend_configuration = self.get_default_backend_configuration(
-                    nwbfile=nwbfile_out, backend=backend, **conversion_options
-                )
-=======
-            if backend_configuration is None:
-                # In this case, assume the relevant data has already been added to the NWBFile
-                self.add_to_nwbfile(nwbfile_out, metadata=metadata, **conversion_options)
+            if backend_configuration is None and nwbfile is None:
+                # In this case, assume the relevant data has not been added to the NWBFile
+                self.add_to_nwbfile(nwbfile=nwbfile_out, metadata=metadata, **conversion_options)
 
                 backend_configuration = self.get_default_backend_configuration(nwbfile=nwbfile_out, backend=backend)
->>>>>>> 7f67fc02
 
             configure_backend(nwbfile=nwbfile_out, backend_configuration=backend_configuration)
 
     @staticmethod
     def get_default_backend_configuration(
         nwbfile: NWBFile,
-<<<<<<< HEAD
-        backend: Literal["hdf5", "zarr"] = "hdf5",
-        **conversion_options,
-=======
         # TODO: when all H5DataIO prewraps are gone, introduce Zarr safely
         # backend: Union[Literal["hdf5", "zarr"]],
         backend: Literal["hdf5"] = "hdf5",
->>>>>>> 7f67fc02
     ) -> Union[HDF5BackendConfiguration, ZarrBackendConfiguration]:
         """
         Fill and return a default backend configuration to serve as a starting point for further customization.
@@ -233,14 +203,9 @@
         ----------
         nwbfile : pynwb.NWBFile
             The in-memory object with this interface's data already added to it.
-<<<<<<< HEAD
-        backend : "hdf5" or "zarr", default: "hdf5"
-            The type of backend to use when creating the file.
-=======
         backend : "hdf5", default: "hdf5"
             The type of backend to use when creating the file.
             Additional backend types will be added soon.
->>>>>>> 7f67fc02
 
         Returns
         -------
