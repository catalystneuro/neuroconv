import importlib
import json
import uuid
from abc import ABC, abstractmethod
from pathlib import Path
from typing import Literal, Optional, Union

from jsonschema.validators import validate
from pydantic import FilePath, validate_call
from pynwb import NWBFile

from .tools.nwb_helpers import (
    HDF5BackendConfiguration,
    ZarrBackendConfiguration,
    configure_backend,
    get_default_backend_configuration,
    make_nwbfile_from_metadata,
    make_or_load_nwbfile,
)
from .tools.nwb_helpers._metadata_and_file_helpers import _resolve_backend
from .utils import (
    _NWBMetaDataEncoder,
    get_json_schema_from_method_signature,
    load_dict_from_file,
)
from .utils.dict import DeepDict
from .utils.json_schema import NWBMetaDataEncoder, NWBSourceDataEncoder


class BaseDataInterface(ABC):
    """Abstract class defining the structure of all DataInterfaces."""

    display_name: Union[str, None] = None
    keywords: tuple[str] = tuple()
    associated_suffixes: tuple[str] = tuple()
    info: Union[str, None] = None

    @classmethod
    def get_source_schema(cls) -> dict:
        """Infer the JSON schema for the source_data from the method signature (annotation typing)."""
        return get_json_schema_from_method_signature(cls, exclude=["source_data"])

<<<<<<< HEAD
    @classmethod
    def validate_source(cls, source_data: dict, verbose: bool = True):
        """Validate source_data against Converter source_schema."""
        cls._validate_source_data(source_data=source_data, verbose=verbose)

    def _validate_source_data(self, source_data: dict, verbose: bool = True):

        encoder = NWBSourceDataEncoder()
        # The encoder produces a serialized object, so we deserialized it for comparison

        serialized_source_data = encoder.encode(source_data)
        decoded_source_data = json.loads(serialized_source_data)
        schema = self.get_source_schema()
        validate(instance=decoded_source_data, schema=schema)
        if verbose:
            print("Source data is valid!")

=======
    @validate_call
>>>>>>> ad1e2a1a
    def __init__(self, verbose: bool = False, **source_data):
        self.verbose = verbose
        self.source_data = source_data

<<<<<<< HEAD
        self._validate_source_data(source_data=source_data, verbose=verbose)

    def get_conversion_options_schema(self) -> dict:
        """Infer the JSON schema for the conversion options from the method signature (annotation typing)."""
        return get_json_schema_from_method_signature(self.add_to_nwbfile, exclude=["nwbfile", "metadata"])

=======
>>>>>>> ad1e2a1a
    def get_metadata_schema(self) -> dict:
        """Retrieve JSON schema for metadata."""
        metadata_schema = load_dict_from_file(Path(__file__).parent / "schemas" / "base_metadata_schema.json")
        return metadata_schema

    def get_metadata(self) -> DeepDict:
        """Child DataInterface classes should override this to match their metadata."""
        metadata = DeepDict()
        metadata["NWBFile"]["session_description"] = ""
        metadata["NWBFile"]["identifier"] = str(uuid.uuid4())

        # Add NeuroConv watermark (overridden if going through the GUIDE)
        neuroconv_version = importlib.metadata.version("neuroconv")
        metadata["NWBFile"]["source_script"] = f"Created using NeuroConv v{neuroconv_version}"
        metadata["NWBFile"]["source_script_file_name"] = __file__  # Required for validation

        return metadata

    def validate_metadata(self, metadata: dict, append_mode: bool = False) -> None:
        """Validate the metadata against the schema."""
        encoder = _NWBMetaDataEncoder()
        # The encoder produces a serialized object, so we deserialized it for comparison

        serialized_metadata = encoder.encode(metadata)
        decoded_metadata = json.loads(serialized_metadata)
        metdata_schema = self.get_metadata_schema()
        if append_mode:
            # Eliminate required from NWBFile
            nwbfile_schema = metdata_schema["properties"]["NWBFile"]
            nwbfile_schema.pop("required", None)

        validate(instance=decoded_metadata, schema=metdata_schema)

    def get_conversion_options_schema(self) -> dict:
        """Infer the JSON schema for the conversion options from the method signature (annotation typing)."""
        return get_json_schema_from_method_signature(self.add_to_nwbfile, exclude=["nwbfile", "metadata"])

    def create_nwbfile(self, metadata: Optional[dict] = None, **conversion_options) -> NWBFile:
        """
        Create and return an in-memory pynwb.NWBFile object with this interface's data added to it.

        Parameters
        ----------
        metadata : dict, optional
            Metadata dictionary with information used to create the NWBFile.
        **conversion_options
            Additional keyword arguments to pass to the `.add_to_nwbfile` method.

        Returns
        -------
        nwbfile : pynwb.NWBFile
            The in-memory object with this interface's data added to it.
        """
        if metadata is None:
            metadata = self.get_metadata()

        nwbfile = make_nwbfile_from_metadata(metadata=metadata)
        self.add_to_nwbfile(nwbfile=nwbfile, metadata=metadata, **conversion_options)

        return nwbfile

    @abstractmethod
    def add_to_nwbfile(self, nwbfile: NWBFile, **conversion_options) -> None:
        """
        Define a protocol for mapping the data from this interface to NWB neurodata objects.

        These neurodata objects should also be added to the in-memory pynwb.NWBFile object in this step.

        Parameters
        ----------
        nwbfile : pynwb.NWBFile
            The in-memory object to add the data to.
        **conversion_options
            Additional keyword arguments to pass to the `.add_to_nwbfile` method.
        """
        raise NotImplementedError

    def run_conversion(
        self,
        nwbfile_path: FilePath,
        nwbfile: Optional[NWBFile] = None,
        metadata: Optional[dict] = None,
        overwrite: bool = False,
        # TODO: when all H5DataIO prewraps are gone, introduce Zarr safely
        # backend: Union[Literal["hdf5", "zarr"]],
        # backend_configuration: Optional[Union[HDF5BackendConfiguration, ZarrBackendConfiguration]] = None,
        backend: Optional[Literal["hdf5"]] = None,
        backend_configuration: Optional[HDF5BackendConfiguration] = None,
        **conversion_options,
    ):
        """
        Run the NWB conversion for the instantiated data interface.

        Parameters
        ----------
        nwbfile_path : FilePathType
            Path for where the data will be written or appended.
        nwbfile : NWBFile, optional
            An in-memory NWBFile object to write to the location.
        metadata : dict, optional
            Metadata dictionary with information used to create the NWBFile when one does not exist or overwrite=True.
        overwrite : bool, default: False
            Whether to overwrite the NWBFile if one exists at the nwbfile_path.
            The default is False (append mode).
        backend : "hdf5", optional
            The type of backend to use when writing the file.
            If a `backend_configuration` is not specified, the default type will be "hdf5".
            If a `backend_configuration` is specified, then the type will be auto-detected.
        backend_configuration : HDF5BackendConfiguration, optional
            The configuration model to use when configuring the datasets for this backend.
            To customize, call the `.get_default_backend_configuration(...)` method, modify the returned
            BackendConfiguration object, and pass that instead.
            Otherwise, all datasets will use default configuration settings.
        """

        backend = _resolve_backend(backend, backend_configuration)
        no_nwbfile_provided = nwbfile is None  # Otherwise, variable reference may mutate later on inside the context

        if metadata is None:
            metadata = self.get_metadata()

        file_initially_exists = Path(nwbfile_path).exists() if nwbfile_path is not None else False
        append_mode = file_initially_exists and not overwrite

        self.validate_metadata(metadata=metadata, append_mode=append_mode)

        with make_or_load_nwbfile(
            nwbfile_path=nwbfile_path,
            nwbfile=nwbfile,
            metadata=metadata,
            overwrite=overwrite,
            backend=backend,
            verbose=getattr(self, "verbose", False),
        ) as nwbfile_out:
            if no_nwbfile_provided:
                self.add_to_nwbfile(nwbfile=nwbfile_out, metadata=metadata, **conversion_options)

            if backend_configuration is None:
                backend_configuration = self.get_default_backend_configuration(nwbfile=nwbfile_out, backend=backend)

            configure_backend(nwbfile=nwbfile_out, backend_configuration=backend_configuration)

    @staticmethod
    def get_default_backend_configuration(
        nwbfile: NWBFile,
        # TODO: when all H5DataIO prewraps are gone, introduce Zarr safely
        # backend: Union[Literal["hdf5", "zarr"]],
        backend: Literal["hdf5"] = "hdf5",
    ) -> Union[HDF5BackendConfiguration, ZarrBackendConfiguration]:
        """
        Fill and return a default backend configuration to serve as a starting point for further customization.

        Parameters
        ----------
        nwbfile : pynwb.NWBFile
            The in-memory object with this interface's data already added to it.
        backend : "hdf5", default: "hdf5"
            The type of backend to use when creating the file.
            Additional backend types will be added soon.

        Returns
        -------
        backend_configuration : HDF5BackendConfiguration or ZarrBackendConfiguration
            The default configuration for the specified backend type.
        """
        return get_default_backend_configuration(nwbfile=nwbfile, backend=backend)<|MERGE_RESOLUTION|>--- conflicted
+++ resolved
@@ -24,7 +24,7 @@
     load_dict_from_file,
 )
 from .utils.dict import DeepDict
-from .utils.json_schema import NWBMetaDataEncoder, NWBSourceDataEncoder
+from .utils.json_schema import NWBSourceDataEncoder
 
 
 class BaseDataInterface(ABC):
@@ -40,7 +40,6 @@
         """Infer the JSON schema for the source_data from the method signature (annotation typing)."""
         return get_json_schema_from_method_signature(cls, exclude=["source_data"])
 
-<<<<<<< HEAD
     @classmethod
     def validate_source(cls, source_data: dict, verbose: bool = True):
         """Validate source_data against Converter source_schema."""
@@ -58,22 +57,17 @@
         if verbose:
             print("Source data is valid!")
 
-=======
     @validate_call
->>>>>>> ad1e2a1a
     def __init__(self, verbose: bool = False, **source_data):
         self.verbose = verbose
         self.source_data = source_data
 
-<<<<<<< HEAD
         self._validate_source_data(source_data=source_data, verbose=verbose)
 
     def get_conversion_options_schema(self) -> dict:
         """Infer the JSON schema for the conversion options from the method signature (annotation typing)."""
         return get_json_schema_from_method_signature(self.add_to_nwbfile, exclude=["nwbfile", "metadata"])
 
-=======
->>>>>>> ad1e2a1a
     def get_metadata_schema(self) -> dict:
         """Retrieve JSON schema for metadata."""
         metadata_schema = load_dict_from_file(Path(__file__).parent / "schemas" / "base_metadata_schema.json")
