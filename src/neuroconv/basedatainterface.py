import importlib
import json
import uuid
from abc import ABC, abstractmethod
from pathlib import Path
from typing import Literal, Optional, Union

from jsonschema.validators import validate
from pydantic import FilePath, validate_call
from pynwb import NWBFile

from .tools.nwb_helpers import (
    HDF5BackendConfiguration,
    ZarrBackendConfiguration,
    configure_backend,
    get_default_backend_configuration,
    make_nwbfile_from_metadata,
    make_or_load_nwbfile,
)
from .tools.nwb_helpers._metadata_and_file_helpers import (
    _resolve_backend,
    configure_and_write_nwbfile,
)
from .utils import (
    get_json_schema_from_method_signature,
    load_dict_from_file,
)
from .utils.dict import DeepDict
from .utils.json_schema import _NWBMetaDataEncoder, _NWBSourceDataEncoder


class BaseDataInterface(ABC):
    """Abstract class defining the structure of all DataInterfaces."""

    display_name: Union[str, None] = None
    keywords: tuple[str] = tuple()
    associated_suffixes: tuple[str] = tuple()
    info: Union[str, None] = None

    @classmethod
    def get_source_schema(cls) -> dict:
        """
        Infer the JSON schema for the source_data from the method signature (annotation typing).

        Returns
        -------
        dict
            The JSON schema for the source_data.
        """
        return get_json_schema_from_method_signature(cls, exclude=["source_data"])

    @classmethod
    def validate_source(cls, source_data: dict, verbose: bool = False):
        """Validate source_data against Converter source_schema."""
        cls._validate_source_data(source_data=source_data, verbose=verbose)

    def _validate_source_data(self, source_data: dict, verbose: bool = False):

        encoder = _NWBSourceDataEncoder()
        # The encoder produces a serialized object, so we deserialized it for comparison

        serialized_source_data = encoder.encode(source_data)
        decoded_source_data = json.loads(serialized_source_data)
        source_schema = self.get_source_schema()
        validate(instance=decoded_source_data, schema=source_schema)
        if verbose:
            print("Source data is valid!")

    @validate_call
    def __init__(self, verbose: bool = False, **source_data):
        self.verbose = verbose
        self.source_data = source_data

    def get_metadata_schema(self) -> dict:
        """
        Retrieve JSON schema for metadata.

        Returns
        -------
        dict
            The JSON schema defining the metadata structure.
        """
        metadata_schema = load_dict_from_file(Path(__file__).parent / "schemas" / "base_metadata_schema.json")
        return metadata_schema

    def get_metadata(self) -> DeepDict:
<<<<<<< HEAD
        """Extract metadata from source files and return it as a DeepDict."""
=======
        """
        Child DataInterface classes should override this to match their metadata.

        Returns
        -------
        DeepDict
            The metadata dictionary containing basic NWBFile metadata.
        """
>>>>>>> 113e4ad4
        metadata = DeepDict()
        metadata["NWBFile"]["session_description"] = ""
        metadata["NWBFile"]["identifier"] = str(uuid.uuid4())

        # Add NeuroConv watermark (overridden if going through the GUIDE)
        neuroconv_version = importlib.metadata.version("neuroconv")
        metadata["NWBFile"]["source_script"] = f"Created using NeuroConv v{neuroconv_version}"
        metadata["NWBFile"]["source_script_file_name"] = __file__  # Required for validation

        return metadata

    def validate_metadata(self, metadata: dict, append_mode: bool = False) -> None:
        """Validate the metadata against the schema."""
        encoder = _NWBMetaDataEncoder()
        # The encoder produces a serialized object, so we deserialized it for comparison

        serialized_metadata = encoder.encode(metadata)
        decoded_metadata = json.loads(serialized_metadata)
        metdata_schema = self.get_metadata_schema()
        if append_mode:
            # Eliminate required from NWBFile
            nwbfile_schema = metdata_schema["properties"]["NWBFile"]
            nwbfile_schema.pop("required", None)

        validate(instance=decoded_metadata, schema=metdata_schema)

    def get_conversion_options_schema(self) -> dict:
        """
        Infer the JSON schema for the conversion options from the method signature (annotation typing).

        Returns
        -------
        dict
            The JSON schema for the conversion options.
        """
        return get_json_schema_from_method_signature(self.add_to_nwbfile, exclude=["nwbfile", "metadata"])

    def create_nwbfile(self, metadata: Optional[dict] = None, **conversion_options) -> NWBFile:
        """
        Create and return an in-memory pynwb.NWBFile object with this interface's data added to it.

        Parameters
        ----------
        metadata : dict, optional
            Metadata dictionary with information used to create the NWBFile.
        **conversion_options
            Additional keyword arguments to pass to the `.add_to_nwbfile` method.

        Returns
        -------
        nwbfile : pynwb.NWBFile
            The in-memory object with this interface's data added to it.
        """
        if metadata is None:
            metadata = self.get_metadata()

        nwbfile = make_nwbfile_from_metadata(metadata=metadata)
        self.add_to_nwbfile(nwbfile=nwbfile, metadata=metadata, **conversion_options)

        return nwbfile

    @abstractmethod
    def add_to_nwbfile(self, nwbfile: NWBFile, metadata: Optional[dict], **conversion_options) -> None:
        """
        Define a protocol for mapping the data from this interface to NWB neurodata objects.

        These neurodata objects should also be added to the in-memory pynwb.NWBFile object in this step.

        Parameters
        ----------
        nwbfile : pynwb.NWBFile
            The in-memory object to add the data to.
        metadata : dict
            Metadata dictionary with information used to create the NWBFile.
        **conversion_options
            Additional keyword arguments to pass to the `.add_to_nwbfile` method.
        """
        raise NotImplementedError

    def run_conversion(
        self,
        nwbfile_path: FilePath,
        nwbfile: Optional[NWBFile] = None,
        metadata: Optional[dict] = None,
        overwrite: bool = False,
        backend: Optional[Literal["hdf5", "zarr"]] = None,
        backend_configuration: Optional[Union[HDF5BackendConfiguration, ZarrBackendConfiguration]] = None,
        **conversion_options,
    ):
        """
        Run the NWB conversion for the instantiated data interface.

        Parameters
        ----------
        nwbfile_path : FilePath
            Path for where to write or load (if overwrite=False) the NWBFile.
        nwbfile : NWBFile, optional
            An in-memory NWBFile object to write to the location.
        metadata : dict, optional
            Metadata dictionary with information used to create the NWBFile when one does not exist or overwrite=True.
        overwrite : bool, default: False
            Whether to overwrite the NWBFile if one exists at the nwbfile_path.
            The default is False (append mode).
        backend : {"hdf5", "zarr"}, optional
            The type of backend to use when writing the file.
            If a `backend_configuration` is not specified, the default type will be "hdf5".
            If a `backend_configuration` is specified, then the type will be auto-detected.
        backend_configuration : HDF5BackendConfiguration or ZarrBackendConfiguration, optional
            The configuration model to use when configuring the datasets for this backend.
            To customize, call the `.get_default_backend_configuration(...)` method, modify the returned
            BackendConfiguration object, and pass that instead.
            Otherwise, all datasets will use default configuration settings.
        """

        appending_to_in_memory_nwbfile = nwbfile is not None
        file_initially_exists = Path(nwbfile_path).exists() if nwbfile_path is not None else False
        appending_to_in_disk_nwbfile = file_initially_exists and not overwrite

        if appending_to_in_disk_nwbfile and appending_to_in_memory_nwbfile:
            raise ValueError(
                "Cannot append to an existing file while also providing an in-memory NWBFile. "
                "Either set overwrite=True to replace the existing file, or remove the nwbfile parameter to append to the existing file on disk."
            )

        if metadata is None:
            metadata = self.get_metadata()
        self.validate_metadata(metadata=metadata, append_mode=appending_to_in_disk_nwbfile)

        if not appending_to_in_disk_nwbfile:
            if appending_to_in_memory_nwbfile:
                self.add_to_nwbfile(nwbfile=nwbfile, metadata=metadata, **conversion_options)
            else:
                nwbfile = self.create_nwbfile(metadata=metadata, **conversion_options)

            configure_and_write_nwbfile(
                nwbfile=nwbfile,
                output_filepath=nwbfile_path,
                backend=backend,
                backend_configuration=backend_configuration,
            )

        else:  # We are only using the context in append mode, see issue #1143

            backend = _resolve_backend(backend, backend_configuration)
            with make_or_load_nwbfile(
                nwbfile_path=nwbfile_path,
                nwbfile=nwbfile,
                metadata=metadata,
                overwrite=overwrite,
                backend=backend,
                verbose=getattr(self, "verbose", False),
            ) as nwbfile_out:

                self.add_to_nwbfile(nwbfile=nwbfile_out, metadata=metadata, **conversion_options)

                if backend_configuration is None:
                    backend_configuration = self.get_default_backend_configuration(nwbfile=nwbfile_out, backend=backend)

                configure_backend(nwbfile=nwbfile_out, backend_configuration=backend_configuration)

    @staticmethod
    def get_default_backend_configuration(
        nwbfile: NWBFile,
        backend: Literal["hdf5", "zarr"] = "hdf5",
    ) -> Union[HDF5BackendConfiguration, ZarrBackendConfiguration]:
        """
        Fill and return a default backend configuration to serve as a starting point for further customization.

        Parameters
        ----------
        nwbfile : pynwb.NWBFile
            The in-memory object with this interface's data already added to it.
        backend : "hdf5", default: "hdf5"
            The type of backend to use when creating the file.
            Additional backend types will be added soon.

        Returns
        -------
        Union[HDF5BackendConfiguration, ZarrBackendConfiguration]
            The default configuration for the specified backend type.
        """
        return get_default_backend_configuration(nwbfile=nwbfile, backend=backend)<|MERGE_RESOLUTION|>--- conflicted
+++ resolved
@@ -84,9 +84,6 @@
         return metadata_schema
 
     def get_metadata(self) -> DeepDict:
-<<<<<<< HEAD
-        """Extract metadata from source files and return it as a DeepDict."""
-=======
         """
         Child DataInterface classes should override this to match their metadata.
 
@@ -95,7 +92,6 @@
         DeepDict
             The metadata dictionary containing basic NWBFile metadata.
         """
->>>>>>> 113e4ad4
         metadata = DeepDict()
         metadata["NWBFile"]["session_description"] = ""
         metadata["NWBFile"]["identifier"] = str(uuid.uuid4())
