<<<<<<< HEAD
from collections import defaultdict
from glob import glob
=======
>>>>>>> c12b3890
import os
from glob import glob

from parse import parse


def parse_glob_directory(path, format_):
    for filepath in glob(os.path.join(path, "**", "*"), recursive=True):
        print(filepath)
        filepath = filepath[len(path) + 1 :]
        result = parse(format_, filepath)
        if result:
            yield filepath, result.named

<<<<<<< HEAD
=======

from collections import defaultdict

>>>>>>> c12b3890

def ddict():
    return defaultdict(ddict)


def unddict(d):
    if isinstance(d, defaultdict):
        return {key: unddict(value) for key, value in d.items()}
    else:
        return d


def unpack_experiment_dynamic_paths(data_directory, source_data_spec):
    out = ddict()
    for interface, source_data in source_data_spec.items():
        for path_type in ("file_path", "folder_path"):
            if path_type in source_data:
                for path, metadata in parse_glob_directory(data_directory, source_data["file_path"]):
                    key = tuple(sorted(metadata.items()))
                    out[key]["source_data"][interface][path_type] = path
                    if "session_id" in metadata:
                        out[key]["metadata"]["NWBFile"]["session_id"] = metadata["session_id"]
                    if "subject_id" in metadata:
                        out[key]["metadata"]["Subject"]["subject_id"] = metadata["subject_id"]
    return list(unddict(out).values())<|MERGE_RESOLUTION|>--- conflicted
+++ resolved
@@ -1,8 +1,4 @@
-<<<<<<< HEAD
 from collections import defaultdict
-from glob import glob
-=======
->>>>>>> c12b3890
 import os
 from glob import glob
 
@@ -17,12 +13,8 @@
         if result:
             yield filepath, result.named
 
-<<<<<<< HEAD
-=======
 
-from collections import defaultdict
 
->>>>>>> c12b3890
 
 def ddict():
     return defaultdict(ddict)
