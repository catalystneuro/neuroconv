--- conflicted
+++ resolved
@@ -318,11 +318,8 @@
 def validate_metadata(metadata: Dict[str, dict], schema: Dict[str, dict], verbose: bool = False):
     """Validate metadata against a schema."""
     encoder = NWBMetaDataEncoder()
-<<<<<<< HEAD
-    # The encoder produces a serialized object so we de serialized it for comparison
-=======
     # The encoder produces a serialized object so we deserialized it for comparison
->>>>>>> 144cd8d2
+
     serialized_metadata = encoder.encode(metadata)
     decoded_metadata = json.loads(serialized_metadata)
     validate(instance=decoded_metadata, schema=schema)
