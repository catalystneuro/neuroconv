--- conflicted
+++ resolved
@@ -593,20 +593,13 @@
     NWBFile
         The nwbfile passed as an input with the plane segmentation added.
     """
-<<<<<<< HEAD
     assert mask_type in ["image", "pixel", "voxel", "None"], (
         "Keyword argument 'mask_type' must be one of either 'image', 'pixel', 'voxel', "
         f"or None (to not write any masks)! Received '{mask_type}'."
     )
 
-    if iterator_options is None:
-        iterator_options = dict()
-    if compression_options is None:
-        compression_options = dict()
-=======
     iterator_options = iterator_options or dict()
     compression_options = compression_options or dict(compression="gzip")
->>>>>>> 623ca82d
 
     def image_mask_iterator():
         for roi_id in segmentation_extractor.get_roi_ids():
