"""Authors: Heberto Mayorquin, Saksham Sharda and Alessio Buccino, Szonja Weigl"""
import os
from pathlib import Path
from warnings import warn
from typing import Optional
from copy import deepcopy

import numpy as np
from hdmf.common import VectorData

from roiextractors import ImagingExtractor, SegmentationExtractor, MultiSegmentationExtractor
from pynwb import NWBFile, NWBHDF5IO
from pynwb.base import Images
from pynwb.file import Subject
from pynwb.image import GrayscaleImage
from pynwb.device import Device
from pynwb.ophys import (
    ImageSegmentation,
    ImagingPlane,
    Fluorescence,
    OpticalChannel,
    TwoPhotonSeries,
)

# from hdmf.commmon import VectorData
from hdmf.data_utils import DataChunkIterator
from hdmf.backends.hdf5.h5_utils import H5DataIO

from ..nwb_helpers import get_default_nwbfile_metadata, make_nwbfile_from_metadata, \
    make_or_load_nwbfile, get_module
from ...utils import (
    FilePathType,
    OptionalFilePathType,
    dict_deep_update,
    calculate_regular_series_rate,
)


def get_default_ophys_metadata():
    """Fill default metadata for optical physiology."""
    metadata = get_default_nwbfile_metadata()

    default_device = dict(name="Microscope")

    default_optical_channel = dict(
        name="OpticalChannel",
        emission_lambda=np.nan,
        description="no description",
    )

    default_imaging_plane = dict(
        name="ImagingPlane",
        description="no description",
        excitation_lambda=np.nan,
        indicator="unknown",
        location="unknown",
        device=default_device["name"],
        optical_channel=[default_optical_channel],
    )

    default_roi_response_series = dict(
        name="RoiResponseSeries",
        description="array of raw fluorescence traces",
    )

    default_fluoresence = dict(roi_response_series=[default_roi_response_series])

    default_two_photon_series = dict(
        name="TwoPhotonSeries",
        description="no description",
        comments="Generalized from RoiInterface",
        unit="n.a.",
    )

    default_image_segmentation = dict(
        name="ImageSegmentation",
        plane_segmentations=[
            dict(
                name="PlaneSegmentation",
                description="Segmented ROIs",
            )
        ],
    )

    metadata.update(
        Ophys=dict(
            Device=[default_device],
            Fluorescence=default_fluoresence,
            ImageSegmentation=default_image_segmentation,
            ImagingPlane=[default_imaging_plane],
            TwoPhotonSeries=[default_two_photon_series],
        ),
    )

    return metadata


def get_nwb_imaging_metadata(imgextractor: ImagingExtractor):
    """
    Convert metadata from the ImagingExtractor into nwb specific metadata.

    Parameters
    ----------
    imgextractor: ImagingExtractor
    """
    metadata = get_default_ophys_metadata()
    # Optical Channel name:
    channel_name_list = imgextractor.get_channel_names()
    if channel_name_list is None:
        channel_name_list = ["generic_name"] * imgextractor.get_num_channels()

    for index, channel_name in enumerate(channel_name_list):
        if index == 0:
            metadata["Ophys"]["ImagingPlane"][0]["optical_channel"][index]["name"] = channel_name
        else:
            metadata["Ophys"]["ImagingPlane"][0]["optical_channel"].append(
                dict(
                    name=channel_name,
                    emission_lambda=np.nan,
                    description=f"{channel_name} description",
                )
            )
    # set imaging plane rate:
    rate = np.nan if imgextractor.get_sampling_frequency() is None else float(imgextractor.get_sampling_frequency())

    # adding imaging_rate:
    metadata["Ophys"]["ImagingPlane"][0].update(imaging_rate=rate)
    # TwoPhotonSeries update:
    metadata["Ophys"]["TwoPhotonSeries"][0].update(dimension=list(imgextractor.get_image_size()), rate=rate)

    plane_name = metadata["Ophys"]["ImagingPlane"][0]["name"]
    metadata["Ophys"]["TwoPhotonSeries"][0]["imaging_plane"] = plane_name

    # remove what Segmentation extractor will input:
    _ = metadata["Ophys"].pop("ImageSegmentation")
    _ = metadata["Ophys"].pop("Fluorescence")
    return metadata


def add_devices(nwbfile: NWBFile, metadata: dict) -> NWBFile:
    """
    Add optical physiology devices from metadata.
    The metadata concerning the optical physiology should be stored in metadata["Ophys]["Device"]
    This function handles both a text specification of the device to be built and an actual pynwb.Device object.

    """
    metadata_copy = deepcopy(metadata)
    default_metadata = get_default_ophys_metadata()
    metadata_copy = dict_deep_update(default_metadata, metadata_copy, append_list=False)
    device_metadata = metadata_copy["Ophys"]["Device"]

    for device in device_metadata:
        device_name = device["name"] if isinstance(device, dict) else device.name
        if device_name not in nwbfile.devices:
            device = Device(**device) if isinstance(device, dict) else device
            nwbfile.add_device(device)

    return nwbfile


def _create_imaging_plane_from_metadata(nwbfile: NWBFile, imaging_plane_metadata: dict) -> ImagingPlane:
    """
    Private auxiliar function to create an ImagingPlane object from pynwb using the imaging_plane_metadata
    Parameters
    ----------
    nwbfile : NWBFile
        An previously defined -in memory- NWBFile.

    imaging_plane_metadata : dict
        The metadata to create the ImagingPlane object.

    Returns
    -------
    ImagingPlane
        The created ImagingPlane.
    """

    device_name = imaging_plane_metadata["device"]
    imaging_plane_metadata["device"] = nwbfile.devices[device_name]

    imaging_plane_metadata["optical_channel"] = [
        OpticalChannel(**metadata) for metadata in imaging_plane_metadata["optical_channel"]
    ]

    imaging_plane = ImagingPlane(**imaging_plane_metadata)

    return imaging_plane


def add_imaging_plane(nwbfile: NWBFile, metadata: dict, imaging_plane_index: int = 0) -> NWBFile:
    """
    Adds the imaging plane specificied by the metadata to the nwb file.
    The imaging plane that is added is the one located in metadata["Ophys"]["ImagingPlane"][imaging_plane_index]

    Parameters
    ----------
    nwbfile : NWBFile
        An previously defined -in memory- NWBFile.
    metadata : dict
        The metadata in the nwb conversion tools format.
    imaging_plane_index : int, optional
        The metadata in the nwb conversion tools format is a list of the different imaging planes to add.
        Specificy which element of the list with this parameter, by default 0

    Returns
    -------
    NWBFile
        The nwbfile passed as an input with the imaging plane added.
    """

    # Set the defaults and required infrastructure
    metadata_copy = deepcopy(metadata)
    default_metadata = get_default_ophys_metadata()
    metadata_copy = dict_deep_update(default_metadata, metadata_copy, append_list=False)
    add_devices(nwbfile=nwbfile, metadata=metadata_copy)

    imaging_plane_metadata = metadata_copy["Ophys"]["ImagingPlane"][imaging_plane_index]
    imaging_plane_name = imaging_plane_metadata["name"]
    existing_imaging_planes = nwbfile.imaging_planes

    if imaging_plane_name not in existing_imaging_planes:
        imaging_plane = _create_imaging_plane_from_metadata(
            nwbfile=nwbfile, imaging_plane_metadata=imaging_plane_metadata
        )
        nwbfile.add_imaging_plane(imaging_plane)

    return nwbfile


def add_image_segmentation(nwbfile: NWBFile, metadata: dict) -> NWBFile:
    """
    Adds the image segmentation specified by the metadata to the nwb file.
    Parameters
    ----------
    nwbfile : NWBFile
        The nwbfile to add the image segmentation to.
    metadata: dict
        The metadata to create the image segmentation from.
    Returns
    -------
    NWBFile
        The nwbfile passed as an input with the image segmentation added.
    """
    # Set the defaults and required infrastructure
    metadata_copy = deepcopy(metadata)
    default_metadata = get_default_ophys_metadata()
    metadata_copy = dict_deep_update(default_metadata, metadata_copy, append_list=False)

    image_segmentation_metadata = metadata_copy["Ophys"]["ImageSegmentation"]
    image_segmentation_name = image_segmentation_metadata["name"]

    ophys = get_module(nwbfile, "ophys")

    # Check if the image segmentation already exists in the NWB file
    if image_segmentation_name not in ophys.data_interfaces:
        ophys.add(ImageSegmentation(name=image_segmentation_name))

    return nwbfile


def add_plane_segmentation(
    segmentation_extractor: SegmentationExtractor,
    nwbfile: NWBFile,
    metadata: Optional[dict],
    plane_segmentation_index: int = 0,
    iterator_options: Optional[dict] = None,
    compression_options: Optional[dict] = None,
) -> NWBFile:
    """
    Adds the plane segmentation specified by the metadata to the image segmentation.
    If the plane segmentation already exists in the image segmentation, it is not added again.

    Parameters
    ----------
    segmentation_extractor : SegmentationExtractor
        The segmentation extractor to get the results from.
    nwbfile : NWBFile
        The nwbfile to add the plane segmentation to.
    metadata : dict, optional
        The metadata for the plane segmentation.
    plane_segmentation_index: int, optional
        The index of the plane segmentation to add.
    iterator_options : dict, optional
        The options to use when iterating over the image masks of the segmentation extractor.
    compression_options : dict, optional
        The options to use when compressing the image masks of the segmentation extractor.

    Returns
    -------
    NWBFile
        The nwbfile passed as an input with the plane segmentation added.
    """
    if iterator_options is None:
        iterator_options = dict()
    if compression_options is None:
        compression_options = dict()

    def image_mask_iterator():
        for roi_id in segmentation_extractor.get_roi_ids():
            image_masks = segmentation_extractor.get_roi_image_masks(roi_ids=[roi_id]).T.squeeze()
            yield image_masks

    # Set the defaults and required infrastructure
    metadata_copy = deepcopy(metadata)
    default_metadata = get_default_ophys_metadata()
    metadata_copy = dict_deep_update(default_metadata, metadata_copy, append_list=False)

    image_segmentation_metadata = metadata_copy["Ophys"]["ImageSegmentation"]
    plane_segmentation_metadata = image_segmentation_metadata["plane_segmentations"][plane_segmentation_index]
    plane_segmentation_name = plane_segmentation_metadata["name"]

<<<<<<< HEAD
    add_imaging_plane(
        nwbfile=nwbfile,
        metadata=metadata_copy,
        imaging_plane_index=plane_segmentation_index,
    )

    add_image_segmentation(
        nwbfile=nwbfile,
        metadata=metadata_copy,
    )
=======
    # Check if "ophys" processing module already exists in the NWB file
    if "ophys" not in nwbfile.processing:
        ophys = nwbfile.create_processing_module("ophys", "contains optical physiology processed data")
    else:
        ophys = nwbfile.get_processing_module("ophys")

    # Check if the image segmentation already exists in the NWB file
    if image_segmentation_name not in ophys.data_interfaces:
        ophys.add(ImageSegmentation(image_segmentation_name, "contains image segmentation data"))
>>>>>>> f3c893ba

    ophys = get_module(nwbfile, "ophys")
    image_segmentation_name = image_segmentation_metadata["name"]
    image_segmentation = ophys.get_data_interface(image_segmentation_name)

    # Check if the plane segmentation already exists in the image segmentation
    if plane_segmentation_name not in image_segmentation.plane_segmentations:
        roi_ids = segmentation_extractor.get_roi_ids()
        accepted_ids = [int(roi_id in segmentation_extractor.get_accepted_list()) for roi_id in roi_ids]
        rejected_ids = [int(roi_id in segmentation_extractor.get_rejected_list()) for roi_id in roi_ids]

        roi_locations = np.array(segmentation_extractor.get_roi_locations()).T

        imaging_plane_metadata = metadata_copy["Ophys"]["ImagingPlane"][plane_segmentation_index]
        imaging_plane_name = imaging_plane_metadata["name"]
        imaging_plane = nwbfile.imaging_planes[imaging_plane_name]

        plane_segmentation_kwargs = dict(
            **plane_segmentation_metadata,
            imaging_plane=imaging_plane,
            columns=[
                VectorData(
                    data=H5DataIO(
                        DataChunkIterator(image_mask_iterator(), **iterator_options),
                        **compression_options,
                    ),
                    name="image_mask",
                    description="image masks",
                ),
                VectorData(
                    data=roi_locations,
                    name="RoiCentroid",
                    description="x,y location of centroid of the roi in image_mask",
                ),
                VectorData(
                    data=accepted_ids,
                    name="Accepted",
                    description="1 if ROI was accepted or 0 if rejected as a cell during segmentation operation",
                ),
                VectorData(
                    data=rejected_ids,
                    name="Rejected",
                    description="1 if ROI was rejected or 0 if accepted as a cell during segmentation operation",
                ),
            ],
            id=roi_ids,
        )

        image_segmentation.create_plane_segmentation(**plane_segmentation_kwargs)

    return nwbfile


def add_two_photon_series(
    imaging, nwbfile, metadata, buffer_size=10, use_times=False, two_photon_series_index: int = 0
):
    """
    Auxiliary static method for nwbextractor.

    Adds two photon series from imaging object as TwoPhotonSeries to nwbfile object.
    """

    if use_times:
        warn("Keyword argument 'use_times' is deprecated and will be removed on or after August 1st, 2022.")

    metadata_copy = deepcopy(metadata)
    metadata_copy = dict_deep_update(get_nwb_imaging_metadata(imaging), metadata_copy, append_list=False)

    # Tests if TwoPhotonSeries already exists in acquisition
    two_photon_series_metadata = metadata_copy["Ophys"]["TwoPhotonSeries"][two_photon_series_index]
    two_photon_series_name = two_photon_series_metadata["name"]

    if two_photon_series_name in nwbfile.acquisition:
        warn(f"{two_photon_series_name} already on nwbfile")
        return nwbfile

    # Add the image plane to nwb
    nwbfile = add_imaging_plane(nwbfile=nwbfile, metadata=metadata_copy)
    imaging_plane_name = two_photon_series_metadata["imaging_plane"]
    imaging_plane = nwbfile.get_imaging_plane(name=imaging_plane_name)
    two_photon_series_metadata.update(imaging_plane=imaging_plane)

    # Add the data
    def data_generator(imaging):
        for i in range(imaging.get_num_frames()):
            yield imaging.get_frames(frame_idxs=[i]).squeeze().T

    data = H5DataIO(
        DataChunkIterator(data_generator(imaging), buffer_size=buffer_size),
        compression=True,
    )
    two_p_series_kwargs = two_photon_series_metadata
    two_p_series_kwargs.update(data=data)

    # Add dimension
    two_p_series_kwargs.update(dimension=imaging.get_image_size())

    # Add timestamps or rate
    timestamps = imaging.frame_to_time(np.arange(imaging.get_num_frames()))
    rate = calculate_regular_series_rate(series=timestamps)
    if rate:
        two_p_series_kwargs.update(starting_time=timestamps[0], rate=rate)
    else:
        two_p_series_kwargs.update(timestamps=H5DataIO(timestamps, compression="gzip"))
        two_p_series_kwargs["rate"] = None

    # Add the TwoPhotonSeries to the nwbfile
    two_photon_series = TwoPhotonSeries(**two_p_series_kwargs)
    nwbfile.add_acquisition(two_photon_series)

    return nwbfile


def add_epochs(imaging, nwbfile):
    """
    Auxiliary static method for nwbextractor.

    Adds epochs from recording object to nwbfile object.
    """
    # add/update epochs
    for (name, ep) in imaging._epochs.items():
        if nwbfile.epochs is None:
            nwbfile.add_epoch(
                start_time=imaging.frame_to_time(ep["start_frame"]),
                stop_time=imaging.frame_to_time(ep["end_frame"]),
                tags=name,
            )
        else:
            if [name] in nwbfile.epochs["tags"][:]:
                ind = nwbfile.epochs["tags"][:].index([name])
                nwbfile.epochs["start_time"].data[ind] = imaging.frame_to_time(ep["start_frame"])
                nwbfile.epochs["stop_time"].data[ind] = imaging.frame_to_time(ep["end_frame"])
            else:
                nwbfile.add_epoch(
                    start_time=imaging.frame_to_time(ep["start_frame"]),
                    stop_time=imaging.frame_to_time(ep["end_frame"]),
                    tags=name,
                )
    return nwbfile


def write_imaging(
    imaging: ImagingExtractor,
    nwbfile_path: OptionalFilePathType = None,
    nwbfile: Optional[NWBFile] = None,
    metadata: Optional[dict] = None,
    overwrite: bool = False,
    verbose: bool = True,
    buffer_size: int = 10,
    use_times=False,
    save_path: OptionalFilePathType = None,  # TODO: to be removed
):
    """
    Primary method for writing an ImagingExtractor object to an NWBFile.

    Parameters
    ----------
    imaging: ImagingExtractor
        The imaging extractor object to be written to nwb
    nwbfile_path: FilePathType
        Path for where to write or load (if overwrite=False) the NWBFile.
        If specified, the context will always write to this location.
    nwbfile: NWBFile, optional
        If passed, this function will fill the relevant fields within the NWBFile object.
        E.g., calling
            write_recording(recording=my_recording_extractor, nwbfile=my_nwbfile)
        will result in the appropriate changes to the my_nwbfile object.
        If neither 'save_path' nor 'nwbfile' are specified, an NWBFile object will be automatically generated
        and returned by the function.
    metadata: dict, optional
        Metadata dictionary with information used to create the NWBFile when one does not exist or overwrite=True.
    overwrite: bool, optional
        Whether or not to overwrite the NWBFile if one exists at the nwbfile_path.
        The default is False (append mode).
    verbose: bool, optional
        If 'nwbfile_path' is specified, informs user after a successful write operation.
        The default is True.
    num_chunks: int
        Number of chunks for writing data to file
    """
    assert save_path is None or nwbfile is None, "Either pass a save_path location, or nwbfile object, but not both!"
    if nwbfile is not None:
        assert isinstance(nwbfile, NWBFile), "'nwbfile' should be of type pynwb.NWBFile"

    if use_times:
        warn("Keyword argument 'use_times' is deprecated and will be removed on or after August 1st, 2022.")

    # TODO on or after August 1st, 2022, remove argument and deprecation warnings
    if save_path is not None:
        will_be_removed_str = "will be removed on or after August 1st, 2022. Please use 'nwbfile_path' instead."
        if nwbfile_path is not None:
            if save_path == nwbfile_path:
                warn(
                    "Passed both 'save_path' and 'nwbfile_path', but both are equivalent! "
                    f"'save_path' {will_be_removed_str}",
                    DeprecationWarning,
                )
            else:
                warn(
                    "Passed both 'save_path' and 'nwbfile_path' - using only the 'nwbfile_path'! "
                    f"'save_path' {will_be_removed_str}",
                    DeprecationWarning,
                )
        else:
            warn(
                f"The keyword argument 'save_path' to 'spikeinterface.write_recording' {will_be_removed_str}",
                DeprecationWarning,
            )
            nwbfile_path = save_path

    if metadata is None:
        metadata = dict()
    if hasattr(imaging, "nwb_metadata"):
        metadata = dict_deep_update(imaging.nwb_metadata, metadata, append_list=False)

    with make_or_load_nwbfile(
        nwbfile_path=nwbfile_path, nwbfile=nwbfile, metadata=metadata, overwrite=overwrite, verbose=verbose
    ) as nwbfile_out:
        add_devices(nwbfile=nwbfile_out, metadata=metadata)
        add_two_photon_series(imaging=imaging, nwbfile=nwbfile_out, metadata=metadata, buffer_size=buffer_size)
        add_epochs(imaging=imaging, nwbfile=nwbfile_out)
    return nwbfile_out


def get_nwb_segmentation_metadata(sgmextractor):
    """
    Convert metadata from the segmentation into nwb specific metadata.

    Parameters
    ----------
    sgmextractor: SegmentationExtractor
    """
    metadata = get_default_ophys_metadata()
    # Optical Channel name:
    for i in range(sgmextractor.get_num_channels()):
        ch_name = sgmextractor.get_channel_names()[i]
        if i == 0:
            metadata["Ophys"]["ImagingPlane"][0]["optical_channel"][i]["name"] = ch_name
        else:
            metadata["Ophys"]["ImagingPlane"][0]["optical_channel"].append(
                dict(
                    name=ch_name,
                    emission_lambda=np.nan,
                    description=f"{ch_name} description",
                )
            )
    # set roi_response_series rate:
    rate = np.nan if sgmextractor.get_sampling_frequency() is None else sgmextractor.get_sampling_frequency()
    for trace_name, trace_data in sgmextractor.get_traces_dict().items():
        if trace_name == "raw":
            if trace_data is not None:
                metadata["Ophys"]["Fluorescence"]["roi_response_series"][0].update(rate=rate)
            continue
        if trace_data is not None and len(trace_data.shape) != 0:
            metadata["Ophys"]["Fluorescence"]["roi_response_series"].append(
                dict(
                    name=trace_name.capitalize(),
                    description=f"description of {trace_name} traces",
                    rate=rate,
                )
            )
    # adding imaging_rate:
    metadata["Ophys"]["ImagingPlane"][0].update(imaging_rate=rate)
    # remove what imaging extractor will input:
    _ = metadata["Ophys"].pop("TwoPhotonSeries")
    return metadata


def write_segmentation(
    segext_obj: SegmentationExtractor,
    nwbfile_path: OptionalFilePathType = None,
    nwbfile: Optional[NWBFile] = None,
    metadata: Optional[dict] = None,
    overwrite: bool = False,
    verbose: bool = True,
    buffer_size: int = 10,
    plane_num: int = 0,
    save_path: OptionalFilePathType = None,  # TODO: to be removed
):
    """Primary method for writing an SegmentationExtractor object to an NWBFile.

    Parameters
    ----------
    segext_obj: SegmentationExtractor
        The segentation extractor object to be written to nwb
    nwbfile_path: FilePathType
        Path for where to write or load (if overwrite=False) the NWBFile.
        If specified, the context will always write to this location.
    nwbfile: NWBFile, optional
        If passed, this function will fill the relevant fields within the NWBFile object.
        E.g., calling
            write_recording(recording=my_recording_extractor, nwbfile=my_nwbfile)
        will result in the appropriate changes to the my_nwbfile object.
        If neither 'save_path' nor 'nwbfile' are specified, an NWBFile object will be automatically generated
        and returned by the function.
    metadata: dict, optional
        Metadata dictionary with information used to create the NWBFile when one does not exist or overwrite=True.
    overwrite: bool, optional
        Whether or not to overwrite the NWBFile if one exists at the nwbfile_path.
        The default is False (append mode).
    verbose: bool, optional
        If 'nwbfile_path' is specified, informs user after a successful write operation.
        The default is True.
    buffer_size : int, optional
        The buffer size in GB, by default 10
    plane_num : int, optional
        The plane number to be extracted, by default 0
    """
    assert save_path is None or nwbfile is None, "Either pass a save_path location, or nwbfile object, but not both!"

    # parse metadata correctly considering the MultiSegmentationExtractor function:
    if isinstance(segext_obj, MultiSegmentationExtractor):
        segext_objs = segext_obj.segmentations
        if metadata is not None:
            assert isinstance(metadata, list), (
                "For MultiSegmentationExtractor enter 'metadata' as a list of " "SegmentationExtractor metadata"
            )
            assert len(metadata) == len(segext_objs), (
                "The 'metadata' argument should be a list with the same "
                "number of elements as the segmentations in the "
                "MultiSegmentationExtractor"
            )
    else:
        segext_objs = [segext_obj]
        if metadata is not None and not isinstance(metadata, list):
            metadata = [metadata]
    metadata_base_list = [get_nwb_segmentation_metadata(sgobj) for sgobj in segext_objs]

    # updating base metadata with new:
    for num, data in enumerate(metadata_base_list):
        metadata_input = metadata[num] if metadata else {}
        metadata_base_list[num] = dict_deep_update(metadata_base_list[num], metadata_input, append_list=False)
    metadata_base_common = metadata_base_list[0]

    # TODO on or after August 1st, 2022, remove argument and deprecation warnings
    if save_path is not None:
        will_be_removed_str = "will be removed on or after August 1st, 2022. Please use 'nwbfile_path' instead."
        if nwbfile_path is not None:
            if save_path == nwbfile_path:
                warn(
                    "Passed both 'save_path' and 'nwbfile_path', but both are equivalent! "
                    f"'save_path' {will_be_removed_str}",
                    DeprecationWarning,
                )
            else:
                warn(
                    "Passed both 'save_path' and 'nwbfile_path' - using only the 'nwbfile_path'! "
                    f"'save_path' {will_be_removed_str}",
                    DeprecationWarning,
                )
        else:
            warn(
                f"The keyword argument 'save_path' to 'spikeinterface.write_recording' {will_be_removed_str}",
                DeprecationWarning,
            )
            nwbfile_path = save_path

    with make_or_load_nwbfile(
        nwbfile_path=nwbfile_path, nwbfile=nwbfile, metadata=metadata_base_common, overwrite=overwrite, verbose=verbose
    ) as nwbfile_out:
        # Processing Module:
        if "ophys" not in nwbfile_out.processing:
            ophys = nwbfile_out.create_processing_module("ophys", "contains optical physiology processed data")
        else:
            ophys = nwbfile_out.get_processing_module("ophys")

        for plane_no_loop, (segext_obj, metadata) in enumerate(zip(segext_objs, metadata_base_list)):

            # Add device:
            add_devices(nwbfile=nwbfile_out, metadata=metadata)

            # ImageSegmentation:
            image_segmentation_name = (
                "ImageSegmentation" if plane_no_loop == 0 else f"ImageSegmentation_Plane{plane_no_loop}"
            )
            if image_segmentation_name not in ophys.data_interfaces:
                image_segmentation = ImageSegmentation(name=image_segmentation_name)
                ophys.add(image_segmentation)
            else:
                image_segmentation = ophys.data_interfaces.get(image_segmentation_name)

            # Add imaging plane
            imaging_plane_name = "ImagingPlane" if plane_no_loop == 0 else f"ImagePlane_{plane_no_loop}"
            add_imaging_plane(nwbfile=nwbfile_out, metadata=metadata)
            imaging_plane = nwbfile_out.imaging_planes[imaging_plane_name]

            # PlaneSegmentation:
            input_kwargs = dict(
                description="output from segmenting imaging plane",
                imaging_plane=imaging_plane,
            )
            ps_metadata = metadata["Ophys"]["ImageSegmentation"]["plane_segmentations"][0]
            if ps_metadata["name"] not in image_segmentation.plane_segmentations:
                ps_exist = False
            else:
                ps = image_segmentation.get_plane_segmentation(ps_metadata["name"])
                ps_exist = True
            roi_ids = segext_obj.get_roi_ids()
            accepted_list = segext_obj.get_accepted_list()
            accepted_list = [] if accepted_list is None else accepted_list
            rejected_list = segext_obj.get_rejected_list()
            rejected_list = [] if rejected_list is None else rejected_list
            accepted_ids = [1 if k in accepted_list else 0 for k in roi_ids]
            rejected_ids = [1 if k in rejected_list else 0 for k in roi_ids]
            roi_locations = np.array(segext_obj.get_roi_locations()).T

            def image_mask_iterator():
                for id in segext_obj.get_roi_ids():
                    img_msks = segext_obj.get_roi_image_masks(roi_ids=[id]).T.squeeze()
                    yield img_msks

            if not ps_exist:
                from hdmf.common import VectorData

                input_kwargs.update(
                    **ps_metadata,
                    columns=[
                        VectorData(
                            data=H5DataIO(
                                DataChunkIterator(image_mask_iterator(), buffer_size=buffer_size),
                                compression=True,
                                compression_opts=9,
                            ),
                            name="image_mask",
                            description="image masks",
                        ),
                        VectorData(
                            data=roi_locations,
                            name="RoiCentroid",
                            description="x,y location of centroid of the roi in image_mask",
                        ),
                        VectorData(
                            data=accepted_ids,
                            name="Accepted",
                            description="1 if ROi was accepted or 0 if rejected as a cell during segmentation operation",
                        ),
                        VectorData(
                            data=rejected_ids,
                            name="Rejected",
                            description="1 if ROi was rejected or 0 if accepted as a cell during segmentation operation",
                        ),
                    ],
                    id=roi_ids,
                )

                ps = image_segmentation.create_plane_segmentation(**input_kwargs)

            # Fluorescence Traces - This should be a function on its own.
            if "Flourescence" not in ophys.data_interfaces:
                fluorescence = Fluorescence()
                ophys.add(fluorescence)
            else:
                fluorescence = ophys.data_interfaces["Fluorescence"]

            roi_table_region = ps.create_roi_table_region(
                description=f"region for Imaging plane{plane_no_loop}",
                region=list(range(segext_obj.get_num_rois())),
            )

            roi_response_dict = segext_obj.get_traces_dict()

            rate = np.nan if segext_obj.get_sampling_frequency() is None else segext_obj.get_sampling_frequency()

            # Filter empty data
            roi_response_dict = {key: value for key, value in roi_response_dict.items() if value is not None}
            for signal, response_series in roi_response_dict.items():

                not_all_data_is_zero = any(x != 0 for x in np.ravel(response_series))
                if not_all_data_is_zero:
                    data = np.asarray(response_series)
                    trace_name = "RoiResponseSeries" if signal == "raw" else signal.capitalize()
                    trace_name = trace_name if plane_no_loop == 0 else trace_name + f"_Plane{plane_no_loop}"
                    input_kwargs = dict(
                        name=trace_name,
                        data=data.T,
                        rois=roi_table_region,
                        rate=rate,
                        unit="n.a.",
                    )
                    if trace_name not in fluorescence.roi_response_series:
                        fluorescence.create_roi_response_series(**input_kwargs)

            # create Two Photon Series:
            if "TwoPhotonSeries" not in nwbfile_out.acquisition:
                warn("could not find TwoPhotonSeries, using ImagingExtractor to create an nwbfile")
            # adding images:
            images_dict = segext_obj.get_images_dict()
            if any([image is not None for image in images_dict.values()]):
                images_name = "SegmentationImages" if plane_no_loop == 0 else f"SegmentationImages_Plane{plane_no_loop}"
                if images_name not in ophys.data_interfaces:
                    images = Images(images_name)
                    for img_name, img_no in images_dict.items():
                        if img_no is not None:
                            images.add_image(GrayscaleImage(name=img_name, data=img_no.T))
                    ophys.add(images)

    return nwbfile_out<|MERGE_RESOLUTION|>--- conflicted
+++ resolved
@@ -309,7 +309,6 @@
     plane_segmentation_metadata = image_segmentation_metadata["plane_segmentations"][plane_segmentation_index]
     plane_segmentation_name = plane_segmentation_metadata["name"]
 
-<<<<<<< HEAD
     add_imaging_plane(
         nwbfile=nwbfile,
         metadata=metadata_copy,
@@ -320,17 +319,6 @@
         nwbfile=nwbfile,
         metadata=metadata_copy,
     )
-=======
-    # Check if "ophys" processing module already exists in the NWB file
-    if "ophys" not in nwbfile.processing:
-        ophys = nwbfile.create_processing_module("ophys", "contains optical physiology processed data")
-    else:
-        ophys = nwbfile.get_processing_module("ophys")
-
-    # Check if the image segmentation already exists in the NWB file
-    if image_segmentation_name not in ophys.data_interfaces:
-        ophys.add(ImageSegmentation(image_segmentation_name, "contains image segmentation data"))
->>>>>>> f3c893ba
 
     ophys = get_module(nwbfile, "ophys")
     image_segmentation_name = image_segmentation_metadata["name"]
