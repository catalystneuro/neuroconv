import math
import warnings
from collections import defaultdict
from copy import deepcopy
from typing import Literal

import numpy as np
import psutil

# from hdmf.common import VectorData
from hdmf.data_utils import DataChunkIterator
from pydantic import FilePath
from pynwb import NWBFile
from pynwb.base import Images
from pynwb.device import Device
from pynwb.image import GrayscaleImage
from pynwb.ophys import (
    DfOverF,
    Fluorescence,
    ImageSegmentation,
    ImagingPlane,
    OnePhotonSeries,
    OpticalChannel,
    PlaneSegmentation,
    RoiResponseSeries,
    TwoPhotonSeries,
)
from roiextractors import (
    ImagingExtractor,
    MultiSegmentationExtractor,
    SegmentationExtractor,
)

from .imagingextractordatachunkiterator import ImagingExtractorDataChunkIterator
from ..hdmf import SliceableDataChunkIterator
from ..nwb_helpers import get_default_nwbfile_metadata, get_module, make_or_load_nwbfile
from ...utils import (
    DeepDict,
    calculate_regular_series_rate,
    dict_deep_update,
)
from ...utils.str_utils import human_readable_size


def _get_default_ophys_metadata() -> DeepDict:
    """Fill default metadata for Device and ImagingPlane."""
    metadata = get_default_nwbfile_metadata()

    default_device = dict(name="Microscope")

    default_optical_channel = dict(
        name="OpticalChannel",
        emission_lambda=np.nan,
        description="An optical channel of the microscope.",
    )

    default_imaging_plane = dict(
        name="ImagingPlane",
        description="The plane or volume being imaged by the microscope.",
        excitation_lambda=np.nan,
        indicator="unknown",
        location="unknown",
        device=default_device["name"],
        optical_channel=[default_optical_channel],
    )

    metadata.update(
        Ophys=dict(
            Device=[default_device],  # Keep as list for now
            ImagingPlanes={"default": default_imaging_plane},  # Dictionary structure
        ),
    )

    return metadata


def _get_default_segmentation_metadata() -> DeepDict:
    """Fill default metadata for segmentation."""
    metadata = _get_default_ophys_metadata()

    default_fluorescence_roi_response_series = dict(
        name="RoiResponseSeries", description="Array of raw fluorescence traces.", unit="n.a."
    )

    default_fluorescence = dict(
        name="Fluorescence",
        PlaneSegmentation=dict(
            raw=default_fluorescence_roi_response_series,
        ),
        BackgroundPlaneSegmentation=dict(
            neuropil=dict(name="neuropil", description="Array of neuropil traces.", unit="n.a."),
        ),
    )

    default_dff_roi_response_series = dict(
        name="RoiResponseSeries",
        description="Array of df/F traces.",
        unit="n.a.",
    )

    default_df_over_f = dict(
        name="DfOverF",
        PlaneSegmentation=dict(
            dff=default_dff_roi_response_series,
        ),
    )

    # Use dictionary structure for ImageSegmentation
    default_image_segmentation = dict(
        default=dict(
            name="PlaneSegmentation",
            description="Segmented ROIs",
            imaging_plane="default",  # Reference by key
        ),
        background=dict(
            name="BackgroundPlaneSegmentation",
            description="Segmented Background Components",
            imaging_plane="default",  # Reference by key
        ),
    )

    default_segmentation_images = dict(
        name="SegmentationImages",
        description="The summary images of the segmentation.",
        PlaneSegmentation=dict(
            correlation=dict(name="correlation", description="The correlation image."),
        ),
    )

    metadata["Ophys"].update(
        dict(
            Fluorescence=default_fluorescence,
            DfOverF=default_df_over_f,
            ImageSegmentation=default_image_segmentation,
            SegmentationImages=default_segmentation_images,
        ),
    )

    return metadata


def get_nwb_imaging_metadata(
    imgextractor: ImagingExtractor,
    photon_series_type: Literal["OnePhotonSeries", "TwoPhotonSeries"] = "TwoPhotonSeries",
    metadata_key: str = "default",
) -> dict:
    """
    Convert metadata from the ImagingExtractor into nwb specific metadata.

    Parameters
    ----------
    imgextractor : ImagingExtractor
        The imaging extractor to get metadata from.
    photon_series_type : {'OnePhotonSeries', 'TwoPhotonSeries'}, optional
        The type of photon series to create metadata for.
    metadata_key : str, optional
        The key to use for storing the metadata in the dictionary structure.
        Default is "default".

    Returns
    -------
    dict
        Dictionary containing metadata for devices, imaging planes, and photon series
        specific to the imaging data.
    """
    metadata = _get_default_ophys_metadata()

    # TODO: get_num_channels is deprecated, remove
    channel_name_list = imgextractor.get_channel_names() or (
        ["OpticalChannel"]
        if imgextractor.get_num_channels() == 1
        else [f"OpticalChannel{idx}" for idx in range(imgextractor.get_num_channels())]
    )

    # Check if we have the new dictionary structure or old list structure
    if "ImagingPlanes" in metadata["Ophys"]:
        # New dictionary structure
        # Ensure the key exists in the dictionary
        if metadata_key not in metadata["Ophys"]["ImagingPlanes"]:
            # If the key doesn't exist, rename the default key
            if "default" in metadata["Ophys"]["ImagingPlanes"]:
                metadata["Ophys"]["ImagingPlanes"][metadata_key] = metadata["Ophys"]["ImagingPlanes"].pop("default")
            else:
                # Use the first available key and rename it
                first_key = list(metadata["Ophys"]["ImagingPlanes"].keys())[0]
                metadata["Ophys"]["ImagingPlanes"][metadata_key] = metadata["Ophys"]["ImagingPlanes"].pop(first_key)
        imaging_plane = metadata["Ophys"]["ImagingPlanes"][metadata_key]
    else:
        # Old list structure (backward compatibility)
        imaging_plane = metadata["Ophys"]["ImagingPlane"][0]

    for index, channel_name in enumerate(channel_name_list):
        if index == 0:
            imaging_plane["optical_channel"][index]["name"] = channel_name
        else:
            imaging_plane["optical_channel"].append(
                dict(
                    name=channel_name,
                    emission_lambda=np.nan,
                    description="An optical channel of the microscope.",
                )
            )

    one_photon_description = "Imaging data from one-photon excitation microscopy."
    two_photon_description = "Imaging data from two-photon excitation microscopy."
    photon_series_metadata = dict(
        name=photon_series_type,
        description=two_photon_description if photon_series_type == "TwoPhotonSeries" else one_photon_description,
        unit="n.a.",
        imaging_plane=metadata_key,  # Reference by key instead of name
        dimension=list(imgextractor.get_sample_shape()),
    )

    # Use dictionary structure for photon series
    metadata["Ophys"][photon_series_type] = {metadata_key: photon_series_metadata}

    return metadata


def add_devices_to_nwbfile(nwbfile: NWBFile, metadata: dict | None = None) -> NWBFile:
    """
    Add optical physiology devices from metadata.
    The metadata concerning the optical physiology should be stored in metadata["Ophys]["Device"]
    This function handles both a text specification of the device to be built and an actual pynwb.Device object.

    """
    metadata_copy = {} if metadata is None else deepcopy(metadata)
    default_metadata = _get_default_ophys_metadata()
    metadata_copy = dict_deep_update(default_metadata, metadata_copy, append_list=False)
    device_metadata = metadata_copy["Ophys"]["Device"]

    for device in device_metadata:
        device_name = device["name"] if isinstance(device, dict) else device.name
        if device_name not in nwbfile.devices:
            device = Device(**device) if isinstance(device, dict) else device
            nwbfile.add_device(device)

    return nwbfile


def _create_imaging_plane_from_metadata(nwbfile: NWBFile, imaging_plane_metadata: dict) -> ImagingPlane:
    """
    Private auxiliary function to create an ImagingPlane object from pynwb using the imaging_plane_metadata.

    Parameters
    ----------
    nwbfile : NWBFile
        An previously defined -in memory- NWBFile.

    imaging_plane_metadata : dict
        The metadata to create the ImagingPlane object.

    Returns
    -------
    ImagingPlane
        The created ImagingPlane.
    """

    device_name = imaging_plane_metadata["device"]
    imaging_plane_metadata["device"] = nwbfile.devices[device_name]

    imaging_plane_metadata["optical_channel"] = [
        OpticalChannel(**metadata) for metadata in imaging_plane_metadata["optical_channel"]
    ]

    imaging_plane = ImagingPlane(**imaging_plane_metadata)

    return imaging_plane


def add_imaging_plane_to_nwbfile(
    nwbfile: NWBFile,
    metadata: dict,
    imaging_plane_name: str | None = None,
) -> NWBFile:
    """
    Adds the imaging plane specified by the metadata to the nwb file.
    The imaging plane that is added is the one located in metadata["Ophys"]["ImagingPlane"][imaging_plane_index]

    Parameters
    ----------
    nwbfile : NWBFile
        An previously defined -in memory- NWBFile.
    metadata : dict
        The metadata in the nwb conversion tools format.
    imaging_plane_name: str
        The name of the imaging plane to be added.

    Returns
    -------
    NWBFile
        The nwbfile passed as an input with the imaging plane added.
    """

    # Set the defaults and required infrastructure
    metadata_copy = deepcopy(metadata)
    default_metadata = _get_default_ophys_metadata()
    metadata_copy = dict_deep_update(default_metadata, metadata_copy, append_list=False)
    add_devices_to_nwbfile(nwbfile=nwbfile, metadata=metadata_copy)

    # Get default imaging plane name - handle both old and new structure
    if "ImagingPlanes" in default_metadata["Ophys"]:
        # New dictionary structure
        default_key = list(default_metadata["Ophys"]["ImagingPlanes"].keys())[0]
        default_imaging_plane_name = default_metadata["Ophys"]["ImagingPlanes"][default_key]["name"]
    else:
        # Old list structure
        default_imaging_plane_name = default_metadata["Ophys"]["ImagingPlane"][0]["name"]

    imaging_plane_name = imaging_plane_name or default_imaging_plane_name
    existing_imaging_planes = nwbfile.imaging_planes

    if imaging_plane_name not in existing_imaging_planes:
        imaging_plane_metadata = None

        # Try to find imaging plane metadata in new dictionary structure
        if "ImagingPlanes" in metadata_copy["Ophys"]:
            # New dictionary structure - look for the plane by name or key
            for key, plane_data in metadata_copy["Ophys"]["ImagingPlanes"].items():
                if plane_data["name"] == imaging_plane_name or key == imaging_plane_name:
                    imaging_plane_metadata = plane_data
                    break
        else:
            # Old list structure
            imaging_plane_metadata = next(
                (
                    imaging_plane_metadata
                    for imaging_plane_metadata in metadata_copy["Ophys"]["ImagingPlane"]
                    if imaging_plane_metadata["name"] == imaging_plane_name
                ),
                None,
            )

        if imaging_plane_metadata is None:
            metadata_location = "ImagingPlanes" if "ImagingPlanes" in metadata_copy["Ophys"] else "ImagingPlane"
            raise ValueError(
                f"Metadata for Imaging Plane '{imaging_plane_name}' not found in metadata['Ophys']['{metadata_location}']."
            )

        imaging_plane = _create_imaging_plane_from_metadata(
            nwbfile=nwbfile, imaging_plane_metadata=imaging_plane_metadata
        )
        nwbfile.add_imaging_plane(imaging_plane)

    return nwbfile


def add_image_segmentation_to_nwbfile(nwbfile: NWBFile, metadata: dict) -> NWBFile:
    """
    Adds the image segmentation specified by the metadata to the nwb file.

    Parameters
    ----------
    nwbfile : NWBFile
        The nwbfile to add the image segmentation to.
    metadata: dict
        The metadata to create the image segmentation from.

    Returns
    -------
    NWBFile
        The NWBFile passed as an input with the image segmentation added.
    """
    # Set the defaults and required infrastructure
    metadata_copy = deepcopy(metadata)
    default_metadata = _get_default_segmentation_metadata()
    metadata_copy = dict_deep_update(default_metadata, metadata_copy, append_list=False)

    image_segmentation_metadata = metadata_copy["Ophys"]["ImageSegmentation"]
    image_segmentation_name = image_segmentation_metadata["name"]

    ophys = get_module(nwbfile, "ophys")

    # Check if the image segmentation already exists in the NWB file
    if image_segmentation_name not in ophys.data_interfaces:
        ophys.add(ImageSegmentation(name=image_segmentation_name))

    return nwbfile


def add_photon_series_to_nwbfile(
    imaging: ImagingExtractor,
    nwbfile: NWBFile,
    metadata: dict | None = None,
    photon_series_type: Literal["TwoPhotonSeries", "OnePhotonSeries"] = "TwoPhotonSeries",
    photon_series_index: int = 0,
    parent_container: Literal["acquisition", "processing/ophys"] = "acquisition",
    iterator_type: str | None = "v2",
    iterator_options: dict | None = None,
    always_write_timestamps: bool = False,
) -> NWBFile:
    """
    Auxiliary static method for nwbextractor.

    Adds photon series from ImagingExtractor to NWB file object.
    The photon series can be added to the NWB file either as a TwoPhotonSeries
    or OnePhotonSeries object.

    Parameters
    ----------
    imaging : ImagingExtractor
        The imaging extractor to get the data from.
    nwbfile : NWBFile
        The nwbfile to add the photon series to.
    metadata: dict
        The metadata for the photon series.
    photon_series_type: {'OnePhotonSeries', 'TwoPhotonSeries'}, optional
        The type of photon series to add, default is TwoPhotonSeries.
    photon_series_index: int, default: 0
        The metadata for the photon series is a list of the different photon series to add.
        Specify which element of the list with this parameter.
    parent_container: {'acquisition', 'processing/ophys'}, optional
        The container where the photon series is added, default is nwbfile.acquisition.
        When 'processing/ophys' is chosen, the photon series is added to ``nwbfile.processing['ophys']``.
    iterator_type: str, default: 'v2'
        The type of iterator to use when adding the photon series to the NWB file.
    iterator_options: dict, optional
    always_write_timestamps : bool, default: False
        Set to True to always write timestamps.
        By default (False), the function checks if the timestamps are uniformly sampled, and if so, stores the data
        using a regular sampling rate instead of explicit timestamps. If set to True, timestamps will be written
        explicitly, regardless of whether the sampling rate is uniform.

    Returns
    -------
    NWBFile
        The NWBFile passed as an input with the photon series added.
    """

    iterator_options = iterator_options or dict()

    metadata_copy = {} if metadata is None else deepcopy(metadata)
    assert photon_series_type in [
        "OnePhotonSeries",
        "TwoPhotonSeries",
    ], "'photon_series_type' must be either 'OnePhotonSeries' or 'TwoPhotonSeries'."
    metadata_copy = dict_deep_update(
        get_nwb_imaging_metadata(imaging, photon_series_type=photon_series_type), metadata_copy, append_list=False
    )

    if photon_series_type == "TwoPhotonSeries" and "OnePhotonSeries" in metadata_copy["Ophys"]:
        warnings.warn(
            "Received metadata for both 'OnePhotonSeries' and 'TwoPhotonSeries', make sure photon_series_type is specified correctly."
        )

    assert parent_container in [
        "acquisition",
        "processing/ophys",
    ], "'parent_container' must be either 'acquisition' or 'processing/ophys'."

    # Tests if TwoPhotonSeries//OnePhotonSeries already exists in acquisition
    # Handle both list and dictionary structure
    photon_series_data = metadata_copy["Ophys"][photon_series_type]
    if isinstance(photon_series_data, list):
        # Old list structure
        photon_series_metadata = photon_series_data[photon_series_index]
    else:
        # New dictionary structure
        # If index is provided, try to get the key by index, otherwise get the first key
        keys = list(photon_series_data.keys())
        if photon_series_index < len(keys):
            metadata_key = keys[photon_series_index]
        else:
            metadata_key = keys[0] if keys else None
        if metadata_key is None:
            raise ValueError(f"No {photon_series_type} metadata found")
        photon_series_metadata = photon_series_data[metadata_key]

    photon_series_name = photon_series_metadata["name"]

    if parent_container == "acquisition" and photon_series_name in nwbfile.acquisition:
        raise ValueError(f"{photon_series_name} already added to nwbfile.acquisition.")
    elif parent_container == "processing/ophys":
        ophys = get_module(nwbfile, name="ophys")
        if photon_series_name in ophys.data_interfaces:
            raise ValueError(f"{photon_series_name} already added to nwbfile.processing['ophys'].")

    # Add the image plane to nwb
    imaging_plane_name = photon_series_metadata["imaging_plane"]
    add_imaging_plane_to_nwbfile(nwbfile=nwbfile, metadata=metadata_copy, imaging_plane_name=imaging_plane_name)
    imaging_plane = nwbfile.get_imaging_plane(name=imaging_plane_name)
    photon_series_kwargs = deepcopy(photon_series_metadata)
    photon_series_kwargs.update(imaging_plane=imaging_plane)

    # Add the data
    frames_to_iterator = _imaging_frames_to_hdmf_iterator(
        imaging=imaging,
        iterator_type=iterator_type,
        iterator_options=iterator_options,
    )
    photon_series_kwargs.update(data=frames_to_iterator)

    # Add dimension
    photon_series_kwargs.update(dimension=imaging.get_sample_shape())

    # Add timestamps or rate
    if always_write_timestamps:
        timestamps = imaging.get_timestamps()
        photon_series_kwargs.update(timestamps=timestamps)
    else:
        imaging_has_timestamps = imaging.has_time_vector()
        if imaging_has_timestamps:
            timestamps = imaging.get_timestamps()
            estimated_rate = calculate_regular_series_rate(series=timestamps)
            starting_time = timestamps[0]
        else:
            estimated_rate = float(imaging.get_sampling_frequency())
            starting_time = 0.0

        if estimated_rate:
            photon_series_kwargs.update(rate=estimated_rate, starting_time=starting_time)
        else:
            photon_series_kwargs.update(timestamps=timestamps)

    # Add the photon series to the nwbfile (either as OnePhotonSeries or TwoPhotonSeries)
    photon_series = dict(
        OnePhotonSeries=OnePhotonSeries,
        TwoPhotonSeries=TwoPhotonSeries,
    )[
        photon_series_type
    ](**photon_series_kwargs)

    if parent_container == "acquisition":
        nwbfile.add_acquisition(photon_series)
    elif parent_container == "processing/ophys":
        ophys = get_module(nwbfile, name="ophys")
        ophys.add(photon_series)

    return nwbfile


def _check_if_imaging_fits_into_memory(imaging: ImagingExtractor) -> None:
    """
    Raise an error if the full traces of an imaging extractor are larger than available memory.

    Parameters
    ----------
    imaging : ImagingExtractor
        An imaging extractor object from roiextractors.

    Raises
    ------
    MemoryError
    """
    element_size_in_bytes = imaging.get_dtype().itemsize
    sample_shape = imaging.get_sample_shape()
    num_samples = imaging.get_num_samples()

    traces_size_in_bytes = num_samples * math.prod(sample_shape) * element_size_in_bytes
    available_memory_in_bytes = psutil.virtual_memory().available

    if traces_size_in_bytes > available_memory_in_bytes:
        message = (
            f"Memory error, full TwoPhotonSeries data is {human_readable_size(traces_size_in_bytes, binary=True)} but "
            f"only {human_readable_size(available_memory_in_bytes, binary=True)} are available! "
            "Please use iterator_type='v2'."
        )
        raise MemoryError(message)


def _imaging_frames_to_hdmf_iterator(
    imaging: ImagingExtractor,
    iterator_type: str | None = "v2",
    iterator_options: dict | None = None,
):
    """
    Private auxiliary method to wrap frames from an ImagingExtractor into a DataChunkIterator.

    Parameters
    ----------
    imaging : ImagingExtractor
        The imaging extractor to get the data from.
    iterator_type : {"v2", "v1",  None}, default: 'v2'
        The type of DataChunkIterator to use.
        'v1' is the original DataChunkIterator of the hdmf data_utils.
        'v2' is the locally developed SpikeInterfaceRecordingDataChunkIterator, which offers full control over chunking.
        None: write the TimeSeries with no memory chunking.
    iterator_options : dict, optional
        Dictionary of options for the iterator.
        For 'v1' this is the same as the options for the DataChunkIterator.
        For 'v2', see
        https://hdmf.readthedocs.io/en/stable/hdmf.data_utils.html#hdmf.data_utils.GenericDataChunkIterator
        for the full list of options.

    Returns
    -------
    DataChunkIterator
        The frames of the imaging extractor wrapped in an iterator object.
    """

    def data_generator(imaging):
        num_samples = imaging.get_num_samples()
        for i in range(num_samples):
            yield imaging.get_series(start_sample=i, end_sample=i + 1).squeeze().T

    assert iterator_type in ["v1", "v2", None], "'iterator_type' must be either 'v1', 'v2' (recommended), or None."
    iterator_options = dict() if iterator_options is None else iterator_options

    if iterator_type is None:
        _check_if_imaging_fits_into_memory(imaging=imaging)
        return imaging.get_series().transpose((0, 2, 1))

    if iterator_type == "v1":
        if "buffer_size" not in iterator_options:
            iterator_options.update(buffer_size=10)
        return DataChunkIterator(data=data_generator(imaging), **iterator_options)

    return ImagingExtractorDataChunkIterator(imaging_extractor=imaging, **iterator_options)


def add_imaging_to_nwbfile(
    imaging: ImagingExtractor,
    nwbfile: NWBFile,
    metadata: dict | None = None,
    photon_series_type: Literal["TwoPhotonSeries", "OnePhotonSeries"] = "TwoPhotonSeries",
    photon_series_index: int = 0,
    iterator_type: str | None = "v2",
    iterator_options: dict | None = None,
    parent_container: Literal["acquisition", "processing/ophys"] = "acquisition",
    always_write_timestamps: bool = False,
) -> NWBFile:
    """
    Add imaging data from an ImagingExtractor object to an NWBFile.

    Parameters
    ----------
    imaging : ImagingExtractor
        The extractor object containing the imaging data.
    nwbfile : NWBFile
        The NWB file where the imaging data will be added.
    metadata : dict, optional
        Metadata for the NWBFile, by default None.
    photon_series_type : {"TwoPhotonSeries", "OnePhotonSeries"}, optional
        The type of photon series to be added, by default "TwoPhotonSeries".
    photon_series_index : int, optional
        The index of the photon series in the provided imaging data, by default 0.
    iterator_type : str, optional
        The type of iterator to use for adding the data. Commonly used to manage large datasets, by default "v2".
    iterator_options : dict, optional
        Additional options for controlling the iteration process, by default None.
    parent_container : {"acquisition", "processing/ophys"}, optional
        Specifies the parent container to which the photon series should be added, either as part of "acquisition" or
        under the "processing/ophys" module, by default "acquisition".
    always_write_timestamps : bool, default: False
        Set to True to always write timestamps.
        By default (False), the function checks if the timestamps are uniformly sampled, and if so, stores the data
        using a regular sampling rate instead of explicit timestamps. If set to True, timestamps will be written
        explicitly, regardless of whether the sampling rate is uniform.

    Returns
    -------
    NWBFile
        The NWB file with the imaging data added

    """
    add_devices_to_nwbfile(nwbfile=nwbfile, metadata=metadata)
    nwbfile = add_photon_series_to_nwbfile(
        imaging=imaging,
        nwbfile=nwbfile,
        metadata=metadata,
        photon_series_type=photon_series_type,
        photon_series_index=photon_series_index,
        iterator_type=iterator_type,
        iterator_options=iterator_options,
        parent_container=parent_container,
        always_write_timestamps=always_write_timestamps,
    )

    return nwbfile


def write_imaging_to_nwbfile(
    imaging: ImagingExtractor,
    nwbfile_path: FilePath | None = None,
    nwbfile: NWBFile | None = None,
    metadata: dict | None = None,
    overwrite: bool = False,
    verbose: bool = False,
    iterator_type: str = "v2",
    iterator_options: dict | None = None,
    photon_series_type: Literal["TwoPhotonSeries", "OnePhotonSeries"] = "TwoPhotonSeries",
):
    """
    Primary method for writing an ImagingExtractor object to an NWBFile.

    Parameters
    ----------
    imaging: ImagingExtractor
        The imaging extractor object to be written to nwb
    nwbfile_path: FilePath
        Path for where to write or load (if overwrite=False) the NWBFile.
        If specified, the context will always write to this location.
    nwbfile: NWBFile, optional
        If passed, this function will fill the relevant fields within the NWBFile object.
        E.g., calling::

            write_recording(recording=my_recording_extractor, nwbfile=my_nwbfile)

        will result in the appropriate changes to the my_nwbfile object.
        If neither 'nwbfile_path' nor 'nwbfile' are specified, an NWBFile object will be automatically generated
        and returned by the function.
    metadata: dict, optional
        Metadata dictionary with information used to create the NWBFile when one does not exist or overwrite=True.
    overwrite: bool, optional
        Whether to overwrite the NWBFile if one exists at the nwbfile_path.
        The default is False (append mode).
    verbose: bool, optional
        If 'nwbfile_path' is specified, informs user after a successful write operation.
        The default is True.
    iterator_type: {"v2", "v1",  None}, default: 'v2'
        The type of DataChunkIterator to use.
        'v1' is the original DataChunkIterator of the hdmf data_utils.
        'v2' is the locally developed SpikeInterfaceRecordingDataChunkIterator, which offers full control over chunking.
        None: write the TimeSeries with no memory chunking.
    iterator_options : dict, optional
        Dictionary of options for the iterator.
        For 'v1' this is the same as the options for the DataChunkIterator.
        For 'v2', see
        https://hdmf.readthedocs.io/en/stable/hdmf.data_utils.html#hdmf.data_utils.GenericDataChunkIterator
        for the full list of options.
    """
    assert (
        nwbfile_path is None or nwbfile is None
    ), "Either pass a nwbfile_path location, or nwbfile object, but not both!"
    if nwbfile is not None:
        assert isinstance(nwbfile, NWBFile), "'nwbfile' should be of type pynwb.NWBFile"

    iterator_options = iterator_options or dict()

    if metadata is None:
        metadata = dict()
    if hasattr(imaging, "nwb_metadata"):
        metadata = dict_deep_update(imaging.nwb_metadata, metadata, append_list=False)

    with make_or_load_nwbfile(
        nwbfile_path=nwbfile_path, nwbfile=nwbfile, metadata=metadata, overwrite=overwrite, verbose=verbose
    ) as nwbfile_out:
        add_imaging_to_nwbfile(
            imaging=imaging,
            nwbfile=nwbfile,
            metadata=metadata,
            photon_series_type=photon_series_type,
            iterator_type=iterator_type,
            iterator_options=iterator_options,
        )
    return nwbfile_out


def get_nwb_segmentation_metadata(sgmextractor: SegmentationExtractor, metadata_key: str = "default") -> dict:
    """
    Convert metadata from the segmentation into nwb specific metadata.

    Parameters
    ----------
    segmentation_extractor : SegmentationExtractor
        The segmentation extractor to get metadata from.
    metadata_key : str, optional
        The key to use for storing the metadata in the dictionary structure.
        Default is "default".

    Returns
    -------
    dict
        Dictionary containing metadata for devices, imaging planes, image segmentation,
        and fluorescence data specific to the segmentation.
    """
    metadata = _get_default_segmentation_metadata()

    # Handle optical channels for the imaging plane
    # Check if we have the new dictionary structure or old list structure
    if "ImagingPlanes" in metadata["Ophys"]:
        # New dictionary structure
        # Create the key if it doesn't exist
        if metadata_key not in metadata["Ophys"]["ImagingPlanes"]:
            metadata["Ophys"]["ImagingPlanes"][metadata_key] = deepcopy(metadata["Ophys"]["ImagingPlanes"]["default"])
        imaging_plane = metadata["Ophys"]["ImagingPlanes"][metadata_key]
    else:
        # Old list structure (backward compatibility)
        imaging_plane = metadata["Ophys"]["ImagingPlane"][0]

    for i in range(sgmextractor.get_num_channels()):
        ch_name = sgmextractor.get_channel_names()[i]
        if i == 0:
            imaging_plane["optical_channel"][i]["name"] = ch_name
        else:
            imaging_plane["optical_channel"].append(
                dict(
                    name=ch_name,
                    emission_lambda=np.nan,
                    description=f"{ch_name} description",
                )
            )

    # Create ImageSegmentation entry for the metadata_key if it doesn't exist
    if metadata_key not in metadata["Ophys"]["ImageSegmentation"]:
        metadata["Ophys"]["ImageSegmentation"][metadata_key] = deepcopy(
            metadata["Ophys"]["ImageSegmentation"]["default"]
        )
        metadata["Ophys"]["ImageSegmentation"][metadata_key]["imaging_plane"] = metadata_key

    # Get plane segmentation name from the dictionary structure
    if (
        isinstance(metadata["Ophys"]["ImageSegmentation"], dict)
        and metadata_key in metadata["Ophys"]["ImageSegmentation"]
    ):
        # New dictionary structure
        plane_segmentation_name = metadata["Ophys"]["ImageSegmentation"][metadata_key]["name"]
    else:
        # Old list structure (backward compatibility)
        plane_segmentation_name = metadata["Ophys"]["ImageSegmentation"]["plane_segmentations"][0]["name"]

    for trace_name, trace_data in sgmextractor.get_traces_dict().items():
        # raw traces have already default name ("RoiResponseSeries")
        if trace_name in ["raw", "dff"]:
            continue
        if trace_data is not None and len(trace_data.shape) != 0:
            metadata["Ophys"]["Fluorescence"][plane_segmentation_name][trace_name] = dict(
                name=trace_name.capitalize(),
                description=f"description of {trace_name} traces",
            )

    return metadata


def add_plane_segmentation_to_nwbfile(
    segmentation_extractor: SegmentationExtractor,
    nwbfile: NWBFile,
    metadata: dict | None,
    plane_segmentation_name: str | None = None,
    include_roi_centroids: bool = True,
    include_roi_acceptance: bool = True,
    mask_type: Literal["image", "pixel", "voxel"] = "image",
    iterator_options: dict | None = None,
) -> NWBFile:
    """
    Adds the plane segmentation specified by the metadata to the image segmentation.

    If the plane segmentation already exists in the image segmentation, it is not added again.

    Parameters
    ----------
    segmentation_extractor : SegmentationExtractor
        The segmentation extractor to get the results from.
    nwbfile : NWBFile
        The NWBFile to add the plane segmentation to.
    metadata : dict, optional
        The metadata for the plane segmentation.
    plane_segmentation_name : str, optional
        The name of the plane segmentation to be added.
    include_roi_centroids : bool, default: True
        Whether to include the ROI centroids on the PlaneSegmentation table.
        If there are a very large number of ROIs (such as in whole-brain recordings),
        you may wish to disable this for faster write speeds.
    include_roi_acceptance : bool, default: True
        Whether to include if the detected ROI was 'accepted' or 'rejected'.
        If there are a very large number of ROIs (such as in whole-brain recordings), you may wish to disable this for
        faster write speeds.
    mask_type : str, default: 'image'
        There are three types of ROI masks in NWB, 'image', 'pixel', and 'voxel'.

        * 'image' masks have the same shape as the reference images the segmentation was applied to, and weight each pixel
          by its contribution to the ROI (typically boolean, with 0 meaning 'not in the ROI').
        * 'pixel' masks are instead indexed by ROI, with the data at each index being the shape of the image by the number
          of pixels in each ROI.
        * 'voxel' masks are instead indexed by ROI, with the data at each index being the shape of the volume by the number
          of voxels in each ROI.

        Specify your choice between these two as mask_type='image', 'pixel', 'voxel'.
    iterator_options : dict, optional
        The options to use when iterating over the image masks of the segmentation extractor.

    Returns
    -------
    NWBFile
        The nwbfile passed as an input with the plane segmentation added.
    """

    default_plane_segmentation_index = 0
    roi_ids = segmentation_extractor.get_roi_ids()
    if include_roi_acceptance:
        accepted_list = segmentation_extractor.get_accepted_list()
        is_id_accepted = [int(roi_id in accepted_list) for roi_id in roi_ids]
        rejected_list = segmentation_extractor.get_rejected_list()
        is_id_rejected = [int(roi_id in rejected_list) for roi_id in roi_ids]
    else:
        is_id_accepted, is_id_rejected = None, None
    if mask_type == "image":
        image_or_pixel_masks = segmentation_extractor.get_roi_image_masks()
    elif mask_type == "pixel" or mask_type == "voxel":
        image_or_pixel_masks = segmentation_extractor.get_roi_pixel_masks()
    else:
        raise AssertionError(
            "Keyword argument 'mask_type' must be one of either 'image', 'pixel', 'voxel'. " f"Received '{mask_type}'."
        )
    if include_roi_centroids:
        tranpose_image_convention = (1, 0) if len(segmentation_extractor.get_frame_shape()) == 2 else (1, 0, 2)
        roi_locations = segmentation_extractor.get_roi_locations()[tranpose_image_convention, :].T
    else:
        roi_locations = None

    nwbfile = _add_plane_segmentation(
        background_or_roi_ids=roi_ids,
        image_or_pixel_masks=image_or_pixel_masks,
        is_id_accepted=is_id_accepted,
        is_id_rejected=is_id_rejected,
        roi_locations=roi_locations,
        default_plane_segmentation_index=default_plane_segmentation_index,
        nwbfile=nwbfile,
        metadata=metadata,
        plane_segmentation_name=plane_segmentation_name,
        include_roi_centroids=include_roi_centroids,
        include_roi_acceptance=include_roi_acceptance,
        mask_type=mask_type,
        iterator_options=iterator_options,
    )
    return nwbfile


def _add_plane_segmentation(
    background_or_roi_ids: list[int | str],
    image_or_pixel_masks: np.ndarray,
    default_plane_segmentation_index: int,
    nwbfile: NWBFile,
    metadata: dict | None,
    plane_segmentation_name: str | None = None,
    include_roi_centroids: bool = False,
    roi_locations: np.ndarray | None = None,
    include_roi_acceptance: bool = False,
    is_id_accepted: list | None = None,
    is_id_rejected: list | None = None,
    mask_type: Literal["image", "pixel", "voxel"] = "image",
    iterator_options: dict | None = None,
) -> NWBFile:

    iterator_options = iterator_options or dict()

    # Set the defaults and required infrastructure
    metadata_copy = deepcopy(metadata)
    default_metadata = _get_default_segmentation_metadata()
    metadata_copy = dict_deep_update(default_metadata, metadata_copy, append_list=False)

    image_segmentation_metadata = metadata_copy["Ophys"]["ImageSegmentation"]

    # Get default plane segmentation name - handle both old and new structure
    if plane_segmentation_name is None:
        if isinstance(default_metadata["Ophys"]["ImageSegmentation"], dict):
            # New dictionary structure
            keys = list(default_metadata["Ophys"]["ImageSegmentation"].keys())
            if default_plane_segmentation_index < len(keys):
                default_key = keys[default_plane_segmentation_index]
                plane_segmentation_name = default_metadata["Ophys"]["ImageSegmentation"][default_key]["name"]
            else:
                # Use first key if index out of range
                default_key = keys[0] if keys else None
                if default_key:
                    plane_segmentation_name = default_metadata["Ophys"]["ImageSegmentation"][default_key]["name"]
        else:
            # Old list structure
            plane_segmentation_name = default_metadata["Ophys"]["ImageSegmentation"]["plane_segmentations"][
                default_plane_segmentation_index
            ]["name"]

    # Find plane segmentation metadata
    plane_segmentation_metadata = None

    if isinstance(image_segmentation_metadata, dict) and not "plane_segmentations" in image_segmentation_metadata:
        # New dictionary structure
        for key, segmentation_data in image_segmentation_metadata.items():
            if segmentation_data.get("name") == plane_segmentation_name:
                plane_segmentation_metadata = segmentation_data
                break
    else:
        # Old list structure
        plane_segmentation_metadata = next(
            (
                plane_segmentation_metadata
                for plane_segmentation_metadata in image_segmentation_metadata["plane_segmentations"]
                if plane_segmentation_metadata["name"] == plane_segmentation_name
            ),
            None,
        )
    if plane_segmentation_metadata is None:
        metadata_location = (
            "ImageSegmentation"
            if isinstance(image_segmentation_metadata, dict)
            else "ImageSegmentation']['plane_segmentations"
        )
        raise ValueError(
            f"Metadata for Plane Segmentation '{plane_segmentation_name}' not found in metadata['Ophys']['{metadata_location}']."
        )

    imaging_plane_name = plane_segmentation_metadata["imaging_plane"]
    add_imaging_plane_to_nwbfile(nwbfile=nwbfile, metadata=metadata_copy, imaging_plane_name=imaging_plane_name)
    add_image_segmentation_to_nwbfile(nwbfile=nwbfile, metadata=metadata_copy)

    ophys = get_module(nwbfile, "ophys")
    image_segmentation_name = image_segmentation_metadata["name"]
    image_segmentation = ophys[image_segmentation_name]

    if plane_segmentation_name in image_segmentation.plane_segmentations:
        # At the moment, we don't support extending an existing PlaneSegmentation.
        return nwbfile

    imaging_plane = nwbfile.imaging_planes[imaging_plane_name]
    plane_segmentation_kwargs = deepcopy(plane_segmentation_metadata)
    plane_segmentation_kwargs.update(imaging_plane=imaging_plane)
    plane_segmentation = PlaneSegmentation(**plane_segmentation_kwargs)

    roi_names = [str(roi_id) for roi_id in background_or_roi_ids]
    roi_indices = [background_or_roi_ids.index(roi_id) for roi_id in background_or_roi_ids]
    plane_segmentation.add_column(
        name="roi_name",
        description="The unique identifier for each ROI.",
    )

    if mask_type == "image":

        image_mask_array = image_or_pixel_masks.T
        for roi_index, roi_name in zip(roi_indices, roi_names):
            image_mask = image_mask_array[roi_index]
            plane_segmentation.add_roi(**{"id": roi_index, "roi_name": roi_name, "image_mask": image_mask})

    else:  # mask_type is "pixel" or "voxel"
        pixel_masks = image_or_pixel_masks
        num_pixel_dims = pixel_masks[0].shape[1]

        assert num_pixel_dims in [3, 4], (
            "The segmentation extractor returned a pixel mask that is not 3- or 4- dimensional! "
            "Please open a ticket with https://github.com/catalystneuro/roiextractors/issues"
        )
        if mask_type == "pixel" and num_pixel_dims == 4:
            warnings.warn(
                "Specified mask_type='pixel', but ROIExtractors returned 4-dimensional masks. "
                "Using mask_type='voxel' instead."
            )
            mask_type = "voxel"
        if mask_type == "voxel" and num_pixel_dims == 3:
            warnings.warn(
                "Specified mask_type='voxel', but ROIExtractors returned 3-dimensional masks. "
                "Using mask_type='pixel' instead."
            )
            mask_type = "pixel"

        mask_type_kwarg = f"{mask_type}_mask"

        for roi_index, roi_name in zip(roi_indices, roi_names):
            pixel_mask = pixel_masks[roi_index]
            pixel_mask_to_write = [tuple(x) for x in pixel_mask]
            plane_segmentation.add_roi(**{"id": roi_index, "roi_name": roi_name, mask_type_kwarg: pixel_mask_to_write})

    if include_roi_centroids:
        # ROIExtractors uses height x width x (depth), but NWB uses width x height x depth
        plane_segmentation.add_column(
            name="ROICentroids",
            description="The x, y, (z) centroids of each ROI.",
            data=roi_locations,
        )

    if include_roi_acceptance:
        plane_segmentation.add_column(
            name="Accepted",
            description="1 if ROI was accepted or 0 if rejected as a cell during segmentation operation.",
            data=is_id_accepted,
        )
        plane_segmentation.add_column(
            name="Rejected",
            description="1 if ROI was rejected or 0 if accepted as a cell during segmentation operation.",
            data=is_id_rejected,
        )

    image_segmentation.add_plane_segmentation(plane_segmentations=[plane_segmentation])
    return nwbfile


def add_background_plane_segmentation_to_nwbfile(
    segmentation_extractor: SegmentationExtractor,
    nwbfile: NWBFile,
    metadata: dict | None,
    background_plane_segmentation_name: str | None = None,
    mask_type: Literal["image", "pixel", "voxel"] = "image",
    iterator_options: dict | None = None,
) -> NWBFile:
    """
    Add background plane segmentation data from a SegmentationExtractor object to an NWBFile.

    Parameters
    ----------
    segmentation_extractor : SegmentationExtractor
        The extractor object containing background segmentation data.
    nwbfile : NWBFile
        The NWB file to which the background plane segmentation will be added.
    metadata : dict, optional
        Metadata for the NWBFile, by default None.
    background_plane_segmentation_name : str, optional
        The name of the background PlaneSegmentation object to be added, by default None.
    mask_type : str,
        Type of mask to use for segmentation; options are "image", "pixel", or "voxel", by default "image".
    iterator_options : dict, optional
        Options for iterating over the segmentation data, by default None.
    Returns
    -------
    NWBFile
        The NWBFile with the added background plane segmentation data.
    """

    default_plane_segmentation_index = 1
    background_ids = segmentation_extractor.get_background_ids()
    if mask_type == "image":
        image_or_pixel_masks = segmentation_extractor.get_background_image_masks()
    elif mask_type == "pixel" or mask_type == "voxel":
        image_or_pixel_masks = segmentation_extractor.get_background_pixel_masks()
    else:
        raise AssertionError(
            "Keyword argument 'mask_type' must be one of either 'image', 'pixel', 'voxel'. " f"Received '{mask_type}'."
        )
    nwbfile = _add_plane_segmentation(
        background_or_roi_ids=background_ids,
        image_or_pixel_masks=image_or_pixel_masks,
        default_plane_segmentation_index=default_plane_segmentation_index,
        nwbfile=nwbfile,
        metadata=metadata,
        plane_segmentation_name=background_plane_segmentation_name,
        mask_type=mask_type,
        iterator_options=iterator_options,
    )
    return nwbfile


def add_fluorescence_traces_to_nwbfile(
    segmentation_extractor: SegmentationExtractor,
    nwbfile: NWBFile,
    metadata: dict | None,
    plane_segmentation_name: str | None = None,
    include_background_segmentation: bool = False,
    iterator_options: dict | None = None,
) -> NWBFile:
    """
    Adds the fluorescence traces specified by the metadata to the nwb file.
    The fluorescence traces that are added are the one located in metadata["Ophys"]["Fluorescence"].
    The df/F traces that are added are the one located in metadata["Ophys"]["DfOverF"].

    Parameters
    ----------
    segmentation_extractor : SegmentationExtractor
        The segmentation extractor to get the traces from.
    nwbfile : NWBFile
        The nwbfile to add the fluorescence traces to.
    metadata : dict
        The metadata for the fluorescence traces.
    plane_segmentation_name : str, optional
        The name of the plane segmentation that identifies which plane to add the fluorescence traces to.
    include_background_segmentation : bool, default: False
        Whether to include the background plane segmentation and fluorescence traces in the NWB file. If False,
        neuropil traces are included in the main plane segmentation rather than the background plane segmentation.
    iterator_options : dict, optional

    Returns
    -------
    NWBFile
        The nwbfile passed as an input with the fluorescence traces added.
    """
    default_plane_segmentation_index = 0

    traces_to_add = segmentation_extractor.get_traces_dict()
    # Filter empty data and background traces
    traces_to_add = {
        trace_name: trace for trace_name, trace in traces_to_add.items() if trace is not None and trace.size != 0
    }
    if include_background_segmentation:
        traces_to_add.pop("neuropil")
    if not traces_to_add:
        return nwbfile

    roi_ids = segmentation_extractor.get_roi_ids()
    nwbfile = _add_fluorescence_traces_to_nwbfile(
        segmentation_extractor=segmentation_extractor,
        traces_to_add=traces_to_add,
        background_or_roi_ids=roi_ids,
        nwbfile=nwbfile,
        metadata=metadata,
        default_plane_segmentation_index=default_plane_segmentation_index,
        plane_segmentation_name=plane_segmentation_name,
        iterator_options=iterator_options,
    )
    return nwbfile


def _add_fluorescence_traces_to_nwbfile(
    segmentation_extractor: SegmentationExtractor,
    traces_to_add: dict,
    background_or_roi_ids: list,
    nwbfile: NWBFile,
    metadata: dict | None,
    default_plane_segmentation_index: int,
    plane_segmentation_name: str | None = None,
    iterator_options: dict | None = None,
):
    iterator_options = iterator_options or dict()

    # Set the defaults and required infrastructure
    metadata_copy = deepcopy(metadata)
    default_metadata = _get_default_segmentation_metadata()
    metadata_copy = dict_deep_update(default_metadata, metadata_copy, append_list=False)

    plane_segmentation_name = (
        plane_segmentation_name
        or default_metadata["Ophys"]["ImageSegmentation"]["plane_segmentations"][default_plane_segmentation_index][
            "name"
        ]
    )
    # df/F metadata
    df_over_f_metadata = metadata_copy["Ophys"]["DfOverF"]
    df_over_f_name = df_over_f_metadata["name"]

    # Fluorescence traces metadata
    fluorescence_metadata = metadata_copy["Ophys"]["Fluorescence"]
    fluorescence_name = fluorescence_metadata["name"]

    # Create a reference for ROIs from the plane segmentation
    roi_table_region = _create_roi_table_region(
        segmentation_extractor=segmentation_extractor,
        background_or_roi_ids=background_or_roi_ids,
        nwbfile=nwbfile,
        metadata=metadata_copy,
        plane_segmentation_name=plane_segmentation_name,
    )

    roi_response_series_kwargs = dict(rois=roi_table_region, unit="n.a.")

    # Add timestamps or rate
    if segmentation_extractor.has_time_vector():
<<<<<<< HEAD
        timestamps = segmentation_extractor.frame_to_time(np.arange(segmentation_extractor.get_num_samples()))
=======
        timestamps = segmentation_extractor.get_timestamps()
>>>>>>> daf72be1
        estimated_rate = calculate_regular_series_rate(series=timestamps)
        if estimated_rate:
            roi_response_series_kwargs.update(starting_time=timestamps[0], rate=estimated_rate)
        else:
            roi_response_series_kwargs.update(timestamps=timestamps, rate=None)
    else:
        rate = float(segmentation_extractor.get_sampling_frequency())
        roi_response_series_kwargs.update(rate=rate)

    trace_to_data_interface = defaultdict()
    traces_to_add_to_fluorescence_data_interface = [
        trace_name for trace_name in traces_to_add.keys() if trace_name != "dff"
    ]
    if traces_to_add_to_fluorescence_data_interface:
        fluorescence_data_interface = _get_segmentation_data_interface(
            nwbfile=nwbfile, data_interface_name=fluorescence_name
        )
        trace_to_data_interface.default_factory = lambda: fluorescence_data_interface

    if "dff" in traces_to_add:
        df_over_f_data_interface = _get_segmentation_data_interface(nwbfile=nwbfile, data_interface_name=df_over_f_name)
        trace_to_data_interface.update(dff=df_over_f_data_interface)

    for trace_name, trace in traces_to_add.items():
        # Decide which data interface to use based on the trace name
        data_interface = trace_to_data_interface[trace_name]
        data_interface_metadata = df_over_f_metadata if isinstance(data_interface, DfOverF) else fluorescence_metadata
        # Extract the response series metadata
        # the name of the trace is retrieved from the metadata, no need to override it here
        # trace_name = "RoiResponseSeries" if trace_name in ["raw", "dff"] else trace_name.capitalize()
        assert plane_segmentation_name in data_interface_metadata, (
            f"Plane segmentation '{plane_segmentation_name}' not found in " f"{data_interface_metadata} metadata."
        )
        trace_metadata = data_interface_metadata[plane_segmentation_name][trace_name]
        if trace_metadata is None:
            raise ValueError(f"Metadata for '{trace_name}' trace not found in {data_interface_metadata}.")

        if trace_metadata["name"] in data_interface.roi_response_series:
            continue
        # Pop the rate from the metadata if irregular time series
        if "timestamps" in roi_response_series_kwargs and "rate" in trace_metadata:
            trace_metadata.pop("rate")

        # Build the roi response series
        roi_response_series_kwargs.update(
            data=SliceableDataChunkIterator(trace, **iterator_options),
            rois=roi_table_region,
            **trace_metadata,
        )
        roi_response_series = RoiResponseSeries(**roi_response_series_kwargs)

        # Add trace to the data interface
        data_interface.add_roi_response_series(roi_response_series)

    return nwbfile


def _create_roi_table_region(
    segmentation_extractor: SegmentationExtractor,
    background_or_roi_ids: list,
    nwbfile: NWBFile,
    metadata: dict,
    plane_segmentation_name: str | None = None,
):
    """Private method to create ROI table region.

    Parameters
    ----------
    segmentation_extractor : SegmentationExtractor
        The segmentation extractor to get the results from.
    nwbfile : NWBFile
        The NWBFile to add the plane segmentation to.
    metadata : dict, optional
        The metadata for the plane segmentation.
    plane_segmentation_name : str, optional
        The name of the plane segmentation that identifies which plane to add the ROI table region to.
    """
    image_segmentation_metadata = metadata["Ophys"]["ImageSegmentation"]

    add_plane_segmentation_to_nwbfile(
        segmentation_extractor=segmentation_extractor,
        nwbfile=nwbfile,
        metadata=metadata,
        plane_segmentation_name=plane_segmentation_name,
    )

    image_segmentation_name = image_segmentation_metadata["name"]
    ophys = get_module(nwbfile, "ophys")
    image_segmentation = ophys[image_segmentation_name]

    # Get plane segmentation from the image segmentation
    plane_segmentation = image_segmentation.plane_segmentations[plane_segmentation_name]
    available_roi_names = list(plane_segmentation["roi_name"][:])

    # Create a reference for ROIs from the plane segmentation
    roi_names = [str(roi_id) for roi_id in background_or_roi_ids]
    region = [available_roi_names.index(roi_name) for roi_name in roi_names]

    imaging_plane_name = plane_segmentation.imaging_plane.name
    roi_table_region = plane_segmentation.create_roi_table_region(
        region=region,
        description=f"The ROIs for {imaging_plane_name}.",
    )

    return roi_table_region


def _get_segmentation_data_interface(nwbfile: NWBFile, data_interface_name: str):
    """Private method to get the container for the segmentation data.
    If the container does not exist, it is created."""
    ophys = get_module(nwbfile, "ophys")

    if data_interface_name in ophys.data_interfaces:
        return ophys.get(data_interface_name)

    if data_interface_name == "DfOverF":
        data_interface = DfOverF(name=data_interface_name)
    else:
        data_interface = Fluorescence(name=data_interface_name)

    # Add the data interface to the ophys module
    ophys.add(data_interface)

    return data_interface


def add_background_fluorescence_traces_to_nwbfile(
    segmentation_extractor: SegmentationExtractor,
    nwbfile: NWBFile,
    metadata: dict | None,
    background_plane_segmentation_name: str | None = None,
    iterator_options: dict | None = None,
    compression_options: dict | None = None,  # TODO: remove completely after 10/1/2024
) -> NWBFile:
    """
    Adds the fluorescence traces specified by the metadata to the nwb file.
    The fluorescence traces that are added are the one located in metadata["Ophys"]["Fluorescence"].
    The df/F traces that are added are the one located in metadata["Ophys"]["DfOverF"].

    Parameters
    ----------
    segmentation_extractor : SegmentationExtractor
        The segmentation extractor to get the traces from.
    nwbfile : NWBFile
        The nwbfile to add the fluorescence traces to.
    metadata : dict
        The metadata for the fluorescence traces.
    plane_segmentation_name : str, optional
        The name of the plane segmentation that identifies which plane to add the fluorescence traces to.
    iterator_options : dict, optional

    Returns
    -------
    NWBFile
        The nwbfile passed as an input with the fluorescence traces added.
    """
    # TODO: remove completely after 10/1/2024
    if compression_options is not None:
        warnings.warn(
            message=(
                "Specifying compression methods and their options at the level of tool functions has been deprecated. "
                "Please use the `configure_backend` tool function for this purpose."
            ),
            category=DeprecationWarning,
            stacklevel=2,
        )

    default_plane_segmentation_index = 1

    traces_to_add = segmentation_extractor.get_traces_dict()
    # Filter empty data and background traces
    traces_to_add = {
        trace_name: trace
        for trace_name, trace in traces_to_add.items()
        if trace is not None and trace.size != 0 and trace_name == "neuropil"
    }
    if not traces_to_add:
        return nwbfile

    background_ids = segmentation_extractor.get_background_ids()
    nwbfile = _add_fluorescence_traces_to_nwbfile(
        segmentation_extractor=segmentation_extractor,
        traces_to_add=traces_to_add,
        background_or_roi_ids=background_ids,
        nwbfile=nwbfile,
        metadata=metadata,
        default_plane_segmentation_index=default_plane_segmentation_index,
        plane_segmentation_name=background_plane_segmentation_name,
        iterator_options=iterator_options,
    )
    return nwbfile


def add_summary_images_to_nwbfile(
    nwbfile: NWBFile,
    segmentation_extractor: SegmentationExtractor,
    metadata: dict | None = None,
    plane_segmentation_name: str | None = None,
) -> NWBFile:
    """
    Adds summary images (i.e. mean and correlation) to the nwbfile using an image container object pynwb.Image

    Parameters
    ----------
    nwbfile : NWBFile
        An previously defined -in memory- NWBFile.
    segmentation_extractor : SegmentationExtractor
        A segmentation extractor object from roiextractors.
    metadata: dict, optional
        The metadata for the summary images is located in metadata["Ophys"]["SegmentationImages"].
    plane_segmentation_name: str, optional
        The name of the plane segmentation that identifies which images to add.

    Returns
    -------
    NWBFile
        The nwbfile passed as an input with the summary images added.
    """
    metadata = metadata or dict()

    # Set the defaults and required infrastructure
    metadata_copy = deepcopy(metadata)
    default_metadata = _get_default_segmentation_metadata()
    metadata_copy = dict_deep_update(default_metadata, metadata_copy, append_list=False)

    segmentation_images_metadata = metadata_copy["Ophys"]["SegmentationImages"]
    images_container_name = segmentation_images_metadata["name"]

    images_dict = segmentation_extractor.get_images_dict()
    images_to_add = {img_name: img for img_name, img in images_dict.items() if img is not None}
    if not images_to_add:
        return nwbfile

    ophys = get_module(nwbfile=nwbfile, name="ophys", description="contains optical physiology processed data")

    image_collection_does_not_exist = images_container_name not in ophys.data_interfaces
    if image_collection_does_not_exist:
        ophys.add(Images(name=images_container_name, description=segmentation_images_metadata["description"]))
    image_collection = ophys.data_interfaces[images_container_name]

    plane_segmentation_name = (
        plane_segmentation_name or default_metadata["Ophys"]["ImageSegmentation"]["plane_segmentations"][0]["name"]
    )
    assert (
        plane_segmentation_name in segmentation_images_metadata
    ), f"Plane segmentation '{plane_segmentation_name}' not found in metadata['Ophys']['SegmentationImages']"
    images_metadata = segmentation_images_metadata[plane_segmentation_name]

    for img_name, img in images_to_add.items():
        image_kwargs = dict(name=img_name, data=img.T)
        image_metadata = images_metadata.get(img_name, None)
        if image_metadata is not None:
            image_kwargs.update(image_metadata)

        # Note that nwb uses the conversion width x height (columns, rows) and roiextractors uses the transpose
        image_collection.add_image(GrayscaleImage(**image_kwargs))

    return nwbfile


def add_segmentation_to_nwbfile(
    segmentation_extractor: SegmentationExtractor,
    nwbfile: NWBFile,
    metadata: dict | None = None,
    plane_segmentation_name: str | None = None,
    background_plane_segmentation_name: str | None = None,
    include_background_segmentation: bool = False,
    include_roi_centroids: bool = True,
    include_roi_acceptance: bool = True,
    mask_type: Literal["image", "pixel", "voxel"] = "image",
    iterator_options: dict | None = None,
) -> NWBFile:
    """
    Add segmentation data from a SegmentationExtractor object to an NWBFile.

    Parameters
    ----------
    segmentation_extractor : SegmentationExtractor
        The extractor object containing segmentation data.
    nwbfile : NWBFile
        The NWB file where the segmentation data will be added.
    metadata : dict, optional
        Metadata for the NWBFile, by default None.
    plane_segmentation_name : str, optional
        The name of the PlaneSegmentation object to be added, by default None.
    background_plane_segmentation_name : str, optional
        The name of the background PlaneSegmentation, if any, by default None.
    include_background_segmentation : bool, optional
        If True, includes background plane segmentation, by default False.
    include_roi_centroids : bool, optional
        If True, includes the centroids of the regions of interest (ROIs), by default True.
    include_roi_acceptance : bool, optional
        If True, includes the acceptance status of ROIs, by default True.
    mask_type : str
        Type of mask to use for segmentation; can be either "image" or "pixel", by default "image".
    iterator_options : dict, optional
        Options for iterating over the data, by default None.


    Returns
    -------
    NWBFile
        The NWBFile with the added segmentation data.
    """

    # Add device:
    add_devices_to_nwbfile(nwbfile=nwbfile, metadata=metadata)

    # Add PlaneSegmentation:
    add_plane_segmentation_to_nwbfile(
        segmentation_extractor=segmentation_extractor,
        nwbfile=nwbfile,
        metadata=metadata,
        plane_segmentation_name=plane_segmentation_name,
        include_roi_centroids=include_roi_centroids,
        include_roi_acceptance=include_roi_acceptance,
        mask_type=mask_type,
        iterator_options=iterator_options,
    )
    if include_background_segmentation:
        add_background_plane_segmentation_to_nwbfile(
            segmentation_extractor=segmentation_extractor,
            nwbfile=nwbfile,
            metadata=metadata,
            background_plane_segmentation_name=background_plane_segmentation_name,
            mask_type=mask_type,
            iterator_options=iterator_options,
        )

    # Add fluorescence traces:
    add_fluorescence_traces_to_nwbfile(
        segmentation_extractor=segmentation_extractor,
        nwbfile=nwbfile,
        metadata=metadata,
        plane_segmentation_name=plane_segmentation_name,
        include_background_segmentation=include_background_segmentation,
        iterator_options=iterator_options,
    )

    if include_background_segmentation:
        add_background_fluorescence_traces_to_nwbfile(
            segmentation_extractor=segmentation_extractor,
            nwbfile=nwbfile,
            metadata=metadata,
            background_plane_segmentation_name=background_plane_segmentation_name,
            iterator_options=iterator_options,
        )

    # Adding summary images (mean and correlation)
    add_summary_images_to_nwbfile(
        nwbfile=nwbfile,
        segmentation_extractor=segmentation_extractor,
        metadata=metadata,
        plane_segmentation_name=plane_segmentation_name,
    )

    return nwbfile


def write_segmentation_to_nwbfile(
    segmentation_extractor: SegmentationExtractor,
    nwbfile_path: FilePath | None = None,
    nwbfile: NWBFile | None = None,
    metadata: dict | None = None,
    overwrite: bool = False,
    verbose: bool = False,
    include_background_segmentation: bool = False,
    include_roi_centroids: bool = True,
    include_roi_acceptance: bool = True,
    mask_type: Literal["image", "pixel", "voxel"] = "image",
    iterator_options: dict | None = None,
) -> NWBFile:
    """
    Primary method for writing an SegmentationExtractor object to an NWBFile.

    Parameters
    ----------
    segmentation_extractor: SegmentationExtractor
        The segmentation extractor object to be written to nwb
    nwbfile_path: FilePath
        Path for where to write or load (if overwrite=False) the NWBFile.
        If specified, the context will always write to this location.
    nwbfile: NWBFile, optional
        If passed, this function will fill the relevant fields within the NWBFile object.
        E.g., calling::

            write_recording(recording=my_recording_extractor, nwbfile=my_nwbfile)

        will result in the appropriate changes to the my_nwbfile object.
        If neither 'nwbfile_path' nor 'nwbfile' are specified, an NWBFile object will be automatically generated
        and returned by the function.
    metadata: dict, optional
        Metadata dictionary with information used to create the NWBFile when one does not exist or overwrite=True.
    overwrite: bool, default: False
        Whether to overwrite the NWBFile if one exists at the nwbfile_path.
    verbose: bool, default: True
        If 'nwbfile_path' is specified, informs user after a successful write operation.
    include_background_segmentation : bool, default: False
        Whether to include the background plane segmentation and fluorescence traces in the NWB file. If False,
        neuropil traces are included in the main plane segmentation rather than the background plane segmentation.
    include_roi_centroids : bool, default: True
        Whether to include the ROI centroids on the PlaneSegmentation table.
        If there are a very large number of ROIs (such as in whole-brain recordings), you may wish to disable this for
        faster write speeds.
    include_roi_acceptance : bool, default: True
        Whether to include if the detected ROI was 'accepted' or 'rejected'.
        If there are a very large number of ROIs (such as in whole-brain recordings), you may wish to disable this for
        faster write speeds.
    mask_type : str, default: 'image'
        There are three types of ROI masks in NWB, 'image', 'pixel', and 'voxel'.

        * 'image' masks have the same shape as the reference images the segmentation was applied to, and weight each pixel
          by its contribution to the ROI (typically boolean, with 0 meaning 'not in the ROI').
        * 'pixel' masks are instead indexed by ROI, with the data at each index being the shape of the image by the number
          of pixels in each ROI.
        * 'voxel' masks are instead indexed by ROI, with the data at each index being the shape of the volume by the number
          of voxels in each ROI.

        Specify your choice between these two as mask_type='image', 'pixel', 'voxel'
    iterator_options: dict, optional
        A dictionary with options for the internal iterators that process the data.
    """
    assert (
        nwbfile_path is None or nwbfile is None
    ), "Either pass a nwbfile_path location, or nwbfile object, but not both!"

    iterator_options = iterator_options or dict()

    # parse metadata correctly considering the MultiSegmentationExtractor function:
    if isinstance(segmentation_extractor, MultiSegmentationExtractor):
        segmentation_extractors = segmentation_extractor.segmentations
        if metadata is not None:
            assert isinstance(metadata, list), (
                "For MultiSegmentationExtractor enter 'metadata' as a list of " "SegmentationExtractor metadata"
            )
            assert len(metadata) == len(segmentation_extractor), (
                "The 'metadata' argument should be a list with the same "
                "number of elements as the segmentations in the "
                "MultiSegmentationExtractor"
            )
    else:
        segmentation_extractors = [segmentation_extractor]
        if metadata is not None and not isinstance(metadata, list):
            metadata = [metadata]
    metadata_base_list = [
        get_nwb_segmentation_metadata(segmentation_extractor) for segmentation_extractor in segmentation_extractors
    ]

    # updating base metadata with new:
    for num, data in enumerate(metadata_base_list):
        metadata_input = metadata[num] if metadata else {}
        metadata_base_list[num] = dict_deep_update(metadata_base_list[num], metadata_input, append_list=False)
    metadata_base_common = metadata_base_list[0]

    with make_or_load_nwbfile(
        nwbfile_path=nwbfile_path, nwbfile=nwbfile, metadata=metadata_base_common, overwrite=overwrite, verbose=verbose
    ) as nwbfile_out:
        _ = get_module(nwbfile=nwbfile_out, name="ophys", description="contains optical physiology processed data")
        for plane_no_loop, (segmentation_extractor, metadata) in enumerate(
            zip(segmentation_extractors, metadata_base_list)
        ):
            add_segmentation_to_nwbfile(
                segmentation_extractor=segmentation_extractor,
                nwbfile=nwbfile_out,
                metadata=metadata,
                plane_num=plane_no_loop,
                include_background_segmentation=include_background_segmentation,
                include_roi_centroids=include_roi_centroids,
                include_roi_acceptance=include_roi_acceptance,
                mask_type=mask_type,
                iterator_options=iterator_options,
            )

    return nwbfile_out<|MERGE_RESOLUTION|>--- conflicted
+++ resolved
@@ -1229,11 +1229,7 @@
 
     # Add timestamps or rate
     if segmentation_extractor.has_time_vector():
-<<<<<<< HEAD
-        timestamps = segmentation_extractor.frame_to_time(np.arange(segmentation_extractor.get_num_samples()))
-=======
         timestamps = segmentation_extractor.get_timestamps()
->>>>>>> daf72be1
         estimated_rate = calculate_regular_series_rate(series=timestamps)
         if estimated_rate:
             roi_response_series_kwargs.update(starting_time=timestamps[0], rate=estimated_rate)
