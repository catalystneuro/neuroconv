--- conflicted
+++ resolved
@@ -36,10 +36,6 @@
 from ..nwb_helpers import get_default_nwbfile_metadata, get_module, make_or_load_nwbfile
 from ...utils import (
     DeepDict,
-<<<<<<< HEAD
-    FilePathType,
-=======
->>>>>>> beb48d97
     calculate_regular_series_rate,
     dict_deep_update,
 )
@@ -574,11 +570,7 @@
 
 def write_imaging(
     imaging: ImagingExtractor,
-<<<<<<< HEAD
-    nwbfile_path: Optional[FilePathType] = None,
-=======
     nwbfile_path: Optional[FilePath] = None,
->>>>>>> beb48d97
     nwbfile: Optional[NWBFile] = None,
     metadata: Optional[dict] = None,
     overwrite: bool = False,
@@ -1455,11 +1447,7 @@
 
 def write_segmentation(
     segmentation_extractor: SegmentationExtractor,
-<<<<<<< HEAD
-    nwbfile_path: Optional[FilePathType] = None,
-=======
     nwbfile_path: Optional[FilePath] = None,
->>>>>>> beb48d97
     nwbfile: Optional[NWBFile] = None,
     metadata: Optional[dict] = None,
     overwrite: bool = False,
