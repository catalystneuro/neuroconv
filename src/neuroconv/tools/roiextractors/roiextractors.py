--- conflicted
+++ resolved
@@ -680,7 +680,6 @@
         unit="n.a.",
     )
 
-<<<<<<< HEAD
     container = defaultdict(
         lambda: _get_segmentation_data_interface(
             nwbfile=nwbfile,
@@ -692,15 +691,6 @@
             data_interface_name=dff_name,
         ),
     )
-=======
-    # Logic for extracting the containers
-    if "dff" in traces_to_add:
-        dff = _get_ophys_data_interface(nwbfile, "DfOverF")
-
-    remaining_traces = [trace_name for trace_name in traces_to_add.keys() if trace_name != "dff"]
-    if remaining_traces:
-        fluorescence = _get_ophys_data_interface(nwbfile, "Fluorescence")
->>>>>>> 05b124bf
 
     for trace_name, trace in traces_to_add.items():
         # Extract the response series metadata
@@ -736,14 +726,8 @@
     metadata: dict,
     plane_index: int,
 ):
-<<<<<<< HEAD
     """Private method to create ROI table region."""
-    add_plane_segmentation(segmentation_extractor=segmentation_extractor,
-                           nwbfile=nwbfile, metadata=metadata)
-=======
-    """Abstract method to create ROI table region."""
     add_plane_segmentation(segmentation_extractor=segmentation_extractor, nwbfile=nwbfile, metadata=metadata)
->>>>>>> 05b124bf
 
     # Get plane segmentation from the image segmentation
     image_segmentation_metadata = metadata["Ophys"]["ImageSegmentation"]
