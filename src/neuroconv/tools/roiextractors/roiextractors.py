--- conflicted
+++ resolved
@@ -883,11 +883,7 @@
     verbose: bool = True,
     buffer_size: int = 10,
     plane_num: int = 0,
-<<<<<<< HEAD
-=======
     include_roi_centroids: bool = True,
-    save_path: OptionalFilePathType = None,  # TODO: to be removed
->>>>>>> 77de791a
 ):
     """
     Primary method for writing an SegmentationExtractor object to an NWBFile.
