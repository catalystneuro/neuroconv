"""Authors: Heberto Mayorquin, Saksham Sharda, Alessio Buccino and Szonja Weigl."""
from collections import defaultdict
from copy import deepcopy
from typing import Optional
from warnings import warn

import numpy as np
import psutil
from hdmf.backends.hdf5.h5_utils import H5DataIO

# from hdmf.commmon import VectorData
from hdmf.data_utils import DataChunkIterator
from pynwb import NWBFile
from pynwb.base import Images
from pynwb.device import Device
from pynwb.image import GrayscaleImage
from pynwb.ophys import (
    ImageSegmentation,
    ImagingPlane,
    PlaneSegmentation,
    Fluorescence,
    OpticalChannel,
    TwoPhotonSeries,
    RoiResponseSeries,
    DfOverF,
)
from roiextractors import ImagingExtractor, SegmentationExtractor, MultiSegmentationExtractor

from .imagingextractordatachunkiterator import ImagingExtractorDataChunkIterator
from ..hdmf import SliceableDataChunkIterator
from ..nwb_helpers import get_default_nwbfile_metadata, make_or_load_nwbfile, get_module
from ...utils import OptionalFilePathType, dict_deep_update, calculate_regular_series_rate


def get_default_ophys_metadata() -> dict:
    """Fill default metadata for optical physiology."""
    metadata = get_default_nwbfile_metadata()

    default_device = dict(name="Microscope")

    default_optical_channel = dict(
        name="OpticalChannel",
        emission_lambda=np.nan,
        description="An optical channel of the microscope.",
    )

    default_imaging_plane = dict(
        name="ImagingPlane",
        description="The plane or volume being imaged by the microscope.",
        excitation_lambda=np.nan,
        indicator="unknown",
        location="unknown",
        device=default_device["name"],
        optical_channel=[default_optical_channel],
    )

    default_fluorescence_roi_response_series = dict(
        name="RoiResponseSeries", description="Array of raw fluorescence traces.", unit="n.a."
    )

    default_fluorescence = dict(
        name="Fluorescence",
        roi_response_series=[default_fluorescence_roi_response_series],
    )

    default_dff_roi_response_series = dict(name="RoiResponseSeries", description="Array of df/F traces.", unit="n.a.")

    default_df_over_f = dict(
        name="DfOverF",
        roi_response_series=[default_dff_roi_response_series],
    )

    default_two_photon_series = dict(
        name="TwoPhotonSeries",
        description="Imaging data from two-photon excitation microscopy.",
        unit="n.a.",
    )

    default_image_segmentation = dict(
        name="ImageSegmentation",
        plane_segmentations=[
            dict(
                name="PlaneSegmentation",
                description="Segmented ROIs",
            )
        ],
    )

    metadata.update(
        Ophys=dict(
            Device=[default_device],
            Fluorescence=default_fluorescence,
            DfOverF=default_df_over_f,
            ImageSegmentation=default_image_segmentation,
            ImagingPlane=[default_imaging_plane],
            TwoPhotonSeries=[default_two_photon_series],
        ),
    )

    return metadata


def get_nwb_imaging_metadata(imgextractor: ImagingExtractor) -> dict:
    """
    Convert metadata from the ImagingExtractor into nwb specific metadata.

    Parameters
    ----------
    imgextractor: ImagingExtractor
    """
    metadata = get_default_ophys_metadata()

    channel_name_list = imgextractor.get_channel_names() or (
        ["OpticalChannel"]
        if imgextractor.get_num_channels() == 1
        else [f"OpticalChannel{idx}" for idx in range(imgextractor.get_num_channels())]
    )
    for index, channel_name in enumerate(channel_name_list):
        if index == 0:
            metadata["Ophys"]["ImagingPlane"][0]["optical_channel"][index]["name"] = channel_name
        else:
            metadata["Ophys"]["ImagingPlane"][0]["optical_channel"].append(
                dict(
                    name=channel_name,
                    emission_lambda=np.nan,
                    description="An optical channel of the microscope.",
                )
            )

    # TwoPhotonSeries update:
    metadata["Ophys"]["TwoPhotonSeries"][0].update(dimension=list(imgextractor.get_image_size()))

    plane_name = metadata["Ophys"]["ImagingPlane"][0]["name"]
    metadata["Ophys"]["TwoPhotonSeries"][0]["imaging_plane"] = plane_name

    # remove what Segmentation extractor will input:
    _ = metadata["Ophys"].pop("ImageSegmentation")
    _ = metadata["Ophys"].pop("Fluorescence")
    _ = metadata["Ophys"].pop("DfOverF")
    return metadata


def add_devices(nwbfile: NWBFile, metadata: dict) -> NWBFile:
    """
    Add optical physiology devices from metadata.
    The metadata concerning the optical physiology should be stored in metadata["Ophys]["Device"]
    This function handles both a text specification of the device to be built and an actual pynwb.Device object.

    """
    metadata_copy = deepcopy(metadata)
    default_metadata = get_default_ophys_metadata()
    metadata_copy = dict_deep_update(default_metadata, metadata_copy, append_list=False)
    device_metadata = metadata_copy["Ophys"]["Device"]

    for device in device_metadata:
        device_name = device["name"] if isinstance(device, dict) else device.name
        if device_name not in nwbfile.devices:
            device = Device(**device) if isinstance(device, dict) else device
            nwbfile.add_device(device)

    return nwbfile


def _create_imaging_plane_from_metadata(nwbfile: NWBFile, imaging_plane_metadata: dict) -> ImagingPlane:
    """
    Private auxiliary function to create an ImagingPlane object from pynwb using the imaging_plane_metadata.

    Parameters
    ----------
    nwbfile : NWBFile
        An previously defined -in memory- NWBFile.

    imaging_plane_metadata : dict
        The metadata to create the ImagingPlane object.

    Returns
    -------
    ImagingPlane
        The created ImagingPlane.
    """

    device_name = imaging_plane_metadata["device"]
    imaging_plane_metadata["device"] = nwbfile.devices[device_name]

    imaging_plane_metadata["optical_channel"] = [
        OpticalChannel(**metadata) for metadata in imaging_plane_metadata["optical_channel"]
    ]

    imaging_plane = ImagingPlane(**imaging_plane_metadata)

    return imaging_plane


def add_imaging_plane(nwbfile: NWBFile, metadata: dict, imaging_plane_index: int = 0) -> NWBFile:
    """
    Adds the imaging plane specificied by the metadata to the nwb file.
    The imaging plane that is added is the one located in metadata["Ophys"]["ImagingPlane"][imaging_plane_index]

    Parameters
    ----------
    nwbfile : NWBFile
        An previously defined -in memory- NWBFile.
    metadata : dict
        The metadata in the nwb conversion tools format.
    imaging_plane_index : int, default: 0
        The metadata in the nwb conversion tools format is a list of the different imaging planes to add.
        Specify which element of the list with this parameter.

    Returns
    -------
    NWBFile
        The nwbfile passed as an input with the imaging plane added.
    """

    # Set the defaults and required infrastructure
    metadata_copy = deepcopy(metadata)
    default_metadata = get_default_ophys_metadata()
    metadata_copy = dict_deep_update(default_metadata, metadata_copy, append_list=False)
    add_devices(nwbfile=nwbfile, metadata=metadata_copy)

    imaging_plane_metadata = metadata_copy["Ophys"]["ImagingPlane"][imaging_plane_index]
    imaging_plane_name = imaging_plane_metadata["name"]
    existing_imaging_planes = nwbfile.imaging_planes

    if imaging_plane_name not in existing_imaging_planes:
        imaging_plane = _create_imaging_plane_from_metadata(
            nwbfile=nwbfile, imaging_plane_metadata=imaging_plane_metadata
        )
        nwbfile.add_imaging_plane(imaging_plane)

    return nwbfile


def add_image_segmentation(nwbfile: NWBFile, metadata: dict) -> NWBFile:
    """
    Adds the image segmentation specified by the metadata to the nwb file.
    Parameters
    ----------
    nwbfile : NWBFile
        The nwbfile to add the image segmentation to.
    metadata: dict
        The metadata to create the image segmentation from.
    Returns
    -------
    NWBFile
        The NWBFile passed as an input with the image segmentation added.
    """
    # Set the defaults and required infrastructure
    metadata_copy = deepcopy(metadata)
    default_metadata = get_default_ophys_metadata()
    metadata_copy = dict_deep_update(default_metadata, metadata_copy, append_list=False)

    image_segmentation_metadata = metadata_copy["Ophys"]["ImageSegmentation"]
    image_segmentation_name = image_segmentation_metadata["name"]

    ophys = get_module(nwbfile, "ophys")

    # Check if the image segmentation already exists in the NWB file
    if image_segmentation_name not in ophys.data_interfaces:
        ophys.add(ImageSegmentation(name=image_segmentation_name))

    return nwbfile


def add_two_photon_series(
    imaging: ImagingExtractor,
    nwbfile: NWBFile,
    metadata: dict,
    two_photon_series_index: int = 0,
    iterator_type: Optional[str] = "v2",
    iterator_options: Optional[dict] = None,
    use_times=False,  # TODO: to be removed
    buffer_size: Optional[int] = None,  # TODO: to be removed
) -> NWBFile:
    """
    Auxiliary static method for nwbextractor.

    Adds two photon series from imaging object as TwoPhotonSeries to nwbfile object.
    """
    if use_times:
        warn("Keyword argument 'use_times' is deprecated and will be removed on or after August 1st, 2022.")
    if buffer_size:
        warn(
            "Keyword argument 'buffer_size' is deprecated and will be removed on or after September 1st, 2022."
            "Specify as a key in the new 'iterator_options' dictionary instead."
        )

    iterator_options = iterator_options or dict()

    metadata_copy = deepcopy(metadata)
    metadata_copy = dict_deep_update(get_nwb_imaging_metadata(imaging), metadata_copy, append_list=False)

    # Tests if TwoPhotonSeries already exists in acquisition
    two_photon_series_metadata = metadata_copy["Ophys"]["TwoPhotonSeries"][two_photon_series_index]
    two_photon_series_name = two_photon_series_metadata["name"]

    if two_photon_series_name in nwbfile.acquisition:
        warn(f"{two_photon_series_name} already on nwbfile")
        return nwbfile

    # Add the image plane to nwb
    nwbfile = add_imaging_plane(nwbfile=nwbfile, metadata=metadata_copy)
    imaging_plane_name = two_photon_series_metadata["imaging_plane"]
    imaging_plane = nwbfile.get_imaging_plane(name=imaging_plane_name)
    two_photon_series_metadata.update(imaging_plane=imaging_plane)

    # Add the data
    two_p_series_kwargs = two_photon_series_metadata
    frames_to_iterator = _imaging_frames_to_hdmf_iterator(
        imaging=imaging,
        iterator_type=iterator_type,
        iterator_options=iterator_options,
    )
    data = H5DataIO(data=frames_to_iterator, compression=True)
    two_p_series_kwargs.update(data=data)

    # Add dimension
    two_p_series_kwargs.update(dimension=imaging.get_image_size())

    # Add timestamps or rate
    if imaging.has_time_vector():
        timestamps = imaging.frame_to_time(np.arange(imaging.get_num_frames()))
        estimated_rate = calculate_regular_series_rate(series=timestamps)
        if estimated_rate:
            two_p_series_kwargs.update(starting_time=timestamps[0], rate=estimated_rate)
        else:
            two_p_series_kwargs.update(timestamps=H5DataIO(data=timestamps, compression="gzip"), rate=None)
    else:
        rate = float(imaging.get_sampling_frequency())
        two_p_series_kwargs.update(starting_time=0.0, rate=rate)

    # Add the TwoPhotonSeries to the nwbfile
    two_photon_series = TwoPhotonSeries(**two_p_series_kwargs)
    nwbfile.add_acquisition(two_photon_series)

    return nwbfile


def check_if_imaging_fits_into_memory(imaging: ImagingExtractor) -> None:
    """
    Raise an error if the full traces of an imaging extractor are larger than available memory.

    Parameters
    ----------
    imaging : ImagingExtractor
        An imaging extractor object from roiextractors.

    Raises
    ------
    MemoryError
    """
    element_size_in_bytes = imaging.get_dtype().itemsize
    image_size = imaging.get_image_size()
    num_frames = imaging.get_num_frames()

    traces_size_in_bytes = num_frames * np.prod(image_size) * element_size_in_bytes
    available_memory_in_bytes = psutil.virtual_memory().available

    if traces_size_in_bytes > available_memory_in_bytes:
        message = (
            f"Memory error, full TwoPhotonSeries data is {round(traces_size_in_bytes/1e9, 2)} GB) but only"
            f"({round(available_memory_in_bytes/1e9, 2)} GB are available! Please use iterator_type='v2'."
        )
        raise MemoryError(message)


def _imaging_frames_to_hdmf_iterator(
    imaging: ImagingExtractor,
    iterator_type: str = "v2",
    iterator_options: Optional[dict] = None,
):
    """
    Private auxiliary method to wrap frames from an ImagingExtractor into a DataChunkIterator.

    Parameters
    ----------
    imaging : ImagingExtractor
        The imaging extractor to get the data from.
<<<<<<< HEAD
    iterator_type: {"v1", "v2", None}, default: 'v2'
        The type of DataChunkIterator to use.
=======
    iterator_type : {'v2', 'v1'}
        The type of iterator to use.
>>>>>>> ecb3e3c9
        'v1' is the original DataChunkIterator of the hdmf data_utils.
        'v2' is the locally developed SpikeInterfaceRecordingDataChunkIterator, which offers full control over chunking.
        None: write the TimeSeries with no memory chunking.
    iterator_options : dict, optional
        Dictionary of options for the iterator.
        For 'v1' this is the same as the options for the DataChunkIterator.
        For 'v2', see
        https://hdmf.readthedocs.io/en/stable/hdmf.data_utils.html#hdmf.data_utils.GenericDataChunkIterator
        for the full list of options.

    Returns
    -------
    DataChunkIterator
        The frames of the imaging extractor wrapped in an iterator object.
    """

    def data_generator(imaging):
        for i in range(imaging.get_num_frames()):
            yield imaging.get_frames(frame_idxs=[i]).squeeze().T

    assert iterator_type in ["v1", "v2", None], "'iterator_type' must be either 'v1', 'v2' (recommended), or None."
    iterator_options = dict() if iterator_options is None else iterator_options

    if iterator_type is None:
        check_if_imaging_fits_into_memory(imaging=imaging)
        return imaging.get_video().transpose((0, 2, 1))

    if iterator_type == "v1":
        if "buffer_size" not in iterator_options:
            iterator_options.update(buffer_size=10)
        return DataChunkIterator(data=data_generator(imaging), **iterator_options)

    return ImagingExtractorDataChunkIterator(imaging_extractor=imaging, **iterator_options)


def write_imaging(
    imaging: ImagingExtractor,
    nwbfile_path: OptionalFilePathType = None,
    nwbfile: Optional[NWBFile] = None,
    metadata: Optional[dict] = None,
    overwrite: bool = False,
    verbose: bool = True,
    iterator_type: str = "v2",
    iterator_options: Optional[dict] = None,
    use_times=False,  # TODO: to be removed
    buffer_size: Optional[int] = None,  # TODO: to be removed
):
    """
    Primary method for writing an ImagingExtractor object to an NWBFile.

    Parameters
    ----------
    imaging: ImagingExtractor
        The imaging extractor object to be written to nwb
    nwbfile_path: FilePathType
        Path for where to write or load (if overwrite=False) the NWBFile.
        If specified, the context will always write to this location.
    nwbfile: NWBFile, optional
        If passed, this function will fill the relevant fields within the NWBFile object.
        E.g., calling
            write_recording(recording=my_recording_extractor, nwbfile=my_nwbfile)
        will result in the appropriate changes to the my_nwbfile object.
        If neither 'nwbfile_path' nor 'nwbfile' are specified, an NWBFile object will be automatically generated
        and returned by the function.
    metadata: dict, optional
        Metadata dictionary with information used to create the NWBFile when one does not exist or overwrite=True.
    overwrite: bool, optional
        Whether or not to overwrite the NWBFile if one exists at the nwbfile_path.
        The default is False (append mode).
    verbose: bool, optional
        If 'nwbfile_path' is specified, informs user after a successful write operation.
        The default is True.
<<<<<<< HEAD
    num_chunks: int
        Number of chunks for writing data to file
    iterator_type: {"v1", "v2", None}, default: 'v2'
        The type of DataChunkIterator to use.
=======
    iterator_type : {'v2', 'v1'}
        The type of iterator to use.
>>>>>>> ecb3e3c9
        'v1' is the original DataChunkIterator of the hdmf data_utils.
        'v2' is the locally developed SpikeInterfaceRecordingDataChunkIterator, which offers full control over chunking.
        None: write the TimeSeries with no memory chunking.
    iterator_options : dict, optional
        Dictionary of options for the iterator.
        For 'v1' this is the same as the options for the DataChunkIterator.
        For 'v2', see
        https://hdmf.readthedocs.io/en/stable/hdmf.data_utils.html#hdmf.data_utils.GenericDataChunkIterator
        for the full list of options.
    """
    assert (
        nwbfile_path is None or nwbfile is None
    ), "Either pass a nwbfile_path location, or nwbfile object, but not both!"
    if nwbfile is not None:
        assert isinstance(nwbfile, NWBFile), "'nwbfile' should be of type pynwb.NWBFile"

    iterator_options = iterator_options or dict()
    if use_times:
        warn("Keyword argument 'use_times' is deprecated and will be removed on or after August 1st, 2022.")
    if buffer_size:
        warn(
            "Keyword argument 'buffer_size' is deprecated and will be removed on or after September 1st, 2022."
            "Specify as a key in the new 'iterator_options' dictionary instead."
        )

    if metadata is None:
        metadata = dict()
    if hasattr(imaging, "nwb_metadata"):
        metadata = dict_deep_update(imaging.nwb_metadata, metadata, append_list=False)

    with make_or_load_nwbfile(
        nwbfile_path=nwbfile_path, nwbfile=nwbfile, metadata=metadata, overwrite=overwrite, verbose=verbose
    ) as nwbfile_out:
        add_devices(nwbfile=nwbfile_out, metadata=metadata)
        add_two_photon_series(
            imaging=imaging,
            nwbfile=nwbfile_out,
            metadata=metadata,
            iterator_type=iterator_type,
            iterator_options=iterator_options,
        )
    return nwbfile_out


def get_nwb_segmentation_metadata(sgmextractor: SegmentationExtractor):
    """
    Convert metadata from the segmentation into nwb specific metadata.

    Parameters
    ----------
    sgmextractor: SegmentationExtractor
    """
    metadata = get_default_ophys_metadata()
    # Optical Channel name:
    for i in range(sgmextractor.get_num_channels()):
        ch_name = sgmextractor.get_channel_names()[i]
        if i == 0:
            metadata["Ophys"]["ImagingPlane"][0]["optical_channel"][i]["name"] = ch_name
        else:
            metadata["Ophys"]["ImagingPlane"][0]["optical_channel"].append(
                dict(
                    name=ch_name,
                    emission_lambda=np.nan,
                    description=f"{ch_name} description",
                )
            )
    for trace_name, trace_data in sgmextractor.get_traces_dict().items():
        if trace_data is not None and len(trace_data.shape) != 0:
            metadata["Ophys"]["Fluorescence"]["roi_response_series"].append(
                dict(
                    name=trace_name.capitalize(),
                    description=f"description of {trace_name} traces",
                )
            )
    # remove what imaging extractor will input:
    _ = metadata["Ophys"].pop("TwoPhotonSeries")
    return metadata


def add_plane_segmentation(
    segmentation_extractor: SegmentationExtractor,
    nwbfile: NWBFile,
    metadata: Optional[dict],
    plane_segmentation_index: int = 0,
    include_roi_centroids: bool = True,
    include_roi_acceptance: bool = True,
    mask_type: Optional[str] = "image",  # Optional[Literal["image", "pixel"]]
    iterator_options: Optional[dict] = None,
    compression_options: Optional[dict] = None,
) -> NWBFile:
    """
    Adds the plane segmentation specified by the metadata to the image segmentation.

    If the plane segmentation already exists in the image segmentation, it is not added again.

    Parameters
    ----------
    segmentation_extractor : SegmentationExtractor
        The segmentation extractor to get the results from.
    nwbfile : NWBFile
        The NWBFile to add the plane segmentation to.
    metadata : dict, optional
        The metadata for the plane segmentation.
    plane_segmentation_index: int, optional
        The index of the plane segmentation to add.
    include_roi_centroids : bool, default: True
        Whether to include the ROI centroids on the PlaneSegmentation table.
        If there are a very large number of ROIs (such as in whole-brain recordings),
        you may wish to disable this for faster write speeds.
    include_roi_acceptance : bool, default: True
        Whether to include if the detected ROI was 'accepted' or 'rejected'.
        If there are a very large number of ROIs (such as in whole-brain recordings), you may wish to disable this for
        faster write speeds.
    mask_type : {'image', 'pixel', 'voxel'}, optional
        There are two types of ROI masks in NWB: ImageMasks and PixelMasks.
        Image masks have the same shape as the reference images the segmentation was applied to, and weight each pixel
            by its contribution to the ROI (typically boolean, with 0 meaning 'not in the ROI').
        Pixel masks are instead indexed by ROI, with the data at each index being the shape of the image by the number
            of pixels in each ROI.
        Voxel masks are instead indexed by ROI, with the data at each index being the shape of the volume by the number
            of voxels in each ROI.
        Specify your choice between these three as mask_type='image', 'pixel', 'voxel', or None.
        If None, the mask information is not written to the NWB file.
        Defaults to 'image'.
    iterator_options : dict, optional
        The options to use when iterating over the image masks of the segmentation extractor.
    compression_options : dict, optional
        The options to use when compressing the image masks of the segmentation extractor.

    Returns
    -------
    NWBFile
        The nwbfile passed as an input with the plane segmentation added.
    """
    assert mask_type in ["image", "pixel", "voxel", None], (
        "Keyword argument 'mask_type' must be one of either 'image', 'pixel', 'voxel', "
        f"or None (to not write any masks)! Received '{mask_type}'."
    )

    iterator_options = iterator_options or dict()
    compression_options = compression_options or dict(compression="gzip")

    # Set the defaults and required infrastructure
    metadata_copy = deepcopy(metadata)
    default_metadata = get_default_ophys_metadata()
    metadata_copy = dict_deep_update(default_metadata, metadata_copy, append_list=False)

    image_segmentation_metadata = metadata_copy["Ophys"]["ImageSegmentation"]
    plane_segmentation_metadata = image_segmentation_metadata["plane_segmentations"][plane_segmentation_index]
    plane_segmentation_name = plane_segmentation_metadata["name"]

    add_imaging_plane(nwbfile=nwbfile, metadata=metadata_copy, imaging_plane_index=plane_segmentation_index)
    add_image_segmentation(nwbfile=nwbfile, metadata=metadata_copy)

    ophys = get_module(nwbfile, "ophys")
    image_segmentation_name = image_segmentation_metadata["name"]
    image_segmentation = ophys.get_data_interface(image_segmentation_name)

    # Check if the plane segmentation already exists in the image segmentation
    if plane_segmentation_name not in image_segmentation.plane_segmentations:
        roi_ids = segmentation_extractor.get_roi_ids()

        if include_roi_acceptance:
            accepted_ids = [int(roi_id in segmentation_extractor.get_accepted_list()) for roi_id in roi_ids]
            rejected_ids = [int(roi_id in segmentation_extractor.get_rejected_list()) for roi_id in roi_ids]

        imaging_plane_metadata = metadata_copy["Ophys"]["ImagingPlane"][plane_segmentation_index]
        imaging_plane_name = imaging_plane_metadata["name"]
        imaging_plane = nwbfile.imaging_planes[imaging_plane_name]

        plane_segmentation_kwargs = dict(**plane_segmentation_metadata, imaging_plane=imaging_plane)
        if mask_type is None:
            plane_segmentation = PlaneSegmentation(id=roi_ids, **plane_segmentation_kwargs)
        elif mask_type == "image":
            plane_segmentation = PlaneSegmentation(id=roi_ids, **plane_segmentation_kwargs)
            plane_segmentation.add_column(
                name="image_mask",
                description="Image masks for each ROI.",
                data=H5DataIO(segmentation_extractor.get_roi_image_masks().T, **compression_options),
            )
        elif mask_type == "pixel" or mask_type == "voxel":
            pixel_masks = segmentation_extractor.get_roi_pixel_masks()
            num_pixel_dims = pixel_masks[0].shape[1]

            assert num_pixel_dims in [3, 4], (
                "The segmentation extractor returned a pixel mask that is not 3- or 4- dimensional! "
                "Please open a ticket with https://github.com/catalystneuro/roiextractors/issues"
            )
            if mask_type == "pixel" and num_pixel_dims == 4:
                warn(
                    "Specified mask_type='pixel', but ROIExtractors returned 4-dimensional masks. "
                    "Using mask_type='voxel' instead."
                )
                mask_type = "voxel"
            if mask_type == "voxel" and num_pixel_dims == 3:
                warn(
                    "Specified mask_type='voxel', but ROIExtractors returned 3-dimensional masks. "
                    "Using mask_type='pixel' instead."
                )
                mask_type = "pixel"

            mask_type_kwarg = f"{mask_type}_mask"
            plane_segmentation = PlaneSegmentation(**plane_segmentation_kwargs)

            for roi_id, pixel_mask in zip(roi_ids, pixel_masks):
                plane_segmentation.add_roi(**{"id": roi_id, mask_type_kwarg: [tuple(x) for x in pixel_mask]})

        if include_roi_centroids:
            # ROIExtractors uses height x width x (depth), but NWB uses width x height x depth
            tranpose_image_convention = (1, 0) if len(segmentation_extractor.get_image_size()) == 2 else (1, 0, 2)
            roi_locations = segmentation_extractor.get_roi_locations()[tranpose_image_convention, :].T
            plane_segmentation.add_column(
                name="ROICentroids",
                description="The x, y, (z) centroids of each ROI.",
                data=H5DataIO(roi_locations, **compression_options),
            )

        if include_roi_acceptance:
            plane_segmentation.add_column(
                name="Accepted",
                description="1 if ROI was accepted or 0 if rejected as a cell during segmentation operation.",
                data=H5DataIO(accepted_ids, **compression_options),
            )
            plane_segmentation.add_column(
                name="Rejected",
                description="1 if ROI was rejected or 0 if accepted as a cell during segmentation operation.",
                data=H5DataIO(rejected_ids, **compression_options),
            )

        image_segmentation.add_plane_segmentation(plane_segmentations=[plane_segmentation])
    return nwbfile


def add_fluorescence_traces(
    segmentation_extractor: SegmentationExtractor,
    nwbfile: NWBFile,
    metadata: Optional[dict],
    plane_index: int = 0,
    iterator_options: Optional[dict] = None,
    compression_options: Optional[dict] = None,
) -> NWBFile:
    """
    Adds the fluorescence traces specified by the metadata to the nwb file.
    The fluorescence traces that are added are the one located in metadata["Ophys"]["Fluorescence"].
    The df/F traces that are added are the one located in metadata["Ophys"]["DfOverF"].

    Parameters
    ----------
    segmentation_extractor : SegmentationExtractor
        The segmentation extractor to get the traces from.
    nwbfile : NWBFile
        The nwbfile to add the fluorescence traces to.
    metadata : dict
        The metadata for the fluorescence traces.
    plane_index : int, default: 0
        The index of the plane to add the fluorescence traces to.
    iterator_options : dict, optional
    compression_options : dict, optional

    Returns
    -------
    NWBFile
        The nwbfile passed as an input with the fluorescence traces added.
    """
    iterator_options = iterator_options or dict()
    compression_options = compression_options or dict(compression="gzip")

    # Set the defaults and required infrastructure
    metadata_copy = deepcopy(metadata)
    default_metadata = get_default_ophys_metadata()
    metadata_copy = dict_deep_update(default_metadata, metadata_copy, append_list=False)

    # df/F metadata
    df_over_f_metadata = metadata_copy["Ophys"]["DfOverF"]
    df_over_f_name = df_over_f_metadata["name"]

    # Fluorescence traces metadata
    fluorescence_metadata = metadata_copy["Ophys"]["Fluorescence"]
    fluorescence_name = fluorescence_metadata["name"]

    # Get traces from the segmentation extractor
    traces_to_add = segmentation_extractor.get_traces_dict()

    # Filter empty data
    traces_to_add = {trace_name: trace for trace_name, trace in traces_to_add.items() if trace is not None}
    # Filter all zero data
    traces_to_add = {
        trace_name: trace for trace_name, trace in traces_to_add.items() if any(x != 0 for x in np.ravel(trace))
    }

    # Early return if there is nothing to add
    if not traces_to_add:
        return nwbfile

    # Create a reference for ROIs from the plane segmentation
    roi_table_region = _create_roi_table_region(
        segmentation_extractor=segmentation_extractor,
        nwbfile=nwbfile,
        metadata=metadata_copy,
        plane_index=plane_index,
    )

    roi_response_series_kwargs = dict(rois=roi_table_region, unit="n.a.")

    # Add timestamps or rate
    if segmentation_extractor.has_time_vector():
        timestamps = segmentation_extractor.frame_to_time(np.arange(segmentation_extractor.get_num_frames()))
        estimated_rate = calculate_regular_series_rate(series=timestamps)
        if estimated_rate:
            roi_response_series_kwargs.update(starting_time=timestamps[0], rate=estimated_rate)
        else:
            roi_response_series_kwargs.update(timestamps=H5DataIO(data=timestamps, compression="gzip"), rate=None)
    else:
        rate = float(segmentation_extractor.get_sampling_frequency())
        roi_response_series_kwargs.update(starting_time=0.0, rate=rate)

    trace_to_data_interface = defaultdict()
    traces_to_add_to_fluorescence_data_interface = [
        trace_name for trace_name in traces_to_add.keys() if trace_name != "dff"
    ]
    if traces_to_add_to_fluorescence_data_interface:
        fluorescence_data_interface = _get_segmentation_data_interface(
            nwbfile=nwbfile, data_interface_name=fluorescence_name
        )
        trace_to_data_interface.default_factory = lambda: fluorescence_data_interface

    if "dff" in traces_to_add:
        df_over_f_data_interface = _get_segmentation_data_interface(nwbfile=nwbfile, data_interface_name=df_over_f_name)
        trace_to_data_interface.update(dff=df_over_f_data_interface)

    for trace_name, trace in traces_to_add.items():
        # Decide which data interface to use based on the trace name
        data_interface = trace_to_data_interface[trace_name]
        # Extract the response series metadata
        # The name of the roi_response_series is "RoiResponseSeries" for raw and df/F traces,
        # otherwise it is capitalized trace_name.
        trace_name = "RoiResponseSeries" if trace_name in ["raw", "dff"] else trace_name.capitalize()
        trace_name = trace_name if plane_index == 0 else trace_name + f"_Plane{plane_index}"

        if trace_name in data_interface.roi_response_series:
            continue

        data_interface_metadata = df_over_f_metadata if isinstance(data_interface, DfOverF) else fluorescence_metadata
        response_series_metadata = data_interface_metadata["roi_response_series"]
        trace_metadata = next(
            trace_metadata for trace_metadata in response_series_metadata if trace_name == trace_metadata["name"]
        )

        # Pop the rate from the metadata if irregular time series
        if "timestamps" in roi_response_series_kwargs and "rate" in trace_metadata:
            trace_metadata.pop("rate")

        # Build the roi response series
        roi_response_series_kwargs.update(
            data=H5DataIO(SliceableDataChunkIterator(trace, **iterator_options), **compression_options),
            rois=roi_table_region,
            **trace_metadata,
        )
        roi_response_series = RoiResponseSeries(**roi_response_series_kwargs)

        # Add trace to the data interface
        data_interface.add_roi_response_series(roi_response_series)

    return nwbfile


def _create_roi_table_region(
    segmentation_extractor: SegmentationExtractor,
    nwbfile: NWBFile,
    metadata: dict,
    plane_index: int,
):
    """Private method to create ROI table region."""
    add_plane_segmentation(segmentation_extractor=segmentation_extractor, nwbfile=nwbfile, metadata=metadata)

    # Get plane segmentation from the image segmentation
    image_segmentation_metadata = metadata["Ophys"]["ImageSegmentation"]
    image_segmentation_name = image_segmentation_metadata["name"]
    ophys = get_module(nwbfile, "ophys")
    image_segmentation = ophys.get_data_interface(image_segmentation_name)

    plane_segmentation_name = image_segmentation_metadata["plane_segmentations"][0]["name"]
    plane_segmentation = image_segmentation.plane_segmentations[plane_segmentation_name]

    # Create a reference for ROIs from the plane segmentation
    id_list = list(plane_segmentation.id)
    roi_table_region = plane_segmentation.create_roi_table_region(
        region=[id_list.index(id) for id in segmentation_extractor.get_roi_ids()],
        description=f"region for Imaging plane{plane_index}",
    )

    return roi_table_region


def _get_segmentation_data_interface(nwbfile: NWBFile, data_interface_name: str):
    """Private method to get the container for the segmentation data.
    If the container does not exist, it is created."""
    ophys = get_module(nwbfile, "ophys")

    if data_interface_name in ophys.data_interfaces:
        return ophys.get(data_interface_name)

    if data_interface_name == "DfOverF":
        data_interface = DfOverF(name=data_interface_name)
    else:
        data_interface = Fluorescence(name=data_interface_name)

    # Add the data interface to the ophys module
    ophys.add(data_interface)

    return data_interface


def add_summary_images(
    nwbfile: NWBFile, segmentation_extractor: SegmentationExtractor, images_set_name: str = "summary_images"
) -> NWBFile:
    """
    Adds summary images (i.e. mean and correlation) to the nwbfile using an image container object pynwb.Image

    Parameters
    ----------
    nwbfile : NWBFile
        An previously defined -in memory- NWBFile.
    segmentation_extractor : SegmentationExtractor
        A segmentation extractor object from roiextractors.
    images_set_name : str, default: 'summary_images'
        The name of the image container.

    Returns
    -------
    NWBFile
        The nwbfile passed as an input with the summary images added.
    """

    images_dict = segmentation_extractor.get_images_dict()
    images_to_add = {img_name: img for img_name, img in images_dict.items() if img is not None}
    if not images_to_add:
        return nwbfile

    ophys = get_module(nwbfile=nwbfile, name="ophys", description="contains optical physiology processed data")

    image_collection_does_not_exist = images_set_name not in ophys.data_interfaces
    if image_collection_does_not_exist:
        ophys.add(Images(images_set_name))
    image_collection = ophys.data_interfaces[images_set_name]

    for img_name, img in images_to_add.items():
        # Note that nwb uses the conversion width x heigth (columns, rows) and roiextractors uses the transpose
        image_collection.add_image(GrayscaleImage(name=img_name, data=img.T))

    return nwbfile


def write_segmentation(
    segmentation_extractor: SegmentationExtractor,
    nwbfile_path: OptionalFilePathType = None,
    nwbfile: Optional[NWBFile] = None,
    metadata: Optional[dict] = None,
    overwrite: bool = False,
    verbose: bool = True,
    buffer_size: int = 10,
    plane_num: int = 0,
    include_roi_centroids: bool = True,
    include_roi_acceptance: bool = True,
    mask_type: Optional[str] = "image",  # Optional[Literal["image", "pixel"]]
    iterator_options: Optional[dict] = None,
    compression_options: Optional[dict] = None,
):
    """
    Primary method for writing an SegmentationExtractor object to an NWBFile.

    Parameters
    ----------
    segmentation_extractor: SegmentationExtractor
        The segentation extractor object to be written to nwb
    nwbfile_path: FilePathType
        Path for where to write or load (if overwrite=False) the NWBFile.
        If specified, the context will always write to this location.
    nwbfile: NWBFile, optional
        If passed, this function will fill the relevant fields within the NWBFile object.
        E.g., calling
            write_recording(recording=my_recording_extractor, nwbfile=my_nwbfile)
        will result in the appropriate changes to the my_nwbfile object.
        If neither 'nwbfile_path' nor 'nwbfile' are specified, an NWBFile object will be automatically generated
        and returned by the function.
    metadata: dict, optional
        Metadata dictionary with information used to create the NWBFile when one does not exist or overwrite=True.
    overwrite: bool, optional
        Whether or not to overwrite the NWBFile if one exists at the nwbfile_path.
        The default is False (append mode).
    verbose: bool, optional
        If 'nwbfile_path' is specified, informs user after a successful write operation.
        The default is True.
    buffer_size : int, optional
        The buffer size in GB, by default 10
    plane_num : int, default: 0
        The plane number to be extracted.
    include_roi_centroids : bool, optional
        Whether to include the ROI centroids on the PlaneSegmentation table.
        If there are a very large number of ROIs (such as in whole-brain recordings), you may wish to disable this for
            faster write speeds.
        Defaults to True.
    include_roi_acceptance : bool, optional
        Whether to include if the detected ROI was 'accepted' or 'rejected'.
        If there are a very large number of ROIs (such as in whole-brain recordings), you may wish to ddisable this for
            faster write speeds.
        Defaults to True.
    mask_type : str, optional
        There are two types of ROI masks in NWB: ImageMasks and PixelMasks.
        Image masks have the same shape as the reference images the segmentation was applied to, and weight each pixel
            by its contribution to the ROI (typically boolean, with 0 meaning 'not in the ROI').
        Pixel masks are instead indexed by ROI, with the data at each index being the shape of the image by the number
            of pixels in each ROI.
        Voxel masks are instead indexed by ROI, with the data at each index being the shape of the volume by the number
            of voxels in each ROI.
        Specify your choice between these two as mask_type='image', 'pixel', 'voxel', or None.
        If None, the mask information is not written to the NWB file.
        Defaults to 'image'.
    """
    assert (
        nwbfile_path is None or nwbfile is None
    ), "Either pass a nwbfile_path location, or nwbfile object, but not both!"

    iterator_options = iterator_options or dict()
    compression_options = compression_options or dict(compression="gzip")

    # parse metadata correctly considering the MultiSegmentationExtractor function:
    if isinstance(segmentation_extractor, MultiSegmentationExtractor):
        segmentation_extractors = segmentation_extractor.segmentations
        if metadata is not None:
            assert isinstance(metadata, list), (
                "For MultiSegmentationExtractor enter 'metadata' as a list of " "SegmentationExtractor metadata"
            )
            assert len(metadata) == len(segmentation_extractor), (
                "The 'metadata' argument should be a list with the same "
                "number of elements as the segmentations in the "
                "MultiSegmentationExtractor"
            )
    else:
        segmentation_extractors = [segmentation_extractor]
        if metadata is not None and not isinstance(metadata, list):
            metadata = [metadata]
    metadata_base_list = [
        get_nwb_segmentation_metadata(segmentation_extractor) for segmentation_extractor in segmentation_extractors
    ]

    # updating base metadata with new:
    for num, data in enumerate(metadata_base_list):
        metadata_input = metadata[num] if metadata else {}
        metadata_base_list[num] = dict_deep_update(metadata_base_list[num], metadata_input, append_list=False)
    metadata_base_common = metadata_base_list[0]

    with make_or_load_nwbfile(
        nwbfile_path=nwbfile_path, nwbfile=nwbfile, metadata=metadata_base_common, overwrite=overwrite, verbose=verbose
    ) as nwbfile_out:

        _ = get_module(nwbfile=nwbfile_out, name="ophys", description="contains optical physiology processed data")
        for plane_no_loop, (segmentation_extractor, metadata) in enumerate(
            zip(segmentation_extractors, metadata_base_list)
        ):

            # Add device:
            add_devices(nwbfile=nwbfile_out, metadata=metadata)

            # ImageSegmentation:
            # image_segmentation_name = (
            #     "ImageSegmentation" if plane_no_loop == 0 else f"ImageSegmentation_Plane{plane_no_loop}"
            # )
            # add_image_segmentation(nwbfile=nwbfile_out, metadata=metadata)
            # image_segmentation = ophys.data_interfaces.get(image_segmentation_name)

            # Add imaging plane
            add_imaging_plane(nwbfile=nwbfile_out, metadata=metadata)

            # PlaneSegmentation:
            add_plane_segmentation(
                segmentation_extractor=segmentation_extractor,
                nwbfile=nwbfile_out,
                metadata=metadata,
                include_roi_centroids=include_roi_centroids,
                include_roi_acceptance=include_roi_acceptance,
                mask_type=mask_type,
                iterator_options=iterator_options,
                compression_options=compression_options,
            )

            # Add fluorescence traces:
            add_fluorescence_traces(
                segmentation_extractor=segmentation_extractor,
                nwbfile=nwbfile_out,
                metadata=metadata,
                iterator_options=iterator_options,
                compression_options=compression_options,
            )

            # Adding summary images (mean and correlation)
            images_set_name = "SegmentationImages" if plane_no_loop == 0 else f"SegmentationImages_Plane{plane_no_loop}"
            add_summary_images(
                nwbfile=nwbfile_out, segmentation_extractor=segmentation_extractor, images_set_name=images_set_name
            )

    return nwbfile_out<|MERGE_RESOLUTION|>--- conflicted
+++ resolved
@@ -366,7 +366,7 @@
 
 def _imaging_frames_to_hdmf_iterator(
     imaging: ImagingExtractor,
-    iterator_type: str = "v2",
+    iterator_type: Optional[str] = "v2",
     iterator_options: Optional[dict] = None,
 ):
     """
@@ -376,13 +376,8 @@
     ----------
     imaging : ImagingExtractor
         The imaging extractor to get the data from.
-<<<<<<< HEAD
     iterator_type: {"v1", "v2", None}, default: 'v2'
         The type of DataChunkIterator to use.
-=======
-    iterator_type : {'v2', 'v1'}
-        The type of iterator to use.
->>>>>>> ecb3e3c9
         'v1' is the original DataChunkIterator of the hdmf data_utils.
         'v2' is the locally developed SpikeInterfaceRecordingDataChunkIterator, which offers full control over chunking.
         None: write the TimeSeries with no memory chunking.
@@ -425,7 +420,7 @@
     metadata: Optional[dict] = None,
     overwrite: bool = False,
     verbose: bool = True,
-    iterator_type: str = "v2",
+    iterator_type: Optional[str] = "v2",
     iterator_options: Optional[dict] = None,
     use_times=False,  # TODO: to be removed
     buffer_size: Optional[int] = None,  # TODO: to be removed
@@ -455,15 +450,10 @@
     verbose: bool, optional
         If 'nwbfile_path' is specified, informs user after a successful write operation.
         The default is True.
-<<<<<<< HEAD
     num_chunks: int
         Number of chunks for writing data to file
     iterator_type: {"v1", "v2", None}, default: 'v2'
         The type of DataChunkIterator to use.
-=======
-    iterator_type : {'v2', 'v1'}
-        The type of iterator to use.
->>>>>>> ecb3e3c9
         'v1' is the original DataChunkIterator of the hdmf data_utils.
         'v2' is the locally developed SpikeInterfaceRecordingDataChunkIterator, which offers full control over chunking.
         None: write the TimeSeries with no memory chunking.
