--- conflicted
+++ resolved
@@ -275,7 +275,221 @@
     return nwbfile
 
 
-<<<<<<< HEAD
+def add_two_photon_series(
+    imaging, nwbfile, metadata, buffer_size=10, use_times=False, two_photon_series_index: int = 0
+):
+    """
+    Auxiliary static method for nwbextractor.
+
+    Adds two photon series from imaging object as TwoPhotonSeries to nwbfile object.
+    """
+
+    if use_times:
+        warn("Keyword argument 'use_times' is deprecated and will be removed on or after August 1st, 2022.")
+
+    metadata_copy = deepcopy(metadata)
+    metadata_copy = dict_deep_update(get_nwb_imaging_metadata(imaging), metadata_copy, append_list=False)
+
+    # Tests if TwoPhotonSeries already exists in acquisition
+    two_photon_series_metadata = metadata_copy["Ophys"]["TwoPhotonSeries"][two_photon_series_index]
+    two_photon_series_name = two_photon_series_metadata["name"]
+
+    if two_photon_series_name in nwbfile.acquisition:
+        warn(f"{two_photon_series_name} already on nwbfile")
+        return nwbfile
+
+    # Add the image plane to nwb
+    nwbfile = add_imaging_plane(nwbfile=nwbfile, metadata=metadata_copy)
+    imaging_plane_name = two_photon_series_metadata["imaging_plane"]
+    imaging_plane = nwbfile.get_imaging_plane(name=imaging_plane_name)
+    two_photon_series_metadata.update(imaging_plane=imaging_plane)
+
+    # Add the data
+    def data_generator(imaging):
+        for i in range(imaging.get_num_frames()):
+            yield imaging.get_frames(frame_idxs=[i]).squeeze().T
+
+    data = H5DataIO(
+        DataChunkIterator(data_generator(imaging), buffer_size=buffer_size),
+        compression=True,
+    )
+    two_p_series_kwargs = two_photon_series_metadata
+    two_p_series_kwargs.update(data=data)
+
+    # Add dimension
+    two_p_series_kwargs.update(dimension=imaging.get_image_size())
+
+    # Add timestamps or rate
+    timestamps = imaging.frame_to_time(np.arange(imaging.get_num_frames()))
+    rate = calculate_regular_series_rate(series=timestamps)
+    if rate:
+        two_p_series_kwargs.update(starting_time=timestamps[0], rate=rate)
+    else:
+        two_p_series_kwargs.update(timestamps=H5DataIO(timestamps, compression="gzip"))
+        two_p_series_kwargs["rate"] = None
+
+    # Add the TwoPhotonSeries to the nwbfile
+    two_photon_series = TwoPhotonSeries(**two_p_series_kwargs)
+    nwbfile.add_acquisition(two_photon_series)
+
+    return nwbfile
+
+
+def add_epochs(imaging, nwbfile):
+    """
+    Auxiliary static method for nwbextractor.
+
+    Adds epochs from recording object to nwbfile object.
+    """
+    # add/update epochs
+    for (name, ep) in imaging._epochs.items():
+        if nwbfile.epochs is None:
+            nwbfile.add_epoch(
+                start_time=imaging.frame_to_time(ep["start_frame"]),
+                stop_time=imaging.frame_to_time(ep["end_frame"]),
+                tags=name,
+            )
+        else:
+            if [name] in nwbfile.epochs["tags"][:]:
+                ind = nwbfile.epochs["tags"][:].index([name])
+                nwbfile.epochs["start_time"].data[ind] = imaging.frame_to_time(ep["start_frame"])
+                nwbfile.epochs["stop_time"].data[ind] = imaging.frame_to_time(ep["end_frame"])
+            else:
+                nwbfile.add_epoch(
+                    start_time=imaging.frame_to_time(ep["start_frame"]),
+                    stop_time=imaging.frame_to_time(ep["end_frame"]),
+                    tags=name,
+                )
+    return nwbfile
+
+
+def write_imaging(
+    imaging: ImagingExtractor,
+    nwbfile_path: OptionalFilePathType = None,
+    nwbfile: Optional[NWBFile] = None,
+    metadata: Optional[dict] = None,
+    overwrite: bool = False,
+    verbose: bool = True,
+    buffer_size: int = 10,
+    use_times=False,
+    save_path: OptionalFilePathType = None,  # TODO: to be removed
+):
+    """
+    Primary method for writing an ImagingExtractor object to an NWBFile.
+
+    Parameters
+    ----------
+    imaging: ImagingExtractor
+        The imaging extractor object to be written to nwb
+    nwbfile_path: FilePathType
+        Path for where to write or load (if overwrite=False) the NWBFile.
+        If specified, the context will always write to this location.
+    nwbfile: NWBFile, optional
+        If passed, this function will fill the relevant fields within the NWBFile object.
+        E.g., calling
+            write_recording(recording=my_recording_extractor, nwbfile=my_nwbfile)
+        will result in the appropriate changes to the my_nwbfile object.
+        If neither 'save_path' nor 'nwbfile' are specified, an NWBFile object will be automatically generated
+        and returned by the function.
+    metadata: dict, optional
+        Metadata dictionary with information used to create the NWBFile when one does not exist or overwrite=True.
+    overwrite: bool, optional
+        Whether or not to overwrite the NWBFile if one exists at the nwbfile_path.
+        The default is False (append mode).
+    verbose: bool, optional
+        If 'nwbfile_path' is specified, informs user after a successful write operation.
+        The default is True.
+    num_chunks: int
+        Number of chunks for writing data to file
+    """
+    assert save_path is None or nwbfile is None, "Either pass a save_path location, or nwbfile object, but not both!"
+    if nwbfile is not None:
+        assert isinstance(nwbfile, NWBFile), "'nwbfile' should be of type pynwb.NWBFile"
+
+    if use_times:
+        warn("Keyword argument 'use_times' is deprecated and will be removed on or after August 1st, 2022.")
+
+    # TODO on or after August 1st, 2022, remove argument and deprecation warnings
+    if save_path is not None:
+        will_be_removed_str = "will be removed on or after August 1st, 2022. Please use 'nwbfile_path' instead."
+        if nwbfile_path is not None:
+            if save_path == nwbfile_path:
+                warn(
+                    "Passed both 'save_path' and 'nwbfile_path', but both are equivalent! "
+                    f"'save_path' {will_be_removed_str}",
+                    DeprecationWarning,
+                )
+            else:
+                warn(
+                    "Passed both 'save_path' and 'nwbfile_path' - using only the 'nwbfile_path'! "
+                    f"'save_path' {will_be_removed_str}",
+                    DeprecationWarning,
+                )
+        else:
+            warn(
+                f"The keyword argument 'save_path' to 'spikeinterface.write_recording' {will_be_removed_str}",
+                DeprecationWarning,
+            )
+            nwbfile_path = save_path
+
+    if metadata is None:
+        metadata = dict()
+    if hasattr(imaging, "nwb_metadata"):
+        metadata = dict_deep_update(imaging.nwb_metadata, metadata, append_list=False)
+
+    with make_or_load_nwbfile(
+        nwbfile_path=nwbfile_path, nwbfile=nwbfile, metadata=metadata, overwrite=overwrite, verbose=verbose
+    ) as nwbfile_out:
+        add_devices(nwbfile=nwbfile_out, metadata=metadata)
+        add_two_photon_series(imaging=imaging, nwbfile=nwbfile_out, metadata=metadata, buffer_size=buffer_size)
+        add_epochs(imaging=imaging, nwbfile=nwbfile_out)
+    return nwbfile_out
+
+
+def get_nwb_segmentation_metadata(sgmextractor):
+    """
+    Convert metadata from the segmentation into nwb specific metadata.
+
+    Parameters
+    ----------
+    sgmextractor: SegmentationExtractor
+    """
+    metadata = get_default_ophys_metadata()
+    # Optical Channel name:
+    for i in range(sgmextractor.get_num_channels()):
+        ch_name = sgmextractor.get_channel_names()[i]
+        if i == 0:
+            metadata["Ophys"]["ImagingPlane"][0]["optical_channel"][i]["name"] = ch_name
+        else:
+            metadata["Ophys"]["ImagingPlane"][0]["optical_channel"].append(
+                dict(
+                    name=ch_name,
+                    emission_lambda=np.nan,
+                    description=f"{ch_name} description",
+                )
+            )
+    # set roi_response_series rate:
+    rate = np.nan if sgmextractor.get_sampling_frequency() is None else sgmextractor.get_sampling_frequency()
+    for trace_name, trace_data in sgmextractor.get_traces_dict().items():
+        if trace_name == "raw":
+            if trace_data is not None:
+                metadata["Ophys"]["Fluorescence"]["roi_response_series"][0].update(rate=rate)
+            continue
+        if trace_data is not None and len(trace_data.shape) != 0:
+            metadata["Ophys"]["Fluorescence"]["roi_response_series"].append(
+                dict(
+                    name=trace_name.capitalize(),
+                    description=f"description of {trace_name} traces",
+                    rate=rate,
+                )
+            )
+    # adding imaging_rate:
+    metadata["Ophys"]["ImagingPlane"][0].update(imaging_rate=rate)
+    # remove what imaging extractor will input:
+    _ = metadata["Ophys"].pop("TwoPhotonSeries")
+    return metadata
+
+
 def add_plane_segmentation(
     segmentation_extractor: SegmentationExtractor,
     nwbfile: NWBFile,
@@ -390,478 +604,6 @@
     return nwbfile
 
 
-def add_fluorescence_traces(
-    segmentation_extractor: SegmentationExtractor,
-    nwbfile: NWBFile,
-    metadata: Optional[dict],
-    plane_index: int = 0,
-) -> NWBFile:
-    """
-    Adds the fluorescence traces specified by the metadata to the nwb file.
-    The fluorescence traces that are added are the one located in metadata["Ophys"]["Fluorescence"]
-
-    Parameters
-    ----------
-    segmentation_extractor : SegmentationExtractor
-        The segmentation extractor to get the traces from.
-    nwbfile : NWBFile
-        The nwbfile to add the fluorescence traces to.
-    metadata : dict
-        The metadata for the fluorescence traces.
-    plane_index : int, optional
-        The index of the plane to add the fluorescence traces to.
-
-    Returns
-    -------
-    NWBFile
-        The nwbfile passed as an input with the fluorescence traces added.
-    """
-
-    # Set the defaults and required infrastructure
-    metadata_copy = deepcopy(metadata)
-    default_metadata = get_default_ophys_metadata()
-    metadata_copy = dict_deep_update(default_metadata, metadata_copy, append_list=False)
-
-    # df/F metadata
-    dff_metadata = metadata_copy["Ophys"]["DfOverF"]
-    dff_name = dff_metadata["name"]
-
-    # Fluorescence traces metadata
-    fluorescence_metadata = metadata_copy["Ophys"]["Fluorescence"]
-    fluorescence_name = fluorescence_metadata["name"]
-
-    # Get traces from the segmentation extractor
-    traces_to_add = segmentation_extractor.get_traces_dict()
-
-    # Filter empty data
-    traces_to_add = {trace_name: trace for trace_name, trace in
-                     traces_to_add.items() if trace is not None}
-    # Filter all zero data
-    traces_to_add = {trace_name: trace for trace_name, trace in
-                     traces_to_add.items() if any(x != 0 for x in np.ravel(trace))}
-
-    # Early return if there is nothing to add
-    if not traces_to_add:
-        return nwbfile
-
-    ophys = get_module(nwbfile, "ophys")
-
-    add_plane_segmentation(segmentation_extractor=segmentation_extractor, nwbfile=nwbfile, metadata=metadata)
-
-    # Get plane segmentation from the image segmentation
-    image_segmentation_metadata = metadata_copy["Ophys"]["ImageSegmentation"]
-    image_segmentation_name = image_segmentation_metadata["name"]
-    image_segmentation = ophys.get_data_interface(image_segmentation_name)
-
-    plane_segmentation_name = image_segmentation_metadata["plane_segmentations"][0]["name"]
-    plane_segmentation = image_segmentation.plane_segmentations[plane_segmentation_name]
-
-    # Create a reference for ROIs from the plane segmentation
-    roi_table_region = plane_segmentation.create_roi_table_region(
-        region=segmentation_extractor.get_roi_ids(),
-        description=f"region for Imaging plane{plane_index}",
-    )
-
-    rate = (
-        np.nan
-        if segmentation_extractor.get_sampling_frequency() is None
-        else float(segmentation_extractor.get_sampling_frequency())
-    )
-
-    roi_response_series_kwargs = dict(
-        rois=roi_table_region,
-        # TODO: timestamps or rate (for timestamps we need frame_to_time method)
-        # TODO: check for regularity, only use timestamps if irregular timing
-        starting_time=0.0,
-        rate=rate,
-        unit="n.a.",
-    )
-
-    for trace_name, trace in traces_to_add.items():
-        trace_name = "RoiResponseSeries" if trace_name == "raw" else trace_name.capitalize()
-        trace_name = trace_name if plane_index == 0 else trace_name + f"_Plane{plane_index}"
-
-        roi_response_series_kwargs.update(
-            name=trace_name,
-            data=np.array(trace).T,
-            rois=roi_table_region,
-
-        )
-
-        if "Dff" in trace_name:
-            # Create df/F container
-            if dff_name in ophys.data_interfaces:
-                dff = ophys.get_data_interface(dff_name)
-            else:
-                dff = DfOverF(name=dff_name)
-                # Add df/F container to the ophys module
-                ophys.add(dff)
-
-            if trace_name not in dff.roi_response_series:
-                response_series_metadata = dff_metadata["roi_response_series"]
-                trace_meta = [trace_metadata for trace_metadata in
-                              response_series_metadata if
-                              trace_name in trace_metadata["name"]]
-                if trace_meta:
-                    roi_response_series_kwargs.update(**trace_meta[0])
-
-                dff.create_roi_response_series(**roi_response_series_kwargs)
-
-            continue
-
-        # Create fluorescence container
-        if fluorescence_name in ophys.data_interfaces:
-            fluorescence = ophys.get_data_interface(fluorescence_name)
-        else:
-            fluorescence = Fluorescence(name=fluorescence_name)
-            # Add fluorescence container to the ophys module
-            ophys.add(fluorescence)
-
-        # duplication of the code above
-        if trace_name not in fluorescence.roi_response_series:
-            # Add metadata to the roi response series
-            response_series_metadata = fluorescence_metadata["roi_response_series"]
-            # TODO: there must be a better way to do this
-            trace_meta = [trace_metadata for trace_metadata in response_series_metadata if trace_name in trace_metadata["name"]]
-            if trace_meta:
-                roi_response_series_kwargs.update(**trace_meta[0])
-
-            fluorescence.create_roi_response_series(**roi_response_series_kwargs)
-
-    return nwbfile
-
-
-=======
->>>>>>> 4c58489d
-def add_two_photon_series(
-    imaging, nwbfile, metadata, buffer_size=10, use_times=False, two_photon_series_index: int = 0
-):
-    """
-    Auxiliary static method for nwbextractor.
-
-    Adds two photon series from imaging object as TwoPhotonSeries to nwbfile object.
-    """
-
-    if use_times:
-        warn("Keyword argument 'use_times' is deprecated and will be removed on or after August 1st, 2022.")
-
-    metadata_copy = deepcopy(metadata)
-    metadata_copy = dict_deep_update(get_nwb_imaging_metadata(imaging), metadata_copy, append_list=False)
-
-    # Tests if TwoPhotonSeries already exists in acquisition
-    two_photon_series_metadata = metadata_copy["Ophys"]["TwoPhotonSeries"][two_photon_series_index]
-    two_photon_series_name = two_photon_series_metadata["name"]
-
-    if two_photon_series_name in nwbfile.acquisition:
-        warn(f"{two_photon_series_name} already on nwbfile")
-        return nwbfile
-
-    # Add the image plane to nwb
-    nwbfile = add_imaging_plane(nwbfile=nwbfile, metadata=metadata_copy)
-    imaging_plane_name = two_photon_series_metadata["imaging_plane"]
-    imaging_plane = nwbfile.get_imaging_plane(name=imaging_plane_name)
-    two_photon_series_metadata.update(imaging_plane=imaging_plane)
-
-    # Add the data
-    def data_generator(imaging):
-        for i in range(imaging.get_num_frames()):
-            yield imaging.get_frames(frame_idxs=[i]).squeeze().T
-
-    data = H5DataIO(
-        DataChunkIterator(data_generator(imaging), buffer_size=buffer_size),
-        compression=True,
-    )
-    two_p_series_kwargs = two_photon_series_metadata
-    two_p_series_kwargs.update(data=data)
-
-    # Add dimension
-    two_p_series_kwargs.update(dimension=imaging.get_image_size())
-
-    # Add timestamps or rate
-    timestamps = imaging.frame_to_time(np.arange(imaging.get_num_frames()))
-    rate = calculate_regular_series_rate(series=timestamps)
-    if rate:
-        two_p_series_kwargs.update(starting_time=timestamps[0], rate=rate)
-    else:
-        two_p_series_kwargs.update(timestamps=H5DataIO(timestamps, compression="gzip"))
-        two_p_series_kwargs["rate"] = None
-
-    # Add the TwoPhotonSeries to the nwbfile
-    two_photon_series = TwoPhotonSeries(**two_p_series_kwargs)
-    nwbfile.add_acquisition(two_photon_series)
-
-    return nwbfile
-
-
-def add_epochs(imaging, nwbfile):
-    """
-    Auxiliary static method for nwbextractor.
-
-    Adds epochs from recording object to nwbfile object.
-    """
-    # add/update epochs
-    for (name, ep) in imaging._epochs.items():
-        if nwbfile.epochs is None:
-            nwbfile.add_epoch(
-                start_time=imaging.frame_to_time(ep["start_frame"]),
-                stop_time=imaging.frame_to_time(ep["end_frame"]),
-                tags=name,
-            )
-        else:
-            if [name] in nwbfile.epochs["tags"][:]:
-                ind = nwbfile.epochs["tags"][:].index([name])
-                nwbfile.epochs["start_time"].data[ind] = imaging.frame_to_time(ep["start_frame"])
-                nwbfile.epochs["stop_time"].data[ind] = imaging.frame_to_time(ep["end_frame"])
-            else:
-                nwbfile.add_epoch(
-                    start_time=imaging.frame_to_time(ep["start_frame"]),
-                    stop_time=imaging.frame_to_time(ep["end_frame"]),
-                    tags=name,
-                )
-    return nwbfile
-
-
-def write_imaging(
-    imaging: ImagingExtractor,
-    nwbfile_path: OptionalFilePathType = None,
-    nwbfile: Optional[NWBFile] = None,
-    metadata: Optional[dict] = None,
-    overwrite: bool = False,
-    verbose: bool = True,
-    buffer_size: int = 10,
-    use_times=False,
-    save_path: OptionalFilePathType = None,  # TODO: to be removed
-):
-    """
-    Primary method for writing an ImagingExtractor object to an NWBFile.
-
-    Parameters
-    ----------
-    imaging: ImagingExtractor
-        The imaging extractor object to be written to nwb
-    nwbfile_path: FilePathType
-        Path for where to write or load (if overwrite=False) the NWBFile.
-        If specified, the context will always write to this location.
-    nwbfile: NWBFile, optional
-        If passed, this function will fill the relevant fields within the NWBFile object.
-        E.g., calling
-            write_recording(recording=my_recording_extractor, nwbfile=my_nwbfile)
-        will result in the appropriate changes to the my_nwbfile object.
-        If neither 'save_path' nor 'nwbfile' are specified, an NWBFile object will be automatically generated
-        and returned by the function.
-    metadata: dict, optional
-        Metadata dictionary with information used to create the NWBFile when one does not exist or overwrite=True.
-    overwrite: bool, optional
-        Whether or not to overwrite the NWBFile if one exists at the nwbfile_path.
-        The default is False (append mode).
-    verbose: bool, optional
-        If 'nwbfile_path' is specified, informs user after a successful write operation.
-        The default is True.
-    num_chunks: int
-        Number of chunks for writing data to file
-    """
-    assert save_path is None or nwbfile is None, "Either pass a save_path location, or nwbfile object, but not both!"
-    if nwbfile is not None:
-        assert isinstance(nwbfile, NWBFile), "'nwbfile' should be of type pynwb.NWBFile"
-
-    if use_times:
-        warn("Keyword argument 'use_times' is deprecated and will be removed on or after August 1st, 2022.")
-
-    # TODO on or after August 1st, 2022, remove argument and deprecation warnings
-    if save_path is not None:
-        will_be_removed_str = "will be removed on or after August 1st, 2022. Please use 'nwbfile_path' instead."
-        if nwbfile_path is not None:
-            if save_path == nwbfile_path:
-                warn(
-                    "Passed both 'save_path' and 'nwbfile_path', but both are equivalent! "
-                    f"'save_path' {will_be_removed_str}",
-                    DeprecationWarning,
-                )
-            else:
-                warn(
-                    "Passed both 'save_path' and 'nwbfile_path' - using only the 'nwbfile_path'! "
-                    f"'save_path' {will_be_removed_str}",
-                    DeprecationWarning,
-                )
-        else:
-            warn(
-                f"The keyword argument 'save_path' to 'spikeinterface.write_recording' {will_be_removed_str}",
-                DeprecationWarning,
-            )
-            nwbfile_path = save_path
-
-    if metadata is None:
-        metadata = dict()
-    if hasattr(imaging, "nwb_metadata"):
-        metadata = dict_deep_update(imaging.nwb_metadata, metadata, append_list=False)
-
-    with make_or_load_nwbfile(
-        nwbfile_path=nwbfile_path, nwbfile=nwbfile, metadata=metadata, overwrite=overwrite, verbose=verbose
-    ) as nwbfile_out:
-        add_devices(nwbfile=nwbfile_out, metadata=metadata)
-        add_two_photon_series(imaging=imaging, nwbfile=nwbfile_out, metadata=metadata, buffer_size=buffer_size)
-        add_epochs(imaging=imaging, nwbfile=nwbfile_out)
-    return nwbfile_out
-
-
-def get_nwb_segmentation_metadata(sgmextractor):
-    """
-    Convert metadata from the segmentation into nwb specific metadata.
-
-    Parameters
-    ----------
-    sgmextractor: SegmentationExtractor
-    """
-    metadata = get_default_ophys_metadata()
-    # Optical Channel name:
-    for i in range(sgmextractor.get_num_channels()):
-        ch_name = sgmextractor.get_channel_names()[i]
-        if i == 0:
-            metadata["Ophys"]["ImagingPlane"][0]["optical_channel"][i]["name"] = ch_name
-        else:
-            metadata["Ophys"]["ImagingPlane"][0]["optical_channel"].append(
-                dict(
-                    name=ch_name,
-                    emission_lambda=np.nan,
-                    description=f"{ch_name} description",
-                )
-            )
-    # set roi_response_series rate:
-    rate = np.nan if sgmextractor.get_sampling_frequency() is None else sgmextractor.get_sampling_frequency()
-    for trace_name, trace_data in sgmextractor.get_traces_dict().items():
-        if trace_name == "raw":
-            if trace_data is not None:
-                metadata["Ophys"]["Fluorescence"]["roi_response_series"][0].update(rate=rate)
-            continue
-        if trace_data is not None and len(trace_data.shape) != 0:
-            metadata["Ophys"]["Fluorescence"]["roi_response_series"].append(
-                dict(
-                    name=trace_name.capitalize(),
-                    description=f"description of {trace_name} traces",
-                    rate=rate,
-                )
-            )
-    # adding imaging_rate:
-    metadata["Ophys"]["ImagingPlane"][0].update(imaging_rate=rate)
-    # remove what imaging extractor will input:
-    _ = metadata["Ophys"].pop("TwoPhotonSeries")
-    return metadata
-
-
-def add_plane_segmentation(
-    segmentation_extractor: SegmentationExtractor,
-    nwbfile: NWBFile,
-    metadata: Optional[dict],
-    plane_segmentation_index: int = 0,
-    iterator_options: Optional[dict] = None,
-    compression_options: Optional[dict] = None,
-) -> NWBFile:
-    """
-    Adds the plane segmentation specified by the metadata to the image segmentation.
-    If the plane segmentation already exists in the image segmentation, it is not added again.
-
-    Parameters
-    ----------
-    segmentation_extractor : SegmentationExtractor
-        The segmentation extractor to get the results from.
-    nwbfile : NWBFile
-        The nwbfile to add the plane segmentation to.
-    metadata : dict, optional
-        The metadata for the plane segmentation.
-    plane_segmentation_index: int, optional
-        The index of the plane segmentation to add.
-    iterator_options : dict, optional
-        The options to use when iterating over the image masks of the segmentation extractor.
-    compression_options : dict, optional
-        The options to use when compressing the image masks of the segmentation extractor.
-
-    Returns
-    -------
-    NWBFile
-        The nwbfile passed as an input with the plane segmentation added.
-    """
-    if iterator_options is None:
-        iterator_options = dict()
-    if compression_options is None:
-        compression_options = dict()
-
-    def image_mask_iterator():
-        for roi_id in segmentation_extractor.get_roi_ids():
-            image_masks = segmentation_extractor.get_roi_image_masks(roi_ids=[roi_id]).T.squeeze()
-            yield image_masks
-
-    # Set the defaults and required infrastructure
-    metadata_copy = deepcopy(metadata)
-    default_metadata = get_default_ophys_metadata()
-    metadata_copy = dict_deep_update(default_metadata, metadata_copy, append_list=False)
-
-    image_segmentation_metadata = metadata_copy["Ophys"]["ImageSegmentation"]
-    plane_segmentation_metadata = image_segmentation_metadata["plane_segmentations"][plane_segmentation_index]
-    plane_segmentation_name = plane_segmentation_metadata["name"]
-
-    add_imaging_plane(
-        nwbfile=nwbfile,
-        metadata=metadata_copy,
-        imaging_plane_index=plane_segmentation_index,
-    )
-
-    add_image_segmentation(
-        nwbfile=nwbfile,
-        metadata=metadata_copy,
-    )
-
-    ophys = get_module(nwbfile, "ophys")
-    image_segmentation_name = image_segmentation_metadata["name"]
-    image_segmentation = ophys.get_data_interface(image_segmentation_name)
-
-    # Check if the plane segmentation already exists in the image segmentation
-    if plane_segmentation_name not in image_segmentation.plane_segmentations:
-        roi_ids = segmentation_extractor.get_roi_ids()
-        accepted_ids = [int(roi_id in segmentation_extractor.get_accepted_list()) for roi_id in roi_ids]
-        rejected_ids = [int(roi_id in segmentation_extractor.get_rejected_list()) for roi_id in roi_ids]
-
-        roi_locations = segmentation_extractor.get_roi_locations().T
-
-        imaging_plane_metadata = metadata_copy["Ophys"]["ImagingPlane"][plane_segmentation_index]
-        imaging_plane_name = imaging_plane_metadata["name"]
-        imaging_plane = nwbfile.imaging_planes[imaging_plane_name]
-
-        plane_segmentation_kwargs = dict(
-            **plane_segmentation_metadata,
-            imaging_plane=imaging_plane,
-            columns=[
-                VectorData(
-                    data=H5DataIO(
-                        DataChunkIterator(image_mask_iterator(), **iterator_options),
-                        **compression_options,
-                    ),
-                    name="image_mask",
-                    description="image masks",
-                ),
-                VectorData(
-                    data=roi_locations,
-                    name="RoiCentroid",
-                    description="x,y location of centroid of the roi in image_mask",
-                ),
-                VectorData(
-                    data=accepted_ids,
-                    name="Accepted",
-                    description="1 if ROI was accepted or 0 if rejected as a cell during segmentation operation",
-                ),
-                VectorData(
-                    data=rejected_ids,
-                    name="Rejected",
-                    description="1 if ROI was rejected or 0 if accepted as a cell during segmentation operation",
-                ),
-            ],
-            id=roi_ids,
-        )
-
-        image_segmentation.create_plane_segmentation(**plane_segmentation_kwargs)
-
-    return nwbfile
-
-
 def add_summary_images(
     nwbfile: NWBFile, segmentation_extractor: SegmentationExtractor, images_set_name: str = "summary_images"
 ) -> NWBFile:
