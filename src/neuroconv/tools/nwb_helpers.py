--- conflicted
+++ resolved
@@ -5,11 +5,7 @@
 from copy import deepcopy
 from datetime import datetime
 from pathlib import Path
-<<<<<<< HEAD
 from typing import Iterable, Optional, Tuple, Union, Literal, Dict, Type, Any
-=======
-from typing import Dict, Iterable, Literal, Optional, Tuple, Type, Union
->>>>>>> 1b16b7c4
 from warnings import warn
 
 import h5py
@@ -20,20 +16,12 @@
 from hdmf.data_utils import DataIO
 from hdmf.utils import get_data_shape
 from hdmf_zarr import NWBZarrIO
-<<<<<<< HEAD
 from pydantic import BaseModel, root_validator
 from pynwb import NWBHDF5IO, NWBFile, TimeSeries
 from pynwb.base import DynamicTable
 from pynwb.file import Subject
 from nwbinspector.utils import is_module_installed
 from numcodecs.registry import codec_registry
-=======
-from nwbinspector.utils import is_module_installed
-from pydantic import BaseModel
-from pynwb import NWBHDF5IO, NWBFile, TimeSeries
-from pynwb.base import DynamicTable
-from pynwb.file import Subject
->>>>>>> 1b16b7c4
 
 from ..utils import FilePathType, dict_deep_update
 from ..utils.dict import DeepDict, load_dict_from_file
