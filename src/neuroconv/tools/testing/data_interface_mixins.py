import inspect
import json
import tempfile
from abc import abstractmethod
from copy import deepcopy
from datetime import datetime
from pathlib import Path
from typing import List, Literal, Optional, Type, Union

import numpy as np
from hdmf.testing import TestCase as HDMFTestCase
from hdmf_zarr import NWBZarrIO
from jsonschema.validators import Draft7Validator, validate
from numpy.testing import assert_array_equal
from pynwb import NWBHDF5IO
from pynwb.testing.mock.file import mock_NWBFile
from spikeinterface.core.testing import check_recordings_equal, check_sortings_equal

from neuroconv import BaseDataInterface, NWBConverter
from neuroconv.datainterfaces.ecephys.baserecordingextractorinterface import (
    BaseRecordingExtractorInterface,
)
from neuroconv.datainterfaces.ecephys.basesortingextractorinterface import (
    BaseSortingExtractorInterface,
)
from neuroconv.datainterfaces.ophys.baseimagingextractorinterface import (
    BaseImagingExtractorInterface,
)
from neuroconv.datainterfaces.ophys.basesegmentationextractorinterface import (
    BaseSegmentationExtractorInterface,
)
from neuroconv.utils import NWBMetaDataEncoder

from .mock_probes import generate_mock_probe


class DataInterfaceTestMixin:
    """
    Generic class for testing DataInterfaces.

    This mixin must be paired with unittest.TestCase.

    Several of these tests are required to be run in a specific order. In this case,
    there is a `test_conversion_as_lone_interface` that calls the `check` functions in
    the appropriate order, after the `interface` has been created. Normally, you might
    expect the `interface` to be simply created in the `setUp` method, but this class
    allows you to specify multiple interface_kwargs.

    Class Attributes
    ----------------
    data_interface_cls : DataInterface
        class, not instance
    interface_kwargs : dict or list
        When it is a dictionary, take these as arguments to the constructor of the
        interface. When it is a list, each element of the list is a dictionary of
        arguments to the constructor. Each dictionary will be tested one at a time.
    save_directory : Path, optional
        Directory where test files should be saved.
    """

    data_interface_cls: Type[BaseDataInterface]
    interface_kwargs: Union[dict, List[dict]]
    save_directory: Path = Path(tempfile.mkdtemp())
    conversion_options: dict = dict()
    maxDiff = None

    def test_source_schema_valid(self):
        schema = self.data_interface_cls.get_source_schema()
        Draft7Validator.check_schema(schema=schema)

    def check_conversion_options_schema_valid(self):
        schema = self.interface.get_conversion_options_schema()
        Draft7Validator.check_schema(schema=schema)

    def check_metadata_schema_valid(self):
        schema = self.interface.get_metadata_schema()
        Draft7Validator.check_schema(schema=schema)

    def check_metadata(self):
        schema = self.interface.get_metadata_schema()
        metadata = self.interface.get_metadata()
        if "session_start_time" not in metadata["NWBFile"]:
            metadata["NWBFile"].update(session_start_time=datetime.now().astimezone())
        # handle json encoding of datetimes and other tricky types
        metadata_for_validation = json.loads(json.dumps(metadata, cls=NWBMetaDataEncoder))
        validate(metadata_for_validation, schema)
        self.check_extracted_metadata(metadata)

    def check_no_metadata_mutation(self):
        """Ensure the metadata object was not altered by `add_to_nwbfile` method."""
        metadata = self.interface.get_metadata()
        metadata["NWBFile"].update(session_start_time=datetime.now().astimezone())

        metadata_in = deepcopy(metadata)

        nwbfile = mock_NWBFile()
        self.interface.add_to_nwbfile(nwbfile=nwbfile, metadata=metadata, **self.conversion_options)

        assert metadata == metadata_in

<<<<<<< HEAD
    def check_run_conversion_default_backend(self, nwbfile_path: str, backend: Literal["hdf5", "zarr"] = "hdf5"):
=======
    def check_run_conversion_with_backend(self, nwbfile_path: str, backend: Literal["hdf5", "zarr"] = "hdf5"):
>>>>>>> 7f67fc02
        metadata = self.interface.get_metadata()
        if "session_start_time" not in metadata["NWBFile"]:
            metadata["NWBFile"].update(session_start_time=datetime.now().astimezone())

        self.interface.run_conversion(
<<<<<<< HEAD
            nwbfile_path=nwbfile_path, overwrite=True, metadata=metadata, backend=backend, **self.conversion_options
        )

    def check_run_conversion_custom_backend(self, nwbfile_path: str, backend: Literal["hdf5", "zarr"] = "hdf5"):
=======
            nwbfile_path=nwbfile_path,
            overwrite=True,
            metadata=metadata,
            backend=backend,
            **self.conversion_options,
        )

    def check_run_conversion_with_backend_configuration(
        self, nwbfile_path: str, backend: Literal["hdf5", "zarr"] = "hdf5"
    ):
>>>>>>> 7f67fc02
        metadata = self.interface.get_metadata()
        if "session_start_time" not in metadata["NWBFile"]:
            metadata["NWBFile"].update(session_start_time=datetime.now().astimezone())

        nwbfile = self.interface.create_nwbfile(metadata=metadata, **self.conversion_options)
        backend_configuration = self.interface.get_default_backend_configuration(nwbfile=nwbfile, backend=backend)
        self.interface.run_conversion(
            nwbfile_path=nwbfile_path,
<<<<<<< HEAD
            overwrite=True,
            nwbfile=nwbfile,
            metadata=metadata,
            backend=backend,
=======
            nwbfile=nwbfile,
            overwrite=True,
>>>>>>> 7f67fc02
            backend_configuration=backend_configuration,
            **self.conversion_options,
        )

<<<<<<< HEAD
    def check_run_conversion_default_backend_in_nwbconverter(
        self, nwbfile_path: str, backend: Literal["hdf5", "zarr"] = "hdf5"
    ):
        class TestNWBConverter(NWBConverter):
            data_interfaces = dict(Test=type(self.interface))

        source_data = dict(Test=self.test_kwargs)
=======
    def check_run_conversion_in_nwbconverter_with_backend(
        self, nwbfile_path: str, backend: Literal["hdf5", "zarr"] = "hdf5"
    ):
        class TestNWBConverter(NWBConverter):
            data_interface_classes = dict(Test=type(self.interface))

        test_kwargs = self.test_kwargs[0] if isinstance(self.test_kwargs, list) else self.test_kwargs
        source_data = dict(Test=test_kwargs)
>>>>>>> 7f67fc02
        converter = TestNWBConverter(source_data=source_data)

        metadata = converter.get_metadata()
        if "session_start_time" not in metadata["NWBFile"]:
            metadata["NWBFile"].update(session_start_time=datetime.now().astimezone())

        conversion_options = dict(Test=self.conversion_options)
        converter.run_conversion(
            nwbfile_path=nwbfile_path,
            overwrite=True,
            metadata=metadata,
            backend=backend,
            conversion_options=conversion_options,
        )
<<<<<<< HEAD
=======

    def check_run_conversion_in_nwbconverter_with_backend_configuration(
        self, nwbfile_path: str, backend: Union["hdf5", "zarr"] = "hdf5"
    ):
        class TestNWBConverter(NWBConverter):
            data_interface_classes = dict(Test=type(self.interface))

        test_kwargs = self.test_kwargs[0] if isinstance(self.test_kwargs, list) else self.test_kwargs
        source_data = dict(Test=test_kwargs)
        converter = TestNWBConverter(source_data=source_data)

        metadata = converter.get_metadata()
        if "session_start_time" not in metadata["NWBFile"]:
            metadata["NWBFile"].update(session_start_time=datetime.now().astimezone())

        conversion_options = dict(Test=self.conversion_options)

        nwbfile = converter.create_nwbfile(metadata=metadata, conversion_options=conversion_options)
        backend_configuration = converter.get_default_backend_configuration(nwbfile=nwbfile, backend=backend)
        converter.run_conversion(
            nwbfile_path=nwbfile_path,
            nwbfile=nwbfile,
            overwrite=True,
            metadata=metadata,
            backend_configuration=backend_configuration,
            conversion_options=conversion_options,
        )
>>>>>>> 7f67fc02

    @abstractmethod
    def check_read_nwb(self, nwbfile_path: str):
        """Read the produced NWB file and compare it to the interface."""
        pass

    def check_basic_zarr_read(self, nwbfile_path: str):
        """Ensure NWBZarrIO can read the file."""
        with NWBZarrIO(path=nwbfile_path, mode="r") as io:
            io.read()

    def check_extracted_metadata(self, metadata: dict):
        """Override this method to make assertions about specific extracted metadata values."""
        pass

    def run_custom_checks(self):
        """Override this in child classes to inject additional custom checks."""
        pass

    def test_all_conversion_checks(self):
        interface_kwargs = self.interface_kwargs
        if isinstance(interface_kwargs, dict):
            interface_kwargs = [interface_kwargs]
        for num, kwargs in enumerate(interface_kwargs):
            with self.subTest(str(num)):
                self.case = num
                self.test_kwargs = kwargs
                self.interface = self.data_interface_cls(**self.test_kwargs)

                self.check_metadata_schema_valid()
                self.check_conversion_options_schema_valid()
                self.check_metadata()
                self.nwbfile_path = str(self.save_directory / f"{self.__class__.__name__}_{num}.nwb")

                self.check_no_metadata_mutation()

<<<<<<< HEAD
                self.check_run_conversion_default_backend(nwbfile_path=self.nwbfile_path, backend="hdf5")
                self.check_run_conversion_custom_backend(nwbfile_path=self.nwbfile_path, backend="hdf5")
                self.check_run_conversion_default_backend_in_nwbconverter(
                    nwbfile_path=self.nwbfile_path, backend="hdf5"
                )

=======
                self.check_run_conversion_in_nwbconverter_with_backend(nwbfile_path=self.nwbfile_path, backend="hdf5")
                self.check_run_conversion_in_nwbconverter_with_backend_configuration(
                    nwbfile_path=self.nwbfile_path, backend="hdf5"
                )

                self.check_run_conversion_with_backend(nwbfile_path=self.nwbfile_path, backend="hdf5")
                self.check_run_conversion_with_backend_configuration(nwbfile_path=self.nwbfile_path, backend="hdf5")

>>>>>>> 7f67fc02
                self.check_read_nwb(nwbfile_path=self.nwbfile_path)

                # TODO: enable when all H5DataIO prewraps are gone
                # self.nwbfile_path = str(self.save_directory / f"{self.__class__.__name__}_{num}.nwb.zarr")
                # self.check_run_conversion(nwbfile_path=self.nwbfile_path, backend="zarr")
                # self.check_run_conversion_custom_backend(nwbfile_path=self.nwbfile_path, backend="zarr")
                # self.check_basic_zarr_read(nwbfile_path=self.nwbfile_path)

                # Any extra custom checks to run
                self.run_custom_checks()


class TemporalAlignmentMixin:
    """
    Generic class for testing temporal alignment methods.

    This mixin must be paired with a unittest.TestCase class.
    """

    data_interface_cls: Type[BaseDataInterface]
    interface_kwargs: Union[dict, List[dict]]
    maxDiff = None

    def setUpFreshInterface(self):
        """Protocol for creating a fresh instance of the interface."""
        self.interface = self.data_interface_cls(**self.test_kwargs)

    def check_interface_get_original_timestamps(self):
        """
        Just to ensure each interface can call .get_original_timestamps() without an error raising.

        Also, that it always returns non-empty.
        """
        self.setUpFreshInterface()
        original_timestamps = self.interface.get_original_timestamps()

        assert len(original_timestamps) != 0

    def check_interface_get_timestamps(self):
        """
        Just to ensure each interface can call .get_timestamps() without an error raising.

        Also, that it always returns non-empty.
        """
        self.setUpFreshInterface()
        timestamps = self.interface.get_timestamps()

        assert len(timestamps) != 0

    def check_interface_set_aligned_timestamps(self):
        """Ensure that internal mechanisms for the timestamps getter/setter work as expected."""
        self.setUpFreshInterface()
        unaligned_timestamps = self.interface.get_timestamps()

        random_number_generator = np.random.default_rng(seed=0)
        aligned_timestamps = (
            unaligned_timestamps + 1.23 + random_number_generator.random(size=unaligned_timestamps.shape)
        )
        self.interface.set_aligned_timestamps(aligned_timestamps=aligned_timestamps)

        retrieved_aligned_timestamps = self.interface.get_timestamps()
        assert_array_equal(x=retrieved_aligned_timestamps, y=aligned_timestamps)

    def check_shift_timestamps_by_start_time(self):
        """Ensure that internal mechanisms for shifting timestamps by a starting time work as expected."""
        self.setUpFreshInterface()
        unaligned_timestamps = self.interface.get_timestamps()

        aligned_starting_time = 1.23
        self.interface.set_aligned_starting_time(aligned_starting_time=aligned_starting_time)

        aligned_timestamps = self.interface.get_timestamps()
        expected_timestamps = unaligned_timestamps + aligned_starting_time
        assert_array_equal(x=aligned_timestamps, y=expected_timestamps)

    def check_interface_original_timestamps_inmutability(self):
        """Check aligning the timestamps for the interface does not change the value of .get_original_timestamps()."""
        self.setUpFreshInterface()
        pre_alignment_original_timestamps = self.interface.get_original_timestamps()

        aligned_timestamps = pre_alignment_original_timestamps + 1.23
        self.interface.set_aligned_timestamps(aligned_timestamps=aligned_timestamps)

        post_alignment_original_timestamps = self.interface.get_original_timestamps()
        assert_array_equal(x=post_alignment_original_timestamps, y=pre_alignment_original_timestamps)

    def check_nwbfile_temporal_alignment(self):
        """Check the temporally aligned timing information makes it into the NWB file."""
        pass  # TODO: will be easier to add when interface have 'add' methods separate from .run_conversion()

    def test_interface_alignment(self):
        interface_kwargs = self.interface_kwargs
        if isinstance(interface_kwargs, dict):
            interface_kwargs = [interface_kwargs]
        for num, kwargs in enumerate(interface_kwargs):
            with self.subTest(str(num)):
                self.case = num
                self.test_kwargs = kwargs

                self.check_interface_get_original_timestamps()
                self.check_interface_get_timestamps()
                self.check_interface_set_aligned_timestamps()
                self.check_shift_timestamps_by_start_time()
                self.check_interface_original_timestamps_inmutability()

                self.check_nwbfile_temporal_alignment()


class ImagingExtractorInterfaceTestMixin(DataInterfaceTestMixin, TemporalAlignmentMixin):
    data_interface_cls: Type[BaseImagingExtractorInterface]

    def check_read_nwb(self, nwbfile_path: str):
        from roiextractors import NwbImagingExtractor
        from roiextractors.testing import check_imaging_equal

        imaging = self.interface.imaging_extractor
        nwb_imaging = NwbImagingExtractor(file_path=nwbfile_path)

        exclude_channel_comparison = False
        if imaging.get_channel_names() is None:
            exclude_channel_comparison = True

        check_imaging_equal(imaging, nwb_imaging, exclude_channel_comparison)

    def check_nwbfile_temporal_alignment(self):
        nwbfile_path = str(
            self.save_directory / f"{self.data_interface_cls.__name__}_{self.case}_test_starting_time_alignment.nwb"
        )

        interface = self.data_interface_cls(**self.test_kwargs)

        aligned_starting_time = 1.23
        interface.set_aligned_starting_time(aligned_starting_time=aligned_starting_time)

        metadata = interface.get_metadata()
        metadata["NWBFile"].update(session_start_time=datetime.now().astimezone())
        interface.run_conversion(nwbfile_path=nwbfile_path, overwrite=True, metadata=metadata)

        with NWBHDF5IO(path=nwbfile_path) as io:
            nwbfile = io.read()

            assert nwbfile.acquisition["TwoPhotonSeries"].starting_time == aligned_starting_time


class SegmentationExtractorInterfaceTestMixin(DataInterfaceTestMixin, TemporalAlignmentMixin):
    data_interface_cls: BaseSegmentationExtractorInterface

    def check_read(self, nwbfile_path: str):
        from roiextractors import NwbSegmentationExtractor
        from roiextractors.testing import check_segmentations_equal

        nwb_segmentation = NwbSegmentationExtractor(file_path=nwbfile_path)
        segmentation = self.interface.segmentation_extractor
        check_segmentations_equal(segmentation, nwb_segmentation)


class RecordingExtractorInterfaceTestMixin(DataInterfaceTestMixin, TemporalAlignmentMixin):
    """
    Generic class for testing any recording interface.

    Runs all the basic DataInterface tests as well as temporal alignment tests.

    This mixin must be paired with a hdmf.testing.TestCase class.
    """

    data_interface_cls: Type[BaseRecordingExtractorInterface]

    def check_read_nwb(self, nwbfile_path: str):
        from spikeinterface.extractors import NwbRecordingExtractor

        recording = self.interface.recording_extractor

        electrical_series_name = self.interface.get_metadata()["Ecephys"][self.interface.es_key]["name"]

        if recording.get_num_segments() == 1:
            # Spikeinterface behavior is to load the electrode table channel_name property as a channel_id
            self.nwb_recording = NwbRecordingExtractor(
                file_path=nwbfile_path,
                electrical_series_name=electrical_series_name,
                use_pynwb=True,
            )

            # Set channel_ids right for comparison
            # Neuroconv ALWAYS writes a string property `channel_name`` to the electrode table.
            # And the NwbRecordingExtractor always uses `channel_name` property as the channel_ids
            # `check_recordings_equal` compares ids so we need to rename the channels or the original recordings
            # So they match
            properties_in_the_recording = recording.get_property_keys()
            if "channel_name" in properties_in_the_recording:
                channel_name = recording.get_property("channel_name").astype("str", copy=False)
            else:
                channel_name = recording.get_channel_ids().astype("str", copy=False)

            recording = recording.rename_channels(new_channel_ids=channel_name)

            # Edge case that only occurs in testing, but should eventually be fixed nonetheless
            # The NwbRecordingExtractor on spikeinterface experiences an issue when duplicated channel_ids
            # are specified, which occurs during check_recordings_equal when there is only one channel
            if self.nwb_recording.get_channel_ids()[0] != self.nwb_recording.get_channel_ids()[-1]:
                check_recordings_equal(RX1=recording, RX2=self.nwb_recording, return_scaled=False)

                # This was added to test probe, we should just compare the probes
                for property_name in ["rel_x", "rel_y", "rel_z"]:
                    if (
                        property_name in properties_in_the_recording
                        or property_name in self.nwb_recording.get_property_keys()
                    ):
                        assert_array_equal(
                            recording.get_property(property_name), self.nwb_recording.get_property(property_name)
                        )
                if recording.has_scaled_traces() and self.nwb_recording.has_scaled_traces():
                    check_recordings_equal(RX1=recording, RX2=self.nwb_recording, return_scaled=True)

            # Compare channel groups
            # Neuroconv ALWAYS writes a string property `group_name` to the electrode table.
            # The NwbRecordingExtractor takes the `group_name` from the electrode table and sets it `group` property
            if "group_name" in properties_in_the_recording:
                group_name_array = recording.get_property("group_name").astype("str", copy=False)
            elif "group" in properties_in_the_recording:
                group_name_array = recording.get_property("group").astype("str", copy=False)
            else:
                default_group_name = "ElectrodeGroup"
                group_name_array = np.full(channel_name.size, fill_value=default_group_name)

            group_names_in_nwb = self.nwb_recording.get_property("group")
            np.testing.assert_array_equal(group_name_array, group_names_in_nwb)

    def check_interface_set_aligned_timestamps(self):
        self.setUpFreshInterface()

        random_number_generator = np.random.default_rng(seed=0)
        if self.interface._number_of_segments == 1:
            unaligned_timestamps = self.interface.get_timestamps()

            aligned_timestamps = (
                unaligned_timestamps + 1.23 + random_number_generator.random(size=unaligned_timestamps.shape)
            )
            self.interface.set_aligned_timestamps(aligned_timestamps=aligned_timestamps)

            retrieved_aligned_timestamps = self.interface.get_timestamps()
            assert_array_equal(x=retrieved_aligned_timestamps, y=aligned_timestamps)
        else:
            assert isinstance(
                self, HDMFTestCase
            ), "The RecordingExtractorInterfaceTestMixin must be mixed-in with the TestCase from hdmf.testing!"
            with self.assertRaisesWith(
                exc_type=AssertionError,
                exc_msg="This recording has multiple segments; please use 'align_segment_timestamps' instead.",
            ):
                all_unaligned_timestamps = self.interface.get_timestamps()

                all_aligned_segment_timestamps = [
                    unaligned_timestamps + 1.23 + random_number_generator.random(size=unaligned_timestamps.shape)
                    for unaligned_timestamps in all_unaligned_timestamps
                ]
                self.interface.set_aligned_timestamps(aligned_timestamps=all_aligned_segment_timestamps)

    def check_interface_set_aligned_segment_timestamps(self):
        self.setUpFreshInterface()

        random_number_generator = np.random.default_rng(seed=0)
        if self.interface._number_of_segments == 1:
            unaligned_timestamps = self.interface.get_timestamps()

            all_aligned_segment_timestamps = [
                unaligned_timestamps + 1.23 + random_number_generator.random(size=unaligned_timestamps.shape)
            ]
            self.interface.set_aligned_segment_timestamps(aligned_segment_timestamps=all_aligned_segment_timestamps)

            retrieved_aligned_timestamps = self.interface.get_timestamps()
            assert_array_equal(x=retrieved_aligned_timestamps, y=all_aligned_segment_timestamps[0])
        else:
            all_unaligned_timestamps = self.interface.get_timestamps()
            all_aligned_segment_timestamps = [
                unaligned_timestamps + 1.23 + random_number_generator.random(size=unaligned_timestamps.shape)
                for unaligned_timestamps in all_unaligned_timestamps
            ]
            self.interface.set_aligned_segment_timestamps(aligned_segment_timestamps=all_aligned_segment_timestamps)

            all_retrieved_aligned_timestamps = self.interface.get_timestamps()
            for retrieved_aligned_timestamps, aligned_segment_timestamps in zip(
                all_retrieved_aligned_timestamps, all_aligned_segment_timestamps
            ):
                assert_array_equal(x=retrieved_aligned_timestamps, y=aligned_segment_timestamps)

    def check_shift_timestamps_by_start_time(self):
        self.setUpFreshInterface()
        all_unaligned_timestamps = self.interface.get_timestamps()

        aligned_starting_time = 1.23
        self.interface.set_aligned_starting_time(aligned_starting_time=aligned_starting_time)

        if self.interface._number_of_segments == 1:
            retrieved_aligned_timestamps = self.interface.get_timestamps()
            expected_timestamps = all_unaligned_timestamps + aligned_starting_time
            assert_array_equal(x=retrieved_aligned_timestamps, y=expected_timestamps)
        else:
            all_retrieved_aligned_timestamps = self.interface.get_timestamps()
            all_expected_timestamps = [
                unaligned_timestamps + aligned_starting_time for unaligned_timestamps in all_unaligned_timestamps
            ]
            for retrieved_aligned_timestamps, expected_timestamps in zip(
                all_retrieved_aligned_timestamps, all_expected_timestamps
            ):
                assert_array_equal(x=retrieved_aligned_timestamps, y=expected_timestamps)

    def check_shift_segment_timestamps_by_starting_times(self):
        self.setUpFreshInterface()

        aligned_segment_starting_times = list(np.arange(float(self.interface._number_of_segments)) + 1.23)
        if self.interface._number_of_segments == 1:
            unaligned_timestamps = self.interface.get_timestamps()

            self.interface.set_aligned_segment_starting_times(
                aligned_segment_starting_times=aligned_segment_starting_times
            )

            retrieved_aligned_timestamps = self.interface.get_timestamps()
            expected_aligned_timestamps = unaligned_timestamps + aligned_segment_starting_times[0]
            assert_array_equal(x=retrieved_aligned_timestamps, y=expected_aligned_timestamps)
        else:
            all_unaligned_timestamps = self.interface.get_timestamps()

            self.interface.set_aligned_segment_starting_times(
                aligned_segment_starting_times=aligned_segment_starting_times
            )

            all_retrieved_aligned_timestamps = self.interface.get_timestamps()
            all_expected_aligned_timestamps = [
                timestamps + segment_starting_time
                for timestamps, segment_starting_time in zip(all_unaligned_timestamps, aligned_segment_starting_times)
            ]
            for retrieved_aligned_timestamps, expected_aligned_timestamps in zip(
                all_retrieved_aligned_timestamps, all_expected_aligned_timestamps
            ):
                assert_array_equal(x=retrieved_aligned_timestamps, y=expected_aligned_timestamps)

    def check_interface_original_timestamps_inmutability(self):
        """Check aligning the timestamps for the interface does not change the value of .get_original_timestamps()."""
        self.setUpFreshInterface()

        if self.interface._number_of_segments == 1:
            pre_alignment_original_timestamps = self.interface.get_original_timestamps()

            aligned_timestamps = pre_alignment_original_timestamps + 1.23
            self.interface.set_aligned_timestamps(aligned_timestamps=aligned_timestamps)

            post_alignment_original_timestamps = self.interface.get_original_timestamps()
            assert_array_equal(x=post_alignment_original_timestamps, y=pre_alignment_original_timestamps)
        else:
            assert isinstance(
                self, HDMFTestCase
            ), "The RecordingExtractorInterfaceTestMixin must be mixed-in with the TestCase from hdmf.testing!"
            with self.assertRaisesWith(
                exc_type=AssertionError,
                exc_msg="This recording has multiple segments; please use 'align_segment_timestamps' instead.",
            ):
                all_pre_alignement_timestamps = self.interface.get_original_timestamps()

                all_aligned_timestamps = [
                    unaligned_timestamps + 1.23 for unaligned_timestamps in all_pre_alignement_timestamps
                ]
                self.interface.set_aligned_timestamps(aligned_timestamps=all_aligned_timestamps)

    def test_interface_alignment(self):
        interface_kwargs = self.interface_kwargs
        if isinstance(interface_kwargs, dict):
            interface_kwargs = [interface_kwargs]
        for num, kwargs in enumerate(interface_kwargs):
            with self.subTest(str(num)):
                self.case = num
                self.test_kwargs = kwargs

                self.check_interface_get_original_timestamps()
                self.check_interface_get_timestamps()
                self.check_interface_set_aligned_timestamps()
                self.check_interface_set_aligned_segment_timestamps()
                self.check_shift_timestamps_by_start_time()
                self.check_shift_segment_timestamps_by_starting_times()
                self.check_interface_original_timestamps_inmutability()

                self.check_nwbfile_temporal_alignment()

    def test_all_conversion_checks(self):
        interface_kwargs = self.interface_kwargs
        if isinstance(interface_kwargs, dict):
            interface_kwargs = [interface_kwargs]
        for num, kwargs in enumerate(interface_kwargs):
            with self.subTest(str(num)):
                self.case = num
                self.test_kwargs = kwargs
                self.interface = self.data_interface_cls(**self.test_kwargs)
                assert isinstance(self.interface, BaseRecordingExtractorInterface)
                if not self.interface.has_probe():
                    self.interface.set_probe(
                        generate_mock_probe(num_channels=self.interface.recording_extractor.get_num_channels()),
                        group_mode="by_shank",
                    )

                self.check_metadata_schema_valid()
                self.check_conversion_options_schema_valid()
                self.check_metadata()
                self.nwbfile_path = str(self.save_directory / f"{self.__class__.__name__}_{num}.nwb")

                self.check_no_metadata_mutation()

<<<<<<< HEAD
                self.check_run_conversion_default_backend(nwbfile_path=self.nwbfile_path, backend="hdf5")
                self.check_run_conversion_custom_backend(nwbfile_path=self.nwbfile_path, backend="hdf5")
=======
                self.check_run_conversion_in_nwbconverter_with_backend(nwbfile_path=self.nwbfile_path, backend="hdf5")
                self.check_run_conversion_in_nwbconverter_with_backend_configuration(
                    nwbfile_path=self.nwbfile_path, backend="hdf5"
                )

                self.check_run_conversion_with_backend(nwbfile_path=self.nwbfile_path, backend="hdf5")
                self.check_run_conversion_with_backend_configuration(nwbfile_path=self.nwbfile_path, backend="hdf5")
>>>>>>> 7f67fc02

                self.check_read_nwb(nwbfile_path=self.nwbfile_path)

                # Any extra custom checks to run
                self.run_custom_checks()


class SortingExtractorInterfaceTestMixin(DataInterfaceTestMixin, TemporalAlignmentMixin):
    data_interface_cls: Type[BaseSortingExtractorInterface]
    associated_recording_cls: Optional[Type[BaseRecordingExtractorInterface]] = None
    associated_recording_kwargs: Optional[dict] = None

    def setUpFreshInterface(self):
        self.interface = self.data_interface_cls(**self.test_kwargs)

        recording_interface = self.associated_recording_cls(**self.associated_recording_kwargs)
        self.interface.register_recording(recording_interface=recording_interface)

    def check_read_nwb(self, nwbfile_path: str):
        from spikeinterface.extractors import NwbSortingExtractor

        sorting = self.interface.sorting_extractor
        sf = sorting.get_sampling_frequency()
        if sf is None:  # need to set dummy sampling frequency since no associated acquisition in file
            sorting.set_sampling_frequency(30_000.0)

        # NWBSortingExtractor on spikeinterface does not yet support loading data written from multiple segment.
        if sorting.get_num_segments() == 1:
            # TODO after 0.100 release remove this if
            signature = inspect.signature(NwbSortingExtractor)
            if "t_start" in signature.parameters:
                nwb_sorting = NwbSortingExtractor(file_path=nwbfile_path, sampling_frequency=sf, t_start=0.0)
            else:
                nwb_sorting = NwbSortingExtractor(file_path=nwbfile_path, sampling_frequency=sf)
            # In the NWBSortingExtractor, since unit_names could be not unique,
            # table "ids" are loaded as unit_ids. Here we rename the original sorting accordingly
            if "unit_name" in sorting.get_property_keys():
                renamed_unit_ids = sorting.get_property("unit_name")
                # sorting_renamed = sorting.rename_units(new_unit_ids=renamed_unit_ids)  #TODO after 0.100 release use this
                sorting_renamed = sorting.select_units(unit_ids=sorting.unit_ids, renamed_unit_ids=renamed_unit_ids)

            else:
                nwb_has_ids_as_strings = all(isinstance(id, str) for id in nwb_sorting.unit_ids)
                if nwb_has_ids_as_strings:
                    renamed_unit_ids = sorting.get_unit_ids()
                    renamed_unit_ids = [str(id) for id in renamed_unit_ids]
                else:
                    renamed_unit_ids = np.arange(len(sorting.unit_ids))

                # sorting_renamed = sorting.rename_units(new_unit_ids=sorting.unit_ids) #TODO after 0.100 release use this
                sorting_renamed = sorting.select_units(unit_ids=sorting.unit_ids, renamed_unit_ids=renamed_unit_ids)
            check_sortings_equal(SX1=sorting_renamed, SX2=nwb_sorting)

    def check_interface_set_aligned_segment_timestamps(self):
        self.setUpFreshInterface()

        if self.interface.sorting_extractor.has_recording():
            random_number_generator = np.random.default_rng(seed=0)
            if self.interface._number_of_segments == 1:
                unaligned_timestamps = self.interface.get_timestamps()

                all_aligned_segment_timestamps = [
                    unaligned_timestamps + 1.23 + random_number_generator.random(size=unaligned_timestamps.shape)
                ]
                self.interface.set_aligned_segment_timestamps(aligned_segment_timestamps=all_aligned_segment_timestamps)

                retrieved_aligned_timestamps = self.interface.get_timestamps()
                assert_array_equal(x=retrieved_aligned_timestamps, y=all_aligned_segment_timestamps[0])
            else:
                all_unaligned_timestamps = self.interface.get_timestamps()
                all_aligned_segment_timestamps = [
                    unaligned_timestamps + 1.23 + random_number_generator.random(size=unaligned_timestamps.shape)
                    for unaligned_timestamps in all_unaligned_timestamps
                ]
                self.interface.set_aligned_segment_timestamps(aligned_segment_timestamps=all_aligned_segment_timestamps)

                all_retrieved_aligned_timestamps = self.interface.get_timestamps()
                for retrieved_aligned_timestamps, aligned_segment_timestamps in zip(
                    all_retrieved_aligned_timestamps, all_aligned_segment_timestamps
                ):
                    assert_array_equal(x=retrieved_aligned_timestamps, y=aligned_segment_timestamps)

    def check_shift_segment_timestamps_by_starting_times(self):
        self.setUpFreshInterface()

        aligned_segment_starting_times = list(np.arange(float(self.interface._number_of_segments)) + 1.23)
        if self.interface._number_of_segments == 1:
            unaligned_timestamps = self.interface.get_timestamps()

            self.interface.set_aligned_segment_starting_times(
                aligned_segment_starting_times=aligned_segment_starting_times
            )

            retrieved_aligned_timestamps = self.interface.get_timestamps()
            expected_aligned_timestamps = unaligned_timestamps + aligned_segment_starting_times[0]
            assert_array_equal(x=retrieved_aligned_timestamps, y=expected_aligned_timestamps)
        else:
            all_unaligned_timestamps = self.interface.get_timestamps()

            self.interface.set_aligned_segment_starting_times(
                aligned_segment_starting_times=aligned_segment_starting_times
            )

            all_retrieved_aligned_timestamps = self.interface.get_timestamps()
            all_expected_aligned_timestamps = [
                segment_timestamps + segment_starting_time
                for segment_timestamps, segment_starting_time in zip(
                    all_unaligned_timestamps, aligned_segment_starting_times
                )
            ]
            for retrieved_aligned_timestamps, expected_aligned_timestamps in zip(
                all_retrieved_aligned_timestamps, all_expected_aligned_timestamps
            ):
                assert_array_equal(x=retrieved_aligned_timestamps, y=expected_aligned_timestamps)

    def test_interface_alignment(self):
        interface_kwargs = self.interface_kwargs
        if isinstance(interface_kwargs, dict):
            interface_kwargs = [interface_kwargs]
        for num, kwargs in enumerate(interface_kwargs):
            with self.subTest(str(num)):
                self.case = num
                self.test_kwargs = kwargs

                if self.associated_recording_cls is None:
                    continue

                # Skip get_original_timestamps() checks since unsupported
                self.check_interface_get_timestamps()
                self.check_interface_set_aligned_timestamps()
                self.check_interface_set_aligned_segment_timestamps()
                self.check_shift_timestamps_by_start_time()
                self.check_shift_segment_timestamps_by_starting_times()

                self.check_nwbfile_temporal_alignment()


class AudioInterfaceTestMixin(DataInterfaceTestMixin, TemporalAlignmentMixin):
    # Currently asserted in the downstream testing suite; could be refactored in future PR
    def check_read_nwb(self, nwbfile_path: str):
        pass

    # Currently asserted in the downstream testing suite
    def test_interface_alignment(self):
        pass


class DeepLabCutInterfaceMixin(DataInterfaceTestMixin, TemporalAlignmentMixin):
    def check_interface_get_original_timestamps(self):
        pass  # TODO in separate PR

    def check_interface_get_timestamps(self):
        pass  # TODO in separate PR

    def check_interface_set_aligned_timestamps(self):
        pass  # TODO in separate PR

    def check_shift_timestamps_by_start_time(self):
        pass  # TODO in separate PR

    def check_interface_original_timestamps_inmutability(self):
        pass  # TODO in separate PR

    def check_nwbfile_temporal_alignment(self):
        pass  # TODO in separate PR


class VideoInterfaceMixin(DataInterfaceTestMixin, TemporalAlignmentMixin):
    def check_read_nwb(self, nwbfile_path: str):
        with NWBHDF5IO(path=nwbfile_path, mode="r", load_namespaces=True) as io:
            nwbfile = io.read()
            video_type = Path(self.test_kwargs["file_paths"][0]).suffix[1:]
            assert f"Video: video_{video_type}" in nwbfile.acquisition

    def check_interface_set_aligned_timestamps(self):
        all_unaligned_timestamps = self.interface.get_original_timestamps()

        random_number_generator = np.random.default_rng(seed=0)
        aligned_timestamps = [
            unaligned_timestamps + 1.23 + random_number_generator.random(size=unaligned_timestamps.shape)
            for unaligned_timestamps in all_unaligned_timestamps
        ]
        self.interface.set_aligned_timestamps(aligned_timestamps=aligned_timestamps)

        retrieved_aligned_timestamps = self.interface.get_timestamps()
        assert_array_equal(x=retrieved_aligned_timestamps, y=aligned_timestamps)

    def check_shift_timestamps_by_start_time(self):
        self.setUpFreshInterface()

        aligned_starting_time = 1.23
        self.interface.set_aligned_timestamps(aligned_timestamps=self.interface.get_original_timestamps())
        self.interface.set_aligned_starting_time(aligned_starting_time=aligned_starting_time)
        all_aligned_timestamps = self.interface.get_timestamps()

        unaligned_timestamps = self.interface.get_original_timestamps()
        all_expected_timestamps = [timestamps + aligned_starting_time for timestamps in unaligned_timestamps]
        [
            assert_array_equal(x=aligned_timestamps, y=expected_timestamps)
            for aligned_timestamps, expected_timestamps in zip(all_aligned_timestamps, all_expected_timestamps)
        ]

    def check_set_aligned_segment_starting_times(self):
        self.setUpFreshInterface()

        aligned_segment_starting_times = [1.23 * file_path_index for file_path_index in range(len(self.test_kwargs))]
        self.interface.set_aligned_segment_starting_times(aligned_segment_starting_times=aligned_segment_starting_times)
        all_aligned_timestamps = self.interface.get_timestamps()

        unaligned_timestamps = self.interface.get_original_timestamps()
        all_expected_timestamps = [
            timestamps + segment_starting_time
            for timestamps, segment_starting_time in zip(unaligned_timestamps, aligned_segment_starting_times)
        ]
        for aligned_timestamps, expected_timestamps in zip(all_aligned_timestamps, all_expected_timestamps):
            assert_array_equal(x=aligned_timestamps, y=expected_timestamps)

    def check_interface_original_timestamps_inmutability(self):
        self.setUpFreshInterface()

        all_pre_alignment_original_timestamps = self.interface.get_original_timestamps()

        all_aligned_timestamps = [
            pre_alignment_original_timestamps + 1.23
            for pre_alignment_original_timestamps in all_pre_alignment_original_timestamps
        ]
        self.interface.set_aligned_timestamps(aligned_timestamps=all_aligned_timestamps)

        all_post_alignment_original_timestamps = self.interface.get_original_timestamps()
        for post_alignment_original_timestamps, pre_alignment_original_timestamps in zip(
            all_post_alignment_original_timestamps, all_pre_alignment_original_timestamps
        ):
            assert_array_equal(x=post_alignment_original_timestamps, y=pre_alignment_original_timestamps)

    def check_nwbfile_temporal_alignment(self):
        pass  # TODO in separate PR

    def test_interface_alignment(self):
        interface_kwargs = self.interface_kwargs
        if isinstance(interface_kwargs, dict):
            interface_kwargs = [interface_kwargs]
        for num, kwargs in enumerate(interface_kwargs):
            with self.subTest(str(num)):
                self.case = num
                self.test_kwargs = kwargs

                self.check_interface_get_original_timestamps()
                self.check_interface_get_timestamps()
                self.check_interface_set_aligned_timestamps()
                self.check_shift_timestamps_by_start_time()
                self.check_interface_original_timestamps_inmutability()
                self.check_set_aligned_segment_starting_times()

                self.check_nwbfile_temporal_alignment()


class MiniscopeImagingInterfaceMixin(DataInterfaceTestMixin, TemporalAlignmentMixin):
    def check_read_nwb(self, nwbfile_path: str):
        from ndx_miniscope import Miniscope

        with NWBHDF5IO(nwbfile_path, "r") as io:
            nwbfile = io.read()

            assert self.device_name in nwbfile.devices
            device = nwbfile.devices[self.device_name]
            assert isinstance(device, Miniscope)
            imaging_plane = nwbfile.imaging_planes[self.imaging_plane_name]
            assert imaging_plane.device.name == self.device_name

            # Check OnePhotonSeries
            assert self.photon_series_name in nwbfile.acquisition
            one_photon_series = nwbfile.acquisition[self.photon_series_name]
            assert one_photon_series.unit == "px"
            assert one_photon_series.data.shape == (15, 752, 480)
            assert one_photon_series.data.dtype == np.uint8
            assert one_photon_series.rate is None
            assert one_photon_series.starting_frame is None
            assert one_photon_series.timestamps.shape == (15,)

            imaging_extractor = self.interface.imaging_extractor
            times_from_extractor = imaging_extractor._times
            assert_array_equal(one_photon_series.timestamps, times_from_extractor)


class ScanImageSinglePlaneImagingInterfaceMixin(DataInterfaceTestMixin, TemporalAlignmentMixin):
    def check_read_nwb(self, nwbfile_path: str):
        with NWBHDF5IO(nwbfile_path, "r") as io:
            nwbfile = io.read()

            assert self.imaging_plane_name in nwbfile.imaging_planes
            assert self.photon_series_name in nwbfile.acquisition
            photon_series_suffix = self.photon_series_name.replace("TwoPhotonSeries", "")
            assert self.interface.two_photon_series_name_suffix == photon_series_suffix
            two_photon_series = nwbfile.acquisition[self.photon_series_name]
            assert two_photon_series.data.shape == self.expected_two_photon_series_data_shape
            assert two_photon_series.unit == "n.a."
            assert two_photon_series.data.dtype == np.int16
            assert two_photon_series.rate is None
            assert two_photon_series.starting_time is None

            imaging_extractor = self.interface.imaging_extractor
            times_from_extractor = imaging_extractor._times
            assert_array_equal(two_photon_series.timestamps[:], times_from_extractor)

            data_from_extractor = imaging_extractor.get_video()
            assert_array_equal(two_photon_series.data[:], data_from_extractor.transpose(0, 2, 1))

            assert two_photon_series.description == json.dumps(self.interface.image_metadata)

            optical_channels = nwbfile.imaging_planes[self.imaging_plane_name].optical_channel
            optical_channel_names = [channel.name for channel in optical_channels]
            assert self.interface_kwargs["channel_name"] in optical_channel_names
            assert len(optical_channels) == 1


class ScanImageMultiPlaneImagingInterfaceMixin(DataInterfaceTestMixin, TemporalAlignmentMixin):
    def check_read_nwb(self, nwbfile_path: str):
        with NWBHDF5IO(nwbfile_path, "r") as io:
            nwbfile = io.read()

            assert self.imaging_plane_name in nwbfile.imaging_planes
            assert self.photon_series_name in nwbfile.acquisition
            photon_series_suffix = self.photon_series_name.replace("TwoPhotonSeries", "")
            assert self.interface.two_photon_series_name_suffix == photon_series_suffix
            two_photon_series = nwbfile.acquisition[self.photon_series_name]
            assert two_photon_series.data.shape == self.expected_two_photon_series_data_shape
            assert two_photon_series.unit == "n.a."
            assert two_photon_series.data.dtype == np.int16

            assert two_photon_series.rate == self.expected_rate
            assert two_photon_series.starting_time == self.expected_starting_time
            assert two_photon_series.timestamps is None

            imaging_extractor = self.interface.imaging_extractor
            data_from_extractor = imaging_extractor.get_video()
            assert_array_equal(two_photon_series.data[:], data_from_extractor.transpose(0, 2, 1, 3))

            assert two_photon_series.description == json.dumps(imaging_extractor._imaging_extractors[0].metadata)

            optical_channels = nwbfile.imaging_planes[self.imaging_plane_name].optical_channel
            optical_channel_names = [channel.name for channel in optical_channels]
            assert self.interface_kwargs["channel_name"] in optical_channel_names
            assert len(optical_channels) == 1<|MERGE_RESOLUTION|>--- conflicted
+++ resolved
@@ -98,22 +98,12 @@
 
         assert metadata == metadata_in
 
-<<<<<<< HEAD
-    def check_run_conversion_default_backend(self, nwbfile_path: str, backend: Literal["hdf5", "zarr"] = "hdf5"):
-=======
     def check_run_conversion_with_backend(self, nwbfile_path: str, backend: Literal["hdf5", "zarr"] = "hdf5"):
->>>>>>> 7f67fc02
         metadata = self.interface.get_metadata()
         if "session_start_time" not in metadata["NWBFile"]:
             metadata["NWBFile"].update(session_start_time=datetime.now().astimezone())
 
         self.interface.run_conversion(
-<<<<<<< HEAD
-            nwbfile_path=nwbfile_path, overwrite=True, metadata=metadata, backend=backend, **self.conversion_options
-        )
-
-    def check_run_conversion_custom_backend(self, nwbfile_path: str, backend: Literal["hdf5", "zarr"] = "hdf5"):
-=======
             nwbfile_path=nwbfile_path,
             overwrite=True,
             metadata=metadata,
@@ -124,7 +114,6 @@
     def check_run_conversion_with_backend_configuration(
         self, nwbfile_path: str, backend: Literal["hdf5", "zarr"] = "hdf5"
     ):
->>>>>>> 7f67fc02
         metadata = self.interface.get_metadata()
         if "session_start_time" not in metadata["NWBFile"]:
             metadata["NWBFile"].update(session_start_time=datetime.now().astimezone())
@@ -133,28 +122,12 @@
         backend_configuration = self.interface.get_default_backend_configuration(nwbfile=nwbfile, backend=backend)
         self.interface.run_conversion(
             nwbfile_path=nwbfile_path,
-<<<<<<< HEAD
-            overwrite=True,
-            nwbfile=nwbfile,
-            metadata=metadata,
-            backend=backend,
-=======
             nwbfile=nwbfile,
             overwrite=True,
->>>>>>> 7f67fc02
             backend_configuration=backend_configuration,
             **self.conversion_options,
         )
 
-<<<<<<< HEAD
-    def check_run_conversion_default_backend_in_nwbconverter(
-        self, nwbfile_path: str, backend: Literal["hdf5", "zarr"] = "hdf5"
-    ):
-        class TestNWBConverter(NWBConverter):
-            data_interfaces = dict(Test=type(self.interface))
-
-        source_data = dict(Test=self.test_kwargs)
-=======
     def check_run_conversion_in_nwbconverter_with_backend(
         self, nwbfile_path: str, backend: Literal["hdf5", "zarr"] = "hdf5"
     ):
@@ -163,7 +136,6 @@
 
         test_kwargs = self.test_kwargs[0] if isinstance(self.test_kwargs, list) else self.test_kwargs
         source_data = dict(Test=test_kwargs)
->>>>>>> 7f67fc02
         converter = TestNWBConverter(source_data=source_data)
 
         metadata = converter.get_metadata()
@@ -178,8 +150,6 @@
             backend=backend,
             conversion_options=conversion_options,
         )
-<<<<<<< HEAD
-=======
 
     def check_run_conversion_in_nwbconverter_with_backend_configuration(
         self, nwbfile_path: str, backend: Union["hdf5", "zarr"] = "hdf5"
@@ -207,7 +177,6 @@
             backend_configuration=backend_configuration,
             conversion_options=conversion_options,
         )
->>>>>>> 7f67fc02
 
     @abstractmethod
     def check_read_nwb(self, nwbfile_path: str):
@@ -244,14 +213,6 @@
 
                 self.check_no_metadata_mutation()
 
-<<<<<<< HEAD
-                self.check_run_conversion_default_backend(nwbfile_path=self.nwbfile_path, backend="hdf5")
-                self.check_run_conversion_custom_backend(nwbfile_path=self.nwbfile_path, backend="hdf5")
-                self.check_run_conversion_default_backend_in_nwbconverter(
-                    nwbfile_path=self.nwbfile_path, backend="hdf5"
-                )
-
-=======
                 self.check_run_conversion_in_nwbconverter_with_backend(nwbfile_path=self.nwbfile_path, backend="hdf5")
                 self.check_run_conversion_in_nwbconverter_with_backend_configuration(
                     nwbfile_path=self.nwbfile_path, backend="hdf5"
@@ -260,7 +221,6 @@
                 self.check_run_conversion_with_backend(nwbfile_path=self.nwbfile_path, backend="hdf5")
                 self.check_run_conversion_with_backend_configuration(nwbfile_path=self.nwbfile_path, backend="hdf5")
 
->>>>>>> 7f67fc02
                 self.check_read_nwb(nwbfile_path=self.nwbfile_path)
 
                 # TODO: enable when all H5DataIO prewraps are gone
@@ -667,10 +627,6 @@
 
                 self.check_no_metadata_mutation()
 
-<<<<<<< HEAD
-                self.check_run_conversion_default_backend(nwbfile_path=self.nwbfile_path, backend="hdf5")
-                self.check_run_conversion_custom_backend(nwbfile_path=self.nwbfile_path, backend="hdf5")
-=======
                 self.check_run_conversion_in_nwbconverter_with_backend(nwbfile_path=self.nwbfile_path, backend="hdf5")
                 self.check_run_conversion_in_nwbconverter_with_backend_configuration(
                     nwbfile_path=self.nwbfile_path, backend="hdf5"
@@ -678,7 +634,6 @@
 
                 self.check_run_conversion_with_backend(nwbfile_path=self.nwbfile_path, backend="hdf5")
                 self.check_run_conversion_with_backend_configuration(nwbfile_path=self.nwbfile_path, backend="hdf5")
->>>>>>> 7f67fc02
 
                 self.check_read_nwb(nwbfile_path=self.nwbfile_path)
 
