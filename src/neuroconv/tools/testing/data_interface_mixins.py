--- conflicted
+++ resolved
@@ -3,11 +3,7 @@
 from abc import abstractmethod
 from datetime import datetime
 from pathlib import Path
-<<<<<<< HEAD
-from typing import Union, List, Type
-=======
-from typing import Callable, List, Union
->>>>>>> 508c802a
+from typing import List, Type, Union
 
 from jsonschema.validators import Draft7Validator, validate
 
@@ -38,12 +34,7 @@
     save_directory : Path, optional
         Directory where test files should be saved.
     """
-<<<<<<< HEAD
     data_interface_cls: Type[BaseDataInterface]
-=======
-
-    data_interface_cls: Union[BaseDataInterface, Callable]
->>>>>>> 508c802a
     interface_kwargs: Union[dict, List[dict]]
     save_directory: Path = Path(tempfile.mkdtemp())
 
