--- conflicted
+++ resolved
@@ -123,7 +123,7 @@
             backend_configuration=backend_configuration,
             **self.conversion_options,
         )
-<<<<<<< HEAD
+
 
     def check_run_conversion_default_backend_in_nwbconverter(
         self, nwbfile_path: str, backend: Literal["hdf5", "zarr"] = "hdf5"
@@ -146,8 +146,7 @@
             backend=backend,
             conversion_options=conversion_options,
         )
-=======
->>>>>>> 3711c63e
+
 
     @abstractmethod
     def check_read_nwb(self, nwbfile_path: str):
@@ -186,12 +185,10 @@
 
                 self.check_run_conversion_default_backend(nwbfile_path=self.nwbfile_path, backend="hdf5")
                 self.check_run_conversion_custom_backend(nwbfile_path=self.nwbfile_path, backend="hdf5")
-<<<<<<< HEAD
+
                 self.check_run_conversion_default_backend_in_nwbconverter(
                     nwbfile_path=self.nwbfile_path, backend="hdf5"
                 )
-=======
->>>>>>> 3711c63e
 
                 self.check_read_nwb(nwbfile_path=self.nwbfile_path)
 
