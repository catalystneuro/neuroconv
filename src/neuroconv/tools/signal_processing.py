"""Author: Cody Baker."""
from typing import Optional

import numpy as np

from ..utils import ArrayType


def get_rising_frames_from_ttl(trace: np.ndarray, threshold: Optional[float] = None) -> np.ndarray:
    """
    Return the frame indices for rising events in a TTL pulse.

    Parameters
    ----------
    trace : numpy.ndarray
        A TTL signal.
    threshold : float, optional
        The threshold used to distinguish on/off states in the trace.
        The mean of the trace is used by default.

    Returns
    -------
    rising_frames : numpy.ndarray
        The frame indices of rising events.
    """
    threshold = threshold if threshold is not None else np.mean(trace)

    sign = np.sign(trace - threshold)
    diff = np.diff(sign, axis=0)
    rising_frames = np.where(diff > 0)[0] + 1

    return rising_frames


def get_falling_frames_from_ttl(trace: np.ndarray, threshold: Optional[float] = None) -> np.ndarray:
    """
    Return the frame indices for falling events in a TTL pulse.

    Parameters
    ----------
    trace : numpy.ndarray
        A TTL signal.
    threshold : float, optional
        The threshold used to distinguish on/off states in the trace.
        The mean of the trace is used by default.

    Returns
    -------
    falling_frames : numpy.ndarray
        The frame indices of falling events.
    """
<<<<<<< HEAD
    eps = 1 if np.issubdtype(trace.dtype, np.integer) else np.finfo(float).eps
    binned_states = np.digitize(
        x=trace,
        bins=np.linspace(
            start=np.min(trace) - eps,  # Must go slightly beyond min/max to prevent binning occurences at the boundary
            stop=np.max(trace) + eps,
            num=num_bins + 1,  # 'num' in np.linspace is actually the number of partitions; +1 to translate to # bins
        ),
    ).astype("int8")

    diff_binned_states = np.diff(binned_states, axis=0)

    rising_frames = np.where(diff_binned_states > 0)[0]
    falling_frames = np.where(diff_binned_states < 0)[0]

    return rising_frames, falling_frames


def synchronize_timestamps_between_systems(
    unsynchronized_timestamps: ArrayType,
    primary_reference_timestamps: ArrayType,
    secondary_reference_timestamps: ArrayType,
) -> np.ndarray:
    """
    One method of synchronization used to align timing information across sytems.

    Involves taking timestamps recorded in a secondary system and inferring their corresponding times in a primary
    system given a pair of reference timestamps between the two systems.

    Parameters
    ----------
    unsynchronized_timestamps : ArrayType
        The timestamps that need to be synchronized into the primary time basis.
    primary_reference_timestamps : ArrayType
        A known set of timestamps in the primary system to be used as reference.
    secondary_reference_timestamps : ArrayType
        A known set of timestamps in the secondary system to be used as reference.

    Returns
    -------
    synchronized_timestamps: numpy.ndarray
        The interpolation of the unsynchronized_timestamps into the primary reference times.
    """
    return np.interp(x=unsynchronized_timestamps, xp=secondary_reference_timestamps, fp=primary_reference_timestamps)
=======
    threshold = threshold if threshold is not None else np.mean(trace)

    sign = np.sign(trace - threshold)
    diff = np.diff(sign, axis=0)
    falling_frames = np.where(diff < 0)[0] + 1

    return falling_frames
>>>>>>> b10d3b64
<|MERGE_RESOLUTION|>--- conflicted
+++ resolved
@@ -49,57 +49,10 @@
     falling_frames : numpy.ndarray
         The frame indices of falling events.
     """
-<<<<<<< HEAD
-    eps = 1 if np.issubdtype(trace.dtype, np.integer) else np.finfo(float).eps
-    binned_states = np.digitize(
-        x=trace,
-        bins=np.linspace(
-            start=np.min(trace) - eps,  # Must go slightly beyond min/max to prevent binning occurences at the boundary
-            stop=np.max(trace) + eps,
-            num=num_bins + 1,  # 'num' in np.linspace is actually the number of partitions; +1 to translate to # bins
-        ),
-    ).astype("int8")
-
-    diff_binned_states = np.diff(binned_states, axis=0)
-
-    rising_frames = np.where(diff_binned_states > 0)[0]
-    falling_frames = np.where(diff_binned_states < 0)[0]
-
-    return rising_frames, falling_frames
-
-
-def synchronize_timestamps_between_systems(
-    unsynchronized_timestamps: ArrayType,
-    primary_reference_timestamps: ArrayType,
-    secondary_reference_timestamps: ArrayType,
-) -> np.ndarray:
-    """
-    One method of synchronization used to align timing information across sytems.
-
-    Involves taking timestamps recorded in a secondary system and inferring their corresponding times in a primary
-    system given a pair of reference timestamps between the two systems.
-
-    Parameters
-    ----------
-    unsynchronized_timestamps : ArrayType
-        The timestamps that need to be synchronized into the primary time basis.
-    primary_reference_timestamps : ArrayType
-        A known set of timestamps in the primary system to be used as reference.
-    secondary_reference_timestamps : ArrayType
-        A known set of timestamps in the secondary system to be used as reference.
-
-    Returns
-    -------
-    synchronized_timestamps: numpy.ndarray
-        The interpolation of the unsynchronized_timestamps into the primary reference times.
-    """
-    return np.interp(x=unsynchronized_timestamps, xp=secondary_reference_timestamps, fp=primary_reference_timestamps)
-=======
     threshold = threshold if threshold is not None else np.mean(trace)
 
     sign = np.sign(trace - threshold)
     diff = np.diff(sign, axis=0)
     falling_frames = np.where(diff < 0)[0] + 1
 
-    return falling_frames
->>>>>>> b10d3b64
+    return falling_frames