"""Collection of helper functions for assessing and performing automated data transfers related to AWS."""

import json
import os
import time
from datetime import datetime
from typing import Optional
from uuid import uuid4


def submit_aws_batch_job(
    *,
    job_name: str,
    docker_image: str,
    commands: Optional[list[str]] = None,
    environment_variables: Optional[dict[str, str]] = None,
    efs_volume_name: Optional[str] = None,
    job_dependencies: Optional[list[dict[str, str]]] = None,
    status_tracker_table_name: str = "neuroconv_batch_status_tracker",
    iam_role_name: str = "neuroconv_batch_role",
    compute_environment_name: str = "neuroconv_batch_environment",
    job_queue_name: str = "neuroconv_batch_queue",
    job_definition_name: Optional[str] = None,
    minimum_worker_ram_in_gib: int = 4,
    minimum_worker_cpus: int = 4,
    submission_id: Optional[str] = None,
    region: Optional[str] = None,
) -> dict[str, str]:
    """
    Submit a job to AWS Batch for processing.

    Requires AWS credentials saved to files in the `~/.aws/` folder or set as environment variables.

    Parameters
    ----------
    job_name : str
        The name of the job to submit.
    docker_image : str
        The name of the Docker image to use for the job.
    commands : str, optional
        The list of commands to run in the Docker container. Normal spaces are separate entries in the list.
        Current syntax only supports a single line; consecutive actions should be chained with the '&&' operator.
        E.g., `commands=["echo", "'Hello, World!'"]`.
    environment_variables : dict, optional
        A dictionary of environment variables to pass to the Docker container.
    efs_volume_name : str, optional
        The name of an EFS volume to be created and attached to the job.
        The path exposed to the container will always be `/mnt/efs`.
    job_dependencies : list of dict
        A list of job dependencies for this job to trigger. Structured as follows:
        [
            {"jobId": "job_id_1", "type": "N_TO_N"},
            {"jobId": "job_id_2", "type": "SEQUENTIAL"},
            ...
        ]

        Refer to the boto3 API documentation for latest syntax.
    status_tracker_table_name : str, default: "neuroconv_batch_status_tracker"
        The name of the DynamoDB table to use for tracking job status.
    iam_role_name : str, default: "neuroconv_batch_role"
        The name of the IAM role to use for the job.
    compute_environment_name : str, default: "neuroconv_batch_environment"
        The name of the compute environment to use for the job.
    job_queue_name : str, default: "neuroconv_batch_queue"
        The name of the job queue to use for the job.
    job_definition_name : str, optional
        The name of the job definition to use for the job.
        If unspecified, a name starting with 'neuroconv_batch_' will be generated.
    minimum_worker_ram_in_gib : int, default: 4
        The minimum amount of base worker memory required to run this job.
        Determines the EC2 instance type selected by the automatic 'best fit' selector.
        Recommended to be several GiB to allow comfortable buffer space for data chunk iterators.
    minimum_worker_cpus : int, default: 4
        The minimum number of CPUs required to run this job.
        A minimum of 4 is required, even if only one will be used in the actual process.
    submission_id : str, optional
        The unique ID to pair with this job submission when tracking the status via DynamoDB.
        Defaults to a random UUID4.
    region : str, optional
        The AWS region to use for the job.
        If not provided, we will attempt to load the region from your local AWS configuration.
        If that file is not found on your system, we will default to "us-east-2", the location of the DANDI Archive.

    Returns
    -------
    info : dict
        A dictionary containing information about this AWS Batch job.

        info["job_submission_info"] is the return value of `boto3.client.submit_job` which contains the job ID.
        info["table_submission_info"] is the initial row data inserted into the DynamoDB status tracking table.
    """
    import boto3

    region = region or "us-east-2"
    subregion = region + "a"  # For anything that requires subregion, always default to "a"
    aws_access_key_id = os.environ.get("AWS_ACCESS_KEY_ID", None)
    aws_secret_access_key = os.environ.get("AWS_SECRET_ACCESS_KEY", None)

    # Initialize all clients
    dynamodb_client = boto3.client(
        service_name="dynamodb",
        region_name=region,
        aws_access_key_id=aws_access_key_id,
        aws_secret_access_key=aws_secret_access_key,
    )
    dynamodb_resource = boto3.resource(
        service_name="dynamodb",
        region_name=region,
        aws_access_key_id=aws_access_key_id,
        aws_secret_access_key=aws_secret_access_key,
    )
    iam_client = boto3.client(
        service_name="iam",
        region_name=region,
        aws_access_key_id=aws_access_key_id,
        aws_secret_access_key=aws_secret_access_key,
    )
    batch_client = boto3.client(
        service_name="batch",
        region_name=region,
        aws_access_key_id=aws_access_key_id,
        aws_secret_access_key=aws_secret_access_key,
    )
    efs_client = boto3.client(
        service_name="efs",
        region_name=region,
        aws_access_key_id=aws_access_key_id,
        aws_secret_access_key=aws_secret_access_key,
    )

    # Get the tracking table and IAM role
    table = _create_or_get_status_tracker_table(
        status_tracker_table_name=status_tracker_table_name,
        dynamodb_client=dynamodb_client,
        dynamodb_resource=dynamodb_resource,
    )
    iam_role_info = _create_or_get_iam_role(iam_role_name=iam_role_name, iam_client=iam_client)

    # Ensure all job submission requirements are met
    _ensure_compute_environment_exists(compute_environment_name=compute_environment_name, batch_client=batch_client)
    _ensure_job_queue_exists(
        job_queue_name=job_queue_name, compute_environment_name=compute_environment_name, batch_client=batch_client
    )

    efs_id = _create_or_get_efs_id(efs_volume_name=efs_volume_name, efs_client=efs_client, region=region)
    job_definition_name = job_definition_name or _generate_job_definition_name(
        docker_image=docker_image,
        minimum_worker_ram_in_gib=minimum_worker_ram_in_gib,
        minimum_worker_cpus=minimum_worker_cpus,
        efs_id=efs_id,
    )
    job_definition_arn = _ensure_job_definition_exists_and_get_arn(
        job_definition_name=job_definition_name,
        docker_image=docker_image,
        minimum_worker_ram_in_gib=minimum_worker_ram_in_gib,
        minimum_worker_cpus=minimum_worker_cpus,
        role_info=iam_role_info,
        batch_client=batch_client,
        efs_id=efs_id,
    )

    # Submit job and update status tracker
    currently_running_jobs = batch_client.list_jobs(jobQueue=job_queue_name)
    if job_name in currently_running_jobs:
        raise ValueError(
            f"There is already a job named '{job_name}' running in the queue! "
            "If you are submitting multiple jobs, each will need a unique name."
        )

    # Set environment variables to the docker container as well as optional commands to run
    job_dependencies = job_dependencies or []
    container_overrides = dict()
    if environment_variables is not None:
        container_overrides["environment"] = [
            {"name": key, "value": value} for key, value in environment_variables.items()
        ]
    if commands is not None:
        container_overrides["command"] = commands

    job_submission_info = batch_client.submit_job(
        jobName=job_name,
        dependsOn=job_dependencies,
        jobDefinition=job_definition_arn,
        jobQueue=job_queue_name,
        containerOverrides=container_overrides,
    )

    # Update status tracking table
    submission_id = submission_id or str(uuid4())
    table_submission_info = dict(
        id=submission_id,
        job_id=job_submission_info["jobId"],
        job_name=job_name,
        submitted_on=datetime.now().isoformat(),
        status="Job submitted...",
    )
    table.put_item(Item=table_submission_info)

    info = dict(job_submission_info=job_submission_info, table_submission_info=table_submission_info)

    return info


def _create_or_get_status_tracker_table(
    *,
    status_tracker_table_name: str,
    dynamodb_client: "boto3.client.dynamodb",
    dynamodb_resource: "boto3.resources.dynamodb",
) -> "boto3.resources.dynamodb.Table":  # pragma: no cover
    """
    Create or get the DynamoDB table for tracking the status of jobs submitted to AWS Batch.

    It is very useful to have a status tracker that is separate from the job environment.

    Detailed logs of inner workings of each instance are given in the CloudWatch, but that can only really be
    analyzed from the AWS web console.

    Parameters
    ----------
    status_tracker_table_name : str, default: "neuroconv_batch_status_tracker"
        The name of the DynamoDB table to use for tracking job status.
    dynamodb_client : boto3.client.dynamodb
        The DynamoDB client to use for the job.
    dynamodb_resource : boto3.resources.dynamodb
        The DynamoDB resource to use for the job.
    """
    current_tables = dynamodb_client.list_tables()["TableNames"]
    if status_tracker_table_name not in current_tables:
        table = dynamodb_resource.create_table(
            TableName=status_tracker_table_name,
            KeySchema=[dict(AttributeName="id", KeyType="HASH")],
            AttributeDefinitions=[dict(AttributeName="id", AttributeType="S")],
            ProvisionedThroughput=dict(ReadCapacityUnits=1, WriteCapacityUnits=1),
        )
    else:
        table = dynamodb_resource.Table(name=status_tracker_table_name)

    return table


def _create_or_get_iam_role(*, iam_role_name: str, iam_client: "boto3.client.iam") -> dict:  # pragma: no cover
    """
    Create or get the IAM role policy for the AWS Batch job.

    Parameters
    ----------
    iam_role_name : str
        The name of the IAM role to use for the job.
    iam_client : boto3.client.iam
        The IAM client to use for the job.

    Returns
    -------
    role_info : dict
        All associated information about the IAM role (including set policies).
    """
    # Normally try/except structures are not recommended
    # But making a targeted request for a named entity here incurs less AWS costs than listing all entities
    try:
        role_info = iam_client.get_role(RoleName=iam_role_name)
        return role_info
    except Exception as exception:
        if "NoSuchEntity" not in str(exception):
            raise exception

    assume_role_policy = dict(
        Version="2012-10-17",
        Statement=[
            dict(Effect="Allow", Principal=dict(Service="ecs-tasks.amazonaws.com"), Action="sts:AssumeRole"),
        ],
    )

    # iam_client.create_role() is synchronous and so there is no need to wait in this function
    role_info = iam_client.create_role(RoleName=iam_role_name, AssumeRolePolicyDocument=json.dumps(assume_role_policy))
    iam_client.attach_role_policy(
        RoleName=role_info["Role"]["RoleName"], PolicyArn="arn:aws:iam::aws:policy/AmazonDynamoDBFullAccess"
    )
    iam_client.attach_role_policy(
        RoleName=role_info["Role"]["RoleName"], PolicyArn="arn:aws:iam::aws:policy/CloudWatchFullAccess"
    )

    return role_info


def _ensure_compute_environment_exists(
    *, compute_environment_name: str, batch_client: "boto3.client.Batch", max_retries: int = 12
) -> None:  # pragma: no cover
    """
    Ensure that the compute environment exists in AWS Batch.

    Parameters
    ----------
    compute_environment_name : str
        The name of the compute environment to use for the job.
    batch_client : boto3.client.Batch
        The AWS Batch client to use for the job.
    max_retries : int, default: 12
        If the compute environment does not already exist, then this is the maximum number of times to synchronously
        check for its successful creation before raising an error.
        This is essential for a clean setup of the entire pipeline, or else later steps might error because they tried
        to launch before the compute environment was ready.
    """
    compute_environment_request = batch_client.describe_compute_environments(
        computeEnvironments=[compute_environment_name]
    )
    compute_environment_response = compute_environment_request["computeEnvironments"]

    if len(compute_environment_response) == 1:
        return compute_environment_response[0]

    if len(compute_environment_response) > 1:
        raise ValueError(
            f"Multiple compute environments with the name '{compute_environment_name}' were found! "
            "Please ensure that only one compute environment has this name."
        )

    # batch_client.create_compute_environment() is not synchronous and so we need to wait a bit afterwards
    batch_client.create_compute_environment(
        computeEnvironmentName=compute_environment_name,
        type="MANAGED",
        state="ENABLED",
        computeResources={
            "type": "EC2",
            "allocationStrategy": "BEST_FIT",  # Note: not currently supporting spot due to interruptibility
            "instanceTypes": ["optimal"],
            "minvCpus": 0,  # Note: if not zero, will always keep an instance running in active state on standby
            "maxvCpus": 8,  # Note: not currently exposing control over this since these are mostly I/O intensive
            "instanceRole": "ecsInstanceRole",
            # Security groups and subnets last updated on 8/4/2024
            "securityGroupIds": ["sg-001699e5b7496b226"],
            "subnets": [
                "subnet-0890a93aedb42e73e",  # us-east-2a
                "subnet-0e20bbcfb951b5387",  # us-east-2b
                "subnet-0680e07980538b786",  # us-east-2c
            ],
        },
    )

    compute_environment_request = batch_client.describe_compute_environments(
        computeEnvironments=[compute_environment_name]
    )
    compute_environment_response = compute_environment_request["computeEnvironments"]
    compute_environment_status = (
        compute_environment_response[0]["status"] if len(compute_environment_response) == 1 else ""
    )
    retry_count = 0
    while compute_environment_status != "VALID" and retry_count <= max_retries:
        retry_count += 1
        time.sleep(10)
        compute_environment_request = batch_client.describe_compute_environments(
            computeEnvironments=[compute_environment_name]
        )
        compute_environment_response = compute_environment_request["computeEnvironments"]
        compute_environment_status = (
            compute_environment_response[0]["status"] if len(compute_environment_response) == 1 else ""
        )

    if compute_environment_status != "VALID":
        raise ValueError(
            f"Compute environment '{compute_environment_name}' failed to launch after {max_retries} retries."
        )

    return None


def _ensure_job_queue_exists(
    *, job_queue_name: str, compute_environment_name: str, batch_client: "boto3.client.Batch", max_retries: int = 12
) -> None:  # pragma: no cover
    """
    Ensure that the job queue exists in AWS Batch.

    Parameters
    ----------
    job_queue_name : str
        The name of the job queue to use for the job.
    compute_environment_name : str
        The name of the compute environment to associate with the job queue.
    batch_client : boto3.client.Batch
        The AWS Batch client to use for the job.
    max_retries : int, default: 12
        If the job queue does not already exist, then this is the maximum number of times to synchronously
        check for its successful creation before erroring.
        This is essential for a clean setup of the entire pipeline, or else later steps might error because they tried
        to launch before the job queue was ready.
    """
    job_queue_request = batch_client.describe_job_queues(jobQueues=[job_queue_name])
    job_queue_response = job_queue_request["jobQueues"]

    if len(job_queue_response) == 1:
        return job_queue_response[0]

    if len(job_queue_response) > 1:
        raise ValueError(
            f"Multiple job queues with the name '{job_queue_name}' were found! "
            "Please ensure that only one job queue has this name."
        )

    # Note: jobs submitted to EC2 Batch can occasionally get stuck in 'runnable' status due to bad configuration of
    # worker memory/CPU or general resource contention.
    # Eventually consider exposing this for very long jobs?
    minimum_time_to_kill_in_days = 1
    minimum_time_to_kill_in_seconds = minimum_time_to_kill_in_days * 24 * 60 * 60

    # batch_client.create_job_queue() is not synchronous and so we need to wait a bit afterwards
    batch_client.create_job_queue(
        jobQueueName=job_queue_name,
        state="ENABLED",
        priority=1,
        computeEnvironmentOrder=[
            dict(order=1, computeEnvironment=compute_environment_name),
        ],
        # Note: boto3 annotates the reason as a generic string
        # But really it is Literal[
        #    "MISCONFIGURATION:COMPUTE_ENVIRONMENT_MAX_RESOURCE", "MISCONFIGURATION:JOB_RESOURCE_REQUIREMENT"
        # ]
        # And we should have limits on both
        jobStateTimeLimitActions=[
            dict(
                reason="MISCONFIGURATION:COMPUTE_ENVIRONMENT_MAX_RESOURCE",
                state="RUNNABLE",
                maxTimeSeconds=minimum_time_to_kill_in_seconds,
                action="CANCEL",
            ),
            dict(
                reason="MISCONFIGURATION:JOB_RESOURCE_REQUIREMENT",
                state="RUNNABLE",
                maxTimeSeconds=minimum_time_to_kill_in_seconds,
                action="CANCEL",
            ),
        ],
    )

    job_queue_request = batch_client.describe_job_queues(jobQueues=[job_queue_name])
    job_queue_response = job_queue_request["jobQueues"]
    job_queue_status = job_queue_response[0]["status"] if len(job_queue_response) == 1 else ""
    retry_count = 0
    while job_queue_status != "VALID" and retry_count <= max_retries:
        retry_count += 1
        time.sleep(10)
        job_queue_request = batch_client.describe_job_queues(jobQueues=[job_queue_name])
        job_queue_response = job_queue_request["jobQueues"]
        job_queue_status = job_queue_response[0]["status"] if len(job_queue_response) == 1 else ""

    if len(job_queue_response) != 1 and job_queue_status != "VALID":
        raise ValueError(f"Job queue '{job_queue_status}' failed to launch after {max_retries} retries.")

    return None


def _create_or_get_efs_id(
    efs_volume_name: Optional[str], efs_client: "boto3.client.efs", region: str = "us-east-2"
) -> Optional[str]:  # pragma: no cover
    if efs_volume_name is None:
        return None

    if region != "us-east-2":
        raise NotImplementedError("EFS volumes are only supported in us-east-2 for now.")

    available_efs_volumes = efs_client.describe_file_systems()
    matching_efs_volumes = [
        file_system
        for file_system in available_efs_volumes["FileSystems"]
        for tag in file_system["Tags"]
        if tag["Key"] == "Name" and tag["Value"] == efs_volume_name
    ]

    if len(matching_efs_volumes) == 1:
        efs_volume = matching_efs_volumes[0]
        efs_id = efs_volume["FileSystemId"]

        return efs_id
    elif len(matching_efs_volumes) > 1:
        message = f"Multiple EFS volumes with the name '{efs_volume_name}' were found!\n\n{matching_efs_volumes=}\n"
        raise ValueError(message)

    # Existing volume not found - must create a fresh one and set mount targets on it
    efs_volume = efs_client.create_file_system(
        PerformanceMode="generalPurpose",  # Only type supported in one-zone
        Encrypted=False,
        ThroughputMode="elastic",
        # TODO: figure out how to make job spawn only on subregion for OneZone discount
        # AvailabilityZoneName=subregion,
        Backup=False,
        Tags=[{"Key": "Name", "Value": efs_volume_name}],
    )
    efs_id = efs_volume["FileSystemId"]

    # Takes a while to spin up - cannot assign mount targets until it is ready
    # TODO: in a follow-up replace with more robust checking mechanism
    time.sleep(60)

    # TODO: in follow-up, figure out how to fetch this automatically and from any region
    # (might even resolve those previous OneZone issues)
    region_to_subnet_id = {
        "us-east-2a": "subnet-0890a93aedb42e73e",
        "us-east-2b": "subnet-0e20bbcfb951b5387",
        "us-east-2c": "subnet-0680e07980538b786",
    }
    for subnet_id in region_to_subnet_id.values():
        efs_client.create_mount_target(
            FileSystemId=efs_id,
            SubnetId=subnet_id,
            SecurityGroups=[
                "sg-001699e5b7496b226",
            ],
        )
    time.sleep(60)  # Also takes a while to create the mount targets so add some buffer time

    return efs_id


def _generate_job_definition_name(
    *,
    docker_image: str,
    minimum_worker_ram_in_gib: int,
    minimum_worker_cpus: int,
    efs_id: Optional[str] = None,
) -> str:  # pragma: no cover
    """
    Generate a job definition name for the AWS Batch job.

    Note that Docker images don't strictly require a tag to be pulled or used - 'latest' is always used by default.

    Parameters
    ----------
    docker_image : str
        The name of the Docker image to use for the job.
    minimum_worker_ram_in_gib : int
        The minimum amount of base worker memory required to run this job.
        Determines the EC2 instance type selected by the automatic 'best fit' selector.
        Recommended to be several GiB to allow comfortable buffer space for data chunk iterators.
    minimum_worker_cpus : int
        The minimum number of CPUs required to run this job.
        A minimum of 4 is required, even if only one will be used in the actual process.
    """
<<<<<<< HEAD
    # AWS Batch does not allow colons, slashes, or periods in job definition names
    parsed_docker_image_name = str(docker_image)
    for disallowed_character in [":", "/", "."]:
=======
    docker_tags = docker_image.split(":")[1:]
    docker_tag = docker_tags[0] if len(docker_tags) > 1 else None

    # AWS Batch does not allow colons, slashes, or periods in job definition names
    parsed_docker_image_name = str(docker_image)
    for disallowed_character in [":", r"/", "."]:
>>>>>>> c4afad37
        parsed_docker_image_name = parsed_docker_image_name.replace(disallowed_character, "-")

    job_definition_name = f"neuroconv_batch"
    job_definition_name += f"_{parsed_docker_image_name}-image"
    job_definition_name += f"_{minimum_worker_ram_in_gib}-GiB-RAM"
    job_definition_name += f"_{minimum_worker_cpus}-CPU"
    if efs_id is not None:
        job_definition_name += f"_{efs_id}"
<<<<<<< HEAD
=======
    if docker_tag is None or docker_tag == "latest":
        date = datetime.now().strftime("%Y-%m-%d")
>>>>>>> c4afad37

    return job_definition_name


def _ensure_job_definition_exists_and_get_arn(
    *,
    job_definition_name: str,
    docker_image: str,
    minimum_worker_ram_in_gib: int,
    minimum_worker_cpus: int,
    role_info: dict,
    batch_client: "boto3.client.Batch",
    efs_id: Optional[str] = None,
    max_retries: int = 12,
) -> str:  # pragma: no cover
    """
    Ensure that the job definition exists in AWS Batch and return the official ARN.

    Automatically generates a job definition name using the docker image, its tags, and worker configuration.
    The creation date is also appended if the docker image was not tagged or was tagged as 'latest'.

    Note that registering a job definition does not require either a compute environment or a job queue to exist.

    Also note that registration is strict; once created, a job definition is tagged with ':< revision index >' and
    any subsequent changes create a new revision index (and technically a new definition as well).

    Parameters
    ----------
    job_definition_name : str
        The name of the job definition to use for the job.
    docker_image : str
        The name of the Docker image to use for the job.
    minimum_worker_ram_in_gib : int
        The minimum amount of base worker memory required to run this job.
        Determines the EC2 instance type selected by the automatic 'best fit' selector.
        Recommended to be several GiB to allow comfortable buffer space for data chunk iterators.
    minimum_worker_cpus : int
        The minimum number of CPUs required to run this job.
        A minimum of 4 is required, even if only one will be used in the actual process.
    role_info : dict
        The IAM role information for the job.
    batch_client : boto3.client.Batch
        The AWS Batch client to use for the job.
    efs_id : str, optional
        The EFS volume information for the job.
        The path exposed to the container will always be `/mnt/efs`.
    max_retries : int, default: 12
        If the job definition does not already exist, then this is the maximum number of times to synchronously
        check for its successful creation before erroring.
        This is essential for a clean setup of the entire pipeline, or else later steps might error because they tried
        to launch before the job definition was ready.

    Returns
    -------
    job_definition_arn : str
        The full ARN of the job definition.
    """
    revision = 1
    job_definition_with_revision = f"{job_definition_name}:{revision}"
    job_definition_request = batch_client.describe_job_definitions(jobDefinitions=[job_definition_with_revision])
    job_definition_response = job_definition_request["jobDefinitions"]

    # Increment revision until we either find one that is active or we fail to find one that exists
    while len(job_definition_response) == 1:
        if job_definition_response[0]["status"] == "ACTIVE":
            return job_definition_response[0]["jobDefinitionArn"]
        else:
            revision += 1

            job_definition_with_revision = f"{job_definition_name}:{revision}"
            job_definition_request = batch_client.describe_job_definitions(
                jobDefinitions=[job_definition_with_revision]
            )
            job_definition_response = job_definition_request["jobDefinitions"]

    resource_requirements = [
        {
            "value": str(int(minimum_worker_ram_in_gib * 1024)),  # boto3 expects memory in round MiB
            "type": "MEMORY",
        },
        {"value": str(minimum_worker_cpus), "type": "VCPU"},
    ]

    minimum_time_to_kill_in_days = 1  # Note: eventually consider exposing this for very long jobs?
    minimum_time_to_kill_in_seconds = minimum_time_to_kill_in_days * 24 * 60 * 60

    volumes = []
    mountPoints = []
    if efs_id is not None:
        volumes = [
            {
                "name": "neuroconv_batch_efs_mounted",
                "efsVolumeConfiguration": {
                    "fileSystemId": efs_id,
                    "transitEncryption": "DISABLED",
                },
            },
        ]
        mountPoints = [{"containerPath": "/mnt/efs", "readOnly": False, "sourceVolume": "neuroconv_batch_efs_mounted"}]

    # batch_client.register_job_definition is not synchronous and so we need to wait a bit afterwards
    batch_client.register_job_definition(
        jobDefinitionName=job_definition_name,
        type="container",
        timeout=dict(attemptDurationSeconds=minimum_time_to_kill_in_seconds),
        containerProperties=dict(
            image=docker_image,
            resourceRequirements=resource_requirements,
            # TODO: investigate if any IAM role is explicitly needed in conjunction with the credentials
            # jobRoleArn=role_info["Role"]["Arn"],
            # executionRoleArn=role_info["Role"]["Arn"],
            volumes=volumes,
            mountPoints=mountPoints,
        ),
        platformCapabilities=["EC2"],
    )

    job_definition_request = batch_client.describe_job_definitions(jobDefinitions=[job_definition_with_revision])
    job_definition_response = job_definition_request["jobDefinitions"]
    job_definition_status = job_definition_response[0]["status"] if len(job_definition_response) == 1 else ""
    retry_count = 0
    while job_definition_status != "ACTIVE" and retry_count <= max_retries:
        retry_count += 1
        time.sleep(10)
        job_definition_request = batch_client.describe_job_definitions(jobDefinitions=[job_definition_with_revision])
        job_definition_response = job_definition_request["jobDefinitions"]
        job_definition_status = job_definition_response[0]["status"] if len(job_definition_response) == 1 else ""

    if len(job_definition_response) != 1 or job_definition_status != "ACTIVE":
        raise ValueError(
            f"Job definition '{job_definition_with_revision}' failed to launch after {max_retries} retries."
        )

    return job_definition_response[0]["jobDefinitionArn"]<|MERGE_RESOLUTION|>--- conflicted
+++ resolved
@@ -508,8 +508,7 @@
 
     return efs_id
 
-
-def _generate_job_definition_name(
+def generate_job_definition_name(
     *,
     docker_image: str,
     minimum_worker_ram_in_gib: int,
@@ -518,9 +517,7 @@
 ) -> str:  # pragma: no cover
     """
     Generate a job definition name for the AWS Batch job.
-
     Note that Docker images don't strictly require a tag to be pulled or used - 'latest' is always used by default.
-
     Parameters
     ----------
     docker_image : str
@@ -532,36 +529,23 @@
     minimum_worker_cpus : int
         The minimum number of CPUs required to run this job.
         A minimum of 4 is required, even if only one will be used in the actual process.
-    """
-<<<<<<< HEAD
+    efs_id : Optional[str]
+        The ID of the EFS filesystem to mount, if any.
+    """
     # AWS Batch does not allow colons, slashes, or periods in job definition names
     parsed_docker_image_name = str(docker_image)
-    for disallowed_character in [":", "/", "."]:
-=======
-    docker_tags = docker_image.split(":")[1:]
-    docker_tag = docker_tags[0] if len(docker_tags) > 1 else None
-
-    # AWS Batch does not allow colons, slashes, or periods in job definition names
-    parsed_docker_image_name = str(docker_image)
-    for disallowed_character in [":", r"/", "."]:
->>>>>>> c4afad37
+    for disallowed_character in [":", "/", r"/", "."]:
         parsed_docker_image_name = parsed_docker_image_name.replace(disallowed_character, "-")
-
     job_definition_name = f"neuroconv_batch"
     job_definition_name += f"_{parsed_docker_image_name}-image"
     job_definition_name += f"_{minimum_worker_ram_in_gib}-GiB-RAM"
     job_definition_name += f"_{minimum_worker_cpus}-CPU"
     if efs_id is not None:
         job_definition_name += f"_{efs_id}"
-<<<<<<< HEAD
-=======
     if docker_tag is None or docker_tag == "latest":
         date = datetime.now().strftime("%Y-%m-%d")
->>>>>>> c4afad37
-
     return job_definition_name
-
-
+  
 def _ensure_job_definition_exists_and_get_arn(
     *,
     job_definition_name: str,
