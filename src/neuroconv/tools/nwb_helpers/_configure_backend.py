"""Collection of helper functions related to configuration of datasets dependent on backend."""

import sys
from typing import Union

from hdmf.common import Data
from pynwb import NWBFile, TimeSeries

from ._configuration_models._hdf5_backend import HDF5BackendConfiguration
from ._configuration_models._zarr_backend import ZarrBackendConfiguration
from ..importing import is_package_installed


def configure_backend(
    nwbfile: NWBFile, backend_configuration: Union[HDF5BackendConfiguration, ZarrBackendConfiguration]
) -> None:
    """
    Configure all datasets specified in the `backend_configuration` with their appropriate DataIO and options.

    Parameters
    ----------
    nwbfile : pynwb.NWBFile
        The in-memory pynwb.NWBFile object to configure.
<<<<<<< HEAD
    backend_configuration : "hdf5" or "zarr", default: "hdf5"
        The configuration model to use when configuring the datasets for this backend.
    """
=======
    backend_configuration : HDF5BackendConfiguration, optional
        The configuration model to use when configuring the datasets for this backend.
    """
    is_ndx_events_installed = is_package_installed(package_name="ndx_events")
    ndx_events = sys.modules.get("ndx_events", None)

>>>>>>> 7f67fc02
    nwbfile_objects = nwbfile.objects

    # Set all DataIO based on the configuration
    data_io_class = backend_configuration.data_io_class
    for dataset_configuration in backend_configuration.dataset_configurations.values():
        object_id = dataset_configuration.object_id
        dataset_name = dataset_configuration.dataset_name
        data_io_kwargs = dataset_configuration.get_data_io_kwargs()

        # TODO: update buffer shape in iterator, if present

        neurodata_object = nwbfile_objects[object_id]
        is_dataset_linked = isinstance(neurodata_object.fields.get(dataset_name), TimeSeries)

        # Table columns
        if isinstance(neurodata_object, Data):
            neurodata_object.set_data_io(data_io_class=data_io_class, data_io_kwargs=data_io_kwargs)
        # TimeSeries data or timestamps
        elif isinstance(neurodata_object, TimeSeries) and not is_dataset_linked:
            neurodata_object.set_data_io(
                dataset_name=dataset_name, data_io_class=data_io_class, data_io_kwargs=data_io_kwargs
            )
        # Special ndx-events v0.2.0 types
        elif is_ndx_events_installed and isinstance(neurodata_object, ndx_events.Events):
            neurodata_object.set_data_io(
                dataset_name=dataset_name, data_io_class=data_io_class, data_io_kwargs=data_io_kwargs
            )
        # But temporarily skipping LabeledEvents
        elif is_ndx_events_installed and isinstance(neurodata_object, ndx_events.LabeledEvents):
            continue
        # Skip the setting of a DataIO when target dataset is a link (assume it will be found in parent)
        elif isinstance(neurodata_object, TimeSeries) and is_dataset_linked:
            continue
        # Strictly speaking, it would be odd if a `backend_configuration` got to this line, but might as well be safe
        else:
            raise NotImplementedError(
                f"Unsupported object type {type(neurodata_object)} for backend configuration "
                f"of {neurodata_object.name}!"
            )<|MERGE_RESOLUTION|>--- conflicted
+++ resolved
@@ -21,18 +21,12 @@
     ----------
     nwbfile : pynwb.NWBFile
         The in-memory pynwb.NWBFile object to configure.
-<<<<<<< HEAD
-    backend_configuration : "hdf5" or "zarr", default: "hdf5"
-        The configuration model to use when configuring the datasets for this backend.
-    """
-=======
-    backend_configuration : HDF5BackendConfiguration, optional
+    backend_configuration : HDF5BackendConfiguration or ZarrBackendConfiguration
         The configuration model to use when configuring the datasets for this backend.
     """
     is_ndx_events_installed = is_package_installed(package_name="ndx_events")
     ndx_events = sys.modules.get("ndx_events", None)
 
->>>>>>> 7f67fc02
     nwbfile_objects = nwbfile.objects
 
     # Set all DataIO based on the configuration
