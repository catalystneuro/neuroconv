--- conflicted
+++ resolved
@@ -35,27 +35,18 @@
 
         neurodata_object = nwbfile_objects[object_id]
         is_dataset_linked = isinstance(neurodata_object.fields.get(dataset_name), TimeSeries)
-<<<<<<< HEAD
 
         # Table columns
         if isinstance(neurodata_object, Data):
             neurodata_object.set_data_io(data_io_class=data_io_class, data_io_kwargs=data_io_kwargs)
-
-=======
-        # Table columns
-        if isinstance(neurodata_object, Data):
-            neurodata_object.set_data_io(data_io_class=data_io_class, data_io_kwargs=data_io_kwargs)
->>>>>>> dbf28bd5
         # TimeSeries data or timestamps
         elif isinstance(neurodata_object, TimeSeries) and not is_dataset_linked:
             neurodata_object.set_data_io(
                 dataset_name=dataset_name, data_io_class=data_io_class, data_io_kwargs=data_io_kwargs
             )
-
         # Skip the setting of a DataIO when target dataset is a link (assume it will be found in parent)
         elif isinstance(neurodata_object, TimeSeries) and is_dataset_linked:
             continue
-
         # Strictly speaking, it would be odd if a backend_configuration led to this, but might as well be safe
         else:
             raise NotImplementedError(
