from ._dataset_and_backend_models import (
<<<<<<< HEAD
    HDF5BackendConfiguration,
    ZarrBackendConfiguration,
=======
    ConfigurableDataset,
>>>>>>> 400893d7
    DatasetConfiguration,
    HDF5BackendConfiguration,
    HDF5DatasetConfiguration,
    ZarrBackendConfiguration,
    ZarrDatasetConfiguration,
)
from ._dataset_configuration import (
    get_configurable_datasets,
    get_default_backend_configuration,
)
from ._metadata_and_file_helpers import (
    add_device_from_metadata,
    get_default_nwbfile_metadata,
    get_module,
    make_nwbfile_from_metadata,
    make_or_load_nwbfile,
)<|MERGE_RESOLUTION|>--- conflicted
+++ resolved
@@ -1,15 +1,9 @@
 from ._dataset_and_backend_models import (
-<<<<<<< HEAD
     HDF5BackendConfiguration,
     ZarrBackendConfiguration,
-=======
-    ConfigurableDataset,
->>>>>>> 400893d7
     DatasetConfiguration,
     HDF5BackendConfiguration,
-    HDF5DatasetConfiguration,
     ZarrBackendConfiguration,
-    ZarrDatasetConfiguration,
 )
 from ._dataset_configuration import (
     get_configurable_datasets,
