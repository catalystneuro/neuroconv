<<<<<<< HEAD
from ._dataset_configuration import configure_backend, get_default_backend_configuration
=======
"""Collection of Pydantic models and helper functions for configuring dataset IO parameters for different backends."""
from ._dataset_configuration import (
    get_default_backend_configuration,
    get_default_dataset_io_configurations,
)
>>>>>>> ae8affd0
from ._metadata_and_file_helpers import (
    add_device_from_metadata,
    get_default_nwbfile_metadata,
    get_module,
    make_nwbfile_from_metadata,
    make_or_load_nwbfile,
)
from ._models._base_models import DatasetInfo
from ._models._hdf5_models import (
    AVAILABLE_HDF5_COMPRESSION_METHODS,
    HDF5BackendConfiguration,
    HDF5DatasetIOConfiguration,
)
from ._models._zarr_models import (
    AVAILABLE_ZARR_COMPRESSION_METHODS,
    ZarrBackendConfiguration,
    ZarrDatasetIOConfiguration,
)

BACKEND_CONFIGURATIONS = dict(hdf5=HDF5BackendConfiguration, zarr=ZarrBackendConfiguration)
DATASET_IO_CONFIGURATIONS = dict(hdf5=HDF5DatasetIOConfiguration, zarr=ZarrDatasetIOConfiguration)

__all__ = [
    "get_default_dataset_io_configurations",
    "add_device_from_metadata",
    "get_default_nwbfile_metadata",
    "get_module",
    "make_nwbfile_from_metadata",
    "make_or_load_nwbfile",
    "DatasetInfo",
    "HDF5BackendConfiguration",
    "HDF5DatasetIOConfiguration",
    "ZarrBackendConfiguration",
    "ZarrDatasetIOConfiguration",
]<|MERGE_RESOLUTION|>--- conflicted
+++ resolved
@@ -1,12 +1,9 @@
-<<<<<<< HEAD
-from ._dataset_configuration import configure_backend, get_default_backend_configuration
-=======
 """Collection of Pydantic models and helper functions for configuring dataset IO parameters for different backends."""
 from ._dataset_configuration import (
     get_default_backend_configuration,
     get_default_dataset_io_configurations,
+    configure_backend,
 )
->>>>>>> ae8affd0
 from ._metadata_and_file_helpers import (
     add_device_from_metadata,
     get_default_nwbfile_metadata,
@@ -30,7 +27,9 @@
 DATASET_IO_CONFIGURATIONS = dict(hdf5=HDF5DatasetIOConfiguration, zarr=ZarrDatasetIOConfiguration)
 
 __all__ = [
+    "get_default_backend_configuration",
     "get_default_dataset_io_configurations",
+    "configure_backend",
     "add_device_from_metadata",
     "get_default_nwbfile_metadata",
     "get_module",
