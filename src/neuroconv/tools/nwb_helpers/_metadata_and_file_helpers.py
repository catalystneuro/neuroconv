"""Collection of helper functions related to NWB."""

import uuid
from contextlib import contextmanager
from copy import deepcopy
from datetime import datetime
from pathlib import Path
from typing import Literal, Optional
from warnings import warn

from pydantic import FilePath
from pynwb import NWBFile
from pynwb.file import Subject

from ...utils.dict import DeepDict, load_dict_from_file
from ...utils.json_schema import validate_metadata


def get_module(nwbfile: NWBFile, name: str, description: str = None):
    """Check if processing module exists. If not, create it. Then return module."""
    if name in nwbfile.processing:
        if description is not None and nwbfile.processing[name].description != description:
            warn(
                "Custom description given to get_module does not match existing module description! "
                "Ignoring custom description."
            )
        return nwbfile.processing[name]
    else:
        if description is None:
            description = "No description."
        return nwbfile.create_processing_module(name=name, description=description)


def get_default_nwbfile_metadata() -> DeepDict:
    """
    Return structure with defaulted metadata values required for a NWBFile.

    These standard defaults are
        metadata["NWBFile"]["session_description"] = "no description"
        metadata["NWBFile"]["identifier"] = str(uuid.uuid4())
    Proper conversions should override these fields prior to calling NWBConverter.run_conversion()
    """
    metadata = DeepDict()
    metadata["NWBFile"].deep_update(
        session_description="no description",
        identifier=str(uuid.uuid4()),
    )

    return metadata


def make_nwbfile_from_metadata(metadata: dict) -> NWBFile:
    """Make NWBFile from available metadata."""
    # Validate metadata
    schema_path = Path(__file__).resolve().parent.parent.parent / "schemas" / "base_metadata_schema.json"
    base_metadata_schema = load_dict_from_file(file_path=schema_path)
    validate_metadata(metadata=metadata, schema=base_metadata_schema)

    nwbfile_kwargs = deepcopy(metadata["NWBFile"])
    # convert ISO 8601 string to datetime
    if isinstance(nwbfile_kwargs.get("session_start_time"), str):
        nwbfile_kwargs["session_start_time"] = datetime.fromisoformat(nwbfile_kwargs["session_start_time"])
    if "session_description" not in nwbfile_kwargs:
        nwbfile_kwargs["session_description"] = "No description."
    if "identifier" not in nwbfile_kwargs:
        nwbfile_kwargs["identifier"] = str(uuid.uuid4())
    if "Subject" in metadata:
        nwbfile_kwargs["subject"] = metadata["Subject"]
        # convert ISO 8601 string to datetime
        if "date_of_birth" in nwbfile_kwargs["subject"] and isinstance(nwbfile_kwargs["subject"]["date_of_birth"], str):
            nwbfile_kwargs["subject"]["date_of_birth"] = datetime.fromisoformat(
                nwbfile_kwargs["subject"]["date_of_birth"]
            )
        nwbfile_kwargs["subject"] = Subject(**nwbfile_kwargs["subject"])

    return NWBFile(**nwbfile_kwargs)


def add_device_from_metadata(nwbfile: NWBFile, modality: str = "Ecephys", metadata: Optional[dict] = None):
    """
    Add device information from metadata to NWBFile object.

    Will always ensure nwbfile has at least one device, but multiple
    devices within the metadata list will also be created.

    Parameters
    ----------
    nwbfile: NWBFile
        nwb file to which the new device information is to be added
    modality: str
        Type of data recorded by device. Options:
        - Ecephys (default)
        - Icephys
        - Ophys
        - Behavior
    metadata: dict
        Metadata info for constructing the NWBFile (optional).
        Should be of the format
            metadata[modality]['Device'] = [
                {
                    'name': my_name,
                    'description': my_description
                },
                ...
            ]
        Missing keys in an element of metadata['Ecephys']['Device'] will be auto-populated with defaults.
    """
    metadata_copy = deepcopy(metadata) if metadata is not None else dict()

    assert isinstance(nwbfile, NWBFile), "'nwbfile' should be of type pynwb.NWBFile"
    assert modality in [
        "Ecephys",
        "Icephys",
        "Ophys",
        "Behavior",
    ], f"Invalid modality {modality} when creating device."

    defaults = dict(name=f"Device{modality}", description=f"{modality} device. Automatically generated.")

    if modality not in metadata_copy:
        metadata_copy[modality] = dict()
    if "Device" not in metadata_copy[modality]:
        metadata_copy[modality]["Device"] = [defaults]

    for device_metadata in metadata_copy[modality]["Device"]:
        if device_metadata.get("name", defaults["name"]) not in nwbfile.devices:
            nwbfile.create_device(**dict(defaults, **device_metadata))


@contextmanager
def make_or_load_nwbfile(
    nwbfile_path: Optional[FilePath] = None,
    nwbfile: Optional[NWBFile] = None,
    metadata: Optional[dict] = None,
    overwrite: bool = False,
    backend: Literal["hdf5", "zarr"] = "hdf5",
    verbose: bool = True,
):
    """
    Context for automatically handling decision of write vs. append for writing an NWBFile.

    Parameters
    ----------
    nwbfile_path: FilePathType
        Path for where to write or load (if overwrite=False) the NWBFile.
        If specified, the context will always write to this location.
    nwbfile: NWBFile, optional
        An in-memory NWBFile object to write to the location.
    metadata: dict, optional
        Metadata dictionary with information used to create the NWBFile when one does not exist or overwrite=True.
    overwrite: bool, optional
        Whether to overwrite the NWBFile if one exists at the nwbfile_path.
        The default is False (append mode).
    backend : "hdf5" or "zarr", default: "hdf5"
        The type of backend used to create the file.
    verbose: bool, optional
        If 'nwbfile_path' is specified, informs user after a successful write operation.
        The default is True.
    """
    from . import BACKEND_NWB_IO

    nwbfile_path_in = Path(nwbfile_path) if nwbfile_path else None
    backend_io_class = BACKEND_NWB_IO[backend]

    assert not (nwbfile_path is None and nwbfile is None and metadata is None), (
        "You must specify either an 'nwbfile_path', or an in-memory 'nwbfile' object, "
        "or provide the metadata for creating one."
    )
    assert not (overwrite is False and nwbfile_path_in and nwbfile_path_in.exists() and nwbfile is not None), (
        "'nwbfile_path' exists at location, 'overwrite' is False (append mode), but an in-memory 'nwbfile' object was "
        "passed! Cannot reconcile which nwbfile object to write."
    )
    if overwrite is False and backend == "zarr":
        # TODO: remove when https://github.com/hdmf-dev/hdmf-zarr/issues/182 is resolved
        raise NotImplementedError("Appending a Zarr file is not yet supported!")
<<<<<<< HEAD

=======
>>>>>>> 866bfead
    load_kwargs = dict()
    success = True
    file_initially_exists = nwbfile_path_in.exists() if nwbfile_path_in is not None else None
    if nwbfile_path_in:
        load_kwargs.update(path=str(nwbfile_path_in))
        if file_initially_exists and not overwrite:
            load_kwargs.update(mode="r+", load_namespaces=True)
        else:
            load_kwargs.update(mode="w")

        backends_that_can_read = [
            backend_name
            for backend_name, backend_io_class in BACKEND_NWB_IO.items()
            if backend_io_class.can_read(path=str(nwbfile_path_in))
        ]
        # Future-proofing: raise an error if more than one backend can read the file
        assert (
<<<<<<< HEAD
            len(backends_that_can_read) == 1
=======
            len(backends_that_can_read) <= 1
>>>>>>> 866bfead
        ), "More than one backend is capable of reading the file! Please raise an issue describing your file."
        if load_kwargs["mode"] == "r+" and backend not in backends_that_can_read:
            raise IOError(
                f"The chosen backend ('{backend}') is unable to read the file! "
                f"Please select '{backends_that_can_read[0]}' instead."
            )

        io = backend_io_class(**load_kwargs)

    try:
        if load_kwargs.get("mode", "") == "r+":
            nwbfile = io.read()
        elif nwbfile is None:
            nwbfile = make_nwbfile_from_metadata(metadata=metadata)
        yield nwbfile
    except Exception as e:
        success = False
        raise e
    finally:
        if nwbfile_path_in:
            try:
                if success:
                    io.write(nwbfile)

                    if verbose:
                        print(f"NWB file saved at {nwbfile_path_in}!")
            finally:
                io.close()

                if not success and not file_initially_exists:
                    nwbfile_path_in.unlink()<|MERGE_RESOLUTION|>--- conflicted
+++ resolved
@@ -173,10 +173,7 @@
     if overwrite is False and backend == "zarr":
         # TODO: remove when https://github.com/hdmf-dev/hdmf-zarr/issues/182 is resolved
         raise NotImplementedError("Appending a Zarr file is not yet supported!")
-<<<<<<< HEAD
-
-=======
->>>>>>> 866bfead
+
     load_kwargs = dict()
     success = True
     file_initially_exists = nwbfile_path_in.exists() if nwbfile_path_in is not None else None
@@ -194,11 +191,7 @@
         ]
         # Future-proofing: raise an error if more than one backend can read the file
         assert (
-<<<<<<< HEAD
-            len(backends_that_can_read) == 1
-=======
             len(backends_that_can_read) <= 1
->>>>>>> 866bfead
         ), "More than one backend is capable of reading the file! Please raise an issue describing your file."
         if load_kwargs["mode"] == "r+" and backend not in backends_that_can_read:
             raise IOError(
