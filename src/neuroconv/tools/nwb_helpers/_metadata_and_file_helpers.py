"""Collection of helper functions related to NWB."""

import importlib
import uuid
import warnings
from contextlib import contextmanager
from copy import deepcopy
from datetime import datetime
from pathlib import Path
from typing import Literal

from pydantic import FilePath
from pynwb import NWBFile
from pynwb.file import Subject

from . import (
    BACKEND_NWB_IO,
    BackendConfiguration,
    configure_backend,
    get_default_backend_configuration,
    get_existing_backend_configuration,
)
from ...utils.dict import DeepDict, load_dict_from_file
from ...utils.json_schema import validate_metadata


def get_module(nwbfile: NWBFile, name: str, description: str = None):
    """
    Check if processing module exists. If not, create it. Then return module.

    Parameters
    ----------
    nwbfile : NWBFile
        The NWB file to check or add the module to.
    name : str
        The name of the processing module.
    description : str, optional
        Description of the module. Only used if creating a new module.

    Returns
    -------
    ProcessingModule
        The existing or newly created processing module.
    """
    if name in nwbfile.processing:
        if description is not None and nwbfile.processing[name].description != description:
            warnings.warn(
                "Custom description given to get_module does not match existing module description! "
                "Ignoring custom description."
            )
        return nwbfile.processing[name]
    else:
        if description is None:
            description = "No description."
        return nwbfile.create_processing_module(name=name, description=description)


def get_default_nwbfile_metadata() -> DeepDict:
    """
    Return structure with defaulted metadata values required for a NWBFile.

    These standard defaults are::

        metadata["NWBFile"]["session_description"] = "no description"
        metadata["NWBFile"]["identifier"] = str(uuid.uuid4())

    Proper conversions should override these fields prior to calling ``NWBConverter.run_conversion()``

    Returns
    -------
    DeepDict
        A dictionary containing default metadata values for an NWBFile, including
        session description, identifier, and NeuroConv version information.
    """
    neuroconv_version = importlib.metadata.version("neuroconv")

    metadata = DeepDict()
    metadata["NWBFile"].deep_update(
        session_description="no description",
        identifier=str(uuid.uuid4()),
        # Add NeuroConv watermark (overridden if going through the GUIDE)
        source_script=f"Created using NeuroConv v{neuroconv_version}",
        source_script_file_name=__file__,  # Required for validation
    )

    return metadata


def make_nwbfile_from_metadata(metadata: dict) -> NWBFile:
    """
    Make NWBFile from available metadata.

    Parameters
    ----------
    metadata : dict
        Dictionary containing metadata for creating the NWBFile.
        Must contain an 'NWBFile' key with required fields.

    Returns
    -------
    NWBFile
        A newly created NWBFile object initialized with the provided metadata.
    """
    # Validate metadata
    schema_path = Path(__file__).resolve().parent.parent.parent / "schemas" / "base_metadata_schema.json"
    base_metadata_schema = load_dict_from_file(file_path=schema_path)
    assert metadata is not None, "Metadata is required to create an NWBFile but metadata=None was passed."
    validate_metadata(metadata=metadata, schema=base_metadata_schema)

    nwbfile_kwargs = deepcopy(metadata["NWBFile"])
    # convert ISO 8601 string to datetime
    if isinstance(nwbfile_kwargs.get("session_start_time"), str):
        nwbfile_kwargs["session_start_time"] = datetime.fromisoformat(nwbfile_kwargs["session_start_time"])
    if "session_description" not in nwbfile_kwargs:
        nwbfile_kwargs["session_description"] = "No description."
    if "identifier" not in nwbfile_kwargs:
        nwbfile_kwargs["identifier"] = str(uuid.uuid4())
    if "source_script" not in nwbfile_kwargs:
        neuroconv_version = importlib.metadata.version("neuroconv")
        nwbfile_kwargs["source_script"] = f"Created using NeuroConv v{neuroconv_version}"
        nwbfile_kwargs["source_script_file_name"] = __file__  # Required for validation

    if "Subject" in metadata:
        nwbfile_kwargs["subject"] = metadata["Subject"]
        # convert ISO 8601 string to datetime
        if "date_of_birth" in nwbfile_kwargs["subject"] and isinstance(nwbfile_kwargs["subject"]["date_of_birth"], str):
            nwbfile_kwargs["subject"]["date_of_birth"] = datetime.fromisoformat(
                nwbfile_kwargs["subject"]["date_of_birth"]
            )
        nwbfile_kwargs["subject"] = Subject(**nwbfile_kwargs["subject"])

    return NWBFile(**nwbfile_kwargs)


def add_device_from_metadata(nwbfile: NWBFile, modality: str = "Ecephys", metadata: dict | None = None):
    """
    Add device information from metadata to NWBFile object.

    Will always ensure nwbfile has at least one device, but multiple
    devices within the metadata list will also be created.

    Parameters
    ----------
    nwbfile: NWBFile
        NWBFile to which the new device information is to be added
    modality: str
        Type of data recorded by device. Options:
        - Ecephys (default)
        - Icephys
        - Ophys
        - Behavior
    metadata: dict
        Metadata info for constructing the NWBFile (optional).
        Should be of the format::

            metadata[modality]['Device'] = [
                {
                    'name': my_name,
                    'description': my_description
                },
                ...
            ]

        Missing keys in an element of ``metadata['Ecephys']['Device']`` will be auto-populated with defaults.
    """
    metadata_copy = deepcopy(metadata) if metadata is not None else dict()

    assert isinstance(nwbfile, NWBFile), "'nwbfile' should be of type pynwb.NWBFile"
    assert modality in [
        "Ecephys",
        "Icephys",
        "Ophys",
        "Behavior",
    ], f"Invalid modality {modality} when creating device."

    defaults = dict(name=f"Device{modality}", description=f"{modality} device. Automatically generated.")

    if modality not in metadata_copy:
        metadata_copy[modality] = dict()
    if "Device" not in metadata_copy[modality]:
        metadata_copy[modality]["Device"] = [defaults]

    for device_metadata in metadata_copy[modality]["Device"]:
        if device_metadata.get("name", defaults["name"]) not in nwbfile.devices:
            nwbfile.create_device(**dict(defaults, **device_metadata))


def _attempt_cleanup_of_existing_nwbfile(nwbfile_path: Path) -> None:
    if not nwbfile_path.exists():
        return

    try:
        nwbfile_path.unlink()
    # Windows in particular can encounter errors at this step
    except PermissionError:  # pragma: no cover
        message = f"Unable to remove NWB file located at {nwbfile_path.absolute()}! Please remove it manually."
        warnings.warn(message=message, stacklevel=2)


@contextmanager
def make_or_load_nwbfile(
    nwbfile_path: FilePath | None = None,
    nwbfile: NWBFile | None = None,
    metadata: dict | None = None,
    overwrite: bool = False,
    backend: Literal["hdf5", "zarr"] = "hdf5",
    verbose: bool = False,
):
    """
    Context for automatically handling decision of write vs. append for writing an NWBFile.

    Parameters
    ----------
    nwbfile_path: FilePath
        Path for where to write or load (if overwrite=False) the NWBFile.
        If specified, the context will always write to this location.
    nwbfile: NWBFile, optional
        An in-memory NWBFile object to write to the location.
    metadata: dict, optional
        Metadata dictionary with information used to create the NWBFile when one does not exist or overwrite=True.
    overwrite: bool, default: False
        Whether to overwrite the NWBFile if one exists at the nwbfile_path.
        The default is False (append mode).
    backend : "hdf5" or "zarr", default: "hdf5"
        The type of backend used to create the file.
    verbose: bool, default: True
        If 'nwbfile_path' is specified, informs user after a successful write operation.
    """
    from . import BACKEND_NWB_IO

    nwbfile_path_is_provided = nwbfile_path is not None
    nwbfile_path_in = Path(nwbfile_path) if nwbfile_path_is_provided else None

    nwbfile_is_provided = nwbfile is not None
    nwbfile_in = nwbfile if nwbfile_is_provided else None

    backend_io_class = BACKEND_NWB_IO[backend]

    assert not (nwbfile_path is None and nwbfile is None and metadata is None), (
        "You must specify either an 'nwbfile_path', or an in-memory 'nwbfile' object, "
        "or provide the metadata for creating one."
    )
    assert not (overwrite is False and nwbfile_path_in and nwbfile_path_in.exists() and nwbfile is not None), (
        "'nwbfile_path' exists at location, 'overwrite' is False (append mode), but an in-memory 'nwbfile' object was "
        "passed! Cannot reconcile which nwbfile object to write."
    )
    if overwrite is False and backend == "zarr":
        # TODO: remove when https://github.com/hdmf-dev/hdmf-zarr/issues/182 is resolved
        raise NotImplementedError("Appending a Zarr file is not yet supported!")

    load_kwargs = dict()
    file_initially_exists = nwbfile_path_in.exists() if nwbfile_path_is_provided else False
    append_mode = file_initially_exists and not overwrite
    if nwbfile_path_is_provided:
        load_kwargs.update(path=str(nwbfile_path_in))

        if append_mode:
            load_kwargs.update(mode="r+", load_namespaces=True)

            # Check if the selected backend is the backend of the file in nwfile_path
            backends_that_can_read = [
                backend_name
                for backend_name, backend_io_class in BACKEND_NWB_IO.items()
                if backend_io_class.can_read(path=str(nwbfile_path_in))
            ]
            # Future-proofing: raise an error if more than one backend can read the file
            assert (
                len(backends_that_can_read) <= 1
            ), "More than one backend is capable of reading the file! Please raise an issue describing your file."
            if backend not in backends_that_can_read:
                raise IOError(
                    f"The chosen backend ('{backend}') is unable to read the file! "
                    f"Please select '{backends_that_can_read[0]}' instead."
                )
        else:
            load_kwargs.update(mode="w")

        io = backend_io_class(**load_kwargs)

    read_nwbfile = nwbfile_path_is_provided and append_mode
    create_nwbfile = not read_nwbfile and not nwbfile_is_provided

    nwbfile_loaded_succesfully = True
    nwbfile_written_succesfully = True
    try:
        if nwbfile_is_provided:
            nwbfile = nwbfile_in
        elif read_nwbfile:
            nwbfile = io.read()
        elif create_nwbfile:
            if metadata is None:
                error_msg = "Metadata is required for creating an nwbfile "
                raise ValueError(error_msg)
            default_metadata = get_default_nwbfile_metadata()
            default_metadata.deep_update(metadata)

            nwbfile = make_nwbfile_from_metadata(metadata=metadata)

        yield nwbfile
    except Exception as load_error:
        nwbfile_loaded_succesfully = False
        raise load_error
    finally:
        if nwbfile_path_is_provided and nwbfile_loaded_succesfully:
            try:
                io.write(nwbfile)

                if verbose:
                    print(f"NWB file saved at {nwbfile_path_in}!")
            except Exception as write_error:
                nwbfile_written_succesfully = False
                raise write_error
            finally:
                io.close()
                del io

                if not nwbfile_written_succesfully:
                    _attempt_cleanup_of_existing_nwbfile(nwbfile_path=nwbfile_path_in)
        elif nwbfile_path_is_provided and not nwbfile_loaded_succesfully:
            # The instantiation of the IO object can itself create a file
            _attempt_cleanup_of_existing_nwbfile(nwbfile_path=nwbfile_path_in)

        else:
            # This is the case where nwbfile is provided but not nwbfile_path
            # Note that io never gets created in this case, so no need to close or delete it
            pass

        # Final attempt to cleanup an unintended file creation, just to be sure
        any_load_or_write_error = not nwbfile_loaded_succesfully or not nwbfile_written_succesfully
        file_was_freshly_created = not file_initially_exists and nwbfile_path_is_provided and nwbfile_path_in.exists()
        attempt_to_cleanup = any_load_or_write_error and file_was_freshly_created
        if attempt_to_cleanup:
            _attempt_cleanup_of_existing_nwbfile(nwbfile_path=nwbfile_path_in)


def _resolve_backend(
    backend: Literal["hdf5", "zarr"] | None = None,
    backend_configuration: BackendConfiguration | None = None,
) -> Literal["hdf5"]:
    """
    Resolve the backend to use for writing the NWBFile.

    Parameters
    ----------
    backend: {"hdf5", "zarr"}, optional
    backend_configuration: BackendConfiguration, optional

    Returns
    -------
    backend: {"hdf5", "zarr"}

    """

    if backend is not None and backend_configuration is not None:
        if backend == backend_configuration.backend:
            warnings.warn(
                f"Both `backend` and `backend_configuration` were specified as type '{backend}'. "
                "To suppress this warning, specify only `backend_configuration`."
            )
        else:
            raise ValueError(
                f"Both `backend` and `backend_configuration` were specified and are conflicting."
                f"{backend=}, {backend_configuration.backend=}."
                "These values must match. To suppress this error, specify only `backend_configuration`."
            )

    if backend is None:
        backend = backend_configuration.backend if backend_configuration is not None else "hdf5"
    return backend


def configure_and_write_nwbfile(
    nwbfile: NWBFile,
<<<<<<< HEAD
    output_filepath: Optional[FilePath] = None,
    nwbfile_path: Optional[FilePath] = None,
    backend: Optional[Literal["hdf5", "zarr"]] = None,
    backend_configuration: Optional[BackendConfiguration] = None,
    export: bool = False,
=======
    output_filepath: FilePath | None = None,
    nwbfile_path: FilePath | None = None,
    backend: Literal["hdf5", "zarr"] | None = None,
    backend_configuration: BackendConfiguration | None = None,
>>>>>>> 73850186
) -> None:
    """
    Write an NWB file using a specific backend or backend configuration.

    A ``backend`` or a ``backend_configuration`` must be provided. To use the default backend configuration for
    the specified backend, provide only ``backend``. To use a custom backend configuration, provide
    ``backend_configuration``. If both are provided, ``backend`` must match ``backend_configuration.backend``.

    Parameters
    ----------
    nwbfile: NWBFile
    output_filepath: FilePath | None, optional. Deprecated
    nwbfile_path: FilePath | None, optional
    backend: {"hdf5", "zarr"}, optional
        The type of backend used to create the file. This option uses the default ``backend_configuration`` for the
        specified backend. If no ``backend`` is specified, the ``backend_configuration`` is used.
    backend_configuration: BackendConfiguration, optional
        Specifies the backend type and the chunking and compression parameters of each dataset. If no
        ``backend_configuration`` is specified, the default configuration for the specified ``backend`` is used.
    export: bool, default: False
        Whether to export the NWB file instead of writing.

    """

    if nwbfile_path is not None and output_filepath is not None:
        raise ValueError(
            "Both 'output_filepath' and 'nwbfile_path' were specified! " "Please specify only `nwbfile_path`."
        )

    if output_filepath is not None:
        warnings.warn(
            "The 'output_filepath' parameter is deprecated in or after September 2025. " "Use 'nwbfile_path' instead.",
            DeprecationWarning,
            stacklevel=2,
        )
        nwbfile_path = output_filepath

    if nwbfile_path is None:
        raise ValueError("The 'nwbfile_path' parameter must be specified.")

    backend = _resolve_backend(backend=backend, backend_configuration=backend_configuration)

    if backend is not None and backend_configuration is None:
        backend_configuration = get_default_backend_configuration(nwbfile, backend=backend)

    if backend_configuration is not None:
        configure_backend(nwbfile=nwbfile, backend_configuration=backend_configuration)

    IO = BACKEND_NWB_IO[backend_configuration.backend]

    with IO(nwbfile_path, mode="w") as io:
        if export:
            nwbfile.set_modified()
            io.export(nwbfile=nwbfile, src_io=nwbfile.read_io, write_args=dict(link_data=False))
        else:
            io.write(nwbfile)


def repack_nwbfile(
    *,
    nwbfile_path: Path,
    export_nwbfile_path: Path,
    backend: Literal["hdf5", "zarr"] = "hdf5",
    export_backend: Literal["hdf5", "zarr", None] = None,
    use_default_backend_configuration: bool = True,
    backend_configuration_changes: dict[str, dict] = None,
):
    """
    Repack an NWBFile with a new backend configuration.

    Parameters
    ----------
    nwbfile_path : Path
        Path to the NWB file to be repacked.
    export_nwbfile_path : Path
        Path to export the repacked NWB file.
    backend : {"hdf5", "zarr"}, default: "hdf5"
        The type of backend used to read the file.
    export_backend : {"hdf5", "zarr", None}, default: None
        The type of backend used to write the repacked file. If None, the same backend as the input file is used.
    use_default_backend_configuration : bool, default: True
        Whether to use the default backend configuration for the specified backend and nwbfile. If False, the nwbfile
        must be written to disk and its existing backend configuration is used.
    backend_configuration_changes : dict, default: None
        Changes to the backend configuration. The keys are the locations of the datasets in the NWB file, and the values
        are dictionaries of the changes to be made to the dataset configuration.

    Notes
    -----
    The keys for the `backend_configuration_changes` must be as they appear in the BackendConfiguration NOT how they
    appear in the H5DataIO. For example, if you want to change the chunking of the 'acquisition/RawTimeSeries/data'
    dataset to (10,), you would pass {'acquisition/RawTimeSeries/data': {'chunk_shape': (10,)}}.
    """
    backend_configuration_changes = backend_configuration_changes or dict()
    export_backend = export_backend or backend
    if not use_default_backend_configuration and export_backend is not None and export_backend != backend:
        raise ValueError(
            "When 'export_backend' is different from 'backend', the default configuration must be used (use_default_backend_configuration=True)."
        )

    IO = BACKEND_NWB_IO[backend]
    with IO(nwbfile_path, mode="r") as io:
        nwbfile = io.read()
        if use_default_backend_configuration:
            backend_configuration = get_default_backend_configuration(nwbfile=nwbfile, backend=export_backend)
        else:
            backend_configuration = get_existing_backend_configuration(nwbfile=nwbfile)
        dataset_configurations = backend_configuration.dataset_configurations

        for neurodata_object_location, dataset_config_changes in backend_configuration_changes.items():
            dataset_configuration = dataset_configurations[neurodata_object_location]
            for dataset_config_key, dataset_config_value in dataset_config_changes.items():
                setattr(dataset_configuration, dataset_config_key, dataset_config_value)

        configure_and_write_nwbfile(
            nwbfile=nwbfile,
            backend_configuration=backend_configuration,
            output_filepath=export_nwbfile_path,
            backend=export_backend,
            export=True,
        )<|MERGE_RESOLUTION|>--- conflicted
+++ resolved
@@ -371,18 +371,11 @@
 
 def configure_and_write_nwbfile(
     nwbfile: NWBFile,
-<<<<<<< HEAD
-    output_filepath: Optional[FilePath] = None,
-    nwbfile_path: Optional[FilePath] = None,
-    backend: Optional[Literal["hdf5", "zarr"]] = None,
-    backend_configuration: Optional[BackendConfiguration] = None,
-    export: bool = False,
-=======
     output_filepath: FilePath | None = None,
     nwbfile_path: FilePath | None = None,
     backend: Literal["hdf5", "zarr"] | None = None,
     backend_configuration: BackendConfiguration | None = None,
->>>>>>> 73850186
+    export: bool = False,
 ) -> None:
     """
     Write an NWB file using a specific backend or backend configuration.
