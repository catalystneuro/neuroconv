--- conflicted
+++ resolved
@@ -205,7 +205,17 @@
                 if isinstance(candidate_dataset, np.ndarray) and candidate_dataset.size == 0:
                     continue  # skip
 
-<<<<<<< HEAD
+                yield _get_dataset_metadata(neurodata_object=time_series, field_name=field_name, backend=backend)
+        elif isinstance(neurodata_object, DynamicTable):
+            dynamic_table = neurodata_object  # for readability
+
+            for column_name in dynamic_table.colnames:
+                candidate_dataset = dynamic_table[column_name].data  # VectorData object
+                if _is_value_already_written_to_file(
+                    candidate_dataset=candidate_dataset, backend=backend, existing_file=existing_file
+                ):
+                    continue  # skip
+
                 yield _get_dataset_metadata(
                     neurodata_object=dynamic_table[column_name], field_name="data", backend=backend
                 )
@@ -223,7 +233,4 @@
     }
 
     backend_configuration = BackendConfigurationClass(dataset_configurations=dataset_configurations)
-    return backend_configuration
-=======
-                yield _get_dataset_metadata(neurodata_object=time_series, field_name=field_name, backend=backend)
->>>>>>> 8a793dcb
+    return backend_configuration