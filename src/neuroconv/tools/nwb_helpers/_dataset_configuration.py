--- conflicted
+++ resolved
@@ -10,10 +10,7 @@
 from hdmf_zarr import NWBZarrIO
 from pynwb import NWBHDF5IO, NWBFile
 from pynwb.base import DynamicTable, TimeSeriesReferenceVectorData
-<<<<<<< HEAD
-=======
 from pynwb.file import NWBContainer
->>>>>>> 7f67fc02
 
 from ._configuration_models._base_dataset_io import DatasetIOConfiguration
 
@@ -134,18 +131,6 @@
                 )
 
                 yield dataset_io_configuration
-<<<<<<< HEAD
-        else:
-            # Primarily for TimeSeries, but also any extended class that has 'data' or 'timestamps'
-            # The most common example of this is ndx-events Events/LabeledEvents types
-            time_series = neurodata_object  # For readability
-
-            for dataset_name in ("data", "timestamps"):
-                if dataset_name not in time_series.fields:  # The 'timestamps' field is optional
-                    continue
-
-                candidate_dataset = getattr(time_series, dataset_name)
-=======
         elif isinstance(neurodata_object, NWBContainer):
             for known_dataset_field in known_dataset_fields:
                 # Skip optional fields that aren't present
@@ -153,7 +138,6 @@
                     continue
 
                 candidate_dataset = getattr(neurodata_object, known_dataset_field)
->>>>>>> 7f67fc02
 
                 # Skip if already written to file
                 if _is_dataset_written_to_file(
