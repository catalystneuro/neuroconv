--- conflicted
+++ resolved
@@ -55,10 +55,10 @@
         return source_schema
 
     def __init__(
-            self,
-            file_path: FilePathType,
-            stub_test: Optional[bool] = False,
-            spikeextractors_backend: Optional[bool] = False,
+        self,
+        file_path: FilePathType,
+        stub_test: Optional[bool] = False,
+        spikeextractors_backend: Optional[bool] = False,
     ):
         self.stub_test = stub_test
         self.stream_id = fetch_stream_id_for_spikelgx_file(file_path)
@@ -131,10 +131,7 @@
     def get_device_metadata(self) -> dict:
         """Returns a device with description including the metadat as described here
         # https://billkarsh.github.io/SpikeGLX/Sgl_help/Metadata_30.html
-<<<<<<< HEAD
-=======
 
->>>>>>> 543c0896
         Returns
         -------
         dict
