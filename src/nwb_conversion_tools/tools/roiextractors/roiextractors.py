"""Authors: Saksham Sharda and Alessio Buccino."""
import os
from pathlib import Path
from warnings import warn
from collections import abc
from typing import Optional
from copy import deepcopy

import numpy as np

from roiextractors import ImagingExtractor, SegmentationExtractor, MultiSegmentationExtractor
from pynwb import NWBFile, NWBHDF5IO
from pynwb.base import Images
from pynwb.file import Subject
from pynwb.image import GrayscaleImage
from pynwb.ophys import (
    ImageSegmentation,
    Fluorescence,
    OpticalChannel,
    TwoPhotonSeries,
)

# from hdmf.commmon import VectorData
from hdmf.data_utils import DataChunkIterator
from hdmf.backends.hdf5.h5_utils import H5DataIO

from ..nwb_helpers import get_default_nwbfile_metadata, make_nwbfile_from_metadata, make_or_load_nwbfile
from nwb_conversion_tools.utils import (
    FilePathType,
    OptionalFilePathType,
    dict_deep_update,
    calculate_regular_series_rate,
)


def get_default_ophys_metadata():
    """Fill default metadata for optical physiology."""
    metadata = get_default_nwbfile_metadata()
    metadata.update(
        Ophys=dict(
            Device=[dict(name="Microscope")],
            Fluorescence=dict(
                roi_response_series=[
                    dict(
                        name="RoiResponseSeries",
                        description="array of raw fluorescence traces",
                    )
                ]
            ),
            ImageSegmentation=dict(plane_segmentations=[dict(description="Segmented ROIs", name="PlaneSegmentation")]),
            ImagingPlane=[
                dict(
                    name="ImagingPlane",
                    description="no description",
                    excitation_lambda=np.nan,
                    indicator="unknown",
                    location="unknown",
                    optical_channel=[
                        dict(
                            name="OpticalChannel",
                            emission_lambda=np.nan,
                            description="no description",
                        )
                    ],
                )
            ],
            TwoPhotonSeries=[
                dict(
                    name="TwoPhotonSeries",
                    description="no description",
                    comments="Generalized from RoiInterface",
                    unit="n.a.",
                )
            ],
        ),
    )
    return metadata


def get_nwb_imaging_metadata(imgextractor: ImagingExtractor):
    """
    Convert metadata from the segmentation into nwb specific metadata.

    Parameters
    ----------
    imgextractor: ImagingExtractor
    """
    metadata = get_default_ophys_metadata()
    # Optical Channel name:
    channel_name_list = imgextractor.get_channel_names()
    if channel_name_list is None:
        channel_name_list = ["generic_name"] * imgextractor.get_num_channels()

    for index, channel_name in enumerate(channel_name_list):
        if index == 0:
            metadata["Ophys"]["ImagingPlane"][0]["optical_channel"][index]["name"] = channel_name
        else:
            metadata["Ophys"]["ImagingPlane"][0]["optical_channel"].append(
                dict(
                    name=channel_name,
                    emission_lambda=np.nan,
                    description=f"{channel_name} description",
                )
            )
    # set imaging plane rate:
    rate = (
        np.float("NaN")
        if imgextractor.get_sampling_frequency() is None
        else float(imgextractor.get_sampling_frequency())
    )

    # adding imaging_rate:
    metadata["Ophys"]["ImagingPlane"][0].update(imaging_rate=rate)
    # TwoPhotonSeries update:
    metadata["Ophys"]["TwoPhotonSeries"][0].update(dimension=list(imgextractor.get_image_size()), rate=rate)

    device_name = metadata["Ophys"]["Device"][0]["name"]
    metadata["Ophys"]["ImagingPlane"][0]["device"] = device_name

    plane_name = metadata["Ophys"]["ImagingPlane"][0]["name"]
    metadata["Ophys"]["TwoPhotonSeries"][0]["imaging_plane"] = plane_name

    # remove what Segmentation extractor will input:
    _ = metadata["Ophys"].pop("ImageSegmentation")
    _ = metadata["Ophys"].pop("Fluorescence")
    return metadata


def add_devices(nwbfile: NWBFile, metadata: dict):
    """Add optical physiology devices from metadata."""
    metadata = dict_deep_update(get_default_ophys_metadata(), metadata)
    for device in metadata.get("Ophys", dict()).get("Device", dict()):
        if "name" in device and device["name"] not in nwbfile.devices:
            nwbfile.create_device(**device)
    return nwbfile


def add_two_photon_series(imaging, nwbfile, metadata, buffer_size=10, use_times=False):
    """
    Auxiliary static method for nwbextractor.

    Adds two photon series from imaging object as TwoPhotonSeries to nwbfile object.
    """

<<<<<<< HEAD
    if use_times:
        warn("use times is deprecate and will be removed on or after August 1st, 2022.")

    metadata = dict_deep_update(get_nwb_imaging_metadata(imaging), metadata)
=======
    metadata_copy = deepcopy(metadata)
    metadata_copy = dict_deep_update(get_nwb_imaging_metadata(imaging), metadata_copy)
>>>>>>> 2c2403b8

    # Tests if TwoPhotonSeries already exists in acquisition
    two_photon_series_metadata = metadata_copy["Ophys"]["TwoPhotonSeries"][0]
    two_photon_series_name = two_photon_series_metadata["name"]
    acquisition_modules = [module for module in nwbfile.acquisition]

    # Only add if TwoPhotonSeries is not present before
    if two_photon_series_name not in acquisition_modules:

        # Add the data
        def data_generator(imaging):
            for i in range(imaging.get_num_frames()):
                yield imaging.get_frames(frame_idxs=[i]).squeeze().T

        data = H5DataIO(
            DataChunkIterator(data_generator(imaging), buffer_size=buffer_size),
            compression=True,
        )
        two_p_series_kwargs = two_photon_series_metadata
        two_p_series_kwargs.update(data=data)

        # Add timestamps or rate
        timestamps = imaging.frame_to_time(np.arange(imaging.get_num_frames()))
        rate = calculate_regular_series_rate(series=timestamps)
        if rate:
            two_p_series_kwargs.update(starting_time=timestamps[0], rate=rate)
        else:
            two_p_series_kwargs.update(timestamps=H5DataIO(timestamps, compression="gzip"))
            del two_p_series_kwargs["rate"]

        # Add the image plane
        image_plane_metadata = metadata_copy["Ophys"]["ImagingPlane"][0]
        image_plane_metadata["optical_channel"] = [
            OpticalChannel(**metadata) for metadata in image_plane_metadata["optical_channel"]
        ]

        device = nwbfile.devices[list(nwbfile.devices.keys())[0]]
        image_plane_metadata["device"] = device
        imaging_plane = nwbfile.create_imaging_plane(**image_plane_metadata)
        two_p_series_kwargs.update(imaging_plane=imaging_plane)

        # Add the TwoPhotonSeries to the nwbfile
        two_photon_series = TwoPhotonSeries(**two_p_series_kwargs)
        nwbfile.add_acquisition(two_photon_series)

    return nwbfile


def add_epochs(imaging, nwbfile):
    """
    Auxiliary static method for nwbextractor.

    Adds epochs from recording object to nwbfile object.
    """
    # add/update epochs
    for (name, ep) in imaging._epochs.items():
        if nwbfile.epochs is None:
            nwbfile.add_epoch(
                start_time=imaging.frame_to_time(ep["start_frame"]),
                stop_time=imaging.frame_to_time(ep["end_frame"]),
                tags=name,
            )
        else:
            if [name] in nwbfile.epochs["tags"][:]:
                ind = nwbfile.epochs["tags"][:].index([name])
                nwbfile.epochs["start_time"].data[ind] = imaging.frame_to_time(ep["start_frame"])
                nwbfile.epochs["stop_time"].data[ind] = imaging.frame_to_time(ep["end_frame"])
            else:
                nwbfile.add_epoch(
                    start_time=imaging.frame_to_time(ep["start_frame"]),
                    stop_time=imaging.frame_to_time(ep["end_frame"]),
                    tags=name,
                )
    return nwbfile


def write_imaging(
    imaging: ImagingExtractor,
    nwbfile_path: OptionalFilePathType = None,
    nwbfile: Optional[NWBFile] = None,
    metadata: Optional[dict] = None,
    overwrite: bool = False,
    verbose: bool = True,
    buffer_size: int = 10,
    use_times=False,
    save_path: OptionalFilePathType = None,  # TODO: to be removed
):
    """
    Primary method for writing an ImagingExtractor object to an NWBFile.

    Parameters
    ----------
    imaging: ImagingExtractor
        The imaging extractor object to be written to nwb
    nwbfile_path: FilePathType
        Path for where to write or load (if overwrite=False) the NWBFile.
        If specified, the context will always write to this location.
    nwbfile: NWBFile, optional
        If passed, this function will fill the relevant fields within the NWBFile object.
        E.g., calling
            write_recording(recording=my_recording_extractor, nwbfile=my_nwbfile)
        will result in the appropriate changes to the my_nwbfile object.
        If neither 'save_path' nor 'nwbfile' are specified, an NWBFile object will be automatically generated
        and returned by the function.
    metadata: dict, optional
        Metadata dictionary with information used to create the NWBFile when one does not exist or overwrite=True.
    overwrite: bool, optional
        Whether or not to overwrite the NWBFile if one exists at the nwbfile_path.
        The default is False (append mode).
    verbose: bool, optional
        If 'nwbfile_path' is specified, informs user after a successful write operation.
        The default is True.
    num_chunks: int
        Number of chunks for writing data to file
    """
    assert save_path is None or nwbfile is None, "Either pass a save_path location, or nwbfile object, but not both!"
    if nwbfile is not None:
        assert isinstance(nwbfile, NWBFile), "'nwbfile' should be of type pynwb.NWBFile"

    if use_times:
        warn("use times is deprecate and will be removed on or after August 1st, 2022")

    # TODO on or after August 1st, 2022, remove argument and deprecation warnings
    if save_path is not None:
        will_be_removed_str = "will be removed on or after August 1st, 2022. Please use 'nwbfile_path' instead."
        if nwbfile_path is not None:
            if save_path == nwbfile_path:
                warn(
                    "Passed both 'save_path' and 'nwbfile_path', but both are equivalent! "
                    f"'save_path' {will_be_removed_str}",
                    DeprecationWarning,
                )
            else:
                warn(
                    "Passed both 'save_path' and 'nwbfile_path' - using only the 'nwbfile_path'! "
                    f"'save_path' {will_be_removed_str}",
                    DeprecationWarning,
                )
        else:
            warn(
                f"The keyword argument 'save_path' to 'spikeinterface.write_recording' {will_be_removed_str}",
                DeprecationWarning,
            )
            nwbfile_path = save_path

    if metadata is None:
        metadata = dict()
    if hasattr(imaging, "nwb_metadata"):
        metadata = dict_deep_update(imaging.nwb_metadata, metadata)
    default_metadata = get_nwb_imaging_metadata(imaging)
    metadata = dict_deep_update(default_metadata, metadata)

    with make_or_load_nwbfile(
        nwbfile_path=nwbfile_path, nwbfile=nwbfile, metadata=metadata, overwrite=overwrite, verbose=verbose
    ) as nwbfile_out:
        add_devices(nwbfile=nwbfile, metadata=metadata)
        add_two_photon_series(imaging=imaging, nwbfile=nwbfile, metadata=metadata, buffer_size=buffer_size)
        add_epochs(imaging=imaging, nwbfile=nwbfile)
    return nwbfile_out


def get_nwb_segmentation_metadata(sgmextractor):
    """
    Convert metadata from the segmentation into nwb specific metadata.

    Parameters
    ----------
    sgmextractor: SegmentationExtractor
    """
    metadata = get_default_ophys_metadata()
    # Optical Channel name:
    for i in range(sgmextractor.get_num_channels()):
        ch_name = sgmextractor.get_channel_names()[i]
        if i == 0:
            metadata["Ophys"]["ImagingPlane"][0]["optical_channel"][i]["name"] = ch_name
        else:
            metadata["Ophys"]["ImagingPlane"][0]["optical_channel"].append(
                dict(
                    name=ch_name,
                    emission_lambda=np.nan,
                    description=f"{ch_name} description",
                )
            )
    # set roi_response_series rate:
    rate = np.float("NaN") if sgmextractor.get_sampling_frequency() is None else sgmextractor.get_sampling_frequency()
    for trace_name, trace_data in sgmextractor.get_traces_dict().items():
        if trace_name == "raw":
            if trace_data is not None:
                metadata["Ophys"]["Fluorescence"]["roi_response_series"][0].update(rate=rate)
            continue
        if trace_data is not None and len(trace_data.shape) != 0:
            metadata["Ophys"]["Fluorescence"]["roi_response_series"].append(
                dict(
                    name=trace_name.capitalize(),
                    description=f"description of {trace_name} traces",
                    rate=rate,
                )
            )
    # adding imaging_rate:
    metadata["Ophys"]["ImagingPlane"][0].update(imaging_rate=rate)
    # remove what imaging extractor will input:
    _ = metadata["Ophys"].pop("TwoPhotonSeries")
    return metadata


def write_segmentation(
    segext_obj: SegmentationExtractor,
    save_path: FilePathType = None,
    plane_num=0,
    metadata: dict = None,
    overwrite: bool = True,
    buffer_size: int = 10,
    nwbfile=None,
):
    assert save_path is None or nwbfile is None, "Either pass a save_path location, or nwbfile object, but not both!"

    # parse metadata correctly:
    if isinstance(segext_obj, MultiSegmentationExtractor):
        segext_objs = segext_obj.segmentations
        if metadata is not None:
            assert isinstance(metadata, list), (
                "For MultiSegmentationExtractor enter 'metadata' as a list of " "SegmentationExtractor metadata"
            )
            assert len(metadata) == len(segext_objs), (
                "The 'metadata' argument should be a list with the same "
                "number of elements as the segmentations in the "
                "MultiSegmentationExtractor"
            )
    else:
        segext_objs = [segext_obj]
        if metadata is not None and not isinstance(metadata, list):
            metadata = [metadata]
    metadata_base_list = [get_nwb_segmentation_metadata(sgobj) for sgobj in segext_objs]
    # updating base metadata with new:
    for num, data in enumerate(metadata_base_list):
        metadata_input = metadata[num] if metadata else {}
        metadata_base_list[num] = dict_deep_update(metadata_base_list[num], metadata_input)
    metadata_base_common = metadata_base_list[0]

    # build/retrieve nwbfile:
    if nwbfile is not None:
        assert isinstance(nwbfile, NWBFile), "'nwbfile' should be of type pynwb.NWBFile"
        write = False
    else:
        write = True
        save_path = Path(save_path)
        assert save_path.suffix == ".nwb"
        if save_path.is_file() and not overwrite:
            nwbfile_exist = True
            file_mode = "r+"
        else:
            if save_path.is_file():
                os.remove(save_path)
            if not save_path.parent.is_dir():
                save_path.parent.mkdir(parents=True)
            nwbfile_exist = False
            file_mode = "w"
        io = NWBHDF5IO(str(save_path), file_mode)
        if nwbfile_exist:
            nwbfile = io.read()
        else:
            nwbfile = make_nwbfile_from_metadata(metadata=metadata_base_common)
    # Subject:
    if metadata_base_common.get("Subject") and nwbfile.subject is None:
        nwbfile.subject = Subject(**metadata_base_common["Subject"])
    # Processing Module:
    if "ophys" not in nwbfile.processing:
        ophys = nwbfile.create_processing_module("ophys", "contains optical physiology processed data")
    else:
        ophys = nwbfile.get_processing_module("ophys")
    for plane_no_loop, (segext_obj, metadata) in enumerate(zip(segext_objs, metadata_base_list)):
        # Device:
        if metadata["Ophys"]["Device"][0]["name"] not in nwbfile.devices:
            nwbfile.create_device(**metadata["Ophys"]["Device"][0])
        # ImageSegmentation:
        image_segmentation_name = (
            "ImageSegmentation" if plane_no_loop == 0 else f"ImageSegmentation_Plane{plane_no_loop}"
        )
        if image_segmentation_name not in ophys.data_interfaces:
            image_segmentation = ImageSegmentation(name=image_segmentation_name)
            ophys.add(image_segmentation)
        else:
            image_segmentation = ophys.data_interfaces.get(image_segmentation_name)
        # OpticalChannel:
        optical_channels = [OpticalChannel(**i) for i in metadata["Ophys"]["ImagingPlane"][0]["optical_channel"]]

        # ImagingPlane:
        image_plane_name = "ImagingPlane" if plane_no_loop == 0 else f"ImagePlane_{plane_no_loop}"
        if image_plane_name not in nwbfile.imaging_planes.keys():
            input_kwargs = dict(
                name=image_plane_name,
                device=nwbfile.get_device(metadata_base_common["Ophys"]["Device"][0]["name"]),
            )
            metadata["Ophys"]["ImagingPlane"][0]["optical_channel"] = optical_channels
            input_kwargs.update(**metadata["Ophys"]["ImagingPlane"][0])
            if "imaging_rate" in input_kwargs:
                input_kwargs["imaging_rate"] = float(input_kwargs["imaging_rate"])
            imaging_plane = nwbfile.create_imaging_plane(**input_kwargs)
        else:
            imaging_plane = nwbfile.imaging_planes[image_plane_name]
        # PlaneSegmentation:
        input_kwargs = dict(
            description="output from segmenting imaging plane",
            imaging_plane=imaging_plane,
        )
        ps_metadata = metadata["Ophys"]["ImageSegmentation"]["plane_segmentations"][0]
        if ps_metadata["name"] not in image_segmentation.plane_segmentations:
            ps_exist = False
        else:
            ps = image_segmentation.get_plane_segmentation(ps_metadata["name"])
            ps_exist = True
        roi_ids = segext_obj.get_roi_ids()
        accepted_list = segext_obj.get_accepted_list()
        accepted_list = [] if accepted_list is None else accepted_list
        rejected_list = segext_obj.get_rejected_list()
        rejected_list = [] if rejected_list is None else rejected_list
        accepted_ids = [1 if k in accepted_list else 0 for k in roi_ids]
        rejected_ids = [1 if k in rejected_list else 0 for k in roi_ids]
        roi_locations = np.array(segext_obj.get_roi_locations()).T

        def image_mask_iterator():
            for id in segext_obj.get_roi_ids():
                img_msks = segext_obj.get_roi_image_masks(roi_ids=[id]).T.squeeze()
                yield img_msks

        if not ps_exist:
            from hdmf.common import VectorData

            input_kwargs.update(
                **ps_metadata,
                columns=[
                    VectorData(
                        data=H5DataIO(
                            DataChunkIterator(image_mask_iterator(), buffer_size=buffer_size),
                            compression=True,
                            compression_opts=9,
                        ),
                        name="image_mask",
                        description="image masks",
                    ),
                    VectorData(
                        data=roi_locations,
                        name="RoiCentroid",
                        description="x,y location of centroid of the roi in image_mask",
                    ),
                    VectorData(
                        data=accepted_ids,
                        name="Accepted",
                        description="1 if ROi was accepted or 0 if rejected as a cell during segmentation operation",
                    ),
                    VectorData(
                        data=rejected_ids,
                        name="Rejected",
                        description="1 if ROi was rejected or 0 if accepted as a cell during segmentation operation",
                    ),
                ],
                id=roi_ids,
            )

            ps = image_segmentation.create_plane_segmentation(**input_kwargs)
        # Fluorescence Traces:
        if "Flourescence" not in ophys.data_interfaces:
            fluorescence = Fluorescence()
            ophys.add(fluorescence)
        else:
            fluorescence = ophys.data_interfaces["Fluorescence"]
        roi_response_dict = segext_obj.get_traces_dict()
        roi_table_region = ps.create_roi_table_region(
            description=f"region for Imaging plane{plane_no_loop}",
            region=list(range(segext_obj.get_num_rois())),
        )
        rate = np.float("NaN") if segext_obj.get_sampling_frequency() is None else segext_obj.get_sampling_frequency()
        for i, j in roi_response_dict.items():
            data = getattr(segext_obj, f"_roi_response_{i}")
            if data is not None:
                data = np.asarray(data)
                trace_name = "RoiResponseSeries" if i == "raw" else i.capitalize()
                trace_name = trace_name if plane_no_loop == 0 else trace_name + f"_Plane{plane_no_loop}"
                input_kwargs = dict(
                    name=trace_name,
                    data=data.T,
                    rois=roi_table_region,
                    rate=rate,
                    unit="n.a.",
                )
                if trace_name not in fluorescence.roi_response_series:
                    fluorescence.create_roi_response_series(**input_kwargs)
        # create Two Photon Series:
        if "TwoPhotonSeries" not in nwbfile.acquisition:
            warn("could not find TwoPhotonSeries, using ImagingExtractor to create an nwbfile")
        # adding images:
        images_dict = segext_obj.get_images_dict()
        if any([image is not None for image in images_dict.values()]):
            images_name = "SegmentationImages" if plane_no_loop == 0 else f"SegmentationImages_Plane{plane_no_loop}"
            if images_name not in ophys.data_interfaces:
                images = Images(images_name)
                for img_name, img_no in images_dict.items():
                    if img_no is not None:
                        images.add_image(GrayscaleImage(name=img_name, data=img_no.T))
                ophys.add(images)
        # saving NWB file:
        if write:
            io.write(nwbfile)
            io.close()<|MERGE_RESOLUTION|>--- conflicted
+++ resolved
@@ -142,15 +142,13 @@
     Adds two photon series from imaging object as TwoPhotonSeries to nwbfile object.
     """
 
-<<<<<<< HEAD
+
     if use_times:
         warn("use times is deprecate and will be removed on or after August 1st, 2022.")
 
-    metadata = dict_deep_update(get_nwb_imaging_metadata(imaging), metadata)
-=======
+
     metadata_copy = deepcopy(metadata)
     metadata_copy = dict_deep_update(get_nwb_imaging_metadata(imaging), metadata_copy)
->>>>>>> 2c2403b8
 
     # Tests if TwoPhotonSeries already exists in acquisition
     two_photon_series_metadata = metadata_copy["Ophys"]["TwoPhotonSeries"][0]
