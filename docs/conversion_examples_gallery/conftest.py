import platform
from pathlib import Path

import pytest
from packaging import version

from tests.test_on_data.setup_paths import (
    BEHAVIOR_DATA_PATH,
    ECEPHY_DATA_PATH,
    OPHYS_DATA_PATH,
    TEXT_DATA_PATH,
)


@pytest.fixture(autouse=True)
def add_data_space(doctest_namespace, tmp_path):
    doctest_namespace["ECEPHY_DATA_PATH"] = ECEPHY_DATA_PATH
    doctest_namespace["BEHAVIOR_DATA_PATH"] = BEHAVIOR_DATA_PATH
    doctest_namespace["OPHYS_DATA_PATH"] = OPHYS_DATA_PATH
    doctest_namespace["TEXT_DATA_PATH"] = TEXT_DATA_PATH

    doctest_namespace["path_to_save_nwbfile"] = Path(tmp_path) / "doctest_file.nwb"
    doctest_namespace["output_folder"] = Path(tmp_path)


python_version = platform.python_version()
os = platform.system()

# Hook to conditionally skip doctests
def pytest_runtest_setup(item):
    if isinstance(item, pytest.DoctestItem):
        test_file = Path(item.fspath)

        # Check if we are running the doctest from deeplabcut.rst
        if test_file.name == "deeplabcut.rst":
            # Check if Python version is 3.9 and platform is Darwin (macOS)
            if version.parse(python_version) < version.parse("3.10") and os == "Darwin":
                pytest.skip("Skipping doctests for deeplabcut.rst on Python 3.9 and macOS")

<<<<<<< HEAD
        # Check if we are running the doctest from inscopix.rst
=======
       # Check if we are running the doctest from inscopix.rst
>>>>>>> 08e3fdab
        if test_file.name == "inscopix.rst":
            # Skip on macOS ARM64
            if os == "Darwin" and platform.machine() == "arm64":
                pytest.skip(
                    "The isx package is currently not natively supported on macOS with Apple Silicon. "
                    "Installation instructions can be found at: "
                    "https://github.com/inscopix/pyisx?tab=readme-ov-file#install"
                )
            # Skip on Python 3.13+
            if version.parse(python_version) >= version.parse("3.13"):
                pytest.skip(
                    "Tests are skipped on Python 3.13 because of incompatibility with the 'isx' module "
                    "Requires: Python <3.13, >=3.9) "
<<<<<<< HEAD
                    "See: https://github.com/inscopix/pyisx/issues/61"
=======
                    "See: https://github.com/inscopix/pyisx/issues"
>>>>>>> 08e3fdab
                )<|MERGE_RESOLUTION|>--- conflicted
+++ resolved
@@ -37,11 +37,7 @@
             if version.parse(python_version) < version.parse("3.10") and os == "Darwin":
                 pytest.skip("Skipping doctests for deeplabcut.rst on Python 3.9 and macOS")
 
-<<<<<<< HEAD
         # Check if we are running the doctest from inscopix.rst
-=======
-       # Check if we are running the doctest from inscopix.rst
->>>>>>> 08e3fdab
         if test_file.name == "inscopix.rst":
             # Skip on macOS ARM64
             if os == "Darwin" and platform.machine() == "arm64":
@@ -55,9 +51,5 @@
                 pytest.skip(
                     "Tests are skipped on Python 3.13 because of incompatibility with the 'isx' module "
                     "Requires: Python <3.13, >=3.9) "
-<<<<<<< HEAD
                     "See: https://github.com/inscopix/pyisx/issues/61"
-=======
-                    "See: https://github.com/inscopix/pyisx/issues"
->>>>>>> 08e3fdab
-                )+   )