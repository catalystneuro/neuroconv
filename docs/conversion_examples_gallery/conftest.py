import platform
from pathlib import Path

import pytest
from packaging import version

from tests.test_on_data.setup_paths import (
    BEHAVIOR_DATA_PATH,
    ECEPHY_DATA_PATH,
    OPHYS_DATA_PATH,
    TEXT_DATA_PATH,
)


@pytest.fixture(autouse=True)
def add_data_space(doctest_namespace, tmp_path):
    doctest_namespace["ECEPHY_DATA_PATH"] = ECEPHY_DATA_PATH
    doctest_namespace["BEHAVIOR_DATA_PATH"] = BEHAVIOR_DATA_PATH
    doctest_namespace["OPHYS_DATA_PATH"] = OPHYS_DATA_PATH
    doctest_namespace["TEXT_DATA_PATH"] = TEXT_DATA_PATH

<<<<<<< HEAD
    doctest_namespace["path_to_save_nwbfile"] = Path(tmp_path) / "file.nwb"
    doctest_namespace["output_folder"] = Path(tmp_path)



python_version = platform.python_version()
os = platform.system()
# Hook to conditionally skip doctests in deeplabcut.rst for Python 3.9 on macOS (Darwin)
def pytest_runtest_setup(item):
    if isinstance(item, pytest.DoctestItem):
        # Check if we are running the doctest from deeplabcut.rst
        test_file = Path(item.fspath)
        if test_file.name == "deeplabcut.rst":
            # Check if Python version is 3.9 and platform is Darwin (macOS)
            if version.parse(python_version) < version.parse("3.10") and os == "Darwin":
                pytest.skip("Skipping doctests for deeplabcut.rst on Python 3.9 and macOS")
=======
    doctest_namespace["path_to_save_nwbfile"] = Path(tmp_path) / "doctest_file.nwb"
    doctest_namespace["output_folder"] = Path(tmp_path)
>>>>>>> 113527f5
<|MERGE_RESOLUTION|>--- conflicted
+++ resolved
@@ -19,8 +19,7 @@
     doctest_namespace["OPHYS_DATA_PATH"] = OPHYS_DATA_PATH
     doctest_namespace["TEXT_DATA_PATH"] = TEXT_DATA_PATH
 
-<<<<<<< HEAD
-    doctest_namespace["path_to_save_nwbfile"] = Path(tmp_path) / "file.nwb"
+    doctest_namespace["path_to_save_nwbfile"] = Path(tmp_path) / "doctest_file.nwb"
     doctest_namespace["output_folder"] = Path(tmp_path)
 
 
@@ -35,8 +34,4 @@
         if test_file.name == "deeplabcut.rst":
             # Check if Python version is 3.9 and platform is Darwin (macOS)
             if version.parse(python_version) < version.parse("3.10") and os == "Darwin":
-                pytest.skip("Skipping doctests for deeplabcut.rst on Python 3.9 and macOS")
-=======
-    doctest_namespace["path_to_save_nwbfile"] = Path(tmp_path) / "doctest_file.nwb"
-    doctest_namespace["output_folder"] = Path(tmp_path)
->>>>>>> 113527f5
+                pytest.skip("Skipping doctests for deeplabcut.rst on Python 3.9 and macOS")