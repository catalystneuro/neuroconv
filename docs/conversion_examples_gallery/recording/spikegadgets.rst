Spikegadgets data conversion
^^^^^^^^^^^^^^^^^^^^^^^^^^^^

Convert spikegadgets data to NWB using :py:class:`~neuroconv.datainterfaces.ecephys.spikegadgets.spikegadgetsdatainterface.SpikeGadgetsRecordingInterface`.

.. code-block:: python

    # TODO - re-enable '' lines when SI >0.94 is released
    from datetime import datetime
    from dateutil import tz
    from pathlib import Path
    from neuroconv import SpikeGadgetsRecordingInterface

    # For this interface we need to pass the specific path to the files.
    file_path = f"{ECEPHY_DATA_PATH}/spikegadgets/20210225_em8_minirec2_ac.rec"
    # Change the file_path to the location in your system
    interface = SpikeGadgetsRecordingInterface(file_path=file_path, verbose=False)

<<<<<<< HEAD
    # Extract what metadata we can from the source files
    metadata = interface.get_metadata()
    # For data provenance we add the time zone information to the conversion
    session_start_time = datetime(2020, 1, 1, 12, 30, 0, tzinfo=tz.gettz("US/Pacific")).isoformat()
    metadata["NWBFile"] = dict(session_start_time=session_start_time)
=======
     # Extract what metadata we can from the source files
     metadata = interface.get_metadata()
     # For data provenance we add the time zone information to the conversion
     session_start_time = datetime(2020, 1, 1, 12, 30, 0, tzinfo=tz.gettz("US/Pacific")).isoformat()
     metadata["NWBFile"].update(session_start_time=session_start_time)
>>>>>>> 4eac3870

    # Choose a path for saving the nwb file and run the conversion
    nwbfile_path = f"{path_to_save_nwbfile}"
    interface.run_conversion(nwbfile_path=nwbfile_path, metadata=metadata)

    # If the conversion was successful this should evaluate to ``True`` as the file was created.
    Path(nwbfile_path).is_file()
    True<|MERGE_RESOLUTION|>--- conflicted
+++ resolved
@@ -16,19 +16,11 @@
     # Change the file_path to the location in your system
     interface = SpikeGadgetsRecordingInterface(file_path=file_path, verbose=False)
 
-<<<<<<< HEAD
-    # Extract what metadata we can from the source files
-    metadata = interface.get_metadata()
-    # For data provenance we add the time zone information to the conversion
-    session_start_time = datetime(2020, 1, 1, 12, 30, 0, tzinfo=tz.gettz("US/Pacific")).isoformat()
-    metadata["NWBFile"] = dict(session_start_time=session_start_time)
-=======
      # Extract what metadata we can from the source files
      metadata = interface.get_metadata()
      # For data provenance we add the time zone information to the conversion
      session_start_time = datetime(2020, 1, 1, 12, 30, 0, tzinfo=tz.gettz("US/Pacific")).isoformat()
      metadata["NWBFile"].update(session_start_time=session_start_time)
->>>>>>> 4eac3870
 
     # Choose a path for saving the nwb file and run the conversion
     nwbfile_path = f"{path_to_save_nwbfile}"
