<<<<<<< HEAD
SpikeGadgets data conversion
=======
Spikegadgets data conversion
>>>>>>> 45ade589
----------------------------

Install NeuroConv with the additional dependencies necessary for reading SpikeGadgets data.

.. code-block:: bash

    pip install neuroconv[spikegadgets]

<<<<<<< HEAD
Convert SpikeGadgets data to NWB using
=======
Convert spikegadgets data to NWB using
>>>>>>> 45ade589
:py:class:`~neuroconv.datainterfaces.ecephys.spikegadgets.spikegadgetsdatainterface.SpikeGadgetsRecordingInterface`.

.. code-block:: python

    >>> from datetime import datetime
    >>> from dateutil import tz
    >>> from pathlib import Path
    >>> from neuroconv.datainterfaces import SpikeGadgetsRecordingInterface
    >>>
    >>> # For this interface we need to pass the specific path to the files.
    >>> file_path = f"{ECEPHY_DATA_PATH}/spikegadgets/20210225_em8_minirec2_ac.rec"
    >>> # Change the file_path to the location in your system
    >>> interface = SpikeGadgetsRecordingInterface(file_path=file_path, verbose=False)
    >>>
    >>> # Extract what metadata we can from the source files
    >>> metadata = interface.get_metadata()
    >>> # For data provenance we add the time zone information to the conversion
    >>> session_start_time = datetime(2020, 1, 1, 12, 30, 0, tzinfo=tz.gettz("US/Pacific"))
    >>> metadata["NWBFile"].update(session_start_time=session_start_time)
    >>>
    >>>  # Choose a path for saving the nwb file and run the conversion
    >>> nwbfile_path = f"{path_to_save_nwbfile}"
    >>> interface.run_conversion(nwbfile_path=nwbfile_path, metadata=metadata)
    >>>
    >>> # If the conversion was successful this should evaluate to ``True`` as the file was created.
    >>> Path(nwbfile_path).is_file()
    True<|MERGE_RESOLUTION|>--- conflicted
+++ resolved
@@ -1,8 +1,4 @@
-<<<<<<< HEAD
-SpikeGadgets data conversion
-=======
 Spikegadgets data conversion
->>>>>>> 45ade589
 ----------------------------
 
 Install NeuroConv with the additional dependencies necessary for reading SpikeGadgets data.
@@ -11,11 +7,9 @@
 
     pip install neuroconv[spikegadgets]
 
-<<<<<<< HEAD
-Convert SpikeGadgets data to NWB using
-=======
+
 Convert spikegadgets data to NWB using
->>>>>>> 45ade589
+
 :py:class:`~neuroconv.datainterfaces.ecephys.spikegadgets.spikegadgetsdatainterface.SpikeGadgetsRecordingInterface`.
 
 .. code-block:: python
