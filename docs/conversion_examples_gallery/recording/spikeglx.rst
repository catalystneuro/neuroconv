--- conflicted
+++ resolved
@@ -24,13 +24,7 @@
     >>> # Extract what metadata we can from the source files
     >>> metadata = interface.get_metadata()
     >>> # For data provenance we add the time zone information to the conversion
-<<<<<<< HEAD
-    >>> session_start_time = datetime.fromisoformat(metadata["NWBFile"]["session_start_time"])
-    >>> session_start_time = session_start_time.replace(tzinfo=tz.gettz("US/Pacific"))
-=======
-    >>> tzinfo = tz.gettz("US/Pacific")
     >>> session_start_time = metadata["NWBFile"]["session_start_time"].replace(tzinfo=tz.gettz("US/Pacific"))
->>>>>>> df725107
     >>> metadata["NWBFile"].update(session_start_time=session_start_time)
     >>>
     >>> # Choose a path for saving the nwb file and run the conversion
