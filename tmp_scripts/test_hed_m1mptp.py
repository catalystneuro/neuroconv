--- conflicted
+++ resolved
@@ -1,33 +1,12 @@
 # %%
 """Test generate_hed_tags_for_trials with M1MPTP trials interface columns."""
 
-<<<<<<< HEAD
 import datetime
 import json
 from pathlib import Path
 
 from neuroconv.tools.hed import generate_hed_tags_for_trials
-=======
-import json
-import os
 
-# Load API key from .env file or environment
-from pathlib import Path
-
-from neuroconv.tools.hed import generate_hed_tags_for_trials
-
-env_path = Path(__file__).parent.parent / ".env"
-if env_path.exists():
-    with open(env_path) as f:
-        for line in f:
-            if line.strip() and not line.startswith("#"):
-                key, value = line.strip().split("=", 1)
-                os.environ[key] = value
-
-api_key = os.environ.get("OPENROUTER_API_KEY")
-if not api_key:
-    raise ValueError("Please set OPENROUTER_API_KEY environment variable")
->>>>>>> cbe2b222
 
 # %%
 # Extract columns from M1MPTPTrialsInterface
