--- conflicted
+++ resolved
@@ -1,17 +1,12 @@
 """Authors: Cody Baker, Alessio Buccino."""
-import numpy as np
 from pathlib import Path
 from importlib import import_module
 from itertools import chain
 from jsonschema import validate, RefResolver
 
-<<<<<<< HEAD
-from pynwb import NWBFile, NWBHDF5IO
-from pynwb.file import Subject
-=======
+import numpy as np
 from dandi.organize import create_unique_filenames_from_metadata
 from dandi.metadata import _get_pynwb_metadata
->>>>>>> c9c6c4db
 
 from .json_schema import dict_deep_update, load_dict_from_file, FilePathType, OptionalFolderPathType
 from ..nwbconverter import NWBConverter
