"""Authors: Cody Baker and Ben Dichter."""
from pathlib import Path

import numpy as np
import spikeextractors as se

from ..baserecordingextractorinterface import BaseRecordingExtractorInterface
from ..baselfpextractorinterface import BaseLFPExtractorInterface
from ..basesortingextractorinterface import BaseSortingExtractorInterface

try:
    from lxml import etree as et
    HAVE_LXML = True
except ImportError:
    HAVE_LXML = False
INSTALL_MESSAGE = "Please install lxml to use this extractor!"


def get_xml_file_path(data_file_path: str):
    """
    Infer the xml_file_path from the data_file_path (.dat or .eeg).

    Assumes the two are in the same folder and follow the session_id naming convention.
    """
    session_path = Path(data_file_path).parent
    session_id = session_path.stem
    return str((session_path / f"{session_id}.xml").absolute())

<<<<<<< HEAD

def get_xml(xml_file_path: str):
    """Auxiliary function for retrieving root of xml."""
    root = et.parse(xml_file_path).getroot()

    return root
=======
    def __init__(self, *args, **kwargs):
        assert HAVE_LXML, INSTALL_MESSAGE

        super().__init__(*args, **kwargs)

        root = self.get_xml()
        shank_channels = [[int(channel.text)
                           for channel in group.find('channels')]
                          for group in root.find('spikeDetection').find('channelGroups').findall('group')]
        all_shank_channels = np.concatenate(shank_channels)
>>>>>>> 408d619d


<<<<<<< HEAD
def get_shank_channels(xml_file_path: str, sort: bool = False):
    """Auxiliary function for retrieving the list of structured shank-only channels."""
    root = get_xml(xml_file_path)
    shank_channels = [
        [int(channel.text) for channel in group.find('channels')]
        for group in root.find('spikeDetection').find('channelGroups').findall('group')
    ]
=======
    def get_xml(self):
        if 'file_path' in self.source_data:
            session_path = Path(self.source_data['file_path']).parent
        elif 'folder_path' in self.source_data:
            session_path = Path(self.source_data['folder_path'])
        session_id = session_path.stem
        xml_filepath = session_path / f"{session_id}.xml"
        root = et.parse(str(xml_filepath.absolute())).getroot()
>>>>>>> 408d619d

    if sort:
        shank_channels = sorted(np.concatenate(shank_channels))

<<<<<<< HEAD
    return shank_channels


class NeuroscopeRecordingInterface(BaseRecordingExtractorInterface):
    """Primary data interface class for converting a NeuroscopeRecordingExtractor."""

    RX = se.NeuroscopeRecordingExtractor

    @staticmethod
    def get_ecephys_metadata(xml_file_path: str):
        """Auto-populates ecephys metadata from the xml_file_path inferred."""
        session_path = Path(xml_file_path).parent
=======
    def get_metadata(self):
        """Retrieve Ecephys metadata specific to the Neuroscope format."""
        if 'file_path' in self.source_data:
            session_path = Path(self.source_data['file_path']).parent
        elif 'folder_path' in self.source_data:
            session_path = Path(self.source_data['folder_path'])
>>>>>>> 408d619d
        session_id = session_path.stem
        shank_channels = get_shank_channels(xml_file_path)

        ecephys_metadata = dict(
            Ecephys=dict(
                Device=[
                    dict(
                        description=session_id + '.xml'
                    )
                ],
                ElectrodeGroup=[
                    dict(
                        name=f'shank{n + 1}',
                        description=f"shank{n + 1} electrodes"
                    )
                    for n, _ in enumerate(shank_channels)
                ],
                Electrodes=[
                    dict(
                        name='shank_electrode_number',
                        description="0-indexed channel within a shank.",
                        data=[x for channels in shank_channels for x, _ in enumerate(channels)]
                    ),
                    dict(
                        name='group_name',
                        description="The name of the ElectrodeGroup this electrode is a part of.",
                        data=[f"shank{n + 1}" for n, channels in enumerate(shank_channels) for _ in channels]
                    )
                ]
            )
        )

        return ecephys_metadata

    def __init__(self, *args, **kwargs):
        super().__init__(*args, **kwargs)
        self.subset_channels = get_shank_channels(
            xml_file_path=get_xml_file_path(data_file_path=self.source_data['file_path']),
            sort=True
        )

    def get_metadata(self):
        """Retrieve Ecephys metadata specific to the Neuroscope format."""
        metadata = NeuroscopeRecordingInterface.get_ecephys_metadata(
            xml_file_path=get_xml_file_path(data_file_path=self.source_data['file_path'])
        )
        metadata['Ecephys'].update(
            ElectricalSeries=dict(
                name='ElectricalSeries',
                description="Raw acquisition traces."
            )
        )

        return metadata


class NeuroscopeLFPInterface(BaseLFPExtractorInterface):
    """Primary data interface class for converting Neuroscope LFP data."""

    RX = se.NeuroscopeRecordingExtractor

    def __init__(self, *args, **kwargs):
        super().__init__(*args, **kwargs)
        self.subset_channels = get_shank_channels(
            xml_file_path=get_xml_file_path(data_file_path=self.source_data['file_path']),
            sort=True
        )

    def get_metadata(self):
        """Retrieve Ecephys metadata specific to the Neuroscope format."""
        metadata = NeuroscopeRecordingInterface.get_ecephys_metadata(
            xml_file_path=get_xml_file_path(data_file_path=self.source_data['file_path'])
        )
        metadata['Ecephys'].update(
            LFPElectricalSeries=dict(
                name="LFP",
                description="Local field potential signal."
            )
        )

        return metadata


class NeuroscopeMultiRecordingTimeInterface(NeuroscopeRecordingInterface):
    """Primary data interface class for converting a NeuroscopeMultiRecordingTimeExtractor."""

    RX = se.NeuroscopeMultiRecordingTimeExtractor


class NeuroscopeSortingInterface(BaseSortingExtractorInterface):
    """Primary data interface class for converting a NeuroscopeSortingExtractor."""

    SX = se.NeuroscopeMultiSortingExtractor

    def get_metadata(self):
        """Auto-populates spiking unit metadata."""
        session_path = Path(self.source_data['folder_path'])
        session_id = session_path.stem
        metadata = NeuroscopeRecordingInterface.get_ecephys_metadata(
            xml_file_path=str((session_path / f"{session_id}.xml").absolute())
        )
        metadata.update(UnitProperties=[])
        return metadata<|MERGE_RESOLUTION|>--- conflicted
+++ resolved
@@ -26,28 +26,14 @@
     session_id = session_path.stem
     return str((session_path / f"{session_id}.xml").absolute())
 
-<<<<<<< HEAD
 
 def get_xml(xml_file_path: str):
     """Auxiliary function for retrieving root of xml."""
     root = et.parse(xml_file_path).getroot()
 
     return root
-=======
-    def __init__(self, *args, **kwargs):
-        assert HAVE_LXML, INSTALL_MESSAGE
-
-        super().__init__(*args, **kwargs)
-
-        root = self.get_xml()
-        shank_channels = [[int(channel.text)
-                           for channel in group.find('channels')]
-                          for group in root.find('spikeDetection').find('channelGroups').findall('group')]
-        all_shank_channels = np.concatenate(shank_channels)
->>>>>>> 408d619d
 
 
-<<<<<<< HEAD
 def get_shank_channels(xml_file_path: str, sort: bool = False):
     """Auxiliary function for retrieving the list of structured shank-only channels."""
     root = get_xml(xml_file_path)
@@ -55,21 +41,10 @@
         [int(channel.text) for channel in group.find('channels')]
         for group in root.find('spikeDetection').find('channelGroups').findall('group')
     ]
-=======
-    def get_xml(self):
-        if 'file_path' in self.source_data:
-            session_path = Path(self.source_data['file_path']).parent
-        elif 'folder_path' in self.source_data:
-            session_path = Path(self.source_data['folder_path'])
-        session_id = session_path.stem
-        xml_filepath = session_path / f"{session_id}.xml"
-        root = et.parse(str(xml_filepath.absolute())).getroot()
->>>>>>> 408d619d
 
     if sort:
         shank_channels = sorted(np.concatenate(shank_channels))
 
-<<<<<<< HEAD
     return shank_channels
 
 
@@ -82,14 +57,6 @@
     def get_ecephys_metadata(xml_file_path: str):
         """Auto-populates ecephys metadata from the xml_file_path inferred."""
         session_path = Path(xml_file_path).parent
-=======
-    def get_metadata(self):
-        """Retrieve Ecephys metadata specific to the Neuroscope format."""
-        if 'file_path' in self.source_data:
-            session_path = Path(self.source_data['file_path']).parent
-        elif 'folder_path' in self.source_data:
-            session_path = Path(self.source_data['folder_path'])
->>>>>>> 408d619d
         session_id = session_path.stem
         shank_channels = get_shank_channels(xml_file_path)
 
@@ -146,6 +113,12 @@
         return metadata
 
 
+class NeuroscopeMultiRecordingTimeInterface(NeuroscopeRecordingInterface):
+    """Primary data interface class for converting a NeuroscopeMultiRecordingTimeExtractor."""
+
+    RX = se.NeuroscopeMultiRecordingTimeExtractor
+
+
 class NeuroscopeLFPInterface(BaseLFPExtractorInterface):
     """Primary data interface class for converting Neuroscope LFP data."""
 
@@ -173,12 +146,6 @@
         return metadata
 
 
-class NeuroscopeMultiRecordingTimeInterface(NeuroscopeRecordingInterface):
-    """Primary data interface class for converting a NeuroscopeMultiRecordingTimeExtractor."""
-
-    RX = se.NeuroscopeMultiRecordingTimeExtractor
-
-
 class NeuroscopeSortingInterface(BaseSortingExtractorInterface):
     """Primary data interface class for converting a NeuroscopeSortingExtractor."""
 
