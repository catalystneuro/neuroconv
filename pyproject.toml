[build-system]
requires = ["setuptools>=64"]
build-backend = "setuptools.build_meta"


[project]
name = "neuroconv"
version = "0.7.6"
description = "Convert data from proprietary formats to NWB format."
readme = "README.md"
authors = [
    { name = "Cody Baker" },
    { name = "Szonja Weigl" },
    { name = "Heberto Mayorquin" },
    { name = "Paul Adkisson" },
    { name = "Luiz Tauffer" },
    { name = "Ben Dichter", email = "ben.dichter@catalystneuro.com" },
]


license = { file = "license.txt" }
keywords = ["nwb", "NeurodataWithoutBorders"]
classifiers = [
    "Intended Audience :: Science/Research",
    "Programming Language :: Python :: 3.10",
    "Programming Language :: Python :: 3.11",
    "Programming Language :: Python :: 3.12",
    "Programming Language :: Python :: 3.13",
    "Operating System :: POSIX :: Linux",
    "Operating System :: Microsoft :: Windows",
    "Operating System :: MacOS",
    "License :: OSI Approved :: BSD License",

]
requires-python = ">=3.10"
dependencies = [
    "numpy>=1.22.0; python_version <= '3.11'",
    "numpy>=1.26.0; python_version >= '3.12'",
    "PyYAML>=5.4",
    "h5py>=3.9.0",
    "hdmf>=4.0.0",
    "hdmf_zarr>=0.11",
    "pynwb>=3.0.0",
    "pydantic>=2.0",
    "typing_extensions>=4.1.0",
    "psutil>=5.8.0",
    "tqdm>=4.60.0",
    "pandas",
    "parse>=1.20.0",  # For the path expansion functionality
    "click",  # for CLI access point in the yaml conversion specificatio
    "jsonschema>=3.2.0",
    "docstring-parser",  # For building json schema from method signatures
    "packaging",  # Issue 903
    "referencing", # for the json schema references
    "numcodecs<0.16.0", # 0.16.0 is incompatible with zarr < 3: https://github.com/zarr-developers/numcodecs/issues/721
]


[project.urls]
"Homepage" = "https://github.com/catalystneuro/neuroconv"
"Documentation" = "https://neuroconv.readthedocs.io/"
"Changelog" = "https://github.com/catalystneuro/neuroconv/blob/main/CHANGELOG.md"


[project.scripts]
neuroconv = "neuroconv.tools.yaml_conversion_specification._yaml_conversion_specification:run_conversion_from_yaml_cli"

[project.optional-dependencies]
test = [
    "pytest",
    "pytest-cov",
    "parameterized>=0.8.1",
    "pytest-xdist"  # Runs tests on parallel
]
sorting_analyzer = [   # These dependencies are for testing the sorting analyzer tool
    "scipy",
]


docs = [
    "Sphinx==8.2.3",  # Latest as of April 2025.
    "readthedocs-sphinx-search==0.1.2",  # Deprecated, probably should be removed see https://github.com/readthedocs/readthedocs-sphinx-search/issues/144
    "sphinx-toggleprompt==0.6.0",  # Latest as of April 2025.
    "sphinx-copybutton==0.5.2",  # Latest as of April 2025.
    "pydata_sphinx_theme==0.16.1",  # Latest as of April 2025.
    "roiextractors",  # Needed for the API documentation
    "spikeinterface>=0.102.2",  # Needed for the API documentation
    "pytest" # used to build the documentation for tools.testing
]

dandi = ["dandi>=0.69"]
compressors = ["hdf5plugin"]
aws = ["boto3"]

##########################
# Modality-specific Extras
##########################

## Text
csv = [
]
excel = [
    "openpyxl",
    "xlrd",
]
text = [
    "neuroconv[csv]",
    "neuroconv[excel]",
]

## Behavior
audio = [
    "ndx-sound>=0.2.2",
    "scipy", # for scipy.io.wavfile
]
sleap = [
    "av>=10.0.0",
    "sleap-io>=0.3.0",
    "ndx-pose>=0.2.2",
]
deeplabcut = [
    "ndx-pose>=0.2",
    "tables; platform_system != 'Darwin'",
    "tables>=3.10.1; platform_system == 'Darwin' and python_version >= '3.10'",
]
fictrac = [
]
video = [
    "opencv-python-headless>=4.8.1.78",
]
lightningpose = [
    "ndx-pose>=0.2",
    "neuroconv[video]",
]
medpc = [
    "ndx-events==0.2.1",
]
behavior = [
    "neuroconv[sleap]",
    "neuroconv[audio]",
    "neuroconv[deeplabcut]",
    "neuroconv[fictrac]",
    "neuroconv[video]",
    "neuroconv[lightningpose]",
    "neuroconv[medpc]",
    "ndx-miniscope>=0.5.1",  # This is for the miniscope behavior data interface, not sure is needed
]


## Ecephys
ecephys_minimal = [  # Keeps the minimal versions of ecephys dependencies in the repo
    "spikeinterface>=0.102.3",
    "neo>=0.14.1"
]
alphaomega = [
    "neuroconv[ecephys_minimal]",
]
axona = [
    "neuroconv[ecephys_minimal]",
]
biocam = [
    "neuroconv[ecephys_minimal]",
]
blackrock = [
    "neuroconv[ecephys_minimal]",
]
cellexplorer = [
    "pymatreader>=0.0.32",
    "neuroconv[ecephys_minimal]",
]
edf = [
    "pyedflib>=0.1.36",
    "neuroconv[ecephys_minimal]",
]
intan = [
    "neuroconv[ecephys_minimal]",
]
kilosort = [
    "neuroconv[ecephys_minimal]",
]

maxwell = [
    "neuroconv[ecephys_minimal]",
]
mcsraw = [
    "neuroconv[ecephys_minimal]",
]
mearec = [
    "neuroconv[ecephys_minimal]",
    "MEArec>=1.8.0",
    "setuptools; python_version >= '3.12'"
]
neuralynx = [
    "neuroconv[ecephys_minimal]",
    "natsort>=7.1.1",
]
neuroscope = [
    "neuroconv[ecephys_minimal]",
    "lxml>=4.6.5",
]
openephys = [
    "neuroconv[ecephys_minimal]",
    "lxml>=4.9.4",
]
phy = [
    "neuroconv[ecephys_minimal]",
]

plexon = [
    "neuroconv[ecephys_minimal]",
    "zugbruecke >= 0.2.1; platform_system != 'Windows'",  # Here for backwards compatibility with older versions of the gallery. Remove in 0.8
]

plexon2 = [
    "neuroconv[ecephys_minimal]",
    "zugbruecke >= 0.2.1; platform_system != 'Windows'",
]
spike2 = [
    "neuroconv[ecephys_minimal]",
    "sonpy>=1.7.1; python_version=='3.9' and platform_system != 'Darwin'",
]
spikegadgets = [
    "neuroconv[ecephys_minimal]",
]
spikeglx = [
    "neuroconv[ecephys_minimal]",
    "ndx-events==0.2.1",  # For adding events from the nidq recording
]
tdt = [
    "neuroconv[ecephys_minimal]",
]
whitematter = [
    "neuroconv[ecephys_minimal]",
]
ecephys = [  # Note that these are the requirements of the extractors as they are on pipy
    "neuroconv[alphaomega]",
    "neuroconv[axona]",
    "neuroconv[biocam]",
    "neuroconv[blackrock]",
    "neuroconv[cellexplorer]",
    "neuroconv[edf]",
    "neuroconv[intan]",
    "neuroconv[kilosort]",
    "neuroconv[maxwell]",
    "neuroconv[mcsraw]",
    "neuroconv[mearec]",
    "neuroconv[neuralynx]",
    "neuroconv[neuroscope]",
    "neuroconv[openephys]",
    "neuroconv[phy]",
    "neuroconv[plexon]",
    "neuroconv[plexon2]",
    "neuroconv[spike2]",
    "neuroconv[spikegadgets]",
    "neuroconv[spikeglx]",
    "neuroconv[tdt]",
    "neuroconv[whitematter]",
]

## Icephys
abf = [
    "ndx-dandi-icephys>=0.4.0",
    "neo>=0.13.2",
]
icephys = [
    "neuroconv[abf]",
]

## Image
image = [
    "pillow>=10.0.0",
]

## Fiber Photometry
fiber_photometry = [
    "ndx-fiber-photometry",
]


## Ophys
ophys_minimal = [  # Keeps the minimal version of ophys dependencies in the repo
    "roiextractors>=0.5.13",
]
brukertiff = [
    "neuroconv[ophys_minimal]",
    "tifffile>=2023.3.21",
    "natsort",
]
caiman = [
    "neuroconv[ophys_minimal]",
    "scipy",
]
cnmfe = [
    "neuroconv[ophys_minimal]",
    "scipy",
]
extract = [
    "neuroconv[ophys_minimal]",
]
# Here for backwards compatibility with older versions of the gallery
# Remove at the start of 2026
hdf5 = [
    "neuroconv[hdf5imaging]",
]
hdf5imaging = [
    "neuroconv[ophys_minimal]",
]
inscopix = [
    "isx>=2.0; (sys_platform != 'darwin' or platform_machine != 'arm64') and python_version < '3.13'",
    "roiextractors @ git+https://github.com/catalystneuro/roiextractors.git@inscopix_fix",
]
micromanagertiff = [
    "neuroconv[ophys_minimal]",
    "tifffile>=2023.3.21",
]
miniscope = [
    "natsort>=8.3.1",
    "ndx-miniscope>=0.5.1",
    "neuroconv[ophys_minimal]",
    "neuroconv[video]",
]
# Here for backwards compatibility with older versions of the gallery
# Remove at the start of 2026
sbx = [
    "neuroconv[scanbox]",
]
scanbox = [
    "neuroconv[ophys_minimal]",
]
scanimage = [
    "neuroconv[ophys_minimal]",
    "natsort",
    "tifffile>=2023.3.21",
]
scanimage_legacy = [
    "neuroconv[ophys_minimal]",
    "scanimage-tiff-reader>=1.4.1",
]


sima = [
    "neuroconv[ophys_minimal]",
]
suite2p = [
    "natsort",
    "neuroconv[ophys_minimal]",
]
tdt_fp = [
    "ndx-fiber-photometry",
    "neuroconv[ophys_minimal]",
    "tdt",
]
thor = [
    "neuroconv[ophys_minimal]",
    "tifffile>=2023.3.21",
]
tiff = [
    "neuroconv[ophys_minimal]",
    "tifffile>=2018.10.18",
]
ophys = [
    "neuroconv[brukertiff]",
    "neuroconv[caiman]",
    "neuroconv[cnmfe]",
    "neuroconv[extract]",
<<<<<<< HEAD
    "neuroconv[inscopix]",
    "neuroconv[hdf5]",  # Here for backwards compatibility, change to neuroconv[hdf5imaging] in 0.8
=======
    "neuroconv[hdf5imaging]",
>>>>>>> 5f609e2f
    "neuroconv[micromanagertiff]",
    "neuroconv[miniscope]",
    "neuroconv[scanbox]",
    "neuroconv[scanimage]",
    "neuroconv[sima]",
    "neuroconv[suite2p]",
    "neuroconv[tdt_fp]",
    "neuroconv[thor]",
    "neuroconv[tiff]",
    "neuroconv[scanimage_legacy]",
]
# Note these are references to the package in pipy (not local)
full = [
    "neuroconv[aws]",
    "neuroconv[compressors]",
    "neuroconv[dandi]",
    "neuroconv[behavior]",
    "neuroconv[ecephys]",
    "neuroconv[icephys]",
    "neuroconv[image]",
    "neuroconv[ophys]",
    "neuroconv[text]",
]

[tool.setuptools.packages.find]
where = ["src"]

[tool.pytest.ini_options]
minversion = "6.0"
addopts = "-ra --doctest-glob='*.rst'"
testpaths = ["docs/conversion_examples_gallery/", "tests"]
doctest_optionflags = "ELLIPSIS"
filterwarnings = [
    "ignore:Date is missing timezone information. Updating to local timezone.:UserWarning:pynwb.file",
    "ignore:.*compression may not be available.*:UserWarning:hdmf.container",  # We test compression in the tests, so we ignore this warning
]

[tool.black]
line-length = 120
target-version = ['py39', 'py310']
include = '\.pyi?$'
extend-exclude = '''
/(
  \.toml
  |\.yml
  |\.txt
  |\.sh
  |\.git
  |\.ini
  | \.hg
  | \.mypy_cache
  | \.tox
  | \.venv
  | build
  | dist
)/
'''


[tool.ruff]

[tool.ruff.lint]
select = [
    "F401",  # Unused import
    "I",  # All isort rules
    "D101",  # Missing docstring in public class
    "D103",  # Missing docstring in public function
]
fixable = ["ALL"]

[tool.ruff.lint.per-file-ignores]
"**__init__.py" = ["F401", "I"]
"tests/**" = ["D"] # We are not enforcing docstrings in tests
"src/neuroconv/tools/testing/data_interface_mixins.py" = ["D"]  # We are not enforcing docstrings in the interface mixings
"docs/conf.py" = ["D"]  # We are not enforcing docstrings in the conf.py file
"docs/conversion_examples_gallery/conftest.py" = ["D"]  # We are not enforcing docstrings in the conversion examples

[tool.ruff.lint.isort]
relative-imports-order = "closest-to-furthest"
known-first-party = ["neuroconv"]


[tool.codespell]
skip = '.git*,*.pdf,*.css,*.svg'
check-hidden = true
ignore-words-list = 'assertin'<|MERGE_RESOLUTION|>--- conflicted
+++ resolved
@@ -363,12 +363,8 @@
     "neuroconv[caiman]",
     "neuroconv[cnmfe]",
     "neuroconv[extract]",
-<<<<<<< HEAD
     "neuroconv[inscopix]",
-    "neuroconv[hdf5]",  # Here for backwards compatibility, change to neuroconv[hdf5imaging] in 0.8
-=======
     "neuroconv[hdf5imaging]",
->>>>>>> 5f609e2f
     "neuroconv[micromanagertiff]",
     "neuroconv[miniscope]",
     "neuroconv[scanbox]",
