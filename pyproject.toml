--- conflicted
+++ resolved
@@ -124,10 +124,7 @@
     "F401",  # Unused import
     "I",  # All isort rules
     "D101",  # Missing docstring in public class
-<<<<<<< HEAD
     "D102",  # Missing docstring in public method
-=======
->>>>>>> ba0bf516
     "D103",  # Missing docstring in public function
 ]
 fixable = ["ALL"]
