--- conflicted
+++ resolved
@@ -34,11 +34,7 @@
 ]
 requires-python = ">=3.9"
 dependencies = [
-<<<<<<< HEAD
-    "numpy>=1.22.0, <2.0.0; python_version <= '3.11'",
-=======
     "numpy>=1.22.0; python_version <= '3.11'",
->>>>>>> 48977b6a
     "numpy>=1.26.0; python_version >= '3.12'",
     "jsonschema>=3.2.0",
     "PyYAML>=5.4",
