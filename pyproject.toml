[build-system]
requires = ["setuptools>=64"]
build-backend = "setuptools.build_meta"


[project]
name = "neuroconv"
version = "0.8.1"
description = "Convert data from proprietary formats to NWB format."
readme = "README.md"
authors = [
    { name = "Cody Baker" },
    { name = "Szonja Weigl" },
    { name = "Heberto Mayorquin" },
    { name = "Paul Adkisson" },
    { name = "Luiz Tauffer" },
    { name=  "Alessandra Trapani" },
    { name = "Ben Dichter", email = "ben.dichter@catalystneuro.com" },
]


license = { file = "license.txt" }
keywords = ["nwb", "NeurodataWithoutBorders"]
classifiers = [
    "Intended Audience :: Science/Research",
    "Programming Language :: Python :: 3.10",
    "Programming Language :: Python :: 3.11",
    "Programming Language :: Python :: 3.12",
    "Programming Language :: Python :: 3.13",
    "Operating System :: POSIX :: Linux",
    "Operating System :: Microsoft :: Windows",
    "Operating System :: MacOS",
    "License :: OSI Approved :: BSD License",

]
requires-python = ">=3.10"
dependencies = [
    "numpy>=1.22.0; python_version <= '3.11'",
    "numpy>=1.26.0; python_version >= '3.12'",
    "PyYAML>=5.4",
    "h5py>=3.9.0",
    "hdmf>=4.0.0",
    "hdmf_zarr>=0.11",
    "pynwb>=3.0.0",
    "pydantic>=2.0",
    "typing_extensions>=4.1.0",
    "psutil>=5.8.0",
    "tqdm>=4.60.0",
    "pandas",
    "parse>=1.20.0",  # For the path expansion functionality
    "click",  # for CLI access point in the yaml conversion specificatio
    "jsonschema>=3.2.0",
    "docstring-parser",  # For building json schema from method signatures
    "packaging",  # Issue 903
    "referencing", # for the json schema references
    "numcodecs<0.16.0", # 0.16.0 is incompatible with zarr < 3: https://github.com/zarr-developers/numcodecs/issues/721
]


[project.urls]
"Homepage" = "https://github.com/catalystneuro/neuroconv"
"Documentation" = "https://neuroconv.readthedocs.io/"
"Changelog" = "https://github.com/catalystneuro/neuroconv/blob/main/CHANGELOG.md"


[project.scripts]
neuroconv = "neuroconv.tools.yaml_conversion_specification._yaml_conversion_specification:run_conversion_from_yaml_cli"

[project.optional-dependencies]
sorting_analyzer = [   # These dependencies are for testing the sorting analyzer tool
    "scipy",
]

dandi = ["dandi>=0.70.0"]
compressors = ["hdf5plugin"]
aws = ["boto3"]

##########################
# Modality-specific Extras
##########################

## Text
csv = [
]
excel = [
    "openpyxl",
    "xlrd",
]
text = [
    "neuroconv[csv]",
    "neuroconv[excel]",
]

## Behavior
audio = [
    "ndx-sound>=0.2.2",
    "scipy", # for scipy.io.wavfile
]
sleap = [
    "av>=10.0.0",
    "sleap-io>=0.3.0",
    "ndx-pose>=0.2.2",
]
deeplabcut = [
    "ndx-pose>=0.2",
    "tables; platform_system != 'Darwin'",
    "tables>=3.10.1; platform_system == 'Darwin' and python_version >= '3.10'",
]
fictrac = [
]
video = [
    "opencv-python-headless>=4.8.1.78",
]
lightningpose = [
    "ndx-pose>=0.2",
    "neuroconv[video]",
]
medpc = [
    "ndx-events==0.2.1",
]
behavior = [
    "neuroconv[sleap]",
    "neuroconv[audio]",
    "neuroconv[deeplabcut]",
    "neuroconv[fictrac]",
    "neuroconv[video]",
    "neuroconv[lightningpose]",
    "neuroconv[medpc]",
    "ndx-miniscope>=0.5.1",  # This is for the miniscope behavior data interface, not sure is needed
]


## Ecephys
ecephys_minimal = [  # Keeps the minimal versions of ecephys dependencies in the repo
    "spikeinterface>=0.103.0",
    "neo>=0.14.1"
]
alphaomega = [
    "neuroconv[ecephys_minimal]",
]
axon = [
    "neuroconv[ecephys_minimal]",
]
axona = [
    "neuroconv[ecephys_minimal]",
]
biocam = [
    "neuroconv[ecephys_minimal]",
]
blackrock = [
    "neuroconv[ecephys_minimal]",
]
cellexplorer = [
    "pymatreader>=0.0.32",
    "neuroconv[ecephys_minimal]",
]
edf = [
    "pyedflib>=0.1.36",
    "neuroconv[ecephys_minimal]",
]
intan = [
    "neuroconv[ecephys_minimal]",
]
kilosort = [
    "neuroconv[ecephys_minimal]",
]

maxwell = [
    "neuroconv[ecephys_minimal]",
]
mcsraw = [
    "neuroconv[ecephys_minimal]",
]
mearec = [
    "neuroconv[ecephys_minimal]",
    "MEArec>=1.8.0",
    "setuptools; python_version >= '3.12'"
]
neuralynx = [
    "neuroconv[ecephys_minimal]",
    "natsort>=7.1.1",
]
neuroscope = [
    "neuroconv[ecephys_minimal]",
    "lxml>=4.6.5",
]
openephys = [
    "neuroconv[ecephys_minimal]",
    "lxml>=4.9.4",
]
phy = [
    "neuroconv[ecephys_minimal]",
]

plexon = [
    "neuroconv[ecephys_minimal]",
]

plexon2 = [
    "neuroconv[ecephys_minimal]",
    "zugbruecke >= 0.2.1; platform_system != 'Windows'",
]
spike2 = [
    "neuroconv[ecephys_minimal]",
    "sonpy>=1.7.1; python_version=='3.9' and platform_system != 'Darwin'",
]
spikegadgets = [
    "neuroconv[ecephys_minimal]",
]
spikeglx = [
    "neuroconv[ecephys_minimal]",
    "ndx-events==0.2.1",  # For adding events from the nidq recording
]
tdt = [
    "neuroconv[ecephys_minimal]",
]
whitematter = [
    "neuroconv[ecephys_minimal]",
]
ecephys = [  # Note that these are the requirements of the extractors as they are on pipy
    "neuroconv[alphaomega]",
    "neuroconv[axon]",
    "neuroconv[axona]",
    "neuroconv[biocam]",
    "neuroconv[blackrock]",
    "neuroconv[cellexplorer]",
    "neuroconv[edf]",
    "neuroconv[intan]",
    "neuroconv[kilosort]",
    "neuroconv[maxwell]",
    "neuroconv[mcsraw]",
    "neuroconv[mearec]",
    "neuroconv[neuralynx]",
    "neuroconv[neuroscope]",
    "neuroconv[openephys]",
    "neuroconv[phy]",
    "neuroconv[plexon]",
    "neuroconv[plexon2]",
    "neuroconv[spike2]",
    "neuroconv[spikegadgets]",
    "neuroconv[spikeglx]",
    "neuroconv[tdt]",
    "neuroconv[whitematter]",
]

## Icephys
abf = [
    "ndx-dandi-icephys>=0.4.0",
    "neo>=0.13.2",
]
icephys = [
    "neuroconv[abf]",
]

## Image
image = [
    "pillow>=10.0.0",
]

## Fiber Photometry
fiber_photometry = [
    "ndx-fiber-photometry",
    "pynwb<3.1.0",
]


## Ophys
ophys_minimal = [  # Keeps the minimal version of ophys dependencies in the repo
    "roiextractors>=0.6.2",
]
brukertiff = [
    "neuroconv[ophys_minimal]",
    "tifffile>=2023.3.21",
    "natsort",
]
caiman = [
    "neuroconv[ophys_minimal]",
    "scipy",
]
cnmfe = [
    "neuroconv[ophys_minimal]",
    "scipy",
]
extract = [
    "neuroconv[ophys_minimal]",
]
femtonics = [
    "neuroconv[ophys_minimal]",
]
# Here for backwards compatibility with older versions of the gallery
# Remove at the start of 2026
hdf5 = [
    "neuroconv[hdf5imaging]",
]
hdf5imaging = [
    "neuroconv[ophys_minimal]",
]
inscopix = [
    "isx>=2.0; (sys_platform != 'darwin' or platform_machine != 'arm64') and python_version < '3.13'",
    "neuroconv[ophys_minimal]",
]
micromanagertiff = [
    "neuroconv[ophys_minimal]",
    "tifffile>=2023.3.21",
]
miniscope = [
    "natsort>=8.3.1",
    "ndx-miniscope>=0.5.1",
    "neuroconv[ophys_minimal]",
    "neuroconv[video]",
]
# Here for backwards compatibility with older versions of the gallery
# Remove at the start of 2026
sbx = [
    "neuroconv[scanbox]",
]
scanbox = [
    "neuroconv[ophys_minimal]",
]
scanimage = [
    "neuroconv[ophys_minimal]",
    "natsort",
    "tifffile>=2023.3.21",
]
scanimage_legacy = [
    "neuroconv[ophys_minimal]",
    "scanimage-tiff-reader>=1.4.1",
]


sima = [
    "neuroconv[ophys_minimal]",
]
suite2p = [
    "natsort",
    "neuroconv[ophys_minimal]",
]
tdt_fp = [
    "neuroconv[fiber_photometry]",
    "tdt",
]
thor = [
    "neuroconv[ophys_minimal]",
    "tifffile>=2023.3.21",
]
tiff = [
    "neuroconv[ophys_minimal]",
    "tifffile>=2018.10.18",
]
ophys = [
    "neuroconv[brukertiff]",
    "neuroconv[caiman]",
    "neuroconv[cnmfe]",
    "neuroconv[extract]",
    "neuroconv[femtonics]",
    "neuroconv[inscopix]",
    "neuroconv[hdf5imaging]",
    "neuroconv[micromanagertiff]",
    "neuroconv[miniscope]",
    "neuroconv[scanbox]",
    "neuroconv[scanimage]",
    "neuroconv[sima]",
    "neuroconv[suite2p]",
    # "neuroconv[tdt_fp]", # TODO: add tdt_fp back to ophys when https://github.com/catalystneuro/neuroconv/issues/1429 is fixed
    "neuroconv[thor]",
    "neuroconv[tiff]",
    "neuroconv[scanimage_legacy]",
]
# Note these are references to the package in pipy (not local)
full = [
    "neuroconv[aws]",
    "neuroconv[compressors]",
    "neuroconv[dandi]",
    "neuroconv[behavior]",
    "neuroconv[ecephys]",
    "neuroconv[icephys]",
    "neuroconv[image]",
    "neuroconv[ophys]",
    "neuroconv[text]",
]

[tool.setuptools.packages.find]
where = ["src"]

[tool.pytest.ini_options]
minversion = "6.0"
addopts = "-ra --doctest-glob='*.rst' --ignore=docs/conversion_examples_gallery/fiberphotometry/tdt_fp.rst" # TODO: remove skip when https://github.com/catalystneuro/neuroconv/issues/1429 is fixed
testpaths = ["docs/conversion_examples_gallery/", "tests"]
doctest_optionflags = "ELLIPSIS"
filterwarnings = [
    "ignore:Date is missing timezone information. Updating to local timezone.:UserWarning:pynwb.file",
    "ignore:.*compression may not be available.*:UserWarning:hdmf.container",  # We test compression in the tests, so we ignore this warning
<<<<<<< HEAD
    "error:Importing classes at __init__ has been deprecated in favor of only importing function-size wrappers and will be removed in 0.105.0.*:UserWarning:spikeinterface.extractors",  # TODO: remove when spikeinterface>=0.105.0
=======
    "error:Importing classes at __init__ has been deprecated in favor of only importing function-size wrappers and will be removed in 0.105.0.*:UserWarning:spikeinterface.extractors",
>>>>>>> dd6d61e1
]

[tool.black]
line-length = 120
target-version = ['py39', 'py310']
include = '\.pyi?$'
extend-exclude = '''
/(
  \.toml
  |\.yml
  |\.txt
  |\.sh
  |\.git
  |\.ini
  | \.hg
  | \.mypy_cache
  | \.tox
  | \.venv
  | build
  | dist
)/
'''


[tool.ruff]

[tool.ruff.lint]
select = [
    "F401",  # Unused import
    "I",  # All isort rules
    "D101",  # Missing docstring in public class
    "D103",  # Missing docstring in public function
]
fixable = ["ALL"]

[tool.ruff.lint.per-file-ignores]
"**__init__.py" = ["F401", "I"]
"tests/**" = ["D"] # We are not enforcing docstrings in tests
"src/neuroconv/tools/testing/data_interface_mixins.py" = ["D"]  # We are not enforcing docstrings in the interface mixings
"docs/conf.py" = ["D"]  # We are not enforcing docstrings in the conf.py file
"docs/conversion_examples_gallery/conftest.py" = ["D"]  # We are not enforcing docstrings in the conversion examples

[tool.ruff.lint.isort]
relative-imports-order = "closest-to-furthest"
known-first-party = ["neuroconv"]


[tool.codespell]
skip = '.git*,*.pdf,*.css,*.svg'
check-hidden = true
ignore-words-list = 'assertin,sortings'

[dependency-groups]
test = [
    "pytest",
    "pytest-cov",
    "parameterized>=0.8.1",
    "pytest-xdist"  # Runs tests on parallel
]

docs = [
    "Sphinx==8.2.3; python_version>='3.11'",  # Latest as of April 2025.
    "readthedocs-sphinx-search==0.1.2",  # Deprecated, probably should be removed see https://github.com/readthedocs/readthedocs-sphinx-search/issues/144
    "sphinx-toggleprompt==0.6.0",  # Latest as of April 2025.
    "sphinx-copybutton==0.5.2",  # Latest as of April 2025.
    "pydata_sphinx_theme==0.16.1",  # Latest as of April 2025.
    "roiextractors",  # Needed for the API documentation
    "spikeinterface>=0.102.2",  # Needed for the API documentation
    "pytest" # used to build the documentation for tools.testing
]

dev = [
    "pre-commit",
]<|MERGE_RESOLUTION|>--- conflicted
+++ resolved
@@ -390,11 +390,7 @@
 filterwarnings = [
     "ignore:Date is missing timezone information. Updating to local timezone.:UserWarning:pynwb.file",
     "ignore:.*compression may not be available.*:UserWarning:hdmf.container",  # We test compression in the tests, so we ignore this warning
-<<<<<<< HEAD
     "error:Importing classes at __init__ has been deprecated in favor of only importing function-size wrappers and will be removed in 0.105.0.*:UserWarning:spikeinterface.extractors",  # TODO: remove when spikeinterface>=0.105.0
-=======
-    "error:Importing classes at __init__ has been deprecated in favor of only importing function-size wrappers and will be removed in 0.105.0.*:UserWarning:spikeinterface.extractors",
->>>>>>> dd6d61e1
 ]
 
 [tool.black]
