[build-system]
requires = ["setuptools>=64"]
build-backend = "setuptools.build_meta"

[project]
name = "neuroconv"
version = "0.7.3"
description = "Convert data from proprietary formats to NWB format."
readme = "README.md"
authors = [
    { name = "Cody Baker" },
    { name = "Szonja Weigl" },
    { name = "Heberto Mayorquin" },
    { name = "Paul Adkisson" },
    { name = "Luiz Tauffer" },
    { name = "Ben Dichter", email = "ben.dichter@catalystneuro.com" },
]


license = { file = "license.txt" }
keywords = ["nwb", "NeurodataWithoutBorders"]
classifiers = [
    "Intended Audience :: Science/Research",
    "Programming Language :: Python :: 3.9",
    "Programming Language :: Python :: 3.10",
    "Programming Language :: Python :: 3.11",
    "Programming Language :: Python :: 3.12",
    "Programming Language :: Python :: 3.13",
    "Operating System :: POSIX :: Linux",
    "Operating System :: Microsoft :: Windows",
    "Operating System :: MacOS",
    "License :: OSI Approved :: BSD License",

]
requires-python = ">=3.9"
dependencies = [
    "numpy>=1.22.0; python_version <= '3.11'",
    "numpy>=1.26.0; python_version >= '3.12'",
    "jsonschema>=3.2.0",
    "PyYAML>=5.4",
    "scipy>=1.4.1",
    "h5py>=3.9.0",
    "hdmf>=3.13.0",
    "hdmf_zarr>=0.7.0",
    "pynwb>=2.7.0",
    "pydantic>=2.0.0,<2.11", # Pydantic 2.11 changed how the schema works for generic dict types
    "typing_extensions>=4.1.0",
    "psutil>=5.8.0",
    "tqdm>=4.60.0",
    "pandas",
    "parse>=1.20.0",
    "click",
    "docstring-parser",
    "packaging",  # Issue 903
    "referencing",
    "numcodecs<0.16.0", # For supporting zarr < 3
]


[project.urls]
"Homepage" = "https://github.com/catalystneuro/neuroconv"
"Documentation" = "https://neuroconv.readthedocs.io/"
"Changelog" = "https://github.com/catalystneuro/neuroconv/blob/main/CHANGELOG.md"


[project.scripts]
neuroconv = "neuroconv.tools.yaml_conversion_specification._yaml_conversion_specification:run_conversion_from_yaml_cli"

[project.optional-dependencies]
test = [
    "pytest",
    "pytest-cov",
    "ndx-events==0.2.1",  # for special tests to ensure load_namespaces is set to allow NWBFile load at all times
    "parameterized>=0.8.1",
    "ndx-miniscope",
    "spikeinterface[qualitymetrics]>=0.102.2",
    "zarr",
    "pytest-xdist"
]

docs = [
    "Jinja2<3.1",
    "Sphinx==5.1.1",
    "sphinx_rtd_theme==1.0.0",
    "readthedocs-sphinx-search==0.1.2",
    "sphinx-toggleprompt==0.2.0",
    "sphinx-copybutton==0.5.0",
    "roiextractors",  # Needed for the API documentation
    "spikeinterface>=0.102.2",  # Needed for the API documentation
    "pydata_sphinx_theme==0.12.0"
]

dandi = ["dandi>=0.66.5", "dandischema>=0.11"]
compressors = ["hdf5plugin"]
aws = ["boto3"]

##########################
# Modality-specific Extras
##########################

## Text
csv = [
]
excel = [
    "openpyxl",
    "xlrd",
]
text = [
    "neuroconv[csv]",
    "neuroconv[excel]",
]

## Behavior
audio = [
    "ndx-sound>=0.2.0",
]
sleap = [
    "av>=10.0.0",
    "sleap-io>=0.0.2,<0.0.12; python_version<'3.9'",
    "sleap-io>=0.0.2; python_version>='3.9'",
]
deeplabcut = [
    "ndx-pose>=0.2",
    "tables; platform_system != 'Darwin'",
    "tables>=3.10.1; platform_system == 'Darwin' and python_version >= '3.10'",
]
fictrac = [
]
video = [
    "opencv-python-headless>=4.8.1.78",
]
lightningpose = [
    "ndx-pose>=0.2",
    "neuroconv[video]",
]
medpc = [
    "ndx-events==0.2.1",
]
behavior = [
    "neuroconv[sleap]",
    "neuroconv[audio]",
    "neuroconv[deeplabcut]",
    "neuroconv[fictrac]",
    "neuroconv[video]",
    "neuroconv[lightningpose]",
    "neuroconv[medpc]",
    "ndx-miniscope>=0.5.1",  # This is for the miniscope behavior data interface, not sure is needed
]


## Ecephys
alphaomega = [
<<<<<<< HEAD
    "neo>=0.14",
    "spikeinterface>=0.102.2",
]
axona = [
    "neo>=0.14",
    "spikeinterface>=0.102.2",
]
biocam = [
    "neo>=0.14",
=======
    "neo>=0.13.3",
    "spikeinterface>=0.102.2",
]
axona = [
    "neo>=0.13.3",
    "spikeinterface>=0.102.2",
]
biocam = [
    "neo>=0.13.3",
>>>>>>> 6754e788
    "spikeinterface>=0.102.2",
]
blackrock = [
    "neo>=0.14",
    "spikeinterface>=0.102.2",
]
cellexplorer = [
    "neo>=0.14",
    "pymatreader>=0.0.32",
    "spikeinterface>=0.102.2",
    "setuptools; python_version >= '3.12'"
]
edf = [
    "neo>=0.14",
    "pyedflib>=0.1.36,<0.1.39",  # Remove ceiling after neo 0.14.1 releases
    "spikeinterface>=0.102.2",
]
intan = [
    "neo>=0.14",
    "spikeinterface>=0.102.2",
]
kilosort = [
<<<<<<< HEAD
    "neo>=0.14",
=======
    "neo>=0.13.3",
>>>>>>> 6754e788
    "spikeinterface>=0.102.2",
]

maxwell = [
<<<<<<< HEAD
    "neo>=0.14",
    "spikeinterface>=0.102.2",
]
mcsraw = [
    "neo>=0.14",
=======
    "neo>=0.13.3",
    "spikeinterface>=0.102.2",
]
mcsraw = [
    "neo>=0.13.3",
>>>>>>> 6754e788
    "spikeinterface>=0.102.2",
]
mearec = [
    "MEArec>=1.8.0",
<<<<<<< HEAD
    "neo>=0.14",
=======
    "neo>=0.13.3",
>>>>>>> 6754e788
    "spikeinterface>=0.102.2",
    "setuptools; python_version >= '3.12'"
]
neuralynx = [
    "natsort>=7.1.1",
<<<<<<< HEAD
    "neo>=0.14",
=======
    "neo>=0.13.3",
>>>>>>> 6754e788
    "spikeinterface>=0.102.2",
]
neuroscope = [
    "lxml>=4.6.5",
<<<<<<< HEAD
    "neo>=0.14",
=======
    "neo>=0.13.3",
>>>>>>> 6754e788
    "spikeinterface>=0.102.2",
]
openephys = [
    "lxml>=4.9.4",
    "neo>=0.14",
    "spikeinterface>=0.102.2",
]
phy = [
<<<<<<< HEAD
    "neo>=0.14",
    "spikeinterface>=0.102.2",
]
plexon = [
    "neo>=0.14",
=======
    "neo>=0.13.3",
    "spikeinterface>=0.102.2",
]
plexon = [
    "neo>=0.13.3",
>>>>>>> 6754e788
    "spikeinterface>=0.102.2",
    "zugbruecke >= 0.2.1; platform_system != 'Windows'",
]
spike2 = [
    "neo>=0.14",
    "sonpy>=1.7.1; python_version=='3.9' and platform_system != 'Darwin'",
    "spikeinterface>=0.102.2",
]
spikegadgets = [
<<<<<<< HEAD
    "neo>=0.14",
=======
    "neo>=0.13.3",
>>>>>>> 6754e788
    "spikeinterface>=0.102.2",
]
spikeglx = [
    "neo>=0.14",
    "spikeinterface>=0.102.2",
]
tdt = [
<<<<<<< HEAD
    "neo>=0.14",
=======
    "neo>=0.13.3",
>>>>>>> 6754e788
    "spikeinterface>=0.102.2",
]
ecephys = [  # Note that this the requirements of the extracts as they are on pipy
    "neuroconv[alphaomega]",
    "neuroconv[axona]",
    "neuroconv[biocam]",
    "neuroconv[blackrock]",
    "neuroconv[cellexplorer]",
    "neuroconv[edf]",
    "neuroconv[intan]",
    "neuroconv[kilosort]",
    "neuroconv[maxwell]",
    "neuroconv[mcsraw]",
    "neuroconv[mearec]",
    "neuroconv[neuralynx]",
    "neuroconv[neuroscope]",
    "neuroconv[openephys]",
    "neuroconv[phy]",
    "neuroconv[plexon]",
    "neuroconv[spike2]",
    "neuroconv[spikegadgets]",
    "neuroconv[spikeglx]",
    "neuroconv[tdt]",
]

## Icephys
abf = [
    "ndx-dandi-icephys>=0.4.0",
    "neo>=0.13.2",
]
icephys = [
    "neuroconv[abf]",
]

## Image
image = [
    "pillow>=10.0.0",
]

## Ophys
brukertiff = [
    "roiextractors>=0.5.11",
    "tifffile>=2023.3.21",
]
caiman = [
    "roiextractors>=0.5.11",
]
cnmfe = [
    "roiextractors>=0.5.11",
]
extract = [
    "roiextractors>=0.5.11",
]
hdf5 = [
    "roiextractors>=0.5.11",
]
micromanagertiff = [
    "roiextractors>=0.5.11",
    "tifffile>=2023.3.21",
]
miniscope = [
    "natsort>=8.3.1",
    "ndx-miniscope>=0.5.1",
    "roiextractors>=0.5.11",
]
sbx = [
    "roiextractors>=0.5.11",
]
scanimage = [
    "roiextractors>=0.5.11",
    "scanimage-tiff-reader>=1.4.1",
]
sima = [
    "roiextractors>=0.5.11",
]
suite2p = [
    "roiextractors>=0.5.11",
]
tdt_fp = [
    "ndx-fiber-photometry",
    "roiextractors>=0.5.11",
    "tdt",
]
thor = [
    "roiextractors>=0.5.11",
    "tifffile>=2023.3.21",
]
tiff = [
    "roiextractors>=0.5.9",
    "tiffile>=2018.10.18",
]
ophys = [
    "neuroconv[brukertiff]",
    "neuroconv[caiman]",
    "neuroconv[cnmfe]",
    "neuroconv[extract]",
    "neuroconv[hdf5]",
    "neuroconv[micromanagertiff]",
    "neuroconv[miniscope]",
    "neuroconv[sbx]",
    "neuroconv[scanimage]",
    "neuroconv[sima]",
    "neuroconv[suite2p]",
    "neuroconv[tdt_fp]",
    "neuroconv[thor]",
    "neuroconv[tiff]",
]
# Note these are references to the package in pipy (not local)
full = [
    "neuroconv[aws]",
    "neuroconv[compressors]",
    "neuroconv[dandi]",
    "neuroconv[behavior]",
    "neuroconv[ecephys]",
    "neuroconv[icephys]",
    "neuroconv[image]",
    "neuroconv[ophys]",
    "neuroconv[text]",
]

[tool.setuptools.packages.find]
where = ["src"]

[tool.pytest.ini_options]
minversion = "6.0"
addopts = "-ra --doctest-glob='*.rst'"
testpaths = ["docs/conversion_examples_gallery/", "tests"]
doctest_optionflags = "ELLIPSIS"
filterwarnings = [
    "ignore:Date is missing timezone information. Updating to local timezone.:UserWarning:pynwb.file"
]

[tool.black]
line-length = 120
target-version = ['py39', 'py310']
include = '\.pyi?$'
extend-exclude = '''
/(
  \.toml
  |\.yml
  |\.txt
  |\.sh
  |\.git
  |\.ini
  | \.hg
  | \.mypy_cache
  | \.tox
  | \.venv
  | build
  | dist
)/
'''


[tool.ruff]

[tool.ruff.lint]
select = [
    "F401",  # Unused import
    "I",  # All isort rules
    "D101",  # Missing docstring in public class
    "D103",  # Missing docstring in public function
]
fixable = ["ALL"]

[tool.ruff.lint.per-file-ignores]
"**__init__.py" = ["F401", "I"]
"tests/**" = ["D"] # We are not enforcing docstrings in tests
"src/neuroconv/tools/testing/data_interface_mixins.py" = ["D"]  # We are not enforcing docstrings in the interface mixings
"docs/conf.py" = ["D"]  # We are not enforcing docstrings in the conf.py file
"docs/conversion_examples_gallery/conftest.py" = ["D"]  # We are not enforcing docstrings in the conversion examples

[tool.ruff.lint.isort]
relative-imports-order = "closest-to-furthest"
known-first-party = ["neuroconv"]


[tool.codespell]
skip = '.git*,*.pdf,*.css'
check-hidden = true
ignore-words-list = 'assertin'<|MERGE_RESOLUTION|>--- conflicted
+++ resolved
@@ -150,7 +150,6 @@
 
 ## Ecephys
 alphaomega = [
-<<<<<<< HEAD
     "neo>=0.14",
     "spikeinterface>=0.102.2",
 ]
@@ -160,17 +159,6 @@
 ]
 biocam = [
     "neo>=0.14",
-=======
-    "neo>=0.13.3",
-    "spikeinterface>=0.102.2",
-]
-axona = [
-    "neo>=0.13.3",
-    "spikeinterface>=0.102.2",
-]
-biocam = [
-    "neo>=0.13.3",
->>>>>>> 6754e788
     "spikeinterface>=0.102.2",
 ]
 blackrock = [
@@ -193,56 +181,32 @@
     "spikeinterface>=0.102.2",
 ]
 kilosort = [
-<<<<<<< HEAD
-    "neo>=0.14",
-=======
-    "neo>=0.13.3",
->>>>>>> 6754e788
+    "neo>=0.14",
     "spikeinterface>=0.102.2",
 ]
 
 maxwell = [
-<<<<<<< HEAD
     "neo>=0.14",
     "spikeinterface>=0.102.2",
 ]
 mcsraw = [
     "neo>=0.14",
-=======
-    "neo>=0.13.3",
-    "spikeinterface>=0.102.2",
-]
-mcsraw = [
-    "neo>=0.13.3",
->>>>>>> 6754e788
     "spikeinterface>=0.102.2",
 ]
 mearec = [
     "MEArec>=1.8.0",
-<<<<<<< HEAD
-    "neo>=0.14",
-=======
-    "neo>=0.13.3",
->>>>>>> 6754e788
+    "neo>=0.14",
     "spikeinterface>=0.102.2",
     "setuptools; python_version >= '3.12'"
 ]
 neuralynx = [
     "natsort>=7.1.1",
-<<<<<<< HEAD
-    "neo>=0.14",
-=======
-    "neo>=0.13.3",
->>>>>>> 6754e788
+    "neo>=0.14",
     "spikeinterface>=0.102.2",
 ]
 neuroscope = [
     "lxml>=4.6.5",
-<<<<<<< HEAD
-    "neo>=0.14",
-=======
-    "neo>=0.13.3",
->>>>>>> 6754e788
+    "neo>=0.14",
     "spikeinterface>=0.102.2",
 ]
 openephys = [
@@ -251,19 +215,11 @@
     "spikeinterface>=0.102.2",
 ]
 phy = [
-<<<<<<< HEAD
     "neo>=0.14",
     "spikeinterface>=0.102.2",
 ]
 plexon = [
     "neo>=0.14",
-=======
-    "neo>=0.13.3",
-    "spikeinterface>=0.102.2",
-]
-plexon = [
-    "neo>=0.13.3",
->>>>>>> 6754e788
     "spikeinterface>=0.102.2",
     "zugbruecke >= 0.2.1; platform_system != 'Windows'",
 ]
@@ -273,11 +229,7 @@
     "spikeinterface>=0.102.2",
 ]
 spikegadgets = [
-<<<<<<< HEAD
-    "neo>=0.14",
-=======
-    "neo>=0.13.3",
->>>>>>> 6754e788
+    "neo>=0.14",
     "spikeinterface>=0.102.2",
 ]
 spikeglx = [
@@ -285,11 +237,7 @@
     "spikeinterface>=0.102.2",
 ]
 tdt = [
-<<<<<<< HEAD
-    "neo>=0.14",
-=======
-    "neo>=0.13.3",
->>>>>>> 6754e788
+    "neo>=0.14",
     "spikeinterface>=0.102.2",
 ]
 ecephys = [  # Note that this the requirements of the extracts as they are on pipy
