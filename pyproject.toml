--- conflicted
+++ resolved
@@ -353,11 +353,9 @@
     "neuroconv[tdt_fp]",
     "neuroconv[thor]",
     "neuroconv[tiff]",
-<<<<<<< HEAD
     "neuroconv[inscopix]",
-=======
     "neuroconv[scanimage_legacy]",
->>>>>>> 9b505833
+
 ]
 # Note these are references to the package in pipy (not local)
 full = [
