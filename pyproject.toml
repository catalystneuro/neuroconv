--- conflicted
+++ resolved
@@ -38,13 +38,9 @@
     "numpy>=1.22.0; python_version <= '3.11'",
     "numpy>=1.26.0; python_version >= '3.12'",
     "PyYAML>=5.4",
-<<<<<<< HEAD
     "ruamel.yaml~=0.18.15",  # https://sourceforge.net/p/ruamel-yaml-clib/tickets/47/
-    "h5py>=3.9.0",
-=======
     "h5py>=3.9.0,<3.15; sys_platform == 'darwin'",
     "h5py>=3.9.0; sys_platform != 'darwin'",
->>>>>>> a6d08506
     "hdmf>=4.0.0",
     "hdmf_zarr>=0.11",
     "pynwb>=3.0.0",
