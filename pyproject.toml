--- conflicted
+++ resolved
@@ -279,11 +279,7 @@
 
 ## Ophys
 ophys_minimal = [  # Keeps the minimal version of ophys dependencies in the repo
-<<<<<<< HEAD
-    "roiextractors @ git+https://github.com/catalystneuro/roiextractors.git@add_minian",
-=======
     "roiextractors>=0.6",
->>>>>>> 330bb824
 ]
 brukertiff = [
     "neuroconv[ophys_minimal]",
