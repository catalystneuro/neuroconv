--- conflicted
+++ resolved
@@ -42,11 +42,7 @@
     "hdmf>=3.13.0",
     "hdmf_zarr>=0.7.0",
     "pynwb>=2.7.0",
-<<<<<<< HEAD
     "pydantic>=2.0",
-=======
-    "pydantic>=2.0.0,<2.11", # Pydantic 2.11 changed how the schema works for generic dict types
->>>>>>> 27a38f98
     "typing_extensions>=4.1.0",
     "psutil>=5.8.0",
     "tqdm>=4.60.0",
