--- conflicted
+++ resolved
@@ -297,16 +297,13 @@
 extract = [
     "neuroconv[ophys_minimal]",
 ]
-<<<<<<< HEAD
 minian = [
     "neuroconv[ophys_minimal]",
 ]
 
-=======
 femtonics = [
     "neuroconv[ophys_minimal]",
 ]
->>>>>>> 9a501e84
 # Here for backwards compatibility with older versions of the gallery
 # Remove at the start of 2026
 hdf5 = [
