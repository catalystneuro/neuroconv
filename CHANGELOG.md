--- conflicted
+++ resolved
@@ -17,11 +17,8 @@
 * Added `add_recording_as_spatial_series_to_nwbfile` function to write SpikeInterface recordings as `SpatialSeries` for behavioral tracking data (e.g., position, head direction, gaze tracking). [PR #1574](https://github.com/catalystneuro/neuroconv/pull/1574)
 
 ## Improvements
-<<<<<<< HEAD
 * Added comprehensive how-to guide "How to Add Behavioral and Sensor Data from Acquisition Systems" documenting usage of `add_recording_as_time_series_to_nwbfile` and `add_recording_as_spatial_series_to_nwbfile` for adding behavioral data from any SpikeInterface-supported format. [PR #1575](https://github.com/catalystneuro/neuroconv/pull/1575)
-=======
 * Enhanced `SpikeGLXNIDQInterface` to support custom metadata for digital channels, enabling users to specify semantic labels, descriptions, and names for NIDQ digital events. Added `metadata_key` parameter to support multiple NIDQ interfaces in the same conversion. [PR #1579](https://github.com/catalystneuro/neuroconv/pull/1579)
->>>>>>> f0173280
 
 
 # v0.8.3 (November 6, 2025)
