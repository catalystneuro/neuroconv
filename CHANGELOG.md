# v0.7.0 (Upcoming)

## Deprecations

## Bug Fixes

## Features

## Improvements

# v0.6.9 (Upcoming)
Small fixes should be here.

## Deprecations

## Bug Fixes

## Features

## Improvements


# v0.6.6 (December 20, 2024)

## Deprecations
* Removed use of `jsonschema.RefResolver` as it will be deprecated from the jsonschema library [PR #1133](https://github.com/catalystneuro/neuroconv/pull/1133)
* Completely removed compression settings from most places [PR #1126](https://github.com/catalystneuro/neuroconv/pull/1126)
* Soft deprecation for `file_path` as an argument of  `SpikeGLXNIDQInterface` and `SpikeGLXRecordingInterface` [PR #1155](https://github.com/catalystneuro/neuroconv/pull/1155)
* `starting_time` in RecordingInterfaces has given a soft deprecation in favor of time alignment methods [PR #1158](https://github.com/catalystneuro/neuroconv/pull/1158)

## Bug Fixes
* datetime objects now can be validated as conversion options [#1139](https://github.com/catalystneuro/neuroconv/pull/1126)
* Make `NWBMetaDataEncoder` public again [PR #1142](https://github.com/catalystneuro/neuroconv/pull/1142)
* Fix a bug where data in `DeepLabCutInterface` failed to write when `ndx-pose` was not imported. [#1144](https://github.com/catalystneuro/neuroconv/pull/1144)
* `SpikeGLXConverterPipe` converter now accepts multi-probe structures with multi-trigger and does not assume a specific folder structure [#1150](https://github.com/catalystneuro/neuroconv/pull/1150)
* `SpikeGLXNIDQInterface` is no longer written as an ElectricalSeries [#1152](https://github.com/catalystneuro/neuroconv/pull/1152)
* Fix a bug on ecephys interfaces where extra electrode group and devices were written if the property of the "group_name" was set in the recording extractor [#1164](https://github.com/catalystneuro/neuroconv/pull/1164)


## Features
* Propagate the `unit_electrode_indices` argument from the spikeinterface tools to `BaseSortingExtractorInterface`. This allows users to map units to the electrode table when adding sorting data [PR #1124](https://github.com/catalystneuro/neuroconv/pull/1124)
* Imaging interfaces have a new conversion option `always_write_timestamps` that can be used to force writing timestamps even if neuroconv's heuristics indicates regular sampling rate [PR #1125](https://github.com/catalystneuro/neuroconv/pull/1125)
* Added .csv support to DeepLabCutInterface [PR #1140](https://github.com/catalystneuro/neuroconv/pull/1140)
* `SpikeGLXRecordingInterface` now also accepts `folder_path` making its behavior equivalent to SpikeInterface [#1150](https://github.com/catalystneuro/neuroconv/pull/1150)
* Added the `rclone_transfer_batch_job` helper function for executing Rclone data transfers in AWS Batch jobs. [PR #1085](https://github.com/catalystneuro/neuroconv/pull/1085)
* Added the `deploy_neuroconv_batch_job` helper function for deploying NeuroConv AWS Batch jobs. [PR #1086](https://github.com/catalystneuro/neuroconv/pull/1086)
* YAML specification files now accepts an outer keyword `upload_to_dandiset="< six-digit ID >"` to automatically upload the produced NWB files to the DANDI archive [PR #1089](https://github.com/catalystneuro/neuroconv/pull/1089)
*`SpikeGLXNIDQInterface` now handdles digital demuxed channels (`XD0`) [#1152](https://github.com/catalystneuro/neuroconv/pull/1152)

## Improvements
* Use mixing tests for ecephy's mocks [PR #1136](https://github.com/catalystneuro/neuroconv/pull/1136)
* Use pytest format for dandi tests to avoid window permission error on teardown [PR #1151](https://github.com/catalystneuro/neuroconv/pull/1151)
* Added many docstrings for public functions [PR #1063](https://github.com/catalystneuro/neuroconv/pull/1063)
<<<<<<< HEAD
* Clean up warnings and deprecations in the testing framework for the ecephys pipeline [PR #1158](https://github.com/catalystneuro/neuroconv/pull/1158)
* `get_json_schema_from_method_signature` now throws a more informative error when an untyped parameter is passed [#1157](https://github.com/catalystneuro/neuroconv/pull/1157)
=======
* Clean up with warnings and deprecations in the testing framework [PR #1158](https://github.com/catalystneuro/neuroconv/pull/1158)
* Enhance the typing of the signature on the `NWBConverter` by adding zarr as a literal option on the backend and backend configuration [PR #1160](https://github.com/catalystneuro/neuroconv/pull/1160)
>>>>>>> b5c59ea4


# v0.6.5 (November 1, 2024)

## Bug Fixes
* Fixed formatwise installation from pipy [PR #1118](https://github.com/catalystneuro/neuroconv/pull/1118)
* Fixed dailies [PR #1113](https://github.com/catalystneuro/neuroconv/pull/1113)

## Deprecations

## Features
* Using in-house `GenericDataChunkIterator` [PR #1068](https://github.com/catalystneuro/neuroconv/pull/1068)
* Data interfaces now perform source (argument inputs) validation with the json schema  [PR #1020](https://github.com/catalystneuro/neuroconv/pull/1020)
* Improve the error message when writing a recording extractor with multiple offsets [PR #1111](https://github.com/catalystneuro/neuroconv/pull/1111)
* Added `channels_to_skip` to `EDFRecordingInterface` so the user can skip non-neural channels [PR #1110](https://github.com/catalystneuro/neuroconv/pull/1110)

## Improvements
* Remove dev test from PR  [PR #1092](https://github.com/catalystneuro/neuroconv/pull/1092)
* Run only the most basic testing while a PR is on draft  [PR #1082](https://github.com/catalystneuro/neuroconv/pull/1082)
* Test that zarr backend_configuration works in gin data tests  [PR #1094](https://github.com/catalystneuro/neuroconv/pull/1094)
* Consolidated weekly workflows into one workflow and added email notifications [PR #1088](https://github.com/catalystneuro/neuroconv/pull/1088)
* Avoid running link test when the PR is on draft  [PR #1093](https://github.com/catalystneuro/neuroconv/pull/1093)
* Centralize gin data preparation in a github action  [PR #1095](https://github.com/catalystneuro/neuroconv/pull/1095)

# v0.6.4 (September 17, 2024)

## Bug Fixes
* Fixed a setup bug introduced in `v0.6.2` where installation process created a directory instead of a file for test configuration file  [PR #1070](https://github.com/catalystneuro/neuroconv/pull/1070)
* The method `get_extractor` now works for `MockImagingInterface`  [PR #1076](https://github.com/catalystneuro/neuroconv/pull/1076)
* Updated opencv version for security [PR #1087](https://github.com/catalystneuro/neuroconv/pull/1087)
* Solved a bug of `PlexonRecordingInterface` where data with multiple streams could not be opened [PR #989](https://github.com/catalystneuro/neuroconv/pull/989)

## Deprecations

## Features
* Added chunking/compression for string-only compound objects: [PR #1042](https://github.com/catalystneuro/neuroconv/pull/1042)
* Added automated EFS volume creation and mounting to the `submit_aws_job` helper function. [PR #1018](https://github.com/catalystneuro/neuroconv/pull/1018)
* Added a mock for segmentation extractors interfaces in ophys: `MockSegmentationInterface` [PR #1067](https://github.com/catalystneuro/neuroconv/pull/1067)
* Added a `MockSortingInterface` for testing purposes. [PR #1065](https://github.com/catalystneuro/neuroconv/pull/1065)
* BaseRecordingInterfaces have a new conversion options `always_write_timestamps` that can be used to force writing timestamps even if neuroconv heuristic indicates regular sampling rate [PR #1091](https://github.com/catalystneuro/neuroconv/pull/1091)


## Improvements
* Testing on mac sillicon [PR #1061](https://github.com/catalystneuro/neuroconv/pull/1061)
* Add writing to zarr test for to the test on data [PR #1056](https://github.com/catalystneuro/neuroconv/pull/1056)
* Modified the CI to avoid running doctests twice [PR #1077](https://github.com/catalystneuro/neuroconv/pull/#1077)
* Consolidated daily workflows into one workflow and added email notifications [PR #1081](https://github.com/catalystneuro/neuroconv/pull/1081)
* Added zarr tests for the test on data with checking equivalent backends [PR #1083](https://github.com/catalystneuro/neuroconv/pull/1083)

# v0.6.3

# v0.6.2 (September 10, 2024)

## Bug Fixes
* Fixed a bug where `IntanRecordingInterface` added two devices [PR #1059](https://github.com/catalystneuro/neuroconv/pull/1059)
* Fix a bug in `add_sorting_to_nwbfile` where `unit_electrode_indices` was only propagated if `waveform_means` was passed [PR #1057](https://github.com/catalystneuro/neuroconv/pull/1057)

## Deprecations
* The following classes and objects are now private `NWBMetaDataEncoder`, `NWBMetaDataEncoder`, `check_if_imaging_fits_into_memory`, `NoDatesSafeLoader` [PR #1050](https://github.com/catalystneuro/neuroconv/pull/1050)

## Features
* Make `config_file_path` optional in `DeepLabCutInterface`[PR #1031](https://github.com/catalystneuro/neuroconv/pull/1031)
* Added `get_stream_names` to `OpenEphysRecordingInterface`: [PR #1039](https://github.com/catalystneuro/neuroconv/pull/1039)
* Most data interfaces and converters now use Pydantic to validate their inputs, including existence of file and folder paths. [PR #1022](https://github.com/catalystneuro/neuroconv/pull/1022)
* All remaining data interfaces and converters now use Pydantic to validate their inputs, including existence of file and folder paths. [PR #1055](https://github.com/catalystneuro/neuroconv/pull/1055)


## Improvements
* Using ruff to enforce existence of public classes' docstrings [PR #1034](https://github.com/catalystneuro/neuroconv/pull/1034)
* Separated tests that use external data by modality [PR #1049](https://github.com/catalystneuro/neuroconv/pull/1049)
* Added Unit Table descriptions for phy and kilosort: [PR #1053](https://github.com/catalystneuro/neuroconv/pull/1053)
* Using ruff to enforce existence of public functions's docstrings [PR #1062](https://github.com/catalystneuro/neuroconv/pull/1062)
* Improved device metadata of `IntanRecordingInterface` by adding the type of controller used [PR #1059](https://github.com/catalystneuro/neuroconv/pull/1059)




# v0.6.1 (August 30, 2024)

## Bug fixes
* Fixed the JSON schema inference warning on excluded fields; also improved error message reporting of which method triggered the error. [PR #1037](https://github.com/catalystneuro/neuroconv/pull/1037)



# v0.6.0 (August 27, 2024)

## Deprecations
* Deprecated  `WaveformExtractor` usage. [PR #821](https://github.com/catalystneuro/neuroconv/pull/821)
* Changed the `tools.spikeinterface` functions (e.g. `add_recording`, `add_sorting`) to have `_to_nwbfile` as suffix  [PR #1015](https://github.com/catalystneuro/neuroconv/pull/1015)
* Deprecated use of `compression` and `compression_options` in `VideoInterface` [PR #1005](https://github.com/catalystneuro/neuroconv/pull/1005)
* `get_schema_from_method_signature` has been deprecated; please use `get_json_schema_from_method_signature` instead. [PR #1016](https://github.com/catalystneuro/neuroconv/pull/1016)
* `neuroconv.utils.FilePathType` and `neuroconv.utils.FolderPathType` have been deprecated; please use `pydantic.FilePath` and `pydantic.DirectoryPath` instead. [PR #1017](https://github.com/catalystneuro/neuroconv/pull/1017)
* Changed the `tools.roiextractors` function (e.g. `add_imaging` and `add_segmentation`) to have the `_to_nwbfile` suffix [PR #1017](https://github.com/catalystneuro/neuroconv/pull/1027)


## Features
* Added `MedPCInterface` for operant behavioral output files. [PR #883](https://github.com/catalystneuro/neuroconv/pull/883)
* Support `SortingAnalyzer` in the `SpikeGLXConverterPipe`. [PR #821](https://github.com/catalystneuro/neuroconv/pull/821)
* Added `TDTFiberPhotometryInterface` data interface, for converting fiber photometry data from TDT file formats. [PR #920](https://github.com/catalystneuro/neuroconv/pull/920)
* Add argument to `add_electrodes` that grants fine control of what to do with the missing values. As a side effect this drops the implicit casting to int when writing int properties to the electrodes table [PR #985](https://github.com/catalystneuro/neuroconv/pull/985)
* Add Plexon2 support [PR #918](https://github.com/catalystneuro/neuroconv/pull/918)
* Converter working with multiple `VideoInterface` instances [PR #914](https://github.com/catalystneuro/neuroconv/pull/914)
* Added helper function `neuroconv.tools.data_transfers.submit_aws_batch_job` for basic automated submission of AWS batch jobs. [PR #384](https://github.com/catalystneuro/neuroconv/pull/384)
* Data interfaces `run_conversion` method now performs metadata validation before running the conversion. [PR #949](https://github.com/catalystneuro/neuroconv/pull/949)
* Introduced `null_values_for_properties` to `add_units_table` to give user control over null values behavior [PR #989](https://github.com/catalystneuro/neuroconv/pull/989)


## Bug fixes
* Fixed the default naming of multiple electrical series in the `SpikeGLXConverterPipe`. [PR #957](https://github.com/catalystneuro/neuroconv/pull/957)
* Write new properties to the electrode table use the global identifier channel_name, group [PR #984](https://github.com/catalystneuro/neuroconv/pull/984)
* Removed a bug where int64 was casted lossy to float [PR #989](https://github.com/catalystneuro/neuroconv/pull/989)

## Improvements
* The `OpenEphysBinaryRecordingInterface` now uses `lxml` for extracting the session start time from the settings.xml file and does not depend on `pyopenephys` anymore. [PR #971](https://github.com/catalystneuro/neuroconv/pull/971)
* Swap the majority of package setup and build steps to `pyproject.toml` instead of `setup.py`. [PR #955](https://github.com/catalystneuro/neuroconv/pull/955)
* The `DeeplabcutInterface` now skips inferring timestamps from movie when timestamps are specified, running faster. [PR #967](https://github.com/catalystneuro/neuroconv/pull/967)
* Improve metadata writing for SpikeGLX data interface. Added contact ids, shank ids and, remove references to shanks for neuropixels 1.0. Also deprecated the previous neuroconv exclusive property "electrode_shank_number` [PR #986](https://github.com/catalystneuro/neuroconv/pull/986)
* Add tqdm with warning to DeepLabCut interface [PR #1006](https://github.com/catalystneuro/neuroconv/pull/1006)
* `BaseRecordingInterface` now calls default metadata when metadata is not passing mimicking `run_conversion` behavior. [PR #1012](https://github.com/catalystneuro/neuroconv/pull/1012)
* Added `get_json_schema_from_method_signature` which constructs Pydantic models automatically from the signature of any function with typical annotation types used throughout NeuroConv. [PR #1016](https://github.com/catalystneuro/neuroconv/pull/1016)
* Replaced all interface annotations with Pydantic types. [PR #1017](https://github.com/catalystneuro/neuroconv/pull/1017)
* Changed typehint collections (e.g. `List`) to standard collections (e.g. `list`). [PR #1021](https://github.com/catalystneuro/neuroconv/pull/1021)
* Testing now is only one dataset per test [PR #1026](https://github.com/catalystneuro/neuroconv/pull/1026)




## v0.5.0 (July 17, 2024)

### Deprecations
* The usage of `compression_options` directly through the `neuroconv.tools.audio` submodule is now deprecated - users should refer to the new `configure_backend` method for a general approach for setting compression. [PR #939](https://github.com/catalystneuro/neuroconv/pull/939)
* The usage of `compression` and `compression_opts` directly through the `FicTracDataInterface` is now deprecated - users should refer to the new `configure_backend` method for a general approach for setting compression. [PR #941](https://github.com/catalystneuro/neuroconv/pull/941)
* The usage of `compression` directly through the `neuroconv.tools.neo` submodule is now deprecated - users should refer to the new `configure_backend` method for a general approach for setting compression. [PR #943](https://github.com/catalystneuro/neuroconv/pull/943)
* The usage of `compression_options` directly through the `neuroconv.tools.ophys` submodule is now deprecated - users should refer to the new `configure_backend` method for a general approach for setting compression. [PR #940](https://github.com/catalystneuro/neuroconv/pull/940)
* Removed the option of running `interface.run_conversion` without `nwbfile_path` argument . [PR #951](https://github.com/catalystneuro/neuroconv/pull/951)

### Features
* Added docker image and tests for an automated Rclone configuration (with file stream passed via an environment variable). [PR #902](https://github.com/catalystneuro/neuroconv/pull/902)

### Bug fixes
* Fixed the conversion option schema of a `SpikeGLXConverter` when used inside another `NWBConverter`. [PR #922](https://github.com/catalystneuro/neuroconv/pull/922)
* Fixed a case of the `NeuroScopeSortingExtractor` when the optional `xml_file_path` is not specified. [PR #926](https://github.com/catalystneuro/neuroconv/pull/926)
* Fixed `Can't specify experiment type when converting .abf to .nwb with Neuroconv`. [PR #609](https://github.com/catalystneuro/neuroconv/pull/609)
* Remove assumption that the ports of the Intan acquisition system correspond to electrode groupings in `IntanRecordingInterface`  [PR #933](https://github.com/catalystneuro/neuroconv/pull/933)
* Add ValueError for empty metadata in  `make_or_load_nwbfile` when an nwbfile needs to be created [PR #948](https://github.com/catalystneuro/neuroconv/pull/948)

### Improvements
* Make annotations from the raw format available on `IntanRecordingInterface`. [PR #934](https://github.com/catalystneuro/neuroconv/pull/943)
* Add an option to suppress display the progress bar (tqdm) in `VideoContext`  [PR #937](https://github.com/catalystneuro/neuroconv/pull/937)
* Automatic compression of data in the `LightnignPoseDataInterface` has been disabled - users should refer to the new `configure_backend` method for a general approach for setting compression. [PR #942](https://github.com/catalystneuro/neuroconv/pull/942)
* Port over `dlc2nwb` utility functions for ease of maintenance. [PR #946](https://github.com/catalystneuro/neuroconv/pull/946)



## v0.4.11 (June 14, 2024)

### Bug fixes
* Added a skip condition in `get_default_dataset_io_configurations` for datasets with any zero-length axis in their `full_shape`. [PR #894](https://github.com/catalystneuro/neuroconv/pull/894)
* Added `packaging` explicitly to minimal requirements. [PR #904](https://github.com/catalystneuro/neuroconv/pull/904)
* Fixed bug when using `make_or_load_nwbfile` with `overwrite=True` on an existing (but corrupt) HDF5 file. [PR #911](https://github.com/catalystneuro/neuroconv/pull/911)
* Change error trigger with warning trigger when adding both `OnePhotonSeries` and `TwoPhotonSeries` to the same file ([Issue #906](https://github.com/catalystneuro/neuroconv/issues/906)). [PR #907](https://github.com/catalystneuro/neuroconv/pull/907)

### Improvements
* Propagated `photon_series_type` to `BaseImagingExtractorInterface` init instead of passing it as an argument of `get_metadata()` and `get_metadata_schema()`. [PR #847](https://github.com/catalystneuro/neuroconv/pull/847)
* Converter working with multiple VideoInterface instances [PR 914](https://github.com/catalystneuro/neuroconv/pull/914)



## v0.4.10 (June 6, 2024)

### Bug fixes
* Fixed bug causing overwrite of NWB GUIDE watermark. [PR #890](https://github.com/catalystneuro/neuroconv/pull/890)


## v0.4.9 (June 5, 2024)

### Deprecations
* Removed `stream_id` as an argument from `IntanRecordingInterface`. [PR #794](https://github.com/catalystneuro/neuroconv/pull/794)
* The usage of `compression` and `compression_opts` directly through the `neuroconv.tools.spikeinterface` submodule are now deprecated - users should refer to the new `configure_backend` method for a general approach for setting compression. [PR #805](https://github.com/catalystneuro/neuroconv/pull/805)
* Dropped the testing of Python 3.8 on the CI. Dropped support for Python 3.8 in setup. [PR #853](https://github.com/catalystneuro/neuroconv/pull/853)
* Deprecated skip_features argument in `add_sorting`. [PR #872](https://github.com/catalystneuro/neuroconv/pull/872)
* Deprecate old (v1) iterator from the ecephys pipeline. [PR #876](https://github.com/catalystneuro/neuroconv/pull/876)

### Features
* Added `backend` control to the `make_or_load_nwbfile` helper method in `neuroconv.tools.nwb_helpers`. [PR #800](https://github.com/catalystneuro/neuroconv/pull/800)
* Released the first official Docker images for the package on the GitHub Container Repository (GHCR). [PR #383](https://github.com/catalystneuro/neuroconv/pull/383)
* Support "one-file-per-signal" and "one-file-per-channel" mode with `IntanRecordingInterface`. [PR #791](https://github.com/catalystneuro/neuroconv/pull/791)
* Added `get_default_backend_configuration` method to all `DataInterface` classes. Also added HDF5 `backend` control to all standalone `.run_conversion(...)` methods for those interfaces. [PR #801](https://github.com/catalystneuro/neuroconv/pull/801)
* Added `get_default_backend_configuration` method to all `NWBConverter` classes. Also added HDF5 `backend` control to `.run_conversion(...)`. [PR #804](https://github.com/catalystneuro/neuroconv/pull/804)
* Released the first official Docker images for the package on the GitHub Container Repository (GHCR). [PR #383](https://github.com/catalystneuro/neuroconv/pull/383)
* Added `ScanImageMultiFileImagingInterface` for multi-file (buffered) ScanImage format and changed `ScanImageImagingInterface` to be routing classes for single and multi-plane imaging. [PR #809](https://github.com/catalystneuro/neuroconv/pull/809)
* Added a function to generate ogen timestamps and data from onset times and parameters to `tools.optogenetics`. [PR #832](https://github.com/catalystneuro/neuroconv/pull/832)
* Added `configure_and_write_nwbfile` and optimized imports in `tools.nwb_helpers` module. [PR #848](https://github.com/catalystneuro/neuroconv/pull/848)
* `configure_backend` may now apply a `BackendConfiguration` to equivalent in-memory `pynwb.NWBFile` objects that have different address in RAM. [PR #848](https://github.com/catalystneuro/neuroconv/pull/848)
* Add support for doubled ragged arrays in `add_units_table` [PR #879](https://github.com/catalystneuro/neuroconv/pull/879)
* Add support for doubled ragged arrays in `add_electrodes` [PR #881](https://github.com/catalystneuro/neuroconv/pull/881)
* Propagate `ignore_integrity_checks` from neo to IntanRecordingInterface [PR #887](https://github.com/catalystneuro/neuroconv/pull/887)


### Bug fixes
* Remove JSON Schema `definitions` from the `properties` field. [PR #818](https://github.com/catalystneuro/neuroconv/pull/818)
* Fixed writing waveforms directly to file. [PR #799](https://github.com/catalystneuro/neuroconv/pull/799)
* Avoid in-place modification of the metadata in the `VideoInterface` and on neo tools. [PR #814](https://github.com/catalystneuro/neuroconv/pull/814)
* Replaced `waveform_extractor.is_extension` with `waveform_extractor.has_extension`. [PR #799](https://github.com/catalystneuro/neuroconv/pull/799)
* Fixed an issue with `set_aligned_starting_time` for all `SortingInterface`'s that did not have an initial segment start set (and no recording attached). [PR #823](https://github.com/catalystneuro/neuroconv/pull/823)
* Fixed a bug with `parameterized` and `pytest-xdist==3.6.1` in the `ScanImageImagingInterface` tests. [PR #829](https://github.com/catalystneuro/neuroconv/pull/829)
* Added `XX` and `XO` to the base metadata schema. [PR #833](https://github.com/catalystneuro/neuroconv/pull/833)
* `BaseImagingExtractor.add_to_nwbfile()` is fixed in the case where metadata is not supplied. [PR #849](https://github.com/catalystneuro/neuroconv/pull/849)
* Prevent `SpikeGLXConverterPipe` from setting false properties on the sub-`SpikeGLXNIDQInterface`. [PR #860](https://github.com/catalystneuro/neuroconv/pull/860)
* Fixed a bug when adding ragged arrays to the electrode and units table. [PR #870](https://github.com/catalystneuro/neuroconv/pull/870)
* Fixed a bug where `write_recording` will call an empty nwbfile when passing a path. [PR #877](https://github.com/catalystneuro/neuroconv/pull/877)
* Fixed a bug that failed to properly include time alignment information in the output NWB file for objects added from any `RecordingInterface` in combination with `stub_test=True`. [PR #884](https://github.com/catalystneuro/neuroconv/pull/884)
* Fixed a bug that prevented passing `nwbfile=None` and a `backend_configuration` to `NWBConverter.run_conversion`. [PR #885](https://github.com/catalystneuro/neuroconv/pull/885)

### Improvements
* Added soft deprecation warning for removing `photon_series_type` from `get_metadata()` and `get_metadata_schema()` (in [PR #847](https://github.com/catalystneuro/neuroconv/pull/847)). [PR #866](https://github.com/catalystneuro/neuroconv/pull/866)
* Fixed docstrings related to backend configurations for various methods. [PR #822](https://github.com/catalystneuro/neuroconv/pull/822)
* Added automatic `backend` detection when a `backend_configuration` is passed to an interface or converter. [PR #840](https://github.com/catalystneuro/neuroconv/pull/840)
* Improve printing of bytes. [PR #831](https://github.com/catalystneuro/neuroconv/pull/831)
* Support for pathlib in source data schema validation. [PR #854](https://github.com/catalystneuro/neuroconv/pull/854)
* Use `ZoneInfo` instead of `dateutil.tz` in the conversion gallery. [PR #858](https://github.com/catalystneuro/neuroconv/pull/858)
* Exposed `progress_bar_class` to ecephys and ophys data iterators. [PR #861](https://github.com/catalystneuro/neuroconv/pull/861)
* Unified the signatures between `add_units`, `add_sorting` and `write_sorting`. [PR #875](https://github.com/catalystneuro/neuroconv/pull/875)
* Improved descriptions of all folder and file paths in the source schema, useful for rendering in the GUIDE. [PR #886](https://github.com/catalystneuro/neuroconv/pull/886)
* Added watermark via `source_script` field of `NWBFile` metadata. `source_script_file_name` is also required to be specified in this case to avoid invalidation. [PR #888](https://github.com/catalystneuro/neuroconv/pull/888)
* Remove parsing xml parsing from the `__init__` of `BrukerTiffSinglePlaneImagingInterface` [PR #895](https://github.com/catalystneuro/neuroconv/pull/895)

### Testing
* Add general test for metadata in-place modification by interfaces. [PR #815](https://github.com/catalystneuro/neuroconv/pull/815)



# v0.4.8 (March 20, 2024)

### Bug fixes
* Fixed writing the `electrodes` field in `add_electrical_series` when multiple groups are present. [PR #784](https://github.com/catalystneuro/neuroconv/pull/784)

### Improvements
* Upgraded Pydantic support to `>v2.0.0`. [PR #767](https://github.com/catalystneuro/neuroconv/pull/767)
* Absorbed the `DatasetInfo` model into the `DatasetIOConfiguration` model. [PR #767](https://github.com/catalystneuro/neuroconv/pull/767)
* Keyword argument `field_name` of the `DatasetIOConfiguration.from_neurodata_object` method has been renamed to `dataset_name` to be more consistent with its usage. This only affects direct initialization of the model; usage via the `BackendConfiguration` constructor and its associated helper functions in `neuroconv.tools.nwb_helpers` is unaffected. [PR #767](https://github.com/catalystneuro/neuroconv/pull/767)
* Manual construction of a `DatasetIOConfiguration` now requires the field `dataset_name`, and will be validated to match the final path of `location_in_file`. Usage via the automated constructors is unchanged. [PR #767](https://github.com/catalystneuro/neuroconv/pull/767)
* Enhance `get_schema_from_method_signature` to extract descriptions from the method docval. [PR #771](https://github.com/catalystneuro/neuroconv/pull/771)
* Avoid writing `channel_to_uV` and `offset_to_uV` in `add_electrodes`  [PR #803](https://github.com/catalystneuro/neuroconv/pull/803)
* `BaseSegmentationExtractorInterface` now supports optional background plane segmentations and associated fluorescence traces [PR #783](https://github.com/catalystneuro/neuroconv/pull/783)



# v0.4.7 (February 21, 2024)

### Deprecation
* Removed `.get_electrode_table_json()` on the `BaseRecordingExtractorInterface` in favor of GUIDE specific interactions. [PR #431](https://github.com/catalystneuro/neuroconv/pull/431)
* Removed the `SIPickleRecordingInterface` and `SIPickleSortingInterface` interfaces. [PR #757](https://github.com/catalystneuro/neuroconv/pull/757)
* Removed the `SpikeGLXLFPInterface` interface. [PR #757](https://github.com/catalystneuro/neuroconv/pull/757)

### Bug fixes
* LocalPathExpander matches only `folder_paths` or `file_paths` if that is indicated in the passed specification. [PR #679](https://github.com/catalystneuro/neuroconv/pull/675) and [PR #675](https://github.com/catalystneuro/neuroconv/pull/679
* Fixed depth consideration in partial chunking pattern for the ROI data buffer. [PR #677](https://github.com/catalystneuro/neuroconv/pull/677)
* Fix mapping between channel names and the electrode table when writing more than one `ElectricalSeries` to the NWBFile. This fixes an issue when the converter pipeline of `SpikeGLXConverterPipe` was writing the electrode table region of the NIDQ stream incorrectly. [PR #678](https://github.com/catalystneuro/neuroconv/pull/678)
* Fix `configure_backend` when applied to `TimeSeries` contents that leverage internal links for `data` or `timestamps`. [PR #732](https://github.com/catalystneuro/neuroconv/pull/732)

### Features
* Changed the `Suite2pSegmentationInterface` to support multiple plane segmentation outputs. The interface now has a `plane_name` and `channel_name` arguments to determine which plane output and channel trace add to the NWBFile. [PR #601](https://github.com/catalystneuro/neuroconv/pull/601)
* Added `create_path_template` and corresponding tests [PR #680](https://github.com/catalystneuro/neuroconv/pull/680)
* Added tool function `configure_datasets` for configuring all datasets of an in-memory `NWBFile` to be backend specific. [PR #571](https://github.com/catalystneuro/neuroconv/pull/571)
* Added `LightningPoseConverter` to add pose estimation data and the original and the optional labeled video added as ImageSeries to NWB. [PR #633](https://github.com/catalystneuro/neuroconv/pull/633)
* Added gain as a required `__init__` argument for `TdtRecordingInterface`. [PR #704](https://github.com/catalystneuro/neuroconv/pull/704)
* Extract session_start_time from Plexon `plx` recording file. [PR #723](https://github.com/catalystneuro/neuroconv/pull/723)

### Improvements
* `nwbinspector` has been removed as a minimal dependency. It becomes an extra (optional) dependency with `neuroconv[dandi]`. [PR #672](https://github.com/catalystneuro/neuroconv/pull/672)
* Added a `from_nwbfile` class method constructor to all `BackendConfiguration` models. [PR #673](https://github.com/catalystneuro/neuroconv/pull/673)
* Added compression to `FicTracDataInterface`. [PR #678](https://github.com/catalystneuro/neuroconv/pull/678)
* Exposed `block_index` to all OpenEphys interfaces. [PR #695](https://github.com/catalystneuro/neuroconv/pull/695)
* Added support for `DynamicTable` columns in the `configure_backend` tool function. [PR #700](https://github.com/catalystneuro/neuroconv/pull/700)
* Refactored `ScanImagingInterface` to reference ROIExtractors' version of `extract_extra_metadata`. [PR #731](https://github.com/catalystneuro/neuroconv/pull/731)
* Added support for Long NHP probe types for the `SpikeGLXRecorddingInterfacce`. [PR #701](https://github.com/catalystneuro/neuroconv/pull/701)
* Remove unnecessary duplication of probe setting in `SpikeGLXRecordingInterface`. [PR #696](https://github.com/catalystneuro/neuroconv/pull/696)
* Added associated suffixes to all interfaces and converters. [PR #734](https://github.com/catalystneuro/neuroconv/pull/734)
* Added convenience function `get_format_summaries` to `tools.importing` (and exposed at highest level). [PR #734](https://github.com/catalystneuro/neuroconv/pull/734)

### Testing
* `RecordingExtractorInterfaceTestMixin` now compares either `group_name`, `group` or a default value of  `ElectrodeGroup` to the `group` property in the `NWBRecordingExtractor` instead of comparing `group` to `group` as it was done before [PR #736](https://github.com/catalystneuro/neuroconv/pull/736)
* `TestScanImageImagingInterfaceRecent` now checks metadata against new roiextractors implementation [PR #741](https://github.com/catalystneuro/neuroconv/pull/741).
* Removed editable installs from the CI workflow. [PR #756](https://github.com/catalystneuro/neuroconv/pull/756)


# v0.4.6 (November 30, 2023)

### Features
* Added Pydantic data models of `BackendConfiguration` for both HDF5 and Zarr datasets (container/mapper of all the `DatasetConfiguration`s for a particular file). [PR #568](https://github.com/catalystneuro/neuroconv/pull/568)
* Changed the metadata schema for `Fluorescence` and `DfOverF` where the traces metadata can be provided as a dict instead of a list of dicts.
  The name of the plane segmentation is used to determine which traces to add to the `Fluorescence` and `DfOverF` containers. [PR #632](https://github.com/catalystneuro/neuroconv/pull/632)
* Modify the filtering of traces to also filter out traces with empty values. [PR #649](https://github.com/catalystneuro/neuroconv/pull/649)
* Added tool function `get_default_dataset_configurations` for identifying and collecting all fields of an in-memory `NWBFile` that could become datasets on disk; and return instances of the Pydantic dataset models filled with default values for chunking/buffering/compression. [PR #569](https://github.com/catalystneuro/neuroconv/pull/569)
* Added tool function `get_default_backend_configuration` for conveniently packaging the results of `get_default_dataset_configurations` into an easy-to-modify mapping from locations of objects within the file to their correseponding dataset configuration options, as well as linking to a specific backend DataIO. [PR #570](https://github.com/catalystneuro/neuroconv/pull/570)
* Added `set_probe()` method to `BaseRecordingExtractorInterface`. [PR #639](https://github.com/catalystneuro/neuroconv/pull/639)
* Changed default chunking of `ImagingExtractorDataChunkIterator` to select `chunk_shape` less than the chunk_mb threshold while keeping the original image size. The default `chunk_mb` changed to 10MB. [PR #667](https://github.com/catalystneuro/neuroconv/pull/667)

### Fixes
* Fixed GenericDataChunkIterator (in hdmf.py) in the case where the number of dimensions is 1 and the size in bytes is greater than the threshold of 1 GB. [PR #638](https://github.com/catalystneuro/neuroconv/pull/638)
* Changed `np.floor` and `np.prod` usage to `math.floor` and `math.prod` in various files. [PR #638](https://github.com/catalystneuro/neuroconv/pull/638)
* Updated minimal required version of DANDI CLI; updated `run_conversion_from_yaml` API function and tests to be compatible with naming changes. [PR #664](https://github.com/catalystneuro/neuroconv/pull/664)

### Improvements
 * Change metadata extraction library from `fparse` to `parse`. [PR #654](https://github.com/catalystneuro/neuroconv/pull/654)
 * The `dandi` CLI/API is now an optional dependency; it is still required to use the `tool` function for automated upload as well as the YAML-based NeuroConv CLI. [PR #655](https://github.com/catalystneuro/neuroconv/pull/655)



# v0.4.5 (November 6, 2023)

### Back-compatibility break
* The `CEDRecordingInterface` has now been removed; use the `Spike2RecordingInterface` instead. [PR #602](https://github.com/catalystneuro/neuroconv/pull/602)

### Features
* Added support for python 3.12 [PR #626](https://github.com/catalystneuro/neuroconv/pull/626)
* Added `session_start_time` extraction to `FicTracDataInterface`. [PR #598](https://github.com/catalystneuro/neuroconv/pull/598)
* Added `imaging_plane_name` keyword argument to `add_imaging_plane` function to determine which imaging plane to add from the metadata by name instead of `imaging_plane_index`.
* Added reference for `imaging_plane` to default plane segmentation metadata. [PR #594](https://github.com/catalystneuro/neuroconv/pull/594)
* Changed Compass container for Position container in the `FicTracDataInterface`.  [PR #606](https://github.com/catalystneuro/neuroconv/pull/605)
* Added option to write units in meters by providing a radius in `FicTracDataInterface`. [PR #606](https://github.com/catalystneuro/neuroconv/pull/605)
* Added `parent_container` keyword argument to `add_photon_series` that defines whether to add the photon series to acquisition or 'ophys' processing module. [PR #587](https://github.com/catalystneuro/neuroconv/pull/587)
* Added Pydantic data models of `DatasetInfo` (immutable summary of core dataset values such as maximum shape and dtype) and `DatasetConfiguration` for both HDF5 and Zarr datasets (the optional layer that specifies chunk/buffering/compression). [PR #567](https://github.com/catalystneuro/neuroconv/pull/567)
* Added alignment methods to `FicTracDataInterface`.  [PR #607](https://github.com/catalystneuro/neuroconv/pull/607)
* Added alignment methods support to `MockRecordingInterface` [PR #611](https://github.com/catalystneuro/neuroconv/pull/611)
* Added `NeuralynxNvtInterface`, which can read position tracking NVT files. [PR #580](https://github.com/catalystneuro/neuroconv/pull/580)
* Adding radius as a conversion factor in `FicTracDataInterface`.  [PR #619](https://github.com/catalystneuro/neuroconv/pull/619)
* Coerce `FicTracDataInterface` original timestamps to start from 0.  [PR #619](https://github.com/catalystneuro/neuroconv/pull/619)
* Added configuration metadata to `FicTracDataInterface`.  [PR #618](https://github.com/catalystneuro/neuroconv/pull/618)
* Expose number of jobs to `automatic_dandi_upload`. [PR #624](https://github.com/catalystneuro/neuroconv/pull/624)
* Added `plane_segmentation_name` keyword argument to determine which plane segmentation to add from the metadata by name instead of `plane_segmentation_index`.
  `plane_segmentation_name` is exposed at `BaseSegmentationExtractorInterface.add_to_nwbfile()` function to support adding segmentation output from multiple planes. [PR #623](https://github.com/catalystneuro/neuroconv/pull/623)
* Added `SegmentationImages` to metadata_schema in `BaseSegmentationExtractorInterface` to allow for the modification of the name and description of Images container and description of the summary images. [PR #622](https://github.com/catalystneuro/neuroconv/pull/622)
* Default chunking pattern of RecordingInterfaces now attempts to use as many channels as possible up to 64 total, and fill with as much time as possible up to the `chunk_mb`. This also required raising the lower HDMF version to 3.11.0 (which introduced 10 MB default chunk sizes). [PR #630](https://github.com/catalystneuro/neuroconv/pull/630)

### Fixes
* Remove `starting_time` reset to default value (0.0) when adding the rate and updating the `photon_series_kwargs` or `roi_response_series_kwargs`, in `add_photon_series` or `add_fluorescence_traces`. [PR #595](https://github.com/catalystneuro/neuroconv/pull/595)
* Changed the date parsing in `OpenEphysLegacyRecordingInterface` to `datetime.strptime` with the expected date format explicitly set to `"%d-%b-%Y %H%M%S"`. [PR #577](https://github.com/catalystneuro/neuroconv/pull/577)
* Pin lower bound HDMF version to `3.10.0`. [PR #586](https://github.com/catalystneuro/neuroconv/pull/586)

### Deprecation
* Removed `use_times` and `buffer_size` from `add_photon_series`. [PR #600](https://github.com/catalystneuro/neuroconv/pull/600)

### Testing
* Adds `MockImagingInterface` as a general testing mechanism for ophys imaging interfaces [PR #604](https://github.com/catalystneuro/neuroconv/pull/604).



# v0.4.4

### Features

* `DeepLabCutInterface` now allows using custom timestamps via `set_aligned_timestamps` method before running conversion. [PR #531](https://github.com/catalystneuro/neuroconv/pull/532)

### Fixes

* Reorganize timeintervals schema to reside in `schemas/` dir to ensure its inclusion in package build. [PR #573](https://github.com/catalystneuro/neuroconv/pull/573)



# v0.4.3

### Fixes

* The `sonpy` package for the Spike2 interface no longer attempts installation on M1 Macs. [PR #563](https://github.com/catalystneuro/neuroconv/pull/563)
* Fixed `subset_sorting` to explicitly cast `end_frame` to int to avoid SpikeInterface frame slicing edge case. [PR #565](https://github.com/catalystneuro/neuroconv/pull/565)



# v0.4.2

### Fixes

* Exposed `es_key` argument to users where it was previously omitted on `MaxOneRecordingInterface`, `OpenEphysLegacyRecordingInterface`, and `OpenEphysRecordingInterface`. [PR #542](https://github.com/catalystneuro/neuroconv/pull/542)
* Added deepcopy for metadata in `make_nwbfile_from_metadata`. [PR #545](https://github.com/catalystneuro/neuroconv/pull/545)
* Fixed edge case in `subset_sorting` where `end_frame` could exceed recording length. [PR #551](https://github.com/catalystneuro/neuroconv/pull/551)
* Alter `add_electrodes` behavior,  no error is thrown if a property is present in the metadata but not in the recording extractors. This allows the combination of recording objects that have different properties. [PR #558](https://github.com/catalystneuro/neuroconv/pull/558)

### Features

* Added converters for Bruker TIF format to support multiple streams of imaging data.
  Added `BrukerTiffSinglePlaneConverter` for single plane imaging data which initializes a `BrukerTiffSinglePlaneImagingInterface` for each data stream.
  The available data streams can be checked by `BrukerTiffSinglePlaneImagingInterface.get_streams(folder_path)` method.
  Added `BrukerTiffMultiPlaneConverter` for volumetric imaging data with `plane_separation_type` argument that defines
  whether to load the imaging planes as a volume (`"contiguous"`) or separately (`"disjoint"`).
  The available data streams for the defined  `plane_separation_type`  can be checked by `BrukerTiffMultiPlaneImagingInterface.get_streams(folder_path, plane_separation_type)` method.
* Added FicTrac data interface. [PR #517](https://github.com/catalystneuro/neuroconv/pull/#517)

### Documentation and tutorial enhancements

* Added FicTrac to the conversion gallery and docs API. [PR #560](https://github.com/catalystneuro/neuroconv/pull/#560)



# v0.4.1

### Fixes

* Propagated additional arguments, such as `cell_id`, from the `metadata["Icephys"]["Electrodes"]` dictionary used in `tools.neo.add_icephys_electrode`. [PR #538](https://github.com/catalystneuro/neuroconv/pull/538)
* Fixed mismatch between expected `Electrodes` key in `tools.neo.add_icephys_electrode` and the metadata automatically generated by the `AbfInterface`. [PR #538](https://github.com/catalystneuro/neuroconv/pull/538)



# v0.4.0

### Back-compatibility break

* Create separate `.add_to_nwbfile` method for all DataInterfaces. This is effectively the previous `.run_conversion` method but limited to operations on an in-memory `nwbfile`: pynwb.NWBFile` object and does not handle any I/O. [PR #455](https://github.com/catalystneuro/neuroconv/pull/455)

### Fixes

* Set gzip compression by default on spikeinterface based interfaces `run_conversion`. [PR #499](https://github.com/catalystneuro/neuroconv/pull/#499)

* Temporarily disabled filtering for all-zero traces in `add_fluorescence_traces` as the current implementation is very slow for nearly all zero traces (e.g. suite2p deconvolved traces). [PR #527](https://github.com/catalystneuro/neuroconv/pull/527)

### Features

* Added stream control with the `stream_name` argument to the `NeuralynxRecordingExtractor`. [PR #369](https://github.com/catalystneuro/neuroconv/pull/369)

* Added a common `.temporally_align_data_interfaces` method to the `NWBConverter` class to use as a specification of the protocol for temporally aligning the data interfaces of the converter. [PR #362](https://github.com/catalystneuro/neuroconv/pull/362)

* Added `CellExplorerRecordingInterface` for adding data raw and lfp data from the CellExplorer format. CellExplorer's new format contains a `basename.session.mat` file containing
    rich metadata about the session which can be used to extract the recording information such as sampling frequency and type and channel metadata such as
    groups, location and brain area [#488](https://github.com/catalystneuro/neuroconv/pull/488)

* `CellExplorerSortingInterface` now supports extracting sampling frequency from the new data format. CellExplorer's new format contains a `basename.session.mat` file containing
    rich metadata including the sorting sampling frequency [PR #491](https://github.com/catalystneuro/neuroconv/pull/491) and [PR #502](https://github.com/catalystneuro/neuroconv/pull/502)
* Added `MiniscopeBehaviorInterface` for Miniscope behavioral data. The interface uses `ndx-miniscope` extension to add a `Miniscope` device with the behavioral camera metadata,
  and an `ImageSeries` in external mode that is linked to the device. [PR #482](https://github.com/catalystneuro/neuroconv/pull/482)
  * `CellExplorerSortingInterface` now supports adding channel metadata to the nwbfile with `write_ecephys_metadata=True` as a conversion option [PR #494](https://github.com/catalystneuro/neuroconv/pull/494)

* Added `MiniscopeImagingInterface` for Miniscope imaging data stream. The interface uses `ndx-miniscope` extension to add a `Miniscope` device with the microscope device metadata,
  and the imaging data as `OnePhotonSeries`. [PR #468](https://github.com/catalystneuro/neuroconv/pull/468)

* Added `MiniscopeConverter` for combining the conversion of Miniscope imaging and behavioral data streams. [PR #498](https://github.com/catalystneuro/neuroconv/pull/498)

### Improvements

* Avoid redundant timestamp creation in `add_eletrical_series` for recording objects without time vector. [PR #495](https://github.com/catalystneuro/neuroconv/pull/495)

* Avoid modifying the passed `metadata` structure via `deep_dict_update` in `make_nwbfile_from_metadata`.  [PR #476](https://github.com/catalystneuro/neuroconv/pull/476)

### Testing

* Added gin test for `CellExplorerRecordingInterface`. CellExplorer's new format contains a `basename.session.mat` file containing
    rich metadata about the session which can be used to extract the recording information such as sampling frequency and type and channel metadata such as
    groups, location and brain area [#488](https://github.com/catalystneuro/neuroconv/pull/488).
  * Added gin test for `CellExplorerSortingInterface`. CellExplorer's new format contains a `basename.session.mat` file containing
  rich metadata about the session which can be used to extract the recording information such as sampling frequency and type and channel metadata such as
  groups, location and brain area [PR #494](https://github.com/catalystneuro/neuroconv/pull/494).




# v0.3.0 (June 7, 2023)

### Back-compatibility break
* `ExtractorInterface` classes now access their extractor with the classmethod `cls.get_extractor()` instead of the attribute `self.Extractor`. [PR #324](https://github.com/catalystneuro/neuroconv/pull/324)
* The `spikeextractor_backend` option was removed for all `RecordingExtractorInterface` classes. ([PR #324](https://github.com/catalystneuro/neuroconv/pull/324), [PR #309](https://github.com/catalystneuro/neuroconv/pull/309)]
* The `NeuroScopeMultiRecordingExtractor` has been removed. If your conversion required this, please submit an issue requesting instructions for how to implement it. [PR #309](https://github.com/catalystneuro/neuroconv/pull/309)
* The `SIPickle` interfaces have been removed. [PR #309](https://github.com/catalystneuro/neuroconv/pull/309)
* The previous conversion option `es_key` has been moved to the `__init__` of all `BaseRecordingExtractorInterface` classes. It is no longer possible to use this argument in the `run_conversion` method. [PR #318](https://github.com/catalystneuro/neuroconv/pull/318)
* Change `BaseDataInterface.get_conversion_options_schema` from `classmethod` to object method. [PR #353](https://github.com/catalystneuro/neuroconv/pull/353)
* Removed `utils.json_schema.get_schema_for_NWBFile` and moved base metadata schema to external json file. Added constraints to Subject metadata to match DANDI. [PR #376](https://github.com/catalystneuro/neuroconv/pull/376)
* Duplicate video file paths in the VideoInterface and AudioInterface are no longer silently resolved; please explicitly remove duplicates when initializing the interfaces. [PR #403](https://github.com/catalystneuro/neuroconv/pull/403)
* Duplicate audio file paths in the AudioInterface are no longer silently resolved; please explicitly remove duplicates when initializing the interfaces. [PR #402](https://github.com/catalystneuro/neuroconv/pull/402)

### Features
* The `OpenEphysRecordingInterface` is now a wrapper for `OpenEphysBinaryRecordingInterface`. [PR #294](https://github.com/catalystneuro/neuroconv/pull/294)
* Swapped the backend for `CellExplorerSortingInterface` from `spikeextactors` to `spikeinterface`. [PR #267](https://github.com/catalystneuro/neuroconv/pull/267)
* In the conversion YAML, `DataInterface` classes must now be specified as a dictionary instead of a list. [PR #311](https://github.com/catalystneuro/neuroconv/pull/311)
* In the conversion YAML, conversion_options can be specified on the global level. [PR #312](https://github.com/catalystneuro/neuroconv/pull/312)
* The `OpenEphysRecordingInterface` now redirects to legacy or binary interface depending on the file format.
  It raises NotImplementedError until the interface for legacy format is added. [PR #296](https://github.com/catalystneuro/neuroconv/pull/296)
* Added the `OpenEphysLegacyRecordingInterface` to support Open Ephys legacy format (`.continuous` files). [PR #295](https://github.com/catalystneuro/neuroconv/pull/295)
* Added `PlexonSortingInterface` to support plexon spiking data. [PR #316](https://github.com/catalystneuro/neuroconv/pull/316)
* Changed `SpikeGLXRecordingInterface` to accept either the AP or LF bands as file paths. Each will automatically set the correseponding `es_key` and corresponding metadata for each band or probe. [PR #298](https://github.com/catalystneuro/neuroconv/pull/298)
* The `OpenEphysRecordingInterface` redirects to `OpenEphysLegacyRecordingInterface` for legacy format files instead of raising NotImplementedError. [PR #349](https://github.com/catalystneuro/neuroconv/pull/349)
* Added a `SpikeGLXConverter` for easy combination of multiple IMEC and NIDQ data streams. [PR #292](https://github.com/catalystneuro/neuroconv/pull/292)
* Added an `interfaces_by_category` lookup table to `neuroconv.datainterfaces` to make searching for interfaces by modality and format easier. [PR #352](https://github.com/catalystneuro/neuroconv/pull/352)
* `neuroconv.utils.jsonschema.get_schema_from_method_signature` can now support the `Dict[str, str]` typehint, which allows `DataInterface.__init__` and `.run_conversion` to handle dictionary arguments. [PR #360](https://github.com/catalystneuro/neuroconv/pull/360)
* Added `neuroconv.tools.testing.data_interface_mixins` module, which contains test suites for different types of
  DataInterfaces [PR #357](https://github.com/catalystneuro/neuroconv/pull/357)
* Added `keywords` to `DataInterface` classes. [PR #375](https://github.com/catalystneuro/neuroconv/pull/375)
* Uses `open-cv-headless` instead of open-cv, making the package lighter [PR #387](https://github.com/catalystneuro/neuroconv/pull/387).
* Adds `MockRecordingInterface` as a general testing mechanism for ecephys interfaces [PR #395](https://github.com/catalystneuro/neuroconv/pull/395).
* `metadata` returned by `DataInterface.get_metadata()` is now a `DeepDict` object, making it easier to add and adjust metadata. [PR #404](https://github.com/catalystneuro/neuroconv/pull/404).
* The `OpenEphysLegacyRecordingInterface` is now extracts the `session_start_time` in `get_metadata()` from `Neo` (`OpenEphysRawIO`) and does not depend on `pyopenephys` anymore. [PR #410](https://github.com/catalystneuro/neuroconv/pull/410)
* Added `expand_paths`. [PR #377](https://github.com/catalystneuro/neuroconv/pull/377)
* Added basic temporal alignment methods to ecephys, ophys, and icephys DataInterfaces. These are `get_timestamps`, `align_starting_time`, `align_timestamps`, and `align_by_interpolation`. Added tests that serve as a first demonstration of the intended uses in a variety of cases. [PR #237](https://github.com/catalystneuro/neuroconv/pull/237) [PR #283](https://github.com/catalystneuro/neuroconv/pull/283) [PR #400](https://github.com/catalystneuro/neuroconv/pull/400)
* Added basic temporal alignment methods to the SLEAPInterface. Added holistic per-interface, per-method unit testing for ecephys and ophys interfaces. [PR #401](https://github.com/catalystneuro/neuroconv/pull/401)
* Added `expand_paths`. [PR #377](https://github.com/catalystneuro/neuroconv/pull/377), [PR #448](https://github.com/catalystneuro/neuroconv/pull/448)
* Added `.get_electrode_table_json()` to the `BaseRecordingExtractorInterface` as a convenience helper for the GUIDE project. [PR #431](https://github.com/catalystneuro/neuroconv/pull/431)
* Added `BrukerTiffImagingInterface` to support Bruker TIF imaging data. This format consists of individual TIFFs (each file contains a single frame) in OME-TIF format (.ome.tif files) and metadata in XML format (.xml file). [PR #390](https://github.com/catalystneuro/neuroconv/pull/390)
* Added `MicroManagerTiffImagingInterface` to support Micro-Manager TIF imaging data. This format consists of multipage TIFFs in OME-TIF format (.ome.tif files) and configuration settings in JSON format ('DisplaySettings.json' file). [PR #423](https://github.com/catalystneuro/neuroconv/pull/423)
* Added a `TemporallyAlignedDataInterface` definition for convenience when creating a custom interface for pre-aligned data. [PR #434](https://github.com/catalystneuro/neuroconv/pull/434)
* Added `write_as`, `units_name`, `units_description` to `BaseSortingExtractorInterface` `run_conversion` method to be able to modify them in conversion options. [PR #438](https://github.com/catalystneuro/neuroconv/pull/438)
* Added basic temporal alignment methods to the VideoInterface. These are `align_starting_time` is split into `align_starting_times` (list of times, one per video file) and `align_global_starting_time` (shift all by a scalar amount). `align_by_interpolation` is not yet implemented for this interface. [PR #283](https://github.com/catalystneuro/neuroconv/pull/283)
* Added stream control for the `OpenEphysBinaryRecordingInterface`. [PR #445](https://github.com/catalystneuro/neuroconv/pull/445)
* Added the `BaseTemporalAlignmentInterface` to serve as the new base class for all new temporal alignment methods. [PR #442](https://github.com/catalystneuro/neuroconv/pull/442)
* Added direct imports for all base classes from the outer level; you may now call `from neuroconv import BaseDataInterface, BaseTemporalAlignmentInterface, BaseExtractorInterface`. [PR #442](https://github.com/catalystneuro/neuroconv/pull/442)
* Added basic temporal alignment methods to the AudioInterface. `align_starting_time` is split into `align_starting_times` (list of times, one per audio file) and `align_global_starting_time` (shift all by a scalar amount). `align_by_interpolation` and other timestamp-based approaches is not yet implemented for this interface. [PR #402](https://github.com/catalystneuro/neuroconv/pull/402)
* Changed the order of recording properties extraction in `NeuroscopeRecordingInterface` and `NeuroScopeLFPInterface` to make them consistent with each other [PR #466](https://github.com/catalystneuro/neuroconv/pull/466)
* The `ScanImageImagingInterface` has been updated to read metadata from more recent versions of ScanImage [PR #457](https://github.com/catalystneuro/neuroconv/pull/457)
* Refactored `add_two_photon_series()` to `add_photon_series()` and added `photon_series_type` optional argument which can be either `"OnePhotonSeries"` or `"TwoPhotonSeries"`.
  Changed `get_default_ophys_metadata()` to add `Device` and `ImagingPlane` metadata which are both used by imaging and segmentation.
  Added `photon_series_type` to `get_nwb_imaging_metadata()` to fill metadata for `OnePhotonSeries` or `TwoPhotonSeries`. [PR #462](https://github.com/catalystneuro/neuroconv/pull/462)
* Split `align_timestamps` and `align_starting_times` into `align_segment_timestamps` and `align_segment_starting_times` for API consistency for multi-segment `RecordingInterface`s. [PR #463](https://github.com/catalystneuro/neuroconv/pull/463)
* Rename `align_timestamps` and `align_segmentt_timestamps` into `set_aligned_timestamps` and `set_aligned_segment_timestamps` to more clearly indicate their usage and behavior. [PR #470](https://github.com/catalystneuro/neuroconv/pull/470)


### Testing
* The tests for `automatic_dandi_upload` now follow up-to-date DANDI validation rules for file name conventions. [PR #310](https://github.com/catalystneuro/neuroconv/pull/310)
* Deactivate `MaxOneRecordingInterface` metadata tests [PR #371]((https://github.com/catalystneuro/neuroconv/pull/371)
* Integrated the DataInterface testing mixin to the SLEAP Interface. [PR #401](https://github.com/catalystneuro/neuroconv/pull/401)
* Added holistic per-interface, per-method unit testing for ecephys and ophys interfaces. [PR #283](https://github.com/catalystneuro/neuroconv/pull/283)
* Live service tests now run in a separate non-required GitHub action. [PR #420]((https://github.com/catalystneuro/neuroconv/pull/420)
* Integrated the `DataInterfaceMixin` class of tests to the `VideoInterface`. [PR #403](https://github.com/catalystneuro/neuroconv/pull/403)
* Add `generate_path_expander_demo_ibl` and associated test for `LocalPathExpander` [PR #456](https://github.com/catalystneuro/neuroconv/pull/456)
* Improved testing of all interface alignment methods via the new `TemporalAlignmentMixin` class. [PR #459](https://github.com/catalystneuro/neuroconv/pull/459)

### Fixes
* `BlackrockRecordingInterface` now writes all ElectricalSeries to "acquisition" unless changed using the `write_as` flag in `run_conversion`. [PR #315](https://github.com/catalystneuro/neuroconv/pull/315)
* Excluding Python versions 3.8 and 3.9 for the `EdfRecordingInterface` on M1 macs due to installation problems. [PR #319](https://github.com/catalystneuro/neuroconv/pull/319)
* Extend type array condition in `get_schema_from_hdmf_class` for dataset types (excludes that are DataIO). [PR #418](https://github.com/catalystneuro/neuroconv/pull/418)
* The `base_directory` argument to all `PathExpander` classes can now accept string inputs as well as `Path` inputs. [PR #427](https://github.com/catalystneuro/neuroconv/pull/427)
* Fixed the temporal alignment methods for the `RecordingInterfaces` which has multiple segments. [PR #411](https://github.com/catalystneuro/neuroconv/pull/411)
* Fixes to the temporal alignment methods for the `SortingInterface`, both single and multi-segment and recordingless. [PR #413](https://github.com/catalystneuro/neuroconv/pull/413)
* Fixes to the temporal alignment methods for the certain formats of the `RecordingInterface`. [PR #459](https://github.com/catalystneuro/neuroconv/pull/459)
* Fixes the naming of LFP interfaces to be `ElectricalSeriesLFP` instead of `ElectricalSeriesLF`. [PR #467](https://github.com/catalystneuro/neuroconv/pull/467)
* Fixed an issue with incorrect modality-specific extra requirements being associated with certain behavioral formats. [PR #469](https://github.com/catalystneuro/neuroconv/pull/469)

### Documentation and tutorial enhancements
* The instructions to build the documentation were moved to ReadTheDocs. [PR #323](https://github.com/catalystneuro/neuroconv/pull/323)
* Move testing instructions to ReadTheDocs. [PR #320](https://github.com/catalystneuro/neuroconv/pull/320)
* Moved NeuroConv catalogue from ReadMe.md to ReadTheDocs.
  [PR #322](https://github.com/catalystneuro/neuroconv/pull/322)
* Moved instructions to build the documentation from README.md to ReadTheDocs. [PR #323](https://github.com/catalystneuro/neuroconv/pull/323)
* Add `Spike2RecordingInterface` to conversion gallery. [PR #338](https://github.com/catalystneuro/neuroconv/pull/338)
* Remove authors from module docstrings [PR #354](https://github.com/catalystneuro/neuroconv/pull/354)
* Add examples for `LocalPathExpander` usage [PR #456](https://github.com/catalystneuro/neuroconv/pull/456)
* Add better docstrings to the aux functions of the Neuroscope interface [PR #485](https://github.com/catalystneuro/neuroconv/pull/485)

### Pending deprecation
* Change name from `CedRecordingInterface` to `Spike2RecordingInterface`. [PR #338](https://github.com/catalystneuro/neuroconv/pull/338)

### Improvements
* Use `Literal` in typehints (incompatible with Python<=3.8). [PR #340](https://github.com/catalystneuro/neuroconv/pull/340)
* `BaseDataInterface.get_source_schema` modified so it works for `.__init__` and `.__new__`. [PR #374](https://github.com/catalystneuro/neuroconv/pull/374)



# v0.2.4 (February 7, 2023)

### Deprecation
* All usages of `use_times` have been removed from spikeinterface tools and interfaces. The function `add_electrical_series` now determines whether the timestamps of the spikeinterface recording extractor are uniform or not and automatically stores the data according to best practices [PR #40](https://github.com/catalystneuro/neuroconv/pull/40)
* Dropped Python 3.7 support. [PR #237](https://github.com/catalystneuro/neuroconv/pull/237)

### Features
* Added a tool for determining rising and falling frames from TTL signals (`parse_rising_frames_from_ttl` and `get_falling_frames_from_ttl`). [PR #244](https://github.com/catalystneuro/neuroconv/pull/244)
* Added the `SpikeGLXNIDQInterface` for reading data from `.nidq.bin` files, as well as the ability to parse event times from specific channels via the `get_event_starting_times_from_ttl` method. Also included a `neuroconv.tools.testing.MockSpikeGLXNIDQInterface` for testing purposes. [PR #247](https://github.com/catalystneuro/neuroconv/pull/247)
* Improved handling of writing multiple probes to the same `NWB` file [PR #255](https://github.com/catalystneuro/neuroconv/pull/255)

### Pending deprecation
* Added `DeprecationWarnings` to all `spikeextractors` backends. [PR #265](https://github.com/catalystneuro/neuroconv/pull/265)
* Added `DeprecationWarning`s for `spikeextractors` objects in `neuroconv.tools.spikeinterface`. [PR #266](https://github.com/catalystneuro/neuroconv/pull/266)

### Fixes
* Temporarily hotfixed the `tensorflow` dependency after the release of `deeplabcut==2.3.0`. [PR #268](https://github.com/catalystneuro/neuroconv/pull/268)
* Fixed cleanup of waveform tests in SI tools. [PR #277](https://github.com/catalystneuro/neuroconv/pull/277)
* Fixed metadata structure for the CsvTimeIntervalsInterface, which was previously not passed validation in NWBConverters. [PR #237](https://github.com/catalystneuro/neuroconv/pull/237)
* Added propagation of the `load_sync_channel` argument for the `SpikeGLXNIDQInterface`. [PR #282](https://github.com/catalystneuro/neuroconv/pull/282)
* Fixed the default `es_key` used by stand-alone write using any `RecordingExtractorInterface` or `LFPExtractorInterface`. [PR #288](https://github.com/catalystneuro/neuroconv/pull/288)
* Fixed the default `ExtractorName` used to load the spikeinterface extractor of the `SpikeGLXLFPInterface`. [PR #288](https://github.com/catalystneuro/neuroconv/pull/288)

### Testing
* Re-organized the `test_gin_ecephys` file by splitting into each sub-modality. [PR #282](https://github.com/catalystneuro/neuroconv/pull/282)
* Add testing support for Python 3.11. [PR #234](https://github.com/catalystneuro/neuroconv/pull/234)




# v0.2.3

### Documentation and tutorial enhancements
* Remove `Path(path_to_save_nwbfile).is_file()` from each of the gallery pages. [PR #177](https://github.com/catalystneuro/neuroconv/pull/177)
* Improve docstring for `SpikeGLXRecordingInterface`. [PR #226](https://github.com/catalystneuro/neuroconv/pull/226)
* Correct typing of SpikeGLX in conversion gallery. [PR #223](https://github.com/catalystneuro/neuroconv/pull/223)
* Added tutorial for utilizing YAML metadata in a conversion pipeline. [PR #240](https://github.com/catalystneuro/neuroconv/pull/240)
* Added page in User Guide for how to use CSVs to specify metadata. [PR #241](https://github.com/catalystneuro/neuroconv/pull/177)
* Added the `BaseDataInterface` in the API docs. [PR #242](https://github.com/catalystneuro/neuroconv/pull/242)
* Fixed typo in styling section. [PR #253](https://github.com/catalystneuro/neuroconv/pull/253)
* Updated docs on JSON schema. [PR #256](https://github.com/catalystneuro/neuroconv/pull/256)
* Improved compliance with numpy-style docstring [PR #260](https://github.com/catalystneuro/neuroconv/pull/260)

### Features
* Added `AudioInterface` for files in `WAV` format using the `add_acoustic_waveform_series` utility function
  from `tools/audio` to write audio data to NWB. [PR #196](https://github.com/catalystneuro/neuroconv/pull/196)
* Added the `MaxOneRecordingInterface` for writing data stored in MaxOne (.raw.h5) format. [PR #222](https://github.com/catalystneuro/neuroconv/pull/222)
* Added the `MCSRawRecordingInterface` for writing data stored in MCSRaw (.raw) format. [PR #220](https://github.com/catalystneuro/neuroconv/pull/220)
* Added the `MEArecRecordingInterface` for writing data stored in MEArec (structured .h5) format. [PR #218](https://github.com/catalystneuro/neuroconv/pull/218)
* Added the `AlphaOmegaRecordingInterface` for writing data stored in AlphaOmega (folder of .mrx) format. [PR #212](https://github.com/catalystneuro/neuroconv/pull/212)
* Added the `PlexonRecordingInterface` for writing data stored in Plexon (.plx) format. [PR #206](https://github.com/catalystneuro/neuroconv/pull/206)
* Added the `BiocamRecordingInterface` for writing data stored in Biocam (.bwr) format. [PR #210](https://github.com/catalystneuro/neuroconv/pull/210)
* Added function to add acoustic series as `AcousticWaveformSeries` object as __acquisition__ or __stimulus__ to NWB. [PR #201](https://github.com/catalystneuro/neuroconv/pull/201)
* Added new form to the GitHub repo for requesting support for new formats. [PR #207](https://github.com/catalystneuro/neuroconv/pull/207)
* Simplified the writing of `channel_conversion` during `add_electrical_series` if the vector of gains is uniform; in this case, they are now combined into the scalar `conversion` value. [PR #218](https://github.com/catalystneuro/neuroconv/pull/218)
* Implement timestamp extraction from videos for the SLEAPInterface [PR #238](https://github.com/catalystneuro/neuroconv/pull/238)
* Prevented writing of default values for optional columns on the `ElectrodeTable`. [PR #219](https://github.com/catalystneuro/neuroconv/pull/219)
* Add interfaces for Excel and Csv time intervals tables. [PR #252](https://github.com/catalystneuro/neuroconv/pull/252)

### Testing
* Added a `session_id` to the test file for the `automatic_dandi_upload` helper function. [PR #199](https://github.com/catalystneuro/neuroconv/pull/199)
* `pre-commit` version bump. [PR #235](https://github.com/catalystneuro/neuroconv/pull/235)
* Added a `testing` sub-module to `src` and added a method (`generate_mock_ttl_signal`) for generating synthetic TTL pulses. [PR #245](https://github.com/catalystneuro/neuroconv/pull/245)

### Fixes
* `VideoInterface`. Only raise a warning if the difference between the rate estimated from timestamps and the fps (frames per seconds) is larger than two decimals. [PR #200](https://github.com/catalystneuro/neuroconv/pull/200)
* Fixed the bug in a `VideoInterface` where it would use `DataChunkIterator` even if the conversion options indicated that it should not. [PR #200](https://github.com/catalystneuro/neuroconv/pull/200)
* Update usage requirements for HDMF to prevent a buffer overflow issue fixed in hdmf-dev/hdmf#780. [PR #195](https://github.com/catalystneuro/neuroconv/pull/195)
* Remove the deprecated `distutils.version` in favor of `packaging.version` [PR #233](https://github.com/catalystneuro/neuroconv/pull/233)



# v0.2.2

### Testing

* Added a set of dev branch gallery tests for PyNWB, HDMF, SI, and NEO. [PR #113](https://github.com/catalystneuro/neuroconv/pull/113)
* Added tests for the `TypeError` and `ValueError` raising for the new `starting_frames` argument of `MovieDataInterface.run_conversion()`. [PR #113](https://github.com/catalystneuro/neuroconv/pull/113)
* Added workflow for automatic detection of CHANGELOG.md updates for PRs. [PR #187](https://github.com/catalystneuro/neuroconv/pull/187)
* Added support for python 3.10 [PR #229](https://github.com/catalystneuro/neuroconv/pull/229)

### Fixes

* Fixed a new docval typing error that arose in `hdmf>3.4.6` versions. [PR #113](https://github.com/catalystneuro/neuroconv/pull/113)
* Fixed a new input argument issue for `starting_frames` when using `external_file` for an `ImageSeries` in `pynwb>2.1.0` versions. [PR #113](https://github.com/catalystneuro/neuroconv/pull/113)
* Fixed issues regarding interaction between metadata rate values and extractor rate values in `tools.roiextractors`. [PR #159](https://github.com/catalystneuro/neuroconv/pull/159)
* Fixed sampling frequency resolution issue when detecting this from timestamps in `roiextractors.write_imaging` and `roiextractors.write_segmentation`. [PR #159](https://github.com/catalystneuro/neuroconv/pull/159)

### Documentation and tutorial enhancements
* Added a note in User Guide/DataInterfaces to help installing custom dependencies for users who use Z-shell (`zsh`). [PR #180](https://github.com/catalystneuro/neuroconv/pull/180)
* Added `MovieInterface` example in the conversion gallery. [PR #183](https://github.com/catalystneuro/neuroconv/pull/183)

### Features
* Added `ConverterPipe`, a class that allows chaining previously initialized interfaces for batch conversion and corresponding tests [PR #169](https://github.com/catalystneuro/neuroconv/pull/169)
* Added automatic extraction of metadata for `NeuralynxRecordingInterface` including filtering information for channels, device and recording time information [PR #170](https://github.com/catalystneuro/neuroconv/pull/170)
* Added stubbing capabilities to timestamp extraction in the `MovieInterface` avoiding scanning through the whole file when `stub_test=True` [PR #181](https://github.com/catalystneuro/neuroconv/pull/181)
* Added a flag `include_roi_acceptance` to `tools.roiextractors.write_segmentation` and corresponding interfaces to allow disabling the addition of boolean columns indicating ROI acceptance. [PR #193](https://github.com/catalystneuro/neuroconv/pull/193)
* Added `write_waveforms()` function in `tools.spikeinterface` to write `WaveformExtractor` objects
[PR #217](https://github.com/catalystneuro/neuroconv/pull/217)

### Pending deprecation
* Replaced the `MovieInterface` with `VideoInterface` and introduced deprecation warnings for the former. [PR #74](https://github.com/catalystneuro/neuroconv/pull/74)



# v0.2.1

### Fixes

* Updated `BlackrockRecordingInterface` to support multi stream file and added gin corresponding gin tests [PR #176](https://github.com/catalystneuro/neuroconv/pull/176)



# v0.2.0

### Back-compatability break
* All built-in DataInterfaces are now nested under the `neuroconv.datainterfaces` import structure - they are no longer available from the outer level. To import a data interface, use the syntax `from neuroconv.datainterfaces import <name of interface>`. [PR #74](https://github.com/catalystneuro/neuroconv/pull/74)
* The `AxonaRecordingExtractorInterface` has been renamed to `AxonaRecordingInterface`. [PR #74](https://github.com/catalystneuro/neuroconv/pull/74)
* The `AxonaUnitRecordingExtractorInterface` has been renamed to `AxonaUnitRecordingInterface`. [PR #74](https://github.com/catalystneuro/neuroconv/pull/74)
* The `BlackrockRecordingExtractorInterface` has been renamed to `BlackrockRecordingInterface`. [PR #74](https://github.com/catalystneuro/neuroconv/pull/74)
* The `BlackrockSortingExtractorInterface` has been renamed to `BlackrockSortingInterface`. [PR #74](https://github.com/catalystneuro/neuroconv/pull/74)
* The `OpenEphysRecordingExtractorInterface` has been renamed to `OpenEphysRecordingInterface`. [PR #74](https://github.com/catalystneuro/neuroconv/pull/74)
* The `OpenEphysSortingExtractorInterface` has been renamed to `OpenEphysSortingInterface`. [PR #74](https://github.com/catalystneuro/neuroconv/pull/74)
* The `KilosortSortingInterface` has been renamed to `KiloSortSortingInterface` to be more consistent with SpikeInterface. [PR #107](https://github.com/catalystneuro/neuroconv/pull/107)
* The `Neuroscope` interfaces have been renamed to `NeuroScope` to be more consistent with SpikeInterface. [PR #107](https://github.com/catalystneuro/neuroconv/pull/107)
* The `tools.roiextractors.add_epoch` functionality has been retired in the newest versions of ROIExtractors. [PR #112](https://github.com/catalystneuro/neuroconv/pull/112)
* Removed deprecation warnings for `save_path` argument (which is now `nwbfile_path` everywhere in the package). [PR #124](https://github.com/catalystneuro/neuroconv/pull/124)
* Changed default device name for the ecephys pipeline. Device_ecephys -> DeviceEcephys [PR #154](https://github.com/catalystneuro/neuroconv/pull/154)
* Change names of written electrical series on the ecephys pipeline. ElectricalSeries_raw -> ElectricalSeriesRaw, ElectricalSeries_processed -> ElectricalSeriesProcessed, ElectricalSeries_lfp -> ElectricalSeriesLFP  [PR #153](https://github.com/catalystneuro/neuroconv/pull/153)
* Drop spikeextractor backend support for NeuralynxRecordingInterface [PR #174](https://github.com/catalystneuro/neuroconv/pull/174)

### Fixes
* Prevented the CEDRecordingInterface from writing non-ecephys channel data. [PR #37](https://github.com/catalystneuro/neuroconv/pull/37)
* Fixed description in `write_sorting` and in `add_units_table` to have "neuroconv" in the description. [PR #104](https://github.com/catalystneuro/neuroconv/pull/104)
* Updated `spikeinterface` version number to 0.95.1 to fix issue with `SpikeGLXInterface` probe annotations.
  The issue is described [here](https://github.com/SpikeInterface/spikeinterface/issues/923). [PR #132](https://github.com/catalystneuro/neuroconv/pull/132)

### Improvements
* Unified the `run_conversion` method of `BaseSegmentationExtractorInterface` with that of all the other base interfaces. The method `write_segmentation` now uses the common `make_or_load_nwbfile` context manager [PR #29](https://github.com/catalystneuro/neuroconv/pull/29)
* Coerced the recording extractors with `spikeextractors_backend=True` to BaseRecording objects for Axona, Blackrock, Openephys, and SpikeGadgets. [PR #38](https://github.com/catalystneuro/neuroconv/pull/38)
* Added function to add PlaneSegmentation objects to an nwbfile in `roiextractors` and corresponding unit tests. [PR #23](https://github.com/catalystneuro/neuroconv/pull/23)
* `use_times` argument to be deprecated on the ecephys pipeline. The function `add_electrical_series` now determines whether the timestamps of the spikeinterface recording extractor are uniform or not and automatically stores the data according to best practices [PR #40](https://github.com/catalystneuro/neuroconv/pull/40)
* Add `NWBFile` metadata key at the level of the base data interface so it can always be inherited to be available. [PR #51](https://github.com/catalystneuro/neuroconv/pull/51).
* Added spikeinterface support to Axona LFP and coerece gin tests for LFP to be spikeinterface objects [PR #85](https://github.com/catalystneuro/neuroconv/pull/85)
* Added function to add fluorescence traces to an nwbfile in `roiextractors` and corresponding unit tests.
  The df over f traces are now added to a `DfOverF` container instead of the `Fluorescence` container.
  The metadata schema has been changed for the `BaseSegmentationExtractorInterface` to allow metadata for `DfOverF`,
  and `Flurorescence` is now not required in the metadata schema. [PR #41](https://github.com/catalystneuro/neuroconv/pull/41)
* Improved default values of OpticalChannel object names and other descriptions for Imaging data. [PR #88](https://github.com/catalystneuro/neuroconv/pull/88)
* Extended the `ImagingDataChunkIterator` to be  compatible with volumetric data. [PR #90](https://github.com/catalystneuro/neuroconv/pull/90)
* Integrated the `ImagingDataChunkIterator` with the `write_imaging` methods. [PR #90](https://github.com/catalystneuro/neuroconv/pull/90)
* Began work towards making SpikeInterface, SpikeExtractors, and ROIExtractors all non-minimal dependencies. [PR #74](https://github.com/catalystneuro/neuroconv/pull/74)
* Implemented format-wise and modality-wise extra installation requirements. If there are any requirements to use a module or data interface, these are defined in individual requirements files at the corresponding level of the package. These are in turn easily accessible from the commands `pip install neuroconv[format_name]`. `pip install neuroconv[modality_name]` will also install all dependencies necessary to make full use of any interfaces from that modality. [PR #100](https://github.com/catalystneuro/neuroconv/pull/100)
* Added frame stubbing to the `BaseSegmentationExtractorInterface`. [PR #116](https://github.com/catalystneuro/neuroconv/pull/116)
* Added `mask_type: str` and `include_roi_centroids: bool` to the `add_plane_segmentation` helper and `write_segmentation` functions for the `tools.roiextractors` submodule. [PR #117](https://github.com/catalystneuro/neuroconv/pull/117)
* Propagate `output_struct_name` argument to `ExtractSegmentationInterface` to match its extractor arguments. [PR #128](https://github.com/catalystneuro/neuroconv/pull/128)
* Added compression and iteration (with options control) to all Fluorescence traces in `write_segmentation`. [PR #120](https://github.com/catalystneuro/neuroconv/pull/120)
* For irregular recordings, timestamps can now be saved along with all traces in `write_segmentation`. [PR #130](https://github.com/catalystneuro/neuroconv/pull/130)
* Added `mask_type` argument to `tools.roiextractors.add_plane_segmentation` function and all upstream calls. This allows users to request writing not just the image_masks (still the default) but also pixels, voxels or `None` of the above. [PR #119](https://github.com/catalystneuro/neuroconv/pull/119)
* `utils.json_schema.get_schema_from_method_signature` now allows `Optional[...]` annotation typing and subsequent `None` values during validation as long as it is still only applied to a simple non-conflicting type (no `Optional[Union[..., ...]]`). [PR #119](https://github.com/catalystneuro/neuroconv/pull/119)


### Documentation and tutorial enhancements:
* Unified the documentation of NeuroConv structure in the User Guide readthedocs. [PR #39](https://github.com/catalystneuro/neuroconv/pull/39)
* Added package for viewing source code in the neuroconv documentation [PR #62](https://github.com/catalystneuro/neuroconv/pull/62)
* Added Contributing guide for the Developer section of readthedocs. [PR #73](https://github.com/catalystneuro/neuroconv/pull/73)
* Added style guide to the readthedocs [PR #28](https://github.com/catalystneuro/neuroconv/pull/28)
* Added ABF data conversion tutorial @luiztauffer [PR #89](https://github.com/catalystneuro/neuroconv/pull/89)
* Added Icephys API documentation @luiztauffer [PR #103](https://github.com/catalystneuro/neuroconv/pull/103)
* Added Blackrock sorting conversion gallery example [PR #134](https://github.com/catalystneuro/neuroconv/pull/134)
* Extended the User Guide Get metadata section in DataInterfaces with a demonstration for loading metadata from YAML. [PR #144](https://github.com/catalystneuro/neuroconv/pull/144)
* Fixed a redundancy in [PR #144](https://github.com/catalystneuro/neuroconv/pull/144) and API links. [PR #154](https://github.com/catalystneuro/neuroconv/pull/154)
* Added SLEAP conversion gallery example [PR #161](https://github.com/catalystneuro/neuroconv/pull/161)



### Features
* Added conversion interface for Neuralynx sorting data together with gin data test and a conversion example in the gallery. [PR #58](https://github.com/catalystneuro/neuroconv/pull/58)
* Added conversion interface for DeepLabCut data together with gin data test and a conversion example in the gallery. [PR #24](https://github.com/catalystneuro/neuroconv/pull/24)
* Allow writing of offsets to ElectricalSeries objects from SpikeInterface (requires PyNWB>=2.1.0). [PR #37](https://github.com/catalystneuro/neuroconv/pull/37)
* Added conversion interface for EDF (European Data Format) data together with corresponding unit tests and a conversion example in the gallery. [PR #45](https://github.com/catalystneuro/neuroconv/pull/45)
* Created ImagingExtractorDataChunkIterator, a data chunk iterator for `ImagingExtractor` objects. [PR #54](https://github.com/catalystneuro/neuroconv/pull/54)
* Added support for writing spikeinterface recording extractor with multiple segments and corresponding unit test [PR #67](https://github.com/catalystneuro/neuroconv/pull/67)
* Added spikeinterface support to the Axona data interface [PR #61](https://github.com/catalystneuro/neuroconv/pull/61)
* Added new util function `get_package` for safely attempting to attempt a package import and informatively notifying the user of how to perform the installation otherwise. [PR #74](https://github.com/catalystneuro/neuroconv/pull/74)
* All built-in DataInterfaces now load their external dependencies on-demand at time of object initialization instead of on package or interface import. [PR #74](https://github.com/catalystneuro/neuroconv/pull/74)
* Adde spikeinterface support for Blackrock sorting interface[PR #134](https://github.com/catalystneuro/neuroconv/pull/134)
* Added conversion interface for TDT recording data together with gin data test. [PR #135](https://github.com/catalystneuro/neuroconv/pull/135)
* Added conversion interface for SLEAP pose estimation data together with gin test for data. [PR #160](https://github.com/catalystneuro/neuroconv/pull/160)


### Testing
* Added unittests for correctly writing the scaling factors to the nwbfile in the `add_electrical_series` function of the spikeinterface module. [PR #37](https://github.com/catalystneuro/neuroconv/pull/37)
* Added unittest for compression options in the `add_electrical_series` function of the spikeinterface module. [PR #64](https://github.com/catalystneuro/neuroconv/pull/37)
* Added unittests for chunking in the `add_electrical_series` function of the spikeinterface module. [PR #84](https://github.com/catalystneuro/neuroconv/pull/84)
* Tests are now organized according to modality-wise lazy installations. [PR #100](https://github.com/catalystneuro/neuroconv/pull/100)

# v0.1.1
### Fixes
* Fixed the behavior of the `file_paths` usage in the MovieInterface when run via the YAML conversion specification. [PR #33](https://github.com/catalystneuro/neuroconv/pull/33)

### Improvements
* Added function to add ImagingPlane objects to an nwbfile in `roiextractors` and corresponding unit tests. [PR #19](https://github.com/catalystneuro/neuroconv/pull/19)
* Added function to add summary images from a `SegmentationExtractor` object to an nwbfile in the roiextractors module and corresponding unit tests [PR #22](https://github.com/catalystneuro/neuroconv/pull/22)
* Small improvements on ABFInterface @luiztauffer [PR #89](https://github.com/catalystneuro/neuroconv/pull/89)

### Features
* Add non-iterative writing capabilities to `add_electrical_series`. [PR #32](https://github.com/catalystneuro/neuroconv/pull/32)

### Testing
* Added unittests for the `write_as` functionality in the `add_electrical_series` of the spikeinterface module. [PR #32](https://github.com/catalystneuro/neuroconv/pull/32)


# v0.1.0

* The first release of NeuroConv.<|MERGE_RESOLUTION|>--- conflicted
+++ resolved
@@ -18,6 +18,7 @@
 ## Features
 
 ## Improvements
+* `get_json_schema_from_method_signature` now throws a more informative error when an untyped parameter is passed [#1157](https://github.com/catalystneuro/neuroconv/pull/1157)
 
 
 # v0.6.6 (December 20, 2024)
@@ -51,13 +52,8 @@
 * Use mixing tests for ecephy's mocks [PR #1136](https://github.com/catalystneuro/neuroconv/pull/1136)
 * Use pytest format for dandi tests to avoid window permission error on teardown [PR #1151](https://github.com/catalystneuro/neuroconv/pull/1151)
 * Added many docstrings for public functions [PR #1063](https://github.com/catalystneuro/neuroconv/pull/1063)
-<<<<<<< HEAD
 * Clean up warnings and deprecations in the testing framework for the ecephys pipeline [PR #1158](https://github.com/catalystneuro/neuroconv/pull/1158)
-* `get_json_schema_from_method_signature` now throws a more informative error when an untyped parameter is passed [#1157](https://github.com/catalystneuro/neuroconv/pull/1157)
-=======
-* Clean up with warnings and deprecations in the testing framework [PR #1158](https://github.com/catalystneuro/neuroconv/pull/1158)
 * Enhance the typing of the signature on the `NWBConverter` by adding zarr as a literal option on the backend and backend configuration [PR #1160](https://github.com/catalystneuro/neuroconv/pull/1160)
->>>>>>> b5c59ea4
 
 
 # v0.6.5 (November 1, 2024)
