# v0.8.4 (Upcoming)

## Removals, Deprecations and Changes
* Removed deprecated ScanImage interfaces that were scheduled for removal in October 2025: `ScanImageMultiFileImagingInterface`, `ScanImageMultiPlaneImagingInterface`, `ScanImageMultiPlaneMultiFileImagingInterface`, `ScanImageSinglePlaneImagingInterface`, and `ScanImageSinglePlaneMultiFileImagingInterface`. Use `ScanImageImagingInterface` instead. [PR #1576](https://github.com/catalystneuro/neuroconv/pull/1576)

## Bug Fixes

## Features

## Improvements


# v0.8.3 (November 6, 2025)

## Removals, Deprecations and Changes
* Ophys: Low-level helper functions `add_background_plane_segmentation_to_nwbfile`, `add_fluorescence_traces_to_nwbfile`, `add_background_fluorescence_traces_to_nwbfile`, and `add_summary_images_to_nwbfile` are deprecated and will be removed on or after March 2026. These are low-level functions that should not be called directly. [PR #1559](https://github.com/catalystneuro/neuroconv/pull/1559)
* Refactored extractor interfaces to use explicit `_initialize_extractor` method instead of implicit string-based initialization, improving code clarity and maintainability across all recording, sorting, imaging, and segmentation interfaces [PR #1515](https://github.com/catalystneuro/neuroconv/pull/1515)
* SpikeInterface tools: Using `write_recording_to_nwbfile`, `write_sorting_to_nwbfile`, or `write_sorting_analyzer_to_nwbfile` without `nwbfile_path` to only add data to an in-memory nwbfile is deprecated and will be removed in or after March 2026. Use the corresponding `add_*_to_nwbfile` functions instead. [PR #1565](https://github.com/catalystneuro/neuroconv/pull/1565)
* SpikeInterface tools: Returning an NWBFile object from `write_recording_to_nwbfile`, `write_sorting_to_nwbfile`, and `write_sorting_analyzer_to_nwbfile` in append mode is deprecated and will return None in or after March 2026. This matches the pattern used in `BaseDataInterface.run_conversion[PR #1565](https://github.com/catalystneuro/neuroconv/pull/1565)
* Extractor interfaces: The `extractor` attribute and `get_extractor()` method are deprecated and will be removed on or after March 2026. These were confusingly named as they return extractor classes, not instances. Use the private `_extractor_class` attribute or access the instance directly via `_extractor_instance` [PR #1513](https://github.com/catalystneuro/neuroconv/pull/1513)

## Bug Fixes
* Excluded `contact_ids` property from being added as a duplicate column in the electrodes table. This property is already represented via the `electrode_name` column which uses probe contact identifiers. [PR #1560](https://github.com/catalystneuro/neuroconv/pull/1560)
* Fixed `DeepLabCutInterface` to support output files without 'DLC' in the filename by extracting scorer from CSV/H5 header instead of parsing filename. This improves compatibility with DeepLabCut outputs that don't follow the typical naming convention while maintaining backward compatibility. [PR #1573](https://github.com/catalystneuro/neuroconv/pull/1573)

## Features
* Support roiextractors 0.7.2 [PR #1566](https://github.com/catalystneuro/neuroconv/pull/1566)
<<<<<<< HEAD
* Added a workflow to repack nwbfiles that have already been written to disk with desired chunking and compression settings: [PR #1003](https://github.com/catalystneuro/neuroconv/pull/1003)
=======
>>>>>>> 96313f69

## Improvements
* SpikeInterface tools: Enhanced `write_recording_to_nwbfile`, `write_sorting_to_nwbfile`, and `write_sorting_analyzer_to_nwbfile` to support backend configuration parameters (`backend`, `backend_configuration`) for controlling HDF5/Zarr compression and chunking settings, matching the pattern used in `BaseDataInterface.run_conversion`. [PR #1565](https://github.com/catalystneuro/neuroconv/pull/1565)
* Added citation information to README, documentation, and CITATION.cff with reference to the SciPy 2025 conference paper [PR #1569](https://github.com/catalystneuro/neuroconv/pull/1569)

# v0.8.2 (October 17, 2025)

## Removals, Deprecations and Changes
* Ophys: Low-level helper functions `add_imaging_plane_to_nwbfile`, `add_image_segmentation_to_nwbfile`, `add_photon_series_to_nwbfile`, and `add_plane_segmentation_to_nwbfile` are deprecated and will be removed on or after March 2026. These are low-level functions that should not be called directly. [PR #1552](https://github.com/catalystneuro/neuroconv/pull/1552)
* Ophys: Passing `pynwb.device.Device` objects in `metadata['Ophys']['Device']` to `add_devices_to_nwbfile` now issues a `FutureWarning` and is deprecated. This feature will be removed on or after March 2026. Pass device definitions as dictionaries instead (e.g., `{ "name": "Microscope" }`). . [PR #1513](https://github.com/catalystneuro/neuroconv/pull/1513)
* Ecephys: The `iterator_opts` parameter is deprecated across all ecephys interfaces and will be removed on or after March 2026. Use `iterator_options` instead for consistent naming with ophys and behavior interfaces. [PR #1546](https://github.com/catalystneuro/neuroconv/pull/1546)
* Ophys: The `iterator_type='v1'` option for imaging data is deprecated and will be removed on or after March 2026. Use `iterator_type='v2'`or `None` (no chunking). This aligns ophys with ecephys, which only supports 'v2' and None. [PR #1546](https://github.com/catalystneuro/neuroconv/pull/1546)
* Bump minimal python-neo version to 0.14.3 [PR #1550](https://github.com/catalystneuro/neuroconv/pull/1550)
* Add macos-15 intel to CI testing matrix. We no longer support macos 13 and 14 with intel as there is no free runner available [PR #1555](https://github.com/catalystneuro/neuroconv/pull/1555)
* Ophys: Passing `rate` in trace metadata (e.g., `metadata['Ophys']['Fluorescence']['PlaneSegmentation']['raw']['rate']`) is deprecated and will be removed on or after March 2026. [PR #1543](https://github.com/catalystneuro/neuroconv/pull/1543)

## Bug Fixes
* Capped h5py to <3.15 for macOS to prevent compatibility issues [PR #1551](https://github.com/catalystneuro/neuroconv/pull/1551)
* Temporary ceiling on hdmf-zarr (<0.12) to retain compatibility with existing code that uses read_io.file.store [PR #1547](https://github.com/catalystneuro/neuroconv/pull/1547)
* Fixed `append_on_disk_nwbfile=True` raising ValueError when file exists. Replaced `make_or_load_nwbfile` with direct pynwb `NWBHDF5IO` usage in append mode and improved code organization with private helper methods `_write_nwbfile` and `_append_nwbfile` in both `BaseDataInterface` and `NWBConverter` [PR #1540](https://github.com/catalystneuro/neuroconv/pull/1540)
* Refactored `_is_dataset_written_to_file` to use path comparison with public `source` attribute instead of protected `_file` attribute, avoiding dependency on hdmf-zarr internal APIs. Now uses `pathlib.Path.resolve()` for robust cross-platform path comparison. [PR #1545](https://github.com/catalystneuro/neuroconv/pull/1545)
* Enhanced SpikeGLX interface to set `channel_name` property showing all available streams (e.g., "AP0,LF0") for multi-stream deduplication, properly handling cases where AP and LF bands record from the same physical electrodes. [PR #1553](https://github.com/catalystneuro/neuroconv/pull/1553)

## Features
* Support NIDQ analog streams in `OpenEphysBinaryAnalogInterface` [PR #1503](https://github.com/catalystneuro/neuroconv/pull/1503)
* Added `MiniscopeImagingInterface` for single Miniscope acquisition folders with automatic session_start_time extraction, improved docstrings, and comprehensive documentation showing `MiniscopeConverter` for multi-acquisition data, `MiniscopeImagingInterface` for individual folders, and `ConverterPipe` for custom multi-acquisition workflows [PR #1524](https://github.com/catalystneuro/neuroconv/pull/1524)
* Added `iterator_options` parameter to `InternalVideoInterface` to support tqdm progress bars and custom chunking options during video write operations. [PR #1546](https://github.com/catalystneuro/neuroconv/pull/1546)
* Added EMBER support via the new `instance` option for `neuroconv.tools.data_transfers.automatic_dandi_upload`. [PR #1486](https://github.com/catalystneuro/neuroconv/pull/1486)

## Improvements
* Refactored electrode table infrastructure to add `electrode_name` column for probe-based recordings. The electrode table now uses `(group_name, electrode_name, channel_name)` as the unique identifier, enabling channel-specific metadata storage while `electrode_name` indicates which channels share physical electrodes. This supports multi-band recordings (e.g., AP/LF in Neuropixels) and multi-probe setups. [PR #1548](https://github.com/catalystneuro/neuroconv/pull/1548)
* Refactored `_add_fluorescence_traces_to_nwbfile` and `_create_roi_table_region` to remove `deepcopy(metadata)` and `dict_deep_update` patterns. Now extracts DfOverF and Fluorescence metadata separately from user or defaults, checks user metadata first before falling back to defaults for each trace, and passes unmodified metadata to dependencies without mutation. [PR #1543](https://github.com/catalystneuro/neuroconv/pull/1543)
* Aligned iterator type support across ecephys and ophys modules. Both now support only `iterator_type='v2'` and `None`. Fixed misleading error message in spikeinterface that incorrectly mentioned 'v1' support. [PR #1546](https://github.com/catalystneuro/neuroconv/pull/1546)
* Standardized iterator parameter naming across the codebase by introducing `iterator_options` as the preferred parameter name. Updated `BaseRecordingExtractorInterface` and `add_recording_to_nwbfile` to accept both `iterator_options` (new) and `iterator_opts` (deprecated) for backward compatibility. Improved documentation with comprehensive iterator options descriptions including tqdm progress bar support. [PR #1546](https://github.com/catalystneuro/neuroconv/pull/1546)
* Refactored `add_imaging_plane_to_nwbfile` to avoid `dict_deep_update` and metadata mutation, applying targeted defaults only for required fields at point of object creation (issue #1511) [PR #1530](https://github.com/catalystneuro/neuroconv/pull/1530)
* Refactored `add_devices_to_nwbfile` and `add_imaging_plane_to_nwbfile` to avoid `dict_deep_update` and metadata mutation, using defaults directly from single source of truth `_get_default_ophys_metadata()` [PR #1527](https://github.com/catalystneuro/neuroconv/pull/1527)
* Refactored ecephys metadata functions to use a single source of truth pattern, eliminating hardcoded duplications and improving maintainability [PR #1522](https://github.com/catalystneuro/neuroconv/pull/1522)
* Refactored ophys metadata functions to use a single source of truth pattern, preventing accidental mutation of global state and improving maintainability [PR #1521](https://github.com/catalystneuro/neuroconv/pull/1521)
* Add ruff-rule to detect non-pep585 annotation [PR #1520](https://github.com/catalystneuro/roiextractors/pull/1520)
* Replaced deprecated `frame_to_time()` method calls with `get_timestamps()` in optical physiology interfaces [PR #1513](https://github.com/catalystneuro/neuroconv/pull/1513)
* Added SpikeGLXNIDQ interface to conversion gallery with documentation on how different channel types (XA, MA, MD, XD) are converted to NWB [PR #1505](https://github.com/catalystneuro/neuroconv/pull/1505)
* Refactored extractor interfaces to use explicit `_initialize_extractor` method instead of implicit string-based initialization, improving code clarity and maintainability across all recording, sorting, imaging, and segmentation interfaces [PR #1513](https://github.com/catalystneuro/neuroconv/pull/1513)
* Updated `TDTFiberPhotometryInterface` to support the latest version of `ndx-fiber-photometry` (v0.2.1) [PR #1430](https://github.com/catalystneuro/neuroconv/pull/1430)
* Updated ophys roiextractors tests to use only public APIs instead of accessing private attributes, improving compatibility with roiextractors segmentation model changes [PR #1526](https://github.com/catalystneuro/neuroconv/pull/1526)
* Refactored `add_photon_series_to_nwbfile` to remove `get_nwb_imaging_metadata` middleman and inline extractor derivation. Now only derives `dimension` from imaging extractor when user doesn't provide it, ensuring user-provided values are always respected. Passes unmodified metadata to dependencies without mutation. [PR #1537](https://github.com/catalystneuro/neuroconv/pull/1537)
* Refactored `_add_plane_segmentation` to remove `deepcopy(metadata)` and `dict_deep_update` patterns. Now extracts user plane segmentation metadata directly, fills missing required fields with defaults, and passes unmodified metadata to dependencies without mutation. Tracks user intent to provide clear error messages when custom plane segmentation names are not found. [PR #1539](https://github.com/catalystneuro/neuroconv/pull/1539)
* Refactored `add_summary_images_to_nwbfile` to remove `deepcopy(metadata)` and `dict_deep_update` patterns. Now uses `_get_default_ophys_metadata()` directly and extracts SegmentationImages metadata from user or uses defaults. Changed error handling from `AssertionError` to `ValueError` for invalid plane segmentation names. [PR #1540](https://github.com/catalystneuro/neuroconv/pull/1540)


# v0.8.1 (September 16, 2025)

## Removals, Deprecations and Changes
* Changed `automatic_dandi_upload()` function parameter from `staging: bool = False` to `sandbox: bool = False` to align with DANDI Archive's server name change from "staging" to "sandbox". The old `staging` parameter is deprecated and will be removed in February 2026. [PR #1437](https://github.com/catalystneuro/neuroconv/pull/1437)

## Bug Fixes
* Fixed `write/add_sorting_analyzer_to_nwbfile` docstring for requirements of the recording object [PR #1506](https://github.com/catalystneuro/neuroconv/pull/1506)
* Fixed deprecated SpikeInterface extractor imports to use `spikeinterface.extractors.extractor_classes` and updated docstring references to wrapper functions for compatibility with SpikeInterface changes [PR #1490](https://github.com/catalystneuro/neuroconv/pull/1490)
* Fixed documentation version switcher not properly distinguishing between stable and development versions [PR #1483](https://github.com/catalystneuro/neuroconv/pull/1483)
* Fixed sleap-io compatibility by updating to version 0.5.2 and adjusting import path for `append_nwb_data` function [PR #1496](https://github.com/catalystneuro/neuroconv/pull/1496)

## Features
* Added `SortedSpikeGLXConverter` for handling multiple SpikeGLX streams with their corresponding sorting data, enabling proper unit-to-electrode linkage across multiple probes [PR #1449](https://github.com/catalystneuro/neuroconv/pull/1449)
* Added `EDFAnalogInterface` for converting non-electrode/analog channels from EDF files to NWB TimeSeries and a conversion gallery example showing how to combine `EDFRecordingInterface` and `EDFAnalogInterface` to handle mixed EDF files. [PR #1487](https://github.com/catalystneuro/neuroconv/pull/1487)

## Improvements
* Added test to mimic bad channel removal in `write_sorting_analyzer_to_nwbfile` [PR #1506](https://github.com/catalystneuro/neuroconv/pull/1506)
* Enhanced `SortedRecordingConverter` documentation with detailed explanation of the timing problem it solves when linking units to electrodes, and moved electrode linking guide from user guide to how-to section [PR #1479](https://github.com/catalystneuro/neuroconv/pull/1479)
* Use attestation instead of token for publish action [PR #1497](https://github.com/catalystneuro/neuroconv/pull/1497)


# v0.8.0 (August 21, 2025)

## Removals, Deprecations and Changes
* Segmentation writing pipeline no longer supports writing segmentation data without image or pixel masks [PR #1400](https://github.com/catalystneuro/neuroconv/pull/1400)
* Removed deprecated arguments: `load_sync_channel` in `SpikeGLXNIDQInterface` initialization and `start_time`, `write_as` and `write_electrical_series` in `SpikeGLXNIDQInterface.add_to_nwbfile()`. [PR #1378](https://github.com/catalystneuro/neuroconv/pull/1378)
* Removed `starting_time` as an argument from the recording interfaces `add_to_nwbfile` method and the stand alone  `add_recording_segment` utility [PR #1378](https://github.com/catalystneuro/neuroconv/pull/1378)
* Deprecated the `container_name` parameter in `ImageInterface.add_to_nwbfile()` method. Use `metadata_key` in `__init__` instead. This parameter will be removed on or after February 2026. [PR #1439](https://github.com/catalystneuro/neuroconv/pull/1439)
* Removed deprecated type aliases `FolderPathType`, `FilePath`, `OptionalFilePath`, and `OptionalFolderPathType` from utils. Use `pydantic.DirectoryPath`, `pydantic.FilePath`, or their optional variants directly. [PR #1442](https://github.com/catalystneuro/neuroconv/pull/1442)

## Bug Fixes
* Fixed SpikeInterface physical unit properties being incorrectly included in electrodes table [PR #1406](https://github.com/catalystneuro/neuroconv/pull/1406)
* Fixed deprecated ROI extractor method calls: replaced `get_image_size()` with `get_frame_shape()`, `get_num_frames()` with `get_num_samples()`, and `frame_slice()` with `slice_samples()` in ophys interfaces [PR #1443](https://github.com/catalystneuro/neuroconv/pull/1443)
* Fixed logic bug in `get_package` function where boolean check was incorrectly compared to `None` [PR #1477](https://github.com/catalystneuro/neuroconv/pull/1477)
* Fixed docstring typos: corrected "default: Falsee" to "default: False" in multiple datainterface files [PR #1472](https://github.com/catalystneuro/neuroconv/pull/1472)

## Features
* Segmentation interfaces now support roi ids that are strings [PR #1390](https://github.com/catalystneuro/neuroconv/pull/1390)
* Added `MinianSegmentationInterface` for converting Minian segmentation stream data [PR #1107](https://github.com/catalystneuro/neuroconv/pull/1107)
* Added `InscopixImagingInterface` for converting Inscopix imaging data. [PR #1361](https://github.com/catalystneuro/neuroconv/pull/1361)
* Added `InscopixSegmentationInterface` for converting Inscopix segmentation data. [PR #1364](https://github.com/catalystneuro/neuroconv/pull/1364)
* Added `AxonRecordingInterface` for converting extracellular electrophysiology data from Axon Binary Format (ABF) files with automatic session start time extraction [PR #1413](https://github.com/catalystneuro/neuroconv/pull/1413)
* Added `FemtonicsImagingInterface`for converting Femtonics imaging data. [PR #1408](https://github.com/catalystneuro/neuroconv/pull/1408)
* Added `get_available_subjects` static method to `DeepLabCutInterface` for extracting subject names from DeepLabCut output files [PR #1425](https://github.com/catalystneuro/neuroconv/pull/1425)
* Added `MockPoseEstimationInterface` for testing pose estimation workflows with deterministic Lissajous figure motion patterns [PR #1435](https://github.com/catalystneuro/neuroconv/pull/1435)
* Added `IntanAnalogInterface` for converting non-amplifier analog streams from Intan data files, supporting RHD2000 auxiliary input channels, RHD2000 supply voltage channels, USB board ADC input channels, and DC amplifier channels (RHS system only) [PR #1440](https://github.com/catalystneuro/neuroconv/pull/1440)
* Added `metadata_key` parameter to `ImageInterface` to allow custom naming and organization of image containers in NWB files. This enables multiple image interfaces to coexist with distinct container names. [PR #1439](https://github.com/catalystneuro/neuroconv/pull/1439)
* Added per-image metadata support to `ImageInterface` allowing users to specify individual `resolution` (pixels/cm), name and `description` for each image through metadata structure. [PR #1441](https://github.com/catalystneuro/neuroconv/pull/1441)
* Added `rename_unit_ids()` method to `BaseSortingExtractorInterface` for dictionary-based unit ID renaming, enabling clean handling of multiple sorting interfaces with overlapping unit IDs [PR #1451](https://github.com/catalystneuro/neuroconv/pull/1451)
* Added support for setting ProbeGroup objects in `BaseRecordingExtractorInterface.set_probe()` method[PR #1464](https://github.com/catalystneuro/neuroconv/pull/1464)
* Added comprehensive tests for `set_probe` method in `BaseRecordingExtractorInterface` to verify probe and probe group functionality with proper electrode group organization in NWB files [PR #1464](https://github.com/catalystneuro/neuroconv/pull/1464)
* Added PyData Sphinx Theme version switcher to documentation navbar, enabling users to switch between stable (latest release) and main (development) versions [PR #1478](https://github.com/catalystneuro/neuroconv/pull/1478)

## Improvements
* Added comprehensive FFmpeg video conversion how-to guide for converting bespoke video formats to DANDI-compatible formats [PR #1426](https://github.com/catalystneuro/neuroconv/pull/1426)
* Refactored Femtonics Imaging Interface session, munit and channel selection logic. [PR #1433](https://github.com/catalystneuro/roiextractors/pull/1433)
* Implemented PEP 735 dependency groups for test, docs, and dev dependencies [PR #1434](https://github.com/catalystneuro/neuroconv/pull/1434)
* Expanded test coverage for `CaimanSegmentationInterface` to include all stub files and added quality metrics properties (r_values, SNR_comp, cnn_preds) to the PlaneSegmentation table as segmentation_extractor_properties [PR #1436](https://github.com/catalystneuro/neuroconv/pull/1436)
* Added comprehensive how-to guide "Adding Multiple Sorting Interfaces" documenting approaches for handling multiple spike sorting outputs, including unit renaming strategies, separate processing tables, and adding custom properties for provenance tracking [PR #1451](https://github.com/catalystneuro/neuroconv/pull/1451) [PR #1473](https://github.com/catalystneuro/neuroconv/pull/1473)
* The copy button no longer copies the prompt (>>>) in the conversion gallery [PR 1467](https://github.com/catalystneuro/neuroconv/pull/1467)


# v0.7.5 (June 11, 2025)

## Removals, Deprecations and Changes
* Removed automatic subject addition for DeepLabCutInterface. A link is now created only if the skeleton metadata matches the subject ID.  [PR #1362](https://github.com/catalystneuro/neuroconv/pull/1362)

## Bug Fixes
* Fix a bug for avoiding loading the sync stream in `SpikeGLXConverterPipe` [PR #1373](https://github.com/catalystneuro/neuroconv/pull/1373)
* Fixed a bug in the `BrukerTiffSinglePlaneImagingInterface` where the criteria to identify frames belonging to a specific stream relied on the file name instead of the stream name. [PR #1375](https://github.com/catalystneuro/neuroconv/pull/1375)
* Fixed a bug with the Docker dev build [PR #1376](https://github.com/catalystneuro/neuroconv/pull/1376)

## Features
* Added `apply_global_compression` method to `BackendConfiguration` classes to apply compression settings globally across all datasets in a backend configuration. This method allows users to easily configure compression options for all datasets at once rather than setting them individually. [PR #1379](https://github.com/catalystneuro/neuroconv/pull/1379)
* Extra optional kwargs to `BlackrockRecordingInterface` and `BlackrockSortingInterface` for finer control of the neo reader [PR #1290](https://github.com/catalystneuro/neuroconv/pull/1290)



## Improvements
* Add a `how to` documentation for adding extracellular electrophysiology metadata [PR #1311](https://github.com/catalystneuro/neuroconv/pull/1311)
* Improved the docker dailies [PR #1372](https://github.com/catalystneuro/neuroconv/pull/1372)
* Re-enable and improve conversion gallery testing [PR #1380](https://github.com/catalystneuro/neuroconv/pull/1380)
* Implemented cross-OS caches in GitHub Actions load-data action to enable cache sharing between Ubuntu, Windows, and macOS runners, reducing cache storage usage and improving CI efficiency [PR #1385](https://github.com/catalystneuro/neuroconv/pull/1385)
* `MedPC` format is now tested on the conversion gallery [PR #1382](https://github.com/catalystneuro/neuroconv/pull/1382)
* Added conversion gallery testing to daily workflows [PR #1387](https://github.com/catalystneuro/neuroconv/pull/1387)
* Added full metadata support for PoseEstimation container in DeepLabCutInterface [PR #1392](https://github.com/catalystneuro/neuroconv/pull/1392).

# v0.7.4 (May 23, 2025)

## Removals, Deprecations and Changes
* Drop support for python 3.9 [PR #1313](https://github.com/catalystneuro/neuroconv/pull/1313)
* Updated type hints to take advantage of the | operator [PR #1316](https://github.com/catalystneuro/neuroconv/pull/1313)
* Deprecated the following ScanImage interfaces: `ScanImageMultiFileImagingInterface`, `ScanImageMultiPlaneImagingInterface`, `ScanImageMultiPlaneMultiFileImagingInterface`, `ScanImageSinglePlaneImagingInterface`, and `ScanImageSinglePlaneMultiFileImagingInterface`. These interfaces will be removed in or after October 2025. Use `ScanImageImagingInterface` for all those cases instead. [PR #1330](https://github.com/catalystneuro/neuroconv/pull/1330) [PR #1331](https://github.com/catalystneuro/neuroconv/pull/1331)
* Set minimum version requirement for `ndx-pose` to 0.2.0 [PR #1322](https://github.com/catalystneuro/neuroconv/pull/1322)
* Set minimum version for roiextractors as 0.5.13. [PR #1339](https://github.com/catalystneuro/neuroconv/pull/1339)
* ndx-events is now a required dependency by spikeglx [PR #1353](https://github.com/catalystneuro/neuroconv/pull/1353)

## Bug Fixes
* Fix `AudioInterface` to correctly handle WAV filenames with multiple dots by validating only the last suffix. [PR #1327](https://github.com/catalystneuro/neuroconv/pull/1327)
* Fix a stubbing bug in `SpikeGLXNIDQInterface` and `OpenEphysBinaryAnalogInterface` [PR #1360](https://github.com/catalystneuro/neuroconv/pull/1360)

## Features
* Add metadata support for `DeepLabCutInterface`. [PR #1319](https://github.com/catalystneuro/neuroconv/pull/1319)
* `AudioInterface` Adding support for IEEE float in WAV format [PR #1325](https://github.com/catalystneuro/neuroconv/pull/1325)
* Added a RecordingInterface for WhiteMatter ephys data [PR #1297](https://github.com/catalystneuro/neuroconv/pull/1297) [PR #1333](https://github.com/catalystneuro/neuroconv/pull/1333)
* Improved `ScanImageInteface` to support both single and multi-file data [PR #1330](https://github.com/catalystneuro/neuroconv/pull/1330)
* `DeepDict` now behaves as a python dict when printed in notebooks [PR #1351](https://github.com/catalystneuro/neuroconv/pull/1351)
* Enable chunking for `InternalVideoInterface` [PR #1338](https://github.com/catalystneuro/neuroconv/pull/1338)
* `ImageSeries` and `TwoPhotonSeries` now are chunked by default even if the data is passed as a plain array [PR #1338](https://github.com/catalystneuro/neuroconv/pull/1338)
* Added support for 'I;16' mode in `ImageInterface`. This mode is mapped to `GrayscaleImage` in NWB [PR #1365](https://github.com/catalystneuro/neuroconv/pull/1365)

## Improvements
* Make metadata optional in `NWBConverter.add_to_nwbfile` [PR #1309](https://github.com/catalystneuro/neuroconv/pull/1309)
* Add installation instructions on the documentation for `neuroconv` [PR #1344](https://github.com/catalystneuro/neuroconv/pull/1344)
* Separate dailies and dev-dailies workflows [PR #1343](https://github.com/catalystneuro/neuroconv/pull/1343)
* Added support for renaming Skeletons with `DeepLabCutInterface` [PR #1359](https://github.com/catalystneuro/neuroconv/pull/1359)
* Updated default `PoseEstimationSeries` names in `DeepLabCutInterface` [PR #1363](https://github.com/catalystneuro/neuroconv/pull/1363)
* Testing dependencies include only testing packages (.e.g pytest, pytest-cov) [PR #1357](https://github.com/catalystneuro/neuroconv/pull/1357)
* Testing modalities now run in their separated environment to avoid sequence contamination of dependencies [PR #1357](https://github.com/catalystneuro/neuroconv/pull/1357)


# v0.7.3 (April 25, 2025)

## Deprecations and Changes
* Release pydantic ceiling [PR #1273](https://github.com/catalystneuro/neuroconv/pull/1273)
* `write_scaled` behavior on `add_electrical_series_to_nwbfile` is deprecated and will be removed in or after October 2025 [PR #1292](https://github.com/catalystneuro/neuroconv/pull/1292)
* `add_electrical_series_to_nwbfile` now requires both gain and offsets to write scaling factor for voltage conversion when writing to NWB [PR #1292](https://github.com/catalystneuro/neuroconv/pull/1292)
* `add_electrical_series_to_nwbfile`, `add_units_table_to_nwbfile` and `add_electrodes_to_nwbfile` and `add_electrode_groups_to_nwbfile` are becoming private methods. Use `add_recording_to_nwbfile`, `add_sorting_to_nwbfile` and `add_recording_metadata_to_nwbfile` instead [PR #1298](https://github.com/catalystneuro/neuroconv/pull/1298)
* Set a new minimal dependency for `hdmf` to 4.0.0, `pynwb` to 3.0.0 and `hdmf-zarr` 0.11 [PR #1303](https://github.com/catalystneuro/neuroconv/pull/1303)

## Bug Fixes
* Fixed import errors in main modules caused by non-lazy dependencies. Added tests to prevent regressions. [PR #1305](https://github.com/catalystneuro/neuroconv/pull/1305)

## Features
* Added a new `add_recording_as_time_series_to_nwbfile` function to add recording extractors from SpikeInterface as recording extractors to an nwbfile as time series [PR #1296](https://github.com/catalystneuro/neuroconv/pull/1296)
* Added `OpenEphysBinaryAnalogInterface` for converting OpenEphys analog channels data similar to the SpikeGLX NIDQ interface [PR #1237](https://github.com/catalystneuro/neuroconv/pull/1237)
* Expose iterative write options on `BaseImagingExtractorInterface` [PR #1307](https://github.com/catalystneuro/neuroconv/pull/1307)

## Improvements
* Add documentation for conversion options with `NWBConverter` [PR #1301](https://github.com/catalystneuro/neuroconv/pull/1301)
* Support roiextractors 0.5.12 [PR #1306](https://github.com/catalystneuro/neuroconv/pull/1306)
* `configure_backend` is now exposed to be imported as `from neuroconv.tools import configure_and_write_nwbfile` [PR #1287](https://github.com/catalystneuro/neuroconv/pull/1287)
* Added metadata section to video conversion gallery [PR #1276](https://github.com/catalystneuro/neuroconv/pull/1276)
* `DeepLabCutInterface` now calculates whether the timestamps come from a constant sampling rate and adds that instead if detected [PR #1293](https://github.com/catalystneuro/neuroconv/pull/1293)
* Fixed a bug in the extractor interfaces where segmentation and sorting interfaces were initialized twice [PR #1288](https://github.com/catalystneuro/neuroconv/pull/1288)
* Support python 3.13 [PR #1117](https://github.com/catalystneuro/neuroconv/pull/1117)
* Added *how to* documentation on how to set a probe to a recording interfaces [PR #1300](https://github.com/catalystneuro/neuroconv/pull/1300)
* Fix API docs for `OpenEphysRecordingInterface` [PR #1302](https://github.com/catalystneuro/neuroconv/pull/1302)

# v0.7.2 (April 4, 2025)

## Deprecations and Changes
* Split VideoInterface (now deprecated) into ExternalVideoInterface and InternalVideoInterface [PR #1251](https://github.com/catalystneuro/neuroconv/pull/1251) [PR #1256](https://github.com/catalystneuro/neuroconv/pull/1256) [PR #1278](https://github.com/catalystneuro/neuroconv/pull/1278)
* `output_filepath` deprecated on `configure_and_write_nwbfile` use `nwbfile_path` instead [PR #1270](https://github.com/catalystneuro/neuroconv/pull/1270)
* Temporary set a ceiling on pydantic `<2.11` [PR #1275](https://github.com/catalystneuro/neuroconv/pull/1275)

## Bug Fixes
* Fixed a check in `_configure_backend` on neurodata_object ndx_events.Events to work only when ndx-events==0.2.0 is used. [PR #998](https://github.com/catalystneuro/neuroconv/pull/998)
* Added an `append_on_disk_nwbfile` argumento to `run_conversion`. This changes the semantics of the overwrite parameter from assuming append mode when a file exists to a more conventional `safe writing` mode where confirmation is required to overwrite an existing file. Append mode now is controlled with the `append_on_disk_nwbfile`. [PR #1256](https://github.com/catalystneuro/neuroconv/pull/1256)

## Features
* Added `SortedRecordingConverter` to convert sorted recordings to NWB with correct metadata mapping between units and electrodes [PR #1132](https://github.com/catalystneuro/neuroconv/pull/1132)
* Support roiextractors 0.5.11 [PR #1236](https://github.com/catalystneuro/neuroconv/pull/1236)
* Added stub_test option to TDTFiberPhotometryInterface [PR #1242](https://github.com/catalystneuro/neuroconv/pull/1242)
* Added ThorImagingInterface for Thor TIFF files with OME metadata [PR #1238](https://github.com/catalystneuro/neuroconv/pull/1238)
* Added `always_write_timestamps` parameter to ExternalVideoInterface and InternalVideoInterface to force writing timestamps even when they are regular [#1279](https://github.com/catalystneuro/neuroconv/pull/1279)

## Improvements
* Filter out warnings for missing timezone information in continuous integration [PR #1240](https://github.com/catalystneuro/neuroconv/pull/1240)
* `FilePathType` is deprecated, use `FilePath` from pydantic instead [PR #1239](https://github.com/catalystneuro/neuroconv/pull/1239)
* Change `np.NAN` to `np.nan` to support numpy 2.0 [PR #1245](https://github.com/catalystneuro/neuroconv/pull/1245)
* Re activate Plexon tests on Mac. Testing this for a while as they are unreliable tests [PR #1195](https://github.com/catalystneuro/neuroconv/pull/1195)
* Testing: only run tests for oldest and newest versions of python [PR #1249](https://github.com/catalystneuro/neuroconv/pull/1249)
* Improve error display on scan image interfaces [PR #1246](https://github.com/catalystneuro/neuroconv/pull/1246)
* Added concurrency to live-service-testing GitHub Actions workflow to prevent simultaneous write to the dandiset. [PR #1252](https://github.com/catalystneuro/neuroconv/pull/1252)
* Updated GitHub Actions workflows to use Environment Files instead of the deprecated `set-output` command [PR #1259](https://github.com/catalystneuro/neuroconv/pull/1259)
* Propagate `verbose` parameter from Converters to Interfaces [PR #1253](https://github.com/catalystneuro/neuroconv/issues/1253)
* Replace uses of scipy load_mat and h5storage loadmat with pymat_reader read_mat in `CellExplorerSortingInterface` [PR #1254](https://github.com/catalystneuro/neuroconv/pull/1254)
* Added camera device support for ExternalVideoInterface and InternalVideoInterface: [PR #1282](https://github.com/catalystneuro/neuroconv/pull/1282)


# v0.7.1 (March 5, 2025)

## Deprecations and Changes

## Bug Fixes
* Fix parsing of group_names in `tools.spikeinterface` [PR #1234](https://github.com/catalystneuro/neuroconv/pull/1234)

## Features

## Improvements
* Testing suite now supports numpy 2.0. [PR #1235](https://github.com/catalystneuro/neuroconv/pull/1235)

# v0.7.0 (March 3, 2025)

## Deprecations and Changes
* Interfaces and converters now have `verbose=False` by default [PR #1153](https://github.com/catalystneuro/neuroconv/pull/1153)
* Added `metadata` and `conversion_options` as arguments to `NWBConverter.temporally_align_data_interfaces` [PR #1162](https://github.com/catalystneuro/neuroconv/pull/1162)
* Deprecations in the ecephys pipeline: compression options, old iterator options, methods that did not end up in *to_nwbfile and the `get_schema_from_method_signature` function [PR #1207](https://github.com/catalystneuro/neuroconv/pull/1207)
* Removed all deprecated functions from the roiextractors module: `add_fluorescence_traces`, `add_background_fluorescence_traces`, `add_summary_images`, `add_segmentation`, and `write_segmentation` [PR #1233](https://github.com/catalystneuro/neuroconv/pull/1233)

## Bug Fixes
* `run_conversion` does not longer trigger append mode when `nwbfile_path` points to a faulty file [PR #1180](https://github.com/catalystneuro/neuroconv/pull/1180)
* `DatasetIOConfiguration` now recommends `chunk_shape = (len(candidate_dataset),)` for datasets with compound dtypes as used by hdmf >= 3.14.6. [PR #1146](https://github.com/catalystneuro/neuroconv/pull/1146)
* `OpenEphysBinaryRecordingInterface` no longer stores analog data as an `ElectricalSeries` [PR #1179](https://github.com/catalystneuro/neuroconv/pull/1179)

## Features
* Added `PlexonLFPInterface` for converting Plexon `FPl-Low Pass Filtered` stream data [PR #1209](https://github.com/catalystneuro/neuroconv/pull/1209)
* Added `ImageInterface` for writing large collection of images to NWB and automatically map the images to the correct NWB data types [PR #1190](https://github.com/catalystneuro/neuroconv/pull/1190)
* Fixed AudioInterface to properly handle 24-bit WAV files by disabling memory mapping for 24-bit files [PR #1226](https://github.com/catalystneuro/neuroconv/pull/1226)
* Use the latest version of ndx-pose for `DeepLabCutInterface` and `LightningPoseDataInterface` [PR #1128](https://github.com/catalystneuro/neuroconv/pull/1128)
* Added a first draft of `.clinerules` [PR #1229](https://github.com/catalystneuro/neuroconv/pull/1229)
* Support for pynwb 3.0 [PR #1231](https://github.com/catalystneuro/neuroconv/pull/1231)
* Support for hdmf 4.0 [PR #1204](https://github.com/catalystneuro/neuroconv/pull/1204)
* Support for numpy 2.0 [PR #1206](https://github.com/catalystneuro/neuroconv/pull/1206)
* Support Spikeinterface 0.102 [PR #1194](https://github.com/catalystneuro/neuroconv/pull/1194)

## Improvements
* Simple writing no longer uses a context manager [PR #1180](https://github.com/catalystneuro/neuroconv/pull/1180)
* Added Returns section to all getter docstrings [PR #1185](https://github.com/catalystneuro/neuroconv/pull/1185)
* ElectricalSeries have better chunking defaults when data is passed as plain array [PR #1184](https://github.com/catalystneuro/neuroconv/pull/1184)
* Ophys interfaces now call `get_metadata` by default when no metadata is passed [PR #1200](https://github.com/catalystneuro/neuroconv/pull/1200) and [PR #1232](https://github.com/catalystneuro/neuroconv/pull/1232)

# v0.6.7 (January 20, 2025)

## Deprecations and Changes

## Bug Fixes
* Temporary set a ceiling for hdmf to avoid a chunking bug  [PR #1175](https://github.com/catalystneuro/neuroconv/pull/1175)

## Features
* Add description to inter-sample-shift for `SpikeGLXRecordingInterface` [PR #1177](https://github.com/catalystneuro/neuroconv/pull/1177)

## Improvements
* `get_json_schema_from_method_signature` now throws a more informative error when an untyped parameter is passed [#1157](https://github.com/catalystneuro/neuroconv/pull/1157)
* Improve the naming of ElectrodeGroups in the `SpikeGLXRecordingInterface` when multi probes are present [PR #1177](https://github.com/catalystneuro/neuroconv/pull/1177)
* Detect mismatch errors between group and group names when writing ElectrodeGroups [PR #1165](https://github.com/catalystneuro/neuroconv/pull/1165)
* Fix metadata bug in `IntanRecordingInterface` where extra devices were added incorrectly if the recording contained multiple electrode groups or names [#1166](https://github.com/catalystneuro/neuroconv/pull/1166)
* Source validation is no longer performed when initializing interfaces or converters [PR #1168](https://github.com/catalystneuro/neuroconv/pull/1168)


# v0.6.6 (December 20, 2024)

## Deprecations and Changes
* Removed use of `jsonschema.RefResolver` as it will be deprecated from the jsonschema library [PR #1133](https://github.com/catalystneuro/neuroconv/pull/1133)
* Completely removed compression settings from most places[PR #1126](https://github.com/catalystneuro/neuroconv/pull/1126)
* Completely removed compression settings from most places [PR #1126](https://github.com/catalystneuro/neuroconv/pull/1126)
* Soft deprecation for `file_path` as an argument of  `SpikeGLXNIDQInterface` and `SpikeGLXRecordingInterface` [PR #1155](https://github.com/catalystneuro/neuroconv/pull/1155)
* `starting_time` in RecordingInterfaces has given a soft deprecation in favor of time alignment methods [PR #1158](https://github.com/catalystneuro/neuroconv/pull/1158)

## Bug Fixes
* datetime objects now can be validated as conversion options [PR #1139](https://github.com/catalystneuro/neuroconv/pull/1126)
* Make `NWBMetaDataEncoder` public again [PR #1142](https://github.com/catalystneuro/neuroconv/pull/1142)
* Fix a bug where data in `DeepLabCutInterface` failed to write when `ndx-pose` was not imported. [#1144](https://github.com/catalystneuro/neuroconv/pull/1144)
* `SpikeGLXConverterPipe` converter now accepts multi-probe structures with multi-trigger and does not assume a specific folder structure [#1150](https://github.com/catalystneuro/neuroconv/pull/1150)
* `SpikeGLXNIDQInterface` is no longer written as an ElectricalSeries [#1152](https://github.com/catalystneuro/neuroconv/pull/1152)
* Fix a bug on ecephys interfaces where extra electrode group and devices were written if the property of the "group_name" was set in the recording extractor [#1164](https://github.com/catalystneuro/neuroconv/pull/1164)


## Features
* Propagate the `unit_electrode_indices` argument from the spikeinterface tools to `BaseSortingExtractorInterface`. This allows users to map units to the electrode table when adding sorting data [PR #1124](https://github.com/catalystneuro/neuroconv/pull/1124)
* Imaging interfaces have a new conversion option `always_write_timestamps` that can be used to force writing timestamps even if neuroconv's heuristics indicates regular sampling rate [PR #1125](https://github.com/catalystneuro/neuroconv/pull/1125)
* Added .csv support to DeepLabCutInterface [PR #1140](https://github.com/catalystneuro/neuroconv/pull/1140)
* `SpikeGLXRecordingInterface` now also accepts `folder_path` making its behavior equivalent to SpikeInterface [#1150](https://github.com/catalystneuro/neuroconv/pull/1150)
* Added the `rclone_transfer_batch_job` helper function for executing Rclone data transfers in AWS Batch jobs. [PR #1085](https://github.com/catalystneuro/neuroconv/pull/1085)
* Added the `deploy_neuroconv_batch_job` helper function for deploying NeuroConv AWS Batch jobs. [PR #1086](https://github.com/catalystneuro/neuroconv/pull/1086)
* YAML specification files now accepts an outer keyword `upload_to_dandiset="< six-digit ID >"` to automatically upload the produced NWB files to the DANDI archive [PR #1089](https://github.com/catalystneuro/neuroconv/pull/1089)
*`SpikeGLXNIDQInterface` now handdles digital demuxed channels (`XD0`) [#1152](https://github.com/catalystneuro/neuroconv/pull/1152)

## Improvements
* Use mixing tests for ecephy's mocks [PR #1136](https://github.com/catalystneuro/neuroconv/pull/1136)
* Use pytest format for dandi tests to avoid window permission error on teardown [PR #1151](https://github.com/catalystneuro/neuroconv/pull/1151)
* Added many docstrings for public functions [PR #1063](https://github.com/catalystneuro/neuroconv/pull/1063)
* Clean up warnings and deprecations in the testing framework for the ecephys pipeline [PR #1158](https://github.com/catalystneuro/neuroconv/pull/1158)
* Enhance the typing of the signature on the `NWBConverter` by adding zarr as a literal option on the backend and backend configuration [PR #1160](https://github.com/catalystneuro/neuroconv/pull/1160)


# v0.6.5 (November 1, 2024)

## Bug Fixes
* Fixed formatwise installation from pipy [PR #1118](https://github.com/catalystneuro/neuroconv/pull/1118)
* Fixed dailies [PR #1113](https://github.com/catalystneuro/neuroconv/pull/1113)

## Deprecations

## Features
* Using in-house `GenericDataChunkIterator` [PR #1068](https://github.com/catalystneuro/neuroconv/pull/1068)
* Data interfaces now perform source (argument inputs) validation with the json schema  [PR #1020](https://github.com/catalystneuro/neuroconv/pull/1020)
* Improve the error message when writing a recording extractor with multiple offsets [PR #1111](https://github.com/catalystneuro/neuroconv/pull/1111)
* Added `channels_to_skip` to `EDFRecordingInterface` so the user can skip non-neural channels [PR #1110](https://github.com/catalystneuro/neuroconv/pull/1110)

## Improvements
* Remove dev test from PR  [PR #1092](https://github.com/catalystneuro/neuroconv/pull/1092)
* Run only the most basic testing while a PR is on draft  [PR #1082](https://github.com/catalystneuro/neuroconv/pull/1082)
* Test that zarr backend_configuration works in gin data tests  [PR #1094](https://github.com/catalystneuro/neuroconv/pull/1094)
* Consolidated weekly workflows into one workflow and added email notifications [PR #1088](https://github.com/catalystneuro/neuroconv/pull/1088)
* Avoid running link test when the PR is on draft  [PR #1093](https://github.com/catalystneuro/neuroconv/pull/1093)
* Centralize gin data preparation in a github action  [PR #1095](https://github.com/catalystneuro/neuroconv/pull/1095)

# v0.6.4 (September 17, 2024)

## Bug Fixes
* Fixed a setup bug introduced in `v0.6.2` where installation process created a directory instead of a file for test configuration file  [PR #1070](https://github.com/catalystneuro/neuroconv/pull/1070)
* The method `get_extractor` now works for `MockImagingInterface`  [PR #1076](https://github.com/catalystneuro/neuroconv/pull/1076)
* Updated opencv version for security [PR #1087](https://github.com/catalystneuro/neuroconv/pull/1087)
* Solved a bug of `PlexonRecordingInterface` where data with multiple streams could not be opened [PR #989](https://github.com/catalystneuro/neuroconv/pull/989)

## Deprecations

## Features
* Added chunking/compression for string-only compound objects: [PR #1042](https://github.com/catalystneuro/neuroconv/pull/1042)
* Added automated EFS volume creation and mounting to the `submit_aws_job` helper function. [PR #1018](https://github.com/catalystneuro/neuroconv/pull/1018)
* Added a mock for segmentation extractors interfaces in ophys: `MockSegmentationInterface` [PR #1067](https://github.com/catalystneuro/neuroconv/pull/1067)
* Added a `MockSortingInterface` for testing purposes. [PR #1065](https://github.com/catalystneuro/neuroconv/pull/1065)
* BaseRecordingInterfaces have a new conversion options `always_write_timestamps` that can be used to force writing timestamps even if neuroconv heuristic indicates regular sampling rate [PR #1091](https://github.com/catalystneuro/neuroconv/pull/1091)


## Improvements
* Testing on mac sillicon [PR #1061](https://github.com/catalystneuro/neuroconv/pull/1061)
* Add writing to zarr test for to the test on data [PR #1056](https://github.com/catalystneuro/neuroconv/pull/1056)
* Modified the CI to avoid running doctests twice [PR #1077](https://github.com/catalystneuro/neuroconv/pull/#1077)
* Consolidated daily workflows into one workflow and added email notifications [PR #1081](https://github.com/catalystneuro/neuroconv/pull/1081)
* Added zarr tests for the test on data with checking equivalent backends [PR #1083](https://github.com/catalystneuro/neuroconv/pull/1083)

# v0.6.3

# v0.6.2 (September 10, 2024)

## Bug Fixes
* Fixed a bug where `IntanRecordingInterface` added two devices [PR #1059](https://github.com/catalystneuro/neuroconv/pull/1059)
* Fix a bug in `add_sorting_to_nwbfile` where `unit_electrode_indices` was only propagated if `waveform_means` was passed [PR #1057](https://github.com/catalystneuro/neuroconv/pull/1057)

## Deprecations
* The following classes and objects are now private `NWBMetaDataEncoder`, `NWBMetaDataEncoder`, `check_if_imaging_fits_into_memory`, `NoDatesSafeLoader` [PR #1050](https://github.com/catalystneuro/neuroconv/pull/1050)

## Features
* Make `config_file_path` optional in `DeepLabCutInterface`[PR #1031](https://github.com/catalystneuro/neuroconv/pull/1031)
* Added `get_stream_names` to `OpenEphysRecordingInterface`: [PR #1039](https://github.com/catalystneuro/neuroconv/pull/1039)
* Most data interfaces and converters now use Pydantic to validate their inputs, including existence of file and folder paths. [PR #1022](https://github.com/catalystneuro/neuroconv/pull/1022)
* All remaining data interfaces and converters now use Pydantic to validate their inputs, including existence of file and folder paths. [PR #1055](https://github.com/catalystneuro/neuroconv/pull/1055)


## Improvements
* Using ruff to enforce existence of public classes' docstrings [PR #1034](https://github.com/catalystneuro/neuroconv/pull/1034)
* Separated tests that use external data by modality [PR #1049](https://github.com/catalystneuro/neuroconv/pull/1049)
* Added Unit Table descriptions for phy and kilosort: [PR #1053](https://github.com/catalystneuro/neuroconv/pull/1053)
* Using ruff to enforce existence of public functions's docstrings [PR #1062](https://github.com/catalystneuro/neuroconv/pull/1062)
* Improved device metadata of `IntanRecordingInterface` by adding the type of controller used [PR #1059](https://github.com/catalystneuro/neuroconv/pull/1059)




# v0.6.1 (August 30, 2024)

## Bug fixes
* Fixed the JSON schema inference warning on excluded fields; also improved error message reporting of which method triggered the error. [PR #1037](https://github.com/catalystneuro/neuroconv/pull/1037)



# v0.6.0 (August 27, 2024)

## Deprecations
* Deprecated  `WaveformExtractor` usage. [PR #821](https://github.com/catalystneuro/neuroconv/pull/821)
* Changed the `tools.spikeinterface` functions (e.g. `add_recording`, `add_sorting`) to have `_to_nwbfile` as suffix  [PR #1015](https://github.com/catalystneuro/neuroconv/pull/1015)
* Deprecated use of `compression` and `compression_options` in `VideoInterface` [PR #1005](https://github.com/catalystneuro/neuroconv/pull/1005)
* `get_schema_from_method_signature` has been deprecated; please use `get_json_schema_from_method_signature` instead. [PR #1016](https://github.com/catalystneuro/neuroconv/pull/1016)
* `neuroconv.utils.FilePathType` and `neuroconv.utils.FolderPathType` have been deprecated; please use `pydantic.FilePath` and `pydantic.DirectoryPath` instead. [PR #1017](https://github.com/catalystneuro/neuroconv/pull/1017)
* Changed the `tools.roiextractors` function (e.g. `add_imaging` and `add_segmentation`) to have the `_to_nwbfile` suffix [PR #1017](https://github.com/catalystneuro/neuroconv/pull/1027)


## Features
* Added `MedPCInterface` for operant behavioral output files. [PR #883](https://github.com/catalystneuro/neuroconv/pull/883)
* Support `SortingAnalyzer` in the `SpikeGLXConverterPipe`. [PR #821](https://github.com/catalystneuro/neuroconv/pull/821)
* Added `TDTFiberPhotometryInterface` data interface, for converting fiber photometry data from TDT file formats. [PR #920](https://github.com/catalystneuro/neuroconv/pull/920)
* Add argument to `add_electrodes` that grants fine control of what to do with the missing values. As a side effect this drops the implicit casting to int when writing int properties to the electrodes table [PR #985](https://github.com/catalystneuro/neuroconv/pull/985)
* Add Plexon2 support [PR #918](https://github.com/catalystneuro/neuroconv/pull/918)
* Converter working with multiple `VideoInterface` instances [PR #914](https://github.com/catalystneuro/neuroconv/pull/914)
* Added helper function `neuroconv.tools.data_transfers.submit_aws_batch_job` for basic automated submission of AWS batch jobs. [PR #384](https://github.com/catalystneuro/neuroconv/pull/384)
* Data interfaces `run_conversion` method now performs metadata validation before running the conversion. [PR #949](https://github.com/catalystneuro/neuroconv/pull/949)
* Introduced `null_values_for_properties` to `add_units_table` to give user control over null values behavior [PR #989](https://github.com/catalystneuro/neuroconv/pull/989)


## Bug fixes
* Fixed the default naming of multiple electrical series in the `SpikeGLXConverterPipe`. [PR #957](https://github.com/catalystneuro/neuroconv/pull/957)
* Write new properties to the electrode table use the global identifier channel_name, group [PR #984](https://github.com/catalystneuro/neuroconv/pull/984)
* Removed a bug where int64 was casted lossy to float [PR #989](https://github.com/catalystneuro/neuroconv/pull/989)

## Improvements
* The `OpenEphysBinaryRecordingInterface` now uses `lxml` for extracting the session start time from the settings.xml file and does not depend on `pyopenephys` anymore. [PR #971](https://github.com/catalystneuro/neuroconv/pull/971)
* Swap the majority of package setup and build steps to `pyproject.toml` instead of `setup.py`. [PR #955](https://github.com/catalystneuro/neuroconv/pull/955)
* The `DeeplabcutInterface` now skips inferring timestamps from movie when timestamps are specified, running faster. [PR #967](https://github.com/catalystneuro/neuroconv/pull/967)
* Improve metadata writing for SpikeGLX data interface. Added contact ids, shank ids and, remove references to shanks for neuropixels 1.0. Also deprecated the previous neuroconv exclusive property "electrode_shank_number` [PR #986](https://github.com/catalystneuro/neuroconv/pull/986)
* Add tqdm with warning to DeepLabCut interface [PR #1006](https://github.com/catalystneuro/neuroconv/pull/1006)
* `BaseRecordingInterface` now calls default metadata when metadata is not passing mimicking `run_conversion` behavior. [PR #1012](https://github.com/catalystneuro/neuroconv/pull/1012)
* Added `get_json_schema_from_method_signature` which constructs Pydantic models automatically from the signature of any function with typical annotation types used throughout NeuroConv. [PR #1016](https://github.com/catalystneuro/neuroconv/pull/1016)
* Replaced all interface annotations with Pydantic types. [PR #1017](https://github.com/catalystneuro/neuroconv/pull/1017)
* Changed typehint collections (e.g. `List`) to standard collections (e.g. `list`). [PR #1021](https://github.com/catalystneuro/neuroconv/pull/1021)
* Testing now is only one dataset per test [PR #1026](https://github.com/catalystneuro/neuroconv/pull/1026)




## v0.5.0 (July 17, 2024)

### Deprecations
* The usage of `compression_options` directly through the `neuroconv.tools.audio` submodule is now deprecated - users should refer to the new `configure_backend` method for a general approach for setting compression. [PR #939](https://github.com/catalystneuro/neuroconv/pull/939)
* The usage of `compression` and `compression_opts` directly through the `FicTracDataInterface` is now deprecated - users should refer to the new `configure_backend` method for a general approach for setting compression. [PR #941](https://github.com/catalystneuro/neuroconv/pull/941)
* The usage of `compression` directly through the `neuroconv.tools.neo` submodule is now deprecated - users should refer to the new `configure_backend` method for a general approach for setting compression. [PR #943](https://github.com/catalystneuro/neuroconv/pull/943)
* The usage of `compression_options` directly through the `neuroconv.tools.ophys` submodule is now deprecated - users should refer to the new `configure_backend` method for a general approach for setting compression. [PR #940](https://github.com/catalystneuro/neuroconv/pull/940)
* Removed the option of running `interface.run_conversion` without `nwbfile_path` argument . [PR #951](https://github.com/catalystneuro/neuroconv/pull/951)

### Features
* Added docker image and tests for an automated Rclone configuration (with file stream passed via an environment variable). [PR #902](https://github.com/catalystneuro/neuroconv/pull/902)

### Bug fixes
* Fixed the conversion option schema of a `SpikeGLXConverter` when used inside another `NWBConverter`. [PR #922](https://github.com/catalystneuro/neuroconv/pull/922)
* Fixed a case of the `NeuroScopeSortingExtractor` when the optional `xml_file_path` is not specified. [PR #926](https://github.com/catalystneuro/neuroconv/pull/926)
* Fixed `Can't specify experiment type when converting .abf to .nwb with Neuroconv`. [PR #609](https://github.com/catalystneuro/neuroconv/pull/609)
* Remove assumption that the ports of the Intan acquisition system correspond to electrode groupings in `IntanRecordingInterface`  [PR #933](https://github.com/catalystneuro/neuroconv/pull/933)
* Add ValueError for empty metadata in  `make_or_load_nwbfile` when an nwbfile needs to be created [PR #948](https://github.com/catalystneuro/neuroconv/pull/948)

### Improvements
* Make annotations from the raw format available on `IntanRecordingInterface`. [PR #934](https://github.com/catalystneuro/neuroconv/pull/943)
* Add an option to suppress display the progress bar (tqdm) in `VideoContext`  [PR #937](https://github.com/catalystneuro/neuroconv/pull/937)
* Automatic compression of data in the `LightnignPoseDataInterface` has been disabled - users should refer to the new `configure_backend` method for a general approach for setting compression. [PR #942](https://github.com/catalystneuro/neuroconv/pull/942)
* Port over `dlc2nwb` utility functions for ease of maintenance. [PR #946](https://github.com/catalystneuro/neuroconv/pull/946)



## v0.4.11 (June 14, 2024)

### Bug fixes
* Added a skip condition in `get_default_dataset_io_configurations` for datasets with any zero-length axis in their `full_shape`. [PR #894](https://github.com/catalystneuro/neuroconv/pull/894)
* Added `packaging` explicitly to minimal requirements. [PR #904](https://github.com/catalystneuro/neuroconv/pull/904)
* Fixed bug when using `make_or_load_nwbfile` with `overwrite=True` on an existing (but corrupt) HDF5 file. [PR #911](https://github.com/catalystneuro/neuroconv/pull/911)
* Change error trigger with warning trigger when adding both `OnePhotonSeries` and `TwoPhotonSeries` to the same file ([Issue #906](https://github.com/catalystneuro/neuroconv/issues/906)). [PR #907](https://github.com/catalystneuro/neuroconv/pull/907)

### Improvements
* Propagated `photon_series_type` to `BaseImagingExtractorInterface` init instead of passing it as an argument of `get_metadata()` and `get_metadata_schema()`. [PR #847](https://github.com/catalystneuro/neuroconv/pull/847)
* Converter working with multiple VideoInterface instances [PR 914](https://github.com/catalystneuro/neuroconv/pull/914)



## v0.4.10 (June 6, 2024)

### Bug fixes
* Fixed bug causing overwrite of NWB GUIDE watermark. [PR #890](https://github.com/catalystneuro/neuroconv/pull/890)


## v0.4.9 (June 5, 2024)

### Deprecations
* Removed `stream_id` as an argument from `IntanRecordingInterface`. [PR #794](https://github.com/catalystneuro/neuroconv/pull/794)
* The usage of `compression` and `compression_opts` directly through the `neuroconv.tools.spikeinterface` submodule are now deprecated - users should refer to the new `configure_backend` method for a general approach for setting compression. [PR #805](https://github.com/catalystneuro/neuroconv/pull/805)
* Dropped the testing of Python 3.8 on the CI. Dropped support for Python 3.8 in setup. [PR #853](https://github.com/catalystneuro/neuroconv/pull/853)
* Deprecated skip_features argument in `add_sorting`. [PR #872](https://github.com/catalystneuro/neuroconv/pull/872)
* Deprecate old (v1) iterator from the ecephys pipeline. [PR #876](https://github.com/catalystneuro/neuroconv/pull/876)

### Features
* Added `backend` control to the `make_or_load_nwbfile` helper method in `neuroconv.tools.nwb_helpers`. [PR #800](https://github.com/catalystneuro/neuroconv/pull/800)
* Released the first official Docker images for the package on the GitHub Container Repository (GHCR). [PR #383](https://github.com/catalystneuro/neuroconv/pull/383)
* Support "one-file-per-signal" and "one-file-per-channel" mode with `IntanRecordingInterface`. [PR #791](https://github.com/catalystneuro/neuroconv/pull/791)
* Added `get_default_backend_configuration` method to all `DataInterface` classes. Also added HDF5 `backend` control to all standalone `.run_conversion(...)` methods for those interfaces. [PR #801](https://github.com/catalystneuro/neuroconv/pull/801)
* Added `get_default_backend_configuration` method to all `NWBConverter` classes. Also added HDF5 `backend` control to `.run_conversion(...)`. [PR #804](https://github.com/catalystneuro/neuroconv/pull/804)
* Released the first official Docker images for the package on the GitHub Container Repository (GHCR). [PR #383](https://github.com/catalystneuro/neuroconv/pull/383)
* Added `ScanImageMultiFileImagingInterface` for multi-file (buffered) ScanImage format and changed `ScanImageImagingInterface` to be routing classes for single and multi-plane imaging. [PR #809](https://github.com/catalystneuro/neuroconv/pull/809)
* Added a function to generate ogen timestamps and data from onset times and parameters to `tools.optogenetics`. [PR #832](https://github.com/catalystneuro/neuroconv/pull/832)
* Added `configure_and_write_nwbfile` and optimized imports in `tools.nwb_helpers` module. [PR #848](https://github.com/catalystneuro/neuroconv/pull/848)
* `configure_backend` may now apply a `BackendConfiguration` to equivalent in-memory `pynwb.NWBFile` objects that have different address in RAM. [PR #848](https://github.com/catalystneuro/neuroconv/pull/848)
* Add support for doubled ragged arrays in `add_units_table` [PR #879](https://github.com/catalystneuro/neuroconv/pull/879)
* Add support for doubled ragged arrays in `add_electrodes` [PR #881](https://github.com/catalystneuro/neuroconv/pull/881)
* Propagate `ignore_integrity_checks` from neo to IntanRecordingInterface [PR #887](https://github.com/catalystneuro/neuroconv/pull/887)


### Bug fixes
* Remove JSON Schema `definitions` from the `properties` field. [PR #818](https://github.com/catalystneuro/neuroconv/pull/818)
* Fixed writing waveforms directly to file. [PR #799](https://github.com/catalystneuro/neuroconv/pull/799)
* Avoid in-place modification of the metadata in the `VideoInterface` and on neo tools. [PR #814](https://github.com/catalystneuro/neuroconv/pull/814)
* Replaced `waveform_extractor.is_extension` with `waveform_extractor.has_extension`. [PR #799](https://github.com/catalystneuro/neuroconv/pull/799)
* Fixed an issue with `set_aligned_starting_time` for all `SortingInterface`'s that did not have an initial segment start set (and no recording attached). [PR #823](https://github.com/catalystneuro/neuroconv/pull/823)
* Fixed a bug with `parameterized` and `pytest-xdist==3.6.1` in the `ScanImageImagingInterface` tests. [PR #829](https://github.com/catalystneuro/neuroconv/pull/829)
* Added `XX` and `XO` to the base metadata schema. [PR #833](https://github.com/catalystneuro/neuroconv/pull/833)
* `BaseImagingExtractor.add_to_nwbfile()` is fixed in the case where metadata is not supplied. [PR #849](https://github.com/catalystneuro/neuroconv/pull/849)
* Prevent `SpikeGLXConverterPipe` from setting false properties on the sub-`SpikeGLXNIDQInterface`. [PR #860](https://github.com/catalystneuro/neuroconv/pull/860)
* Fixed a bug when adding ragged arrays to the electrode and units table. [PR #870](https://github.com/catalystneuro/neuroconv/pull/870)
* Fixed a bug where `write_recording` will call an empty nwbfile when passing a path. [PR #877](https://github.com/catalystneuro/neuroconv/pull/877)
* Fixed a bug that failed to properly include time alignment information in the output NWB file for objects added from any `RecordingInterface` in combination with `stub_test=True`. [PR #884](https://github.com/catalystneuro/neuroconv/pull/884)
* Fixed a bug that prevented passing `nwbfile=None` and a `backend_configuration` to `NWBConverter.run_conversion`. [PR #885](https://github.com/catalystneuro/neuroconv/pull/885)

### Improvements
* Added soft deprecation warning for removing `photon_series_type` from `get_metadata()` and `get_metadata_schema()` (in [PR #847](https://github.com/catalystneuro/neuroconv/pull/847)). [PR #866](https://github.com/catalystneuro/neuroconv/pull/866)
* Fixed docstrings related to backend configurations for various methods. [PR #822](https://github.com/catalystneuro/neuroconv/pull/822)
* Added automatic `backend` detection when a `backend_configuration` is passed to an interface or converter. [PR #840](https://github.com/catalystneuro/neuroconv/pull/840)
* Improve printing of bytes. [PR #831](https://github.com/catalystneuro/neuroconv/pull/831)
* Support for pathlib in source data schema validation. [PR #854](https://github.com/catalystneuro/neuroconv/pull/854)
* Use `ZoneInfo` instead of `dateutil.tz` in the conversion gallery. [PR #858](https://github.com/catalystneuro/neuroconv/pull/858)
* Exposed `progress_bar_class` to ecephys and ophys data iterators. [PR #861](https://github.com/catalystneuro/neuroconv/pull/861)
* Unified the signatures between `add_units`, `add_sorting` and `write_sorting`. [PR #875](https://github.com/catalystneuro/neuroconv/pull/875)
* Improved descriptions of all folder and file paths in the source schema, useful for rendering in the GUIDE. [PR #886](https://github.com/catalystneuro/neuroconv/pull/886)
* Added watermark via `source_script` field of `NWBFile` metadata. `source_script_file_name` is also required to be specified in this case to avoid invalidation. [PR #888](https://github.com/catalystneuro/neuroconv/pull/888)
* Remove parsing xml parsing from the `__init__` of `BrukerTiffSinglePlaneImagingInterface` [PR #895](https://github.com/catalystneuro/neuroconv/pull/895)

### Testing
* Add general test for metadata in-place modification by interfaces. [PR #815](https://github.com/catalystneuro/neuroconv/pull/815)



# v0.4.8 (March 20, 2024)

### Bug fixes
* Fixed writing the `electrodes` field in `add_electrical_series` when multiple groups are present. [PR #784](https://github.com/catalystneuro/neuroconv/pull/784)

### Improvements
* Upgraded Pydantic support to `>v2.0.0`. [PR #767](https://github.com/catalystneuro/neuroconv/pull/767)
* Absorbed the `DatasetInfo` model into the `DatasetIOConfiguration` model. [PR #767](https://github.com/catalystneuro/neuroconv/pull/767)
* Keyword argument `field_name` of the `DatasetIOConfiguration.from_neurodata_object` method has been renamed to `dataset_name` to be more consistent with its usage. This only affects direct initialization of the model; usage via the `BackendConfiguration` constructor and its associated helper functions in `neuroconv.tools.nwb_helpers` is unaffected. [PR #767](https://github.com/catalystneuro/neuroconv/pull/767)
* Manual construction of a `DatasetIOConfiguration` now requires the field `dataset_name`, and will be validated to match the final path of `location_in_file`. Usage via the automated constructors is unchanged. [PR #767](https://github.com/catalystneuro/neuroconv/pull/767)
* Enhance `get_schema_from_method_signature` to extract descriptions from the method docval. [PR #771](https://github.com/catalystneuro/neuroconv/pull/771)
* Avoid writing `channel_to_uV` and `offset_to_uV` in `add_electrodes`  [PR #803](https://github.com/catalystneuro/neuroconv/pull/803)
* `BaseSegmentationExtractorInterface` now supports optional background plane segmentations and associated fluorescence traces [PR #783](https://github.com/catalystneuro/neuroconv/pull/783)



# v0.4.7 (February 21, 2024)

### Deprecation
* Removed `.get_electrode_table_json()` on the `BaseRecordingExtractorInterface` in favor of GUIDE specific interactions. [PR #431](https://github.com/catalystneuro/neuroconv/pull/431)
* Removed the `SIPickleRecordingInterface` and `SIPickleSortingInterface` interfaces. [PR #757](https://github.com/catalystneuro/neuroconv/pull/757)
* Removed the `SpikeGLXLFPInterface` interface. [PR #757](https://github.com/catalystneuro/neuroconv/pull/757)

### Bug fixes
* LocalPathExpander matches only `folder_paths` or `file_paths` if that is indicated in the passed specification. [PR #679](https://github.com/catalystneuro/neuroconv/pull/675) and [PR #675](https://github.com/catalystneuro/neuroconv/pull/679
* Fixed depth consideration in partial chunking pattern for the ROI data buffer. [PR #677](https://github.com/catalystneuro/neuroconv/pull/677)
* Fix mapping between channel names and the electrode table when writing more than one `ElectricalSeries` to the NWBFile. This fixes an issue when the converter pipeline of `SpikeGLXConverterPipe` was writing the electrode table region of the NIDQ stream incorrectly. [PR #678](https://github.com/catalystneuro/neuroconv/pull/678)
* Fix `configure_backend` when applied to `TimeSeries` contents that leverage internal links for `data` or `timestamps`. [PR #732](https://github.com/catalystneuro/neuroconv/pull/732)

### Features
* Changed the `Suite2pSegmentationInterface` to support multiple plane segmentation outputs. The interface now has a `plane_name` and `channel_name` arguments to determine which plane output and channel trace add to the NWBFile. [PR #601](https://github.com/catalystneuro/neuroconv/pull/601)
* Added `create_path_template` and corresponding tests [PR #680](https://github.com/catalystneuro/neuroconv/pull/680)
* Added tool function `configure_datasets` for configuring all datasets of an in-memory `NWBFile` to be backend specific. [PR #571](https://github.com/catalystneuro/neuroconv/pull/571)
* Added `LightningPoseConverter` to add pose estimation data and the original and the optional labeled video added as ImageSeries to NWB. [PR #633](https://github.com/catalystneuro/neuroconv/pull/633)
* Added gain as a required `__init__` argument for `TdtRecordingInterface`. [PR #704](https://github.com/catalystneuro/neuroconv/pull/704)
* Extract session_start_time from Plexon `plx` recording file. [PR #723](https://github.com/catalystneuro/neuroconv/pull/723)

### Improvements
* `nwbinspector` has been removed as a minimal dependency. It becomes an extra (optional) dependency with `neuroconv[dandi]`. [PR #672](https://github.com/catalystneuro/neuroconv/pull/672)
* Added a `from_nwbfile` class method constructor to all `BackendConfiguration` models. [PR #673](https://github.com/catalystneuro/neuroconv/pull/673)
* Added compression to `FicTracDataInterface`. [PR #678](https://github.com/catalystneuro/neuroconv/pull/678)
* Exposed `block_index` to all OpenEphys interfaces. [PR #695](https://github.com/catalystneuro/neuroconv/pull/695)
* Added support for `DynamicTable` columns in the `configure_backend` tool function. [PR #700](https://github.com/catalystneuro/neuroconv/pull/700)
* Refactored `ScanImagingInterface` to reference ROIExtractors' version of `extract_extra_metadata`. [PR #731](https://github.com/catalystneuro/neuroconv/pull/731)
* Added support for Long NHP probe types for the `SpikeGLXRecorddingInterfacce`. [PR #701](https://github.com/catalystneuro/neuroconv/pull/701)
* Remove unnecessary duplication of probe setting in `SpikeGLXRecordingInterface`. [PR #696](https://github.com/catalystneuro/neuroconv/pull/696)
* Added associated suffixes to all interfaces and converters. [PR #734](https://github.com/catalystneuro/neuroconv/pull/734)
* Added convenience function `get_format_summaries` to `tools.importing` (and exposed at highest level). [PR #734](https://github.com/catalystneuro/neuroconv/pull/734)

### Testing
* `RecordingExtractorInterfaceTestMixin` now compares either `group_name`, `group` or a default value of  `ElectrodeGroup` to the `group` property in the `NWBRecordingExtractor` instead of comparing `group` to `group` as it was done before [PR #736](https://github.com/catalystneuro/neuroconv/pull/736)
* `TestScanImageImagingInterfaceRecent` now checks metadata against new roiextractors implementation [PR #741](https://github.com/catalystneuro/neuroconv/pull/741).
* Removed editable installs from the CI workflow. [PR #756](https://github.com/catalystneuro/neuroconv/pull/756)


# v0.4.6 (November 30, 2023)

### Features
* Added Pydantic data models of `BackendConfiguration` for both HDF5 and Zarr datasets (container/mapper of all the `DatasetConfiguration`s for a particular file). [PR #568](https://github.com/catalystneuro/neuroconv/pull/568)
* Changed the metadata schema for `Fluorescence` and `DfOverF` where the traces metadata can be provided as a dict instead of a list of dicts.
  The name of the plane segmentation is used to determine which traces to add to the `Fluorescence` and `DfOverF` containers. [PR #632](https://github.com/catalystneuro/neuroconv/pull/632)
* Modify the filtering of traces to also filter out traces with empty values. [PR #649](https://github.com/catalystneuro/neuroconv/pull/649)
* Added tool function `get_default_dataset_configurations` for identifying and collecting all fields of an in-memory `NWBFile` that could become datasets on disk; and return instances of the Pydantic dataset models filled with default values for chunking/buffering/compression. [PR #569](https://github.com/catalystneuro/neuroconv/pull/569)
* Added tool function `get_default_backend_configuration` for conveniently packaging the results of `get_default_dataset_configurations` into an easy-to-modify mapping from locations of objects within the file to their correseponding dataset configuration options, as well as linking to a specific backend DataIO. [PR #570](https://github.com/catalystneuro/neuroconv/pull/570)
* Added `set_probe()` method to `BaseRecordingExtractorInterface`. [PR #639](https://github.com/catalystneuro/neuroconv/pull/639)
* Changed default chunking of `ImagingExtractorDataChunkIterator` to select `chunk_shape` less than the chunk_mb threshold while keeping the original image size. The default `chunk_mb` changed to 10MB. [PR #667](https://github.com/catalystneuro/neuroconv/pull/667)

### Fixes
* Fixed GenericDataChunkIterator (in hdmf.py) in the case where the number of dimensions is 1 and the size in bytes is greater than the threshold of 1 GB. [PR #638](https://github.com/catalystneuro/neuroconv/pull/638)
* Changed `np.floor` and `np.prod` usage to `math.floor` and `math.prod` in various files. [PR #638](https://github.com/catalystneuro/neuroconv/pull/638)
* Updated minimal required version of DANDI CLI; updated `run_conversion_from_yaml` API function and tests to be compatible with naming changes. [PR #664](https://github.com/catalystneuro/neuroconv/pull/664)

### Improvements
 * Change metadata extraction library from `fparse` to `parse`. [PR #654](https://github.com/catalystneuro/neuroconv/pull/654)
 * The `dandi` CLI/API is now an optional dependency; it is still required to use the `tool` function for automated upload as well as the YAML-based NeuroConv CLI. [PR #655](https://github.com/catalystneuro/neuroconv/pull/655)



# v0.4.5 (November 6, 2023)

### Back-compatibility break
* The `CEDRecordingInterface` has now been removed; use the `Spike2RecordingInterface` instead. [PR #602](https://github.com/catalystneuro/neuroconv/pull/602)

### Features
* Added support for python 3.12 [PR #626](https://github.com/catalystneuro/neuroconv/pull/626)
* Added `session_start_time` extraction to `FicTracDataInterface`. [PR #598](https://github.com/catalystneuro/neuroconv/pull/598)
* Added `imaging_plane_name` keyword argument to `add_imaging_plane` function to determine which imaging plane to add from the metadata by name instead of `imaging_plane_index`.
* Added reference for `imaging_plane` to default plane segmentation metadata. [PR #594](https://github.com/catalystneuro/neuroconv/pull/594)
* Changed Compass container for Position container in the `FicTracDataInterface`.  [PR #606](https://github.com/catalystneuro/neuroconv/pull/605)
* Added option to write units in meters by providing a radius in `FicTracDataInterface`. [PR #606](https://github.com/catalystneuro/neuroconv/pull/605)
* Added `parent_container` keyword argument to `add_photon_series` that defines whether to add the photon series to acquisition or 'ophys' processing module. [PR #587](https://github.com/catalystneuro/neuroconv/pull/587)
* Added Pydantic data models of `DatasetInfo` (immutable summary of core dataset values such as maximum shape and dtype) and `DatasetConfiguration` for both HDF5 and Zarr datasets (the optional layer that specifies chunk/buffering/compression). [PR #567](https://github.com/catalystneuro/neuroconv/pull/567)
* Added alignment methods to `FicTracDataInterface`.  [PR #607](https://github.com/catalystneuro/neuroconv/pull/607)
* Added alignment methods support to `MockRecordingInterface` [PR #611](https://github.com/catalystneuro/neuroconv/pull/611)
* Added `NeuralynxNvtInterface`, which can read position tracking NVT files. [PR #580](https://github.com/catalystneuro/neuroconv/pull/580)
* Adding radius as a conversion factor in `FicTracDataInterface`.  [PR #619](https://github.com/catalystneuro/neuroconv/pull/619)
* Coerce `FicTracDataInterface` original timestamps to start from 0.  [PR #619](https://github.com/catalystneuro/neuroconv/pull/619)
* Added configuration metadata to `FicTracDataInterface`.  [PR #618](https://github.com/catalystneuro/neuroconv/pull/618)
* Expose number of jobs to `automatic_dandi_upload`. [PR #624](https://github.com/catalystneuro/neuroconv/pull/624)
* Added `plane_segmentation_name` keyword argument to determine which plane segmentation to add from the metadata by name instead of `plane_segmentation_index`.
  `plane_segmentation_name` is exposed at `BaseSegmentationExtractorInterface.add_to_nwbfile()` function to support adding segmentation output from multiple planes. [PR #623](https://github.com/catalystneuro/neuroconv/pull/623)
* Added `SegmentationImages` to metadata_schema in `BaseSegmentationExtractorInterface` to allow for the modification of the name and description of Images container and description of the summary images. [PR #622](https://github.com/catalystneuro/neuroconv/pull/622)
* Default chunking pattern of RecordingInterfaces now attempts to use as many channels as possible up to 64 total, and fill with as much time as possible up to the `chunk_mb`. This also required raising the lower HDMF version to 3.11.0 (which introduced 10 MB default chunk sizes). [PR #630](https://github.com/catalystneuro/neuroconv/pull/630)

### Fixes
* Remove `starting_time` reset to default value (0.0) when adding the rate and updating the `photon_series_kwargs` or `roi_response_series_kwargs`, in `add_photon_series` or `add_fluorescence_traces`. [PR #595](https://github.com/catalystneuro/neuroconv/pull/595)
* Changed the date parsing in `OpenEphysLegacyRecordingInterface` to `datetime.strptime` with the expected date format explicitly set to `"%d-%b-%Y %H%M%S"`. [PR #577](https://github.com/catalystneuro/neuroconv/pull/577)
* Pin lower bound HDMF version to `3.10.0`. [PR #586](https://github.com/catalystneuro/neuroconv/pull/586)

### Deprecation
* Removed `use_times` and `buffer_size` from `add_photon_series`. [PR #600](https://github.com/catalystneuro/neuroconv/pull/600)

### Testing
* Adds `MockImagingInterface` as a general testing mechanism for ophys imaging interfaces [PR #604](https://github.com/catalystneuro/neuroconv/pull/604).



# v0.4.4

### Features

* `DeepLabCutInterface` now allows using custom timestamps via `set_aligned_timestamps` method before running conversion. [PR #531](https://github.com/catalystneuro/neuroconv/pull/532)

### Fixes

* Reorganize timeintervals schema to reside in `schemas/` dir to ensure its inclusion in package build. [PR #573](https://github.com/catalystneuro/neuroconv/pull/573)



# v0.4.3

### Fixes

* The `sonpy` package for the Spike2 interface no longer attempts installation on M1 Macs. [PR #563](https://github.com/catalystneuro/neuroconv/pull/563)
* Fixed `subset_sorting` to explicitly cast `end_frame` to int to avoid SpikeInterface frame slicing edge case. [PR #565](https://github.com/catalystneuro/neuroconv/pull/565)



# v0.4.2

### Fixes

* Exposed `es_key` argument to users where it was previously omitted on `MaxOneRecordingInterface`, `OpenEphysLegacyRecordingInterface`, and `OpenEphysRecordingInterface`. [PR #542](https://github.com/catalystneuro/neuroconv/pull/542)
* Added deepcopy for metadata in `make_nwbfile_from_metadata`. [PR #545](https://github.com/catalystneuro/neuroconv/pull/545)
* Fixed edge case in `subset_sorting` where `end_frame` could exceed recording length. [PR #551](https://github.com/catalystneuro/neuroconv/pull/551)
* Alter `add_electrodes` behavior,  no error is thrown if a property is present in the metadata but not in the recording extractors. This allows the combination of recording objects that have different properties. [PR #558](https://github.com/catalystneuro/neuroconv/pull/558)

### Features

* Added converters for Bruker TIF format to support multiple streams of imaging data.
  Added `BrukerTiffSinglePlaneConverter` for single plane imaging data which initializes a `BrukerTiffSinglePlaneImagingInterface` for each data stream.
  The available data streams can be checked by `BrukerTiffSinglePlaneImagingInterface.get_streams(folder_path)` method.
  Added `BrukerTiffMultiPlaneConverter` for volumetric imaging data with `plane_separation_type` argument that defines
  whether to load the imaging planes as a volume (`"contiguous"`) or separately (`"disjoint"`).
  The available data streams for the defined  `plane_separation_type`  can be checked by `BrukerTiffMultiPlaneImagingInterface.get_streams(folder_path, plane_separation_type)` method.
* Added FicTrac data interface. [PR #517](https://github.com/catalystneuro/neuroconv/pull/#517)

### Documentation and tutorial enhancements

* Added FicTrac to the conversion gallery and docs API. [PR #560](https://github.com/catalystneuro/neuroconv/pull/#560)



# v0.4.1

### Fixes

* Propagated additional arguments, such as `cell_id`, from the `metadata["Icephys"]["Electrodes"]` dictionary used in `tools.neo.add_icephys_electrode`. [PR #538](https://github.com/catalystneuro/neuroconv/pull/538)
* Fixed mismatch between expected `Electrodes` key in `tools.neo.add_icephys_electrode` and the metadata automatically generated by the `AbfInterface`. [PR #538](https://github.com/catalystneuro/neuroconv/pull/538)



# v0.4.0

### Back-compatibility break

* Create separate `.add_to_nwbfile` method for all DataInterfaces. This is effectively the previous `.run_conversion` method but limited to operations on an in-memory `nwbfile`: pynwb.NWBFile` object and does not handle any I/O. [PR #455](https://github.com/catalystneuro/neuroconv/pull/455)

### Fixes

* Set gzip compression by default on spikeinterface based interfaces `run_conversion`. [PR #499](https://github.com/catalystneuro/neuroconv/pull/#499)

* Temporarily disabled filtering for all-zero traces in `add_fluorescence_traces` as the current implementation is very slow for nearly all zero traces (e.g. suite2p deconvolved traces). [PR #527](https://github.com/catalystneuro/neuroconv/pull/527)

### Features

* Added stream control with the `stream_name` argument to the `NeuralynxRecordingExtractor`. [PR #369](https://github.com/catalystneuro/neuroconv/pull/369)

* Added a common `.temporally_align_data_interfaces` method to the `NWBConverter` class to use as a specification of the protocol for temporally aligning the data interfaces of the converter. [PR #362](https://github.com/catalystneuro/neuroconv/pull/362)

* Added `CellExplorerRecordingInterface` for adding data raw and lfp data from the CellExplorer format. CellExplorer's new format contains a `basename.session.mat` file containing
    rich metadata about the session which can be used to extract the recording information such as sampling frequency and type and channel metadata such as
    groups, location and brain area [#488](https://github.com/catalystneuro/neuroconv/pull/488)

* `CellExplorerSortingInterface` now supports extracting sampling frequency from the new data format. CellExplorer's new format contains a `basename.session.mat` file containing
    rich metadata including the sorting sampling frequency [PR #491](https://github.com/catalystneuro/neuroconv/pull/491) and [PR #502](https://github.com/catalystneuro/neuroconv/pull/502)
* Added `MiniscopeBehaviorInterface` for Miniscope behavioral data. The interface uses `ndx-miniscope` extension to add a `Miniscope` device with the behavioral camera metadata,
  and an `ImageSeries` in external mode that is linked to the device. [PR #482](https://github.com/catalystneuro/neuroconv/pull/482)
  * `CellExplorerSortingInterface` now supports adding channel metadata to the nwbfile with `write_ecephys_metadata=True` as a conversion option [PR #494](https://github.com/catalystneuro/neuroconv/pull/494)

* Added `MiniscopeImagingInterface` for Miniscope imaging data stream. The interface uses `ndx-miniscope` extension to add a `Miniscope` device with the microscope device metadata,
  and the imaging data as `OnePhotonSeries`. [PR #468](https://github.com/catalystneuro/neuroconv/pull/468)

* Added `MiniscopeConverter` for combining the conversion of Miniscope imaging and behavioral data streams. [PR #498](https://github.com/catalystneuro/neuroconv/pull/498)

### Improvements

* Avoid redundant timestamp creation in `add_eletrical_series` for recording objects without time vector. [PR #495](https://github.com/catalystneuro/neuroconv/pull/495)

* Avoid modifying the passed `metadata` structure via `deep_dict_update` in `make_nwbfile_from_metadata`.  [PR #476](https://github.com/catalystneuro/neuroconv/pull/476)

### Testing

* Added gin test for `CellExplorerRecordingInterface`. CellExplorer's new format contains a `basename.session.mat` file containing
    rich metadata about the session which can be used to extract the recording information such as sampling frequency and type and channel metadata such as
    groups, location and brain area [#488](https://github.com/catalystneuro/neuroconv/pull/488).
  * Added gin test for `CellExplorerSortingInterface`. CellExplorer's new format contains a `basename.session.mat` file containing
  rich metadata about the session which can be used to extract the recording information such as sampling frequency and type and channel metadata such as
  groups, location and brain area [PR #494](https://github.com/catalystneuro/neuroconv/pull/494).




# v0.3.0 (June 7, 2023)

### Back-compatibility break
* `ExtractorInterface` classes now access their extractor with the classmethod `cls.get_extractor()` instead of the attribute `self.Extractor`. [PR #324](https://github.com/catalystneuro/neuroconv/pull/324)
* The `spikeextractor_backend` option was removed for all `RecordingExtractorInterface` classes. ([PR #324](https://github.com/catalystneuro/neuroconv/pull/324), [PR #309](https://github.com/catalystneuro/neuroconv/pull/309)]
* The `NeuroScopeMultiRecordingExtractor` has been removed. If your conversion required this, please submit an issue requesting instructions for how to implement it. [PR #309](https://github.com/catalystneuro/neuroconv/pull/309)
* The `SIPickle` interfaces have been removed. [PR #309](https://github.com/catalystneuro/neuroconv/pull/309)
* The previous conversion option `es_key` has been moved to the `__init__` of all `BaseRecordingExtractorInterface` classes. It is no longer possible to use this argument in the `run_conversion` method. [PR #318](https://github.com/catalystneuro/neuroconv/pull/318)
* Change `BaseDataInterface.get_conversion_options_schema` from `classmethod` to object method. [PR #353](https://github.com/catalystneuro/neuroconv/pull/353)
* Removed `utils.json_schema.get_schema_for_NWBFile` and moved base metadata schema to external json file. Added constraints to Subject metadata to match DANDI. [PR #376](https://github.com/catalystneuro/neuroconv/pull/376)
* Duplicate video file paths in the VideoInterface and AudioInterface are no longer silently resolved; please explicitly remove duplicates when initializing the interfaces. [PR #403](https://github.com/catalystneuro/neuroconv/pull/403)
* Duplicate audio file paths in the AudioInterface are no longer silently resolved; please explicitly remove duplicates when initializing the interfaces. [PR #402](https://github.com/catalystneuro/neuroconv/pull/402)

### Features
* The `OpenEphysRecordingInterface` is now a wrapper for `OpenEphysBinaryRecordingInterface`. [PR #294](https://github.com/catalystneuro/neuroconv/pull/294)
* Swapped the backend for `CellExplorerSortingInterface` from `spikeextactors` to `spikeinterface`. [PR #267](https://github.com/catalystneuro/neuroconv/pull/267)
* In the conversion YAML, `DataInterface` classes must now be specified as a dictionary instead of a list. [PR #311](https://github.com/catalystneuro/neuroconv/pull/311)
* In the conversion YAML, conversion_options can be specified on the global level. [PR #312](https://github.com/catalystneuro/neuroconv/pull/312)
* The `OpenEphysRecordingInterface` now redirects to legacy or binary interface depending on the file format.
  It raises NotImplementedError until the interface for legacy format is added. [PR #296](https://github.com/catalystneuro/neuroconv/pull/296)
* Added the `OpenEphysLegacyRecordingInterface` to support Open Ephys legacy format (`.continuous` files). [PR #295](https://github.com/catalystneuro/neuroconv/pull/295)
* Added `PlexonSortingInterface` to support plexon spiking data. [PR #316](https://github.com/catalystneuro/neuroconv/pull/316)
* Changed `SpikeGLXRecordingInterface` to accept either the AP or LF bands as file paths. Each will automatically set the correseponding `es_key` and corresponding metadata for each band or probe. [PR #298](https://github.com/catalystneuro/neuroconv/pull/298)
* The `OpenEphysRecordingInterface` redirects to `OpenEphysLegacyRecordingInterface` for legacy format files instead of raising NotImplementedError. [PR #349](https://github.com/catalystneuro/neuroconv/pull/349)
* Added a `SpikeGLXConverter` for easy combination of multiple IMEC and NIDQ data streams. [PR #292](https://github.com/catalystneuro/neuroconv/pull/292)
* Added an `interfaces_by_category` lookup table to `neuroconv.datainterfaces` to make searching for interfaces by modality and format easier. [PR #352](https://github.com/catalystneuro/neuroconv/pull/352)
* `neuroconv.utils.jsonschema.get_schema_from_method_signature` can now support the `Dict[str, str]` typehint, which allows `DataInterface.__init__` and `.run_conversion` to handle dictionary arguments. [PR #360](https://github.com/catalystneuro/neuroconv/pull/360)
* Added `neuroconv.tools.testing.data_interface_mixins` module, which contains test suites for different types of
  DataInterfaces [PR #357](https://github.com/catalystneuro/neuroconv/pull/357)
* Added `keywords` to `DataInterface` classes. [PR #375](https://github.com/catalystneuro/neuroconv/pull/375)
* Uses `open-cv-headless` instead of open-cv, making the package lighter [PR #387](https://github.com/catalystneuro/neuroconv/pull/387).
* Adds `MockRecordingInterface` as a general testing mechanism for ecephys interfaces [PR #395](https://github.com/catalystneuro/neuroconv/pull/395).
* `metadata` returned by `DataInterface.get_metadata()` is now a `DeepDict` object, making it easier to add and adjust metadata. [PR #404](https://github.com/catalystneuro/neuroconv/pull/404).
* The `OpenEphysLegacyRecordingInterface` is now extracts the `session_start_time` in `get_metadata()` from `Neo` (`OpenEphysRawIO`) and does not depend on `pyopenephys` anymore. [PR #410](https://github.com/catalystneuro/neuroconv/pull/410)
* Added `expand_paths`. [PR #377](https://github.com/catalystneuro/neuroconv/pull/377)
* Added basic temporal alignment methods to ecephys, ophys, and icephys DataInterfaces. These are `get_timestamps`, `align_starting_time`, `align_timestamps`, and `align_by_interpolation`. Added tests that serve as a first demonstration of the intended uses in a variety of cases. [PR #237](https://github.com/catalystneuro/neuroconv/pull/237) [PR #283](https://github.com/catalystneuro/neuroconv/pull/283) [PR #400](https://github.com/catalystneuro/neuroconv/pull/400)
* Added basic temporal alignment methods to the SLEAPInterface. Added holistic per-interface, per-method unit testing for ecephys and ophys interfaces. [PR #401](https://github.com/catalystneuro/neuroconv/pull/401)
* Added `expand_paths`. [PR #377](https://github.com/catalystneuro/neuroconv/pull/377), [PR #448](https://github.com/catalystneuro/neuroconv/pull/448)
* Added `.get_electrode_table_json()` to the `BaseRecordingExtractorInterface` as a convenience helper for the GUIDE project. [PR #431](https://github.com/catalystneuro/neuroconv/pull/431)
* Added `BrukerTiffImagingInterface` to support Bruker TIF imaging data. This format consists of individual TIFFs (each file contains a single frame) in OME-TIF format (.ome.tif files) and metadata in XML format (.xml file). [PR #390](https://github.com/catalystneuro/neuroconv/pull/390)
* Added `MicroManagerTiffImagingInterface` to support Micro-Manager TIF imaging data. This format consists of multipage TIFFs in OME-TIF format (.ome.tif files) and configuration settings in JSON format ('DisplaySettings.json' file). [PR #423](https://github.com/catalystneuro/neuroconv/pull/423)
* Added a `TemporallyAlignedDataInterface` definition for convenience when creating a custom interface for pre-aligned data. [PR #434](https://github.com/catalystneuro/neuroconv/pull/434)
* Added `write_as`, `units_name`, `units_description` to `BaseSortingExtractorInterface` `run_conversion` method to be able to modify them in conversion options. [PR #438](https://github.com/catalystneuro/neuroconv/pull/438)
* Added basic temporal alignment methods to the VideoInterface. These are `align_starting_time` is split into `align_starting_times` (list of times, one per video file) and `align_global_starting_time` (shift all by a scalar amount). `align_by_interpolation` is not yet implemented for this interface. [PR #283](https://github.com/catalystneuro/neuroconv/pull/283)
* Added stream control for the `OpenEphysBinaryRecordingInterface`. [PR #445](https://github.com/catalystneuro/neuroconv/pull/445)
* Added the `BaseTemporalAlignmentInterface` to serve as the new base class for all new temporal alignment methods. [PR #442](https://github.com/catalystneuro/neuroconv/pull/442)
* Added direct imports for all base classes from the outer level; you may now call `from neuroconv import BaseDataInterface, BaseTemporalAlignmentInterface, BaseExtractorInterface`. [PR #442](https://github.com/catalystneuro/neuroconv/pull/442)
* Added basic temporal alignment methods to the AudioInterface. `align_starting_time` is split into `align_starting_times` (list of times, one per audio file) and `align_global_starting_time` (shift all by a scalar amount). `align_by_interpolation` and other timestamp-based approaches is not yet implemented for this interface. [PR #402](https://github.com/catalystneuro/neuroconv/pull/402)
* Changed the order of recording properties extraction in `NeuroscopeRecordingInterface` and `NeuroScopeLFPInterface` to make them consistent with each other [PR #466](https://github.com/catalystneuro/neuroconv/pull/466)
* The `ScanImageImagingInterface` has been updated to read metadata from more recent versions of ScanImage [PR #457](https://github.com/catalystneuro/neuroconv/pull/457)
* Refactored `add_two_photon_series()` to `add_photon_series()` and added `photon_series_type` optional argument which can be either `"OnePhotonSeries"` or `"TwoPhotonSeries"`.
  Changed `get_default_ophys_metadata()` to add `Device` and `ImagingPlane` metadata which are both used by imaging and segmentation.
  Added `photon_series_type` to `get_nwb_imaging_metadata()` to fill metadata for `OnePhotonSeries` or `TwoPhotonSeries`. [PR #462](https://github.com/catalystneuro/neuroconv/pull/462)
* Split `align_timestamps` and `align_starting_times` into `align_segment_timestamps` and `align_segment_starting_times` for API consistency for multi-segment `RecordingInterface`s. [PR #463](https://github.com/catalystneuro/neuroconv/pull/463)
* Rename `align_timestamps` and `align_segmentt_timestamps` into `set_aligned_timestamps` and `set_aligned_segment_timestamps` to more clearly indicate their usage and behavior. [PR #470](https://github.com/catalystneuro/neuroconv/pull/470)


### Testing
* The tests for `automatic_dandi_upload` now follow up-to-date DANDI validation rules for file name conventions. [PR #310](https://github.com/catalystneuro/neuroconv/pull/310)
* Deactivate `MaxOneRecordingInterface` metadata tests [PR #371]((https://github.com/catalystneuro/neuroconv/pull/371)
* Integrated the DataInterface testing mixin to the SLEAP Interface. [PR #401](https://github.com/catalystneuro/neuroconv/pull/401)
* Added holistic per-interface, per-method unit testing for ecephys and ophys interfaces. [PR #283](https://github.com/catalystneuro/neuroconv/pull/283)
* Live service tests now run in a separate non-required GitHub action. [PR #420]((https://github.com/catalystneuro/neuroconv/pull/420)
* Integrated the `DataInterfaceMixin` class of tests to the `VideoInterface`. [PR #403](https://github.com/catalystneuro/neuroconv/pull/403)
* Add `generate_path_expander_demo_ibl` and associated test for `LocalPathExpander` [PR #456](https://github.com/catalystneuro/neuroconv/pull/456)
* Improved testing of all interface alignment methods via the new `TemporalAlignmentMixin` class. [PR #459](https://github.com/catalystneuro/neuroconv/pull/459)

### Fixes
* `BlackrockRecordingInterface` now writes all ElectricalSeries to "acquisition" unless changed using the `write_as` flag in `run_conversion`. [PR #315](https://github.com/catalystneuro/neuroconv/pull/315)
* Excluding Python versions 3.8 and 3.9 for the `EdfRecordingInterface` on M1 macs due to installation problems. [PR #319](https://github.com/catalystneuro/neuroconv/pull/319)
* Extend type array condition in `get_schema_from_hdmf_class` for dataset types (excludes that are DataIO). [PR #418](https://github.com/catalystneuro/neuroconv/pull/418)
* The `base_directory` argument to all `PathExpander` classes can now accept string inputs as well as `Path` inputs. [PR #427](https://github.com/catalystneuro/neuroconv/pull/427)
* Fixed the temporal alignment methods for the `RecordingInterfaces` which has multiple segments. [PR #411](https://github.com/catalystneuro/neuroconv/pull/411)
* Fixes to the temporal alignment methods for the `SortingInterface`, both single and multi-segment and recordingless. [PR #413](https://github.com/catalystneuro/neuroconv/pull/413)
* Fixes to the temporal alignment methods for the certain formats of the `RecordingInterface`. [PR #459](https://github.com/catalystneuro/neuroconv/pull/459)
* Fixes the naming of LFP interfaces to be `ElectricalSeriesLFP` instead of `ElectricalSeriesLF`. [PR #467](https://github.com/catalystneuro/neuroconv/pull/467)
* Fixed an issue with incorrect modality-specific extra requirements being associated with certain behavioral formats. [PR #469](https://github.com/catalystneuro/neuroconv/pull/469)

### Documentation and tutorial enhancements
* The instructions to build the documentation were moved to ReadTheDocs. [PR #323](https://github.com/catalystneuro/neuroconv/pull/323)
* Move testing instructions to ReadTheDocs. [PR #320](https://github.com/catalystneuro/neuroconv/pull/320)
* Moved NeuroConv catalogue from ReadMe.md to ReadTheDocs.
  [PR #322](https://github.com/catalystneuro/neuroconv/pull/322)
* Moved instructions to build the documentation from README.md to ReadTheDocs. [PR #323](https://github.com/catalystneuro/neuroconv/pull/323)
* Add `Spike2RecordingInterface` to conversion gallery. [PR #338](https://github.com/catalystneuro/neuroconv/pull/338)
* Remove authors from module docstrings [PR #354](https://github.com/catalystneuro/neuroconv/pull/354)
* Add examples for `LocalPathExpander` usage [PR #456](https://github.com/catalystneuro/neuroconv/pull/456)
* Add better docstrings to the aux functions of the Neuroscope interface [PR #485](https://github.com/catalystneuro/neuroconv/pull/485)

### Pending deprecation
* Change name from `CedRecordingInterface` to `Spike2RecordingInterface`. [PR #338](https://github.com/catalystneuro/neuroconv/pull/338)

### Improvements
* Use `Literal` in typehints (incompatible with Python<=3.8). [PR #340](https://github.com/catalystneuro/neuroconv/pull/340)
* `BaseDataInterface.get_source_schema` modified so it works for `.__init__` and `.__new__`. [PR #374](https://github.com/catalystneuro/neuroconv/pull/374)



# v0.2.4 (February 7, 2023)

### Deprecation
* All usages of `use_times` have been removed from spikeinterface tools and interfaces. The function `add_electrical_series` now determines whether the timestamps of the spikeinterface recording extractor are uniform or not and automatically stores the data according to best practices [PR #40](https://github.com/catalystneuro/neuroconv/pull/40)
* Dropped Python 3.7 support. [PR #237](https://github.com/catalystneuro/neuroconv/pull/237)

### Features
* Added a tool for determining rising and falling frames from TTL signals (`parse_rising_frames_from_ttl` and `get_falling_frames_from_ttl`). [PR #244](https://github.com/catalystneuro/neuroconv/pull/244)
* Added the `SpikeGLXNIDQInterface` for reading data from `.nidq.bin` files, as well as the ability to parse event times from specific channels via the `get_event_starting_times_from_ttl` method. Also included a `neuroconv.tools.testing.MockSpikeGLXNIDQInterface` for testing purposes. [PR #247](https://github.com/catalystneuro/neuroconv/pull/247)
* Improved handling of writing multiple probes to the same `NWB` file [PR #255](https://github.com/catalystneuro/neuroconv/pull/255)

### Pending deprecation
* Added `DeprecationWarnings` to all `spikeextractors` backends. [PR #265](https://github.com/catalystneuro/neuroconv/pull/265)
* Added `DeprecationWarning`s for `spikeextractors` objects in `neuroconv.tools.spikeinterface`. [PR #266](https://github.com/catalystneuro/neuroconv/pull/266)

### Fixes
* Temporarily hotfixed the `tensorflow` dependency after the release of `deeplabcut==2.3.0`. [PR #268](https://github.com/catalystneuro/neuroconv/pull/268)
* Fixed cleanup of waveform tests in SI tools. [PR #277](https://github.com/catalystneuro/neuroconv/pull/277)
* Fixed metadata structure for the CsvTimeIntervalsInterface, which was previously not passed validation in NWBConverters. [PR #237](https://github.com/catalystneuro/neuroconv/pull/237)
* Added propagation of the `load_sync_channel` argument for the `SpikeGLXNIDQInterface`. [PR #282](https://github.com/catalystneuro/neuroconv/pull/282)
* Fixed the default `es_key` used by stand-alone write using any `RecordingExtractorInterface` or `LFPExtractorInterface`. [PR #288](https://github.com/catalystneuro/neuroconv/pull/288)
* Fixed the default `ExtractorName` used to load the spikeinterface extractor of the `SpikeGLXLFPInterface`. [PR #288](https://github.com/catalystneuro/neuroconv/pull/288)

### Testing
* Re-organized the `test_gin_ecephys` file by splitting into each sub-modality. [PR #282](https://github.com/catalystneuro/neuroconv/pull/282)
* Add testing support for Python 3.11. [PR #234](https://github.com/catalystneuro/neuroconv/pull/234)




# v0.2.3

### Documentation and tutorial enhancements
* Remove `Path(path_to_save_nwbfile).is_file()` from each of the gallery pages. [PR #177](https://github.com/catalystneuro/neuroconv/pull/177)
* Improve docstring for `SpikeGLXRecordingInterface`. [PR #226](https://github.com/catalystneuro/neuroconv/pull/226)
* Correct typing of SpikeGLX in conversion gallery. [PR #223](https://github.com/catalystneuro/neuroconv/pull/223)
* Added tutorial for utilizing YAML metadata in a conversion pipeline. [PR #240](https://github.com/catalystneuro/neuroconv/pull/240)
* Added page in User Guide for how to use CSVs to specify metadata. [PR #241](https://github.com/catalystneuro/neuroconv/pull/177)
* Added the `BaseDataInterface` in the API docs. [PR #242](https://github.com/catalystneuro/neuroconv/pull/242)
* Fixed typo in styling section. [PR #253](https://github.com/catalystneuro/neuroconv/pull/253)
* Updated docs on JSON schema. [PR #256](https://github.com/catalystneuro/neuroconv/pull/256)
* Improved compliance with numpy-style docstring [PR #260](https://github.com/catalystneuro/neuroconv/pull/260)

### Features
* Added `AudioInterface` for files in `WAV` format using the `add_acoustic_waveform_series` utility function
  from `tools/audio` to write audio data to NWB. [PR #196](https://github.com/catalystneuro/neuroconv/pull/196)
* Added the `MaxOneRecordingInterface` for writing data stored in MaxOne (.raw.h5) format. [PR #222](https://github.com/catalystneuro/neuroconv/pull/222)
* Added the `MCSRawRecordingInterface` for writing data stored in MCSRaw (.raw) format. [PR #220](https://github.com/catalystneuro/neuroconv/pull/220)
* Added the `MEArecRecordingInterface` for writing data stored in MEArec (structured .h5) format. [PR #218](https://github.com/catalystneuro/neuroconv/pull/218)
* Added the `AlphaOmegaRecordingInterface` for writing data stored in AlphaOmega (folder of .mrx) format. [PR #212](https://github.com/catalystneuro/neuroconv/pull/212)
* Added the `PlexonRecordingInterface` for writing data stored in Plexon (.plx) format. [PR #206](https://github.com/catalystneuro/neuroconv/pull/206)
* Added the `BiocamRecordingInterface` for writing data stored in Biocam (.bwr) format. [PR #210](https://github.com/catalystneuro/neuroconv/pull/210)
* Added function to add acoustic series as `AcousticWaveformSeries` object as __acquisition__ or __stimulus__ to NWB. [PR #201](https://github.com/catalystneuro/neuroconv/pull/201)
* Added new form to the GitHub repo for requesting support for new formats. [PR #207](https://github.com/catalystneuro/neuroconv/pull/207)
* Simplified the writing of `channel_conversion` during `add_electrical_series` if the vector of gains is uniform; in this case, they are now combined into the scalar `conversion` value. [PR #218](https://github.com/catalystneuro/neuroconv/pull/218)
* Implement timestamp extraction from videos for the SLEAPInterface [PR #238](https://github.com/catalystneuro/neuroconv/pull/238)
* Prevented writing of default values for optional columns on the `ElectrodeTable`. [PR #219](https://github.com/catalystneuro/neuroconv/pull/219)
* Add interfaces for Excel and Csv time intervals tables. [PR #252](https://github.com/catalystneuro/neuroconv/pull/252)

### Testing
* Added a `session_id` to the test file for the `automatic_dandi_upload` helper function. [PR #199](https://github.com/catalystneuro/neuroconv/pull/199)
* `pre-commit` version bump. [PR #235](https://github.com/catalystneuro/neuroconv/pull/235)
* Added a `testing` sub-module to `src` and added a method (`generate_mock_ttl_signal`) for generating synthetic TTL pulses. [PR #245](https://github.com/catalystneuro/neuroconv/pull/245)

### Fixes
* `VideoInterface`. Only raise a warning if the difference between the rate estimated from timestamps and the fps (frames per seconds) is larger than two decimals. [PR #200](https://github.com/catalystneuro/neuroconv/pull/200)
* Fixed the bug in a `VideoInterface` where it would use `DataChunkIterator` even if the conversion options indicated that it should not. [PR #200](https://github.com/catalystneuro/neuroconv/pull/200)
* Update usage requirements for HDMF to prevent a buffer overflow issue fixed in hdmf-dev/hdmf#780. [PR #195](https://github.com/catalystneuro/neuroconv/pull/195)
* Remove the deprecated `distutils.version` in favor of `packaging.version` [PR #233](https://github.com/catalystneuro/neuroconv/pull/233)



# v0.2.2

### Testing

* Added a set of dev branch gallery tests for PyNWB, HDMF, SI, and NEO. [PR #113](https://github.com/catalystneuro/neuroconv/pull/113)
* Added tests for the `TypeError` and `ValueError` raising for the new `starting_frames` argument of `MovieDataInterface.run_conversion()`. [PR #113](https://github.com/catalystneuro/neuroconv/pull/113)
* Added workflow for automatic detection of CHANGELOG.md updates for PRs. [PR #187](https://github.com/catalystneuro/neuroconv/pull/187)
* Added support for python 3.10 [PR #229](https://github.com/catalystneuro/neuroconv/pull/229)

### Fixes

* Fixed a new docval typing error that arose in `hdmf>3.4.6` versions. [PR #113](https://github.com/catalystneuro/neuroconv/pull/113)
* Fixed a new input argument issue for `starting_frames` when using `external_file` for an `ImageSeries` in `pynwb>2.1.0` versions. [PR #113](https://github.com/catalystneuro/neuroconv/pull/113)
* Fixed issues regarding interaction between metadata rate values and extractor rate values in `tools.roiextractors`. [PR #159](https://github.com/catalystneuro/neuroconv/pull/159)
* Fixed sampling frequency resolution issue when detecting this from timestamps in `roiextractors.write_imaging` and `roiextractors.write_segmentation`. [PR #159](https://github.com/catalystneuro/neuroconv/pull/159)

### Documentation and tutorial enhancements
* Added a note in User Guide/DataInterfaces to help installing custom dependencies for users who use Z-shell (`zsh`). [PR #180](https://github.com/catalystneuro/neuroconv/pull/180)
* Added `MovieInterface` example in the conversion gallery. [PR #183](https://github.com/catalystneuro/neuroconv/pull/183)

### Features
* Added `ConverterPipe`, a class that allows chaining previously initialized interfaces for batch conversion and corresponding tests [PR #169](https://github.com/catalystneuro/neuroconv/pull/169)
* Added automatic extraction of metadata for `NeuralynxRecordingInterface` including filtering information for channels, device and recording time information [PR #170](https://github.com/catalystneuro/neuroconv/pull/170)
* Added stubbing capabilities to timestamp extraction in the `MovieInterface` avoiding scanning through the whole file when `stub_test=True` [PR #181](https://github.com/catalystneuro/neuroconv/pull/181)
* Added a flag `include_roi_acceptance` to `tools.roiextractors.write_segmentation` and corresponding interfaces to allow disabling the addition of boolean columns indicating ROI acceptance. [PR #193](https://github.com/catalystneuro/neuroconv/pull/193)
* Added `write_waveforms()` function in `tools.spikeinterface` to write `WaveformExtractor` objects
[PR #217](https://github.com/catalystneuro/neuroconv/pull/217)

### Pending deprecation
* Replaced the `MovieInterface` with `VideoInterface` and introduced deprecation warnings for the former. [PR #74](https://github.com/catalystneuro/neuroconv/pull/74)



# v0.2.1

### Fixes

* Updated `BlackrockRecordingInterface` to support multi stream file and added gin corresponding gin tests [PR #176](https://github.com/catalystneuro/neuroconv/pull/176)



# v0.2.0

### Back-compatability break
* All built-in DataInterfaces are now nested under the `neuroconv.datainterfaces` import structure - they are no longer available from the outer level. To import a data interface, use the syntax `from neuroconv.datainterfaces import <name of interface>`. [PR #74](https://github.com/catalystneuro/neuroconv/pull/74)
* The `AxonaRecordingExtractorInterface` has been renamed to `AxonaRecordingInterface`. [PR #74](https://github.com/catalystneuro/neuroconv/pull/74)
* The `AxonaUnitRecordingExtractorInterface` has been renamed to `AxonaUnitRecordingInterface`. [PR #74](https://github.com/catalystneuro/neuroconv/pull/74)
* The `BlackrockRecordingExtractorInterface` has been renamed to `BlackrockRecordingInterface`. [PR #74](https://github.com/catalystneuro/neuroconv/pull/74)
* The `BlackrockSortingExtractorInterface` has been renamed to `BlackrockSortingInterface`. [PR #74](https://github.com/catalystneuro/neuroconv/pull/74)
* The `OpenEphysRecordingExtractorInterface` has been renamed to `OpenEphysRecordingInterface`. [PR #74](https://github.com/catalystneuro/neuroconv/pull/74)
* The `OpenEphysSortingExtractorInterface` has been renamed to `OpenEphysSortingInterface`. [PR #74](https://github.com/catalystneuro/neuroconv/pull/74)
* The `KilosortSortingInterface` has been renamed to `KiloSortSortingInterface` to be more consistent with SpikeInterface. [PR #107](https://github.com/catalystneuro/neuroconv/pull/107)
* The `Neuroscope` interfaces have been renamed to `NeuroScope` to be more consistent with SpikeInterface. [PR #107](https://github.com/catalystneuro/neuroconv/pull/107)
* The `tools.roiextractors.add_epoch` functionality has been retired in the newest versions of ROIExtractors. [PR #112](https://github.com/catalystneuro/neuroconv/pull/112)
* Removed deprecation warnings for `save_path` argument (which is now `nwbfile_path` everywhere in the package). [PR #124](https://github.com/catalystneuro/neuroconv/pull/124)
* Changed default device name for the ecephys pipeline. Device_ecephys -> DeviceEcephys [PR #154](https://github.com/catalystneuro/neuroconv/pull/154)
* Change names of written electrical series on the ecephys pipeline. ElectricalSeries_raw -> ElectricalSeriesRaw, ElectricalSeries_processed -> ElectricalSeriesProcessed, ElectricalSeries_lfp -> ElectricalSeriesLFP  [PR #153](https://github.com/catalystneuro/neuroconv/pull/153)
* Drop spikeextractor backend support for NeuralynxRecordingInterface [PR #174](https://github.com/catalystneuro/neuroconv/pull/174)

### Fixes
* Prevented the CEDRecordingInterface from writing non-ecephys channel data. [PR #37](https://github.com/catalystneuro/neuroconv/pull/37)
* Fixed description in `write_sorting` and in `add_units_table` to have "neuroconv" in the description. [PR #104](https://github.com/catalystneuro/neuroconv/pull/104)
* Updated `spikeinterface` version number to 0.95.1 to fix issue with `SpikeGLXInterface` probe annotations.
  The issue is described [here](https://github.com/SpikeInterface/spikeinterface/issues/923). [PR #132](https://github.com/catalystneuro/neuroconv/pull/132)

### Improvements
* Unified the `run_conversion` method of `BaseSegmentationExtractorInterface` with that of all the other base interfaces. The method `write_segmentation` now uses the common `make_or_load_nwbfile` context manager [PR #29](https://github.com/catalystneuro/neuroconv/pull/29)
* Coerced the recording extractors with `spikeextractors_backend=True` to BaseRecording objects for Axona, Blackrock, Openephys, and SpikeGadgets. [PR #38](https://github.com/catalystneuro/neuroconv/pull/38)
* Added function to add PlaneSegmentation objects to an nwbfile in `roiextractors` and corresponding unit tests. [PR #23](https://github.com/catalystneuro/neuroconv/pull/23)
* `use_times` argument to be deprecated on the ecephys pipeline. The function `add_electrical_series` now determines whether the timestamps of the spikeinterface recording extractor are uniform or not and automatically stores the data according to best practices [PR #40](https://github.com/catalystneuro/neuroconv/pull/40)
* Add `NWBFile` metadata key at the level of the base data interface so it can always be inherited to be available. [PR #51](https://github.com/catalystneuro/neuroconv/pull/51).
* Added spikeinterface support to Axona LFP and coerece gin tests for LFP to be spikeinterface objects [PR #85](https://github.com/catalystneuro/neuroconv/pull/85)
* Added function to add fluorescence traces to an nwbfile in `roiextractors` and corresponding unit tests.
  The df over f traces are now added to a `DfOverF` container instead of the `Fluorescence` container.
  The metadata schema has been changed for the `BaseSegmentationExtractorInterface` to allow metadata for `DfOverF`,
  and `Flurorescence` is now not required in the metadata schema. [PR #41](https://github.com/catalystneuro/neuroconv/pull/41)
* Improved default values of OpticalChannel object names and other descriptions for Imaging data. [PR #88](https://github.com/catalystneuro/neuroconv/pull/88)
* Extended the `ImagingDataChunkIterator` to be  compatible with volumetric data. [PR #90](https://github.com/catalystneuro/neuroconv/pull/90)
* Integrated the `ImagingDataChunkIterator` with the `write_imaging` methods. [PR #90](https://github.com/catalystneuro/neuroconv/pull/90)
* Began work towards making SpikeInterface, SpikeExtractors, and ROIExtractors all non-minimal dependencies. [PR #74](https://github.com/catalystneuro/neuroconv/pull/74)
* Implemented format-wise and modality-wise extra installation requirements. If there are any requirements to use a module or data interface, these are defined in individual requirements files at the corresponding level of the package. These are in turn easily accessible from the commands `pip install neuroconv[format_name]`. `pip install neuroconv[modality_name]` will also install all dependencies necessary to make full use of any interfaces from that modality. [PR #100](https://github.com/catalystneuro/neuroconv/pull/100)
* Added frame stubbing to the `BaseSegmentationExtractorInterface`. [PR #116](https://github.com/catalystneuro/neuroconv/pull/116)
* Added `mask_type: str` and `include_roi_centroids: bool` to the `add_plane_segmentation` helper and `write_segmentation` functions for the `tools.roiextractors` submodule. [PR #117](https://github.com/catalystneuro/neuroconv/pull/117)
* Propagate `output_struct_name` argument to `ExtractSegmentationInterface` to match its extractor arguments. [PR #128](https://github.com/catalystneuro/neuroconv/pull/128)
* Added compression and iteration (with options control) to all Fluorescence traces in `write_segmentation`. [PR #120](https://github.com/catalystneuro/neuroconv/pull/120)
* For irregular recordings, timestamps can now be saved along with all traces in `write_segmentation`. [PR #130](https://github.com/catalystneuro/neuroconv/pull/130)
* Added `mask_type` argument to `tools.roiextractors.add_plane_segmentation` function and all upstream calls. This allows users to request writing not just the image_masks (still the default) but also pixels, voxels or `None` of the above. [PR #119](https://github.com/catalystneuro/neuroconv/pull/119)
* `utils.json_schema.get_schema_from_method_signature` now allows `Optional[...]` annotation typing and subsequent `None` values during validation as long as it is still only applied to a simple non-conflicting type (no `Optional[Union[..., ...]]`). [PR #119](https://github.com/catalystneuro/neuroconv/pull/119)


### Documentation and tutorial enhancements:
* Unified the documentation of NeuroConv structure in the User Guide readthedocs. [PR #39](https://github.com/catalystneuro/neuroconv/pull/39)
* Added package for viewing source code in the neuroconv documentation [PR #62](https://github.com/catalystneuro/neuroconv/pull/62)
* Added Contributing guide for the Developer section of readthedocs. [PR #73](https://github.com/catalystneuro/neuroconv/pull/73)
* Added style guide to the readthedocs [PR #28](https://github.com/catalystneuro/neuroconv/pull/28)
* Added ABF data conversion tutorial @luiztauffer [PR #89](https://github.com/catalystneuro/neuroconv/pull/89)
* Added Icephys API documentation @luiztauffer [PR #103](https://github.com/catalystneuro/neuroconv/pull/103)
* Added Blackrock sorting conversion gallery example [PR #134](https://github.com/catalystneuro/neuroconv/pull/134)
* Extended the User Guide Get metadata section in DataInterfaces with a demonstration for loading metadata from YAML. [PR #144](https://github.com/catalystneuro/neuroconv/pull/144)
* Fixed a redundancy in [PR #144](https://github.com/catalystneuro/neuroconv/pull/144) and API links. [PR #154](https://github.com/catalystneuro/neuroconv/pull/154)
* Added SLEAP conversion gallery example [PR #161](https://github.com/catalystneuro/neuroconv/pull/161)



### Features
* Added conversion interface for Neuralynx sorting data together with gin data test and a conversion example in the gallery. [PR #58](https://github.com/catalystneuro/neuroconv/pull/58)
* Added conversion interface for DeepLabCut data together with gin data test and a conversion example in the gallery. [PR #24](https://github.com/catalystneuro/neuroconv/pull/24)
* Allow writing of offsets to ElectricalSeries objects from SpikeInterface (requires PyNWB>=2.1.0). [PR #37](https://github.com/catalystneuro/neuroconv/pull/37)
* Added conversion interface for EDF (European Data Format) data together with corresponding unit tests and a conversion example in the gallery. [PR #45](https://github.com/catalystneuro/neuroconv/pull/45)
* Created ImagingExtractorDataChunkIterator, a data chunk iterator for `ImagingExtractor` objects. [PR #54](https://github.com/catalystneuro/neuroconv/pull/54)
* Added support for writing spikeinterface recording extractor with multiple segments and corresponding unit test [PR #67](https://github.com/catalystneuro/neuroconv/pull/67)
* Added spikeinterface support to the Axona data interface [PR #61](https://github.com/catalystneuro/neuroconv/pull/61)
* Added new util function `get_package` for safely attempting to attempt a package import and informatively notifying the user of how to perform the installation otherwise. [PR #74](https://github.com/catalystneuro/neuroconv/pull/74)
* All built-in DataInterfaces now load their external dependencies on-demand at time of object initialization instead of on package or interface import. [PR #74](https://github.com/catalystneuro/neuroconv/pull/74)
* Adde spikeinterface support for Blackrock sorting interface[PR #134](https://github.com/catalystneuro/neuroconv/pull/134)
* Added conversion interface for TDT recording data together with gin data test. [PR #135](https://github.com/catalystneuro/neuroconv/pull/135)
* Added conversion interface for SLEAP pose estimation data together with gin test for data. [PR #160](https://github.com/catalystneuro/neuroconv/pull/160)


### Testing
* Added unittests for correctly writing the scaling factors to the nwbfile in the `add_electrical_series` function of the spikeinterface module. [PR #37](https://github.com/catalystneuro/neuroconv/pull/37)
* Added unittest for compression options in the `add_electrical_series` function of the spikeinterface module. [PR #64](https://github.com/catalystneuro/neuroconv/pull/37)
* Added unittests for chunking in the `add_electrical_series` function of the spikeinterface module. [PR #84](https://github.com/catalystneuro/neuroconv/pull/84)
* Tests are now organized according to modality-wise lazy installations. [PR #100](https://github.com/catalystneuro/neuroconv/pull/100)

# v0.1.1
### Fixes
* Fixed the behavior of the `file_paths` usage in the MovieInterface when run via the YAML conversion specification. [PR #33](https://github.com/catalystneuro/neuroconv/pull/33)

### Improvements
* Added function to add ImagingPlane objects to an nwbfile in `roiextractors` and corresponding unit tests. [PR #19](https://github.com/catalystneuro/neuroconv/pull/19)
* Added function to add summary images from a `SegmentationExtractor` object to an nwbfile in the roiextractors module and corresponding unit tests [PR #22](https://github.com/catalystneuro/neuroconv/pull/22)
* Small improvements on ABFInterface @luiztauffer [PR #89](https://github.com/catalystneuro/neuroconv/pull/89)

### Features
* Add non-iterative writing capabilities to `add_electrical_series`. [PR #32](https://github.com/catalystneuro/neuroconv/pull/32)

### Testing
* Added unittests for the `write_as` functionality in the `add_electrical_series` of the spikeinterface module. [PR #32](https://github.com/catalystneuro/neuroconv/pull/32)


# v0.1.0

* The first release of NeuroConv.<|MERGE_RESOLUTION|>--- conflicted
+++ resolved
@@ -6,6 +6,7 @@
 ## Bug Fixes
 
 ## Features
+* Added a workflow to repack nwbfiles that have already been written to disk with desired chunking and compression settings: [PR #1003](https://github.com/catalystneuro/neuroconv/pull/1003)
 
 ## Improvements
 
@@ -25,10 +26,6 @@
 
 ## Features
 * Support roiextractors 0.7.2 [PR #1566](https://github.com/catalystneuro/neuroconv/pull/1566)
-<<<<<<< HEAD
-* Added a workflow to repack nwbfiles that have already been written to disk with desired chunking and compression settings: [PR #1003](https://github.com/catalystneuro/neuroconv/pull/1003)
-=======
->>>>>>> 96313f69
 
 ## Improvements
 * SpikeInterface tools: Enhanced `write_recording_to_nwbfile`, `write_sorting_to_nwbfile`, and `write_sorting_analyzer_to_nwbfile` to support backend configuration parameters (`backend`, `backend_configuration`) for controlling HDF5/Zarr compression and chunking settings, matching the pattern used in `BaseDataInterface.run_conversion`. [PR #1565](https://github.com/catalystneuro/neuroconv/pull/1565)
