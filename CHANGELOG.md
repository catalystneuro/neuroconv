# v0.8.3 (Upcoming)

## Removals, Deprecations and Changes
* Ophys: Low-level helper functions `add_background_plane_segmentation_to_nwbfile`, `add_fluorescence_traces_to_nwbfile`, `add_background_fluorescence_traces_to_nwbfile`, and `add_summary_images_to_nwbfile` are deprecated and will be removed on or after March 2026. These are low-level functions that should not be called directly. [PR #1559](https://github.com/catalystneuro/neuroconv/pull/1559)
* Refactored extractor interfaces to use explicit `_initialize_extractor` method instead of implicit string-based initialization, improving code clarity and maintainability across all recording, sorting, imaging, and segmentation interfaces [PR #1515](https://github.com/catalystneuro/neuroconv/pull/1515)
* Extractor interfaces: The `extractor` attribute and `get_extractor()` method are deprecated and will be removed on or after March 2026. These were confusingly named as they return extractor classes, not instances. Use the private `_extractor_class` attribute or access the instance directly via `_extractor_instance` [PR #1513](https://github.com/catalystneuro/neuroconv/pull/1513)

## Bug Fixes
* Excluded `contact_ids` property from being added as a duplicate column in the electrodes table. This property is already represented via the `electrode_name` column which uses probe contact identifiers. [PR #1560](https://github.com/catalystneuro/neuroconv/pull/1560)

## Features
Support roiextractors 0.7.2 [PR #1566](https://github.com/catalystneuro/neuroconv/pull/1566)

## Improvements

# v0.8.2 (October 17, 2025)

## Removals, Deprecations and Changes
* Ophys: Low-level helper functions `add_imaging_plane_to_nwbfile`, `add_image_segmentation_to_nwbfile`, `add_photon_series_to_nwbfile`, and `add_plane_segmentation_to_nwbfile` are deprecated and will be removed on or after March 2026. These are low-level functions that should not be called directly. [PR #1552](https://github.com/catalystneuro/neuroconv/pull/1552)
* Ophys: Passing `pynwb.device.Device` objects in `metadata['Ophys']['Device']` to `add_devices_to_nwbfile` now issues a `FutureWarning` and is deprecated. This feature will be removed on or after March 2026. Pass device definitions as dictionaries instead (e.g., `{ "name": "Microscope" }`). . [PR #1513](https://github.com/catalystneuro/neuroconv/pull/1513)
* Ecephys: The `iterator_opts` parameter is deprecated across all ecephys interfaces and will be removed on or after March 2026. Use `iterator_options` instead for consistent naming with ophys and behavior interfaces. [PR #1546](https://github.com/catalystneuro/neuroconv/pull/1546)
* Ophys: The `iterator_type='v1'` option for imaging data is deprecated and will be removed on or after March 2026. Use `iterator_type='v2'`or `None` (no chunking). This aligns ophys with ecephys, which only supports 'v2' and None. [PR #1546](https://github.com/catalystneuro/neuroconv/pull/1546)
* Bump minimal python-neo version to 0.14.3 [PR #1550](https://github.com/catalystneuro/neuroconv/pull/1550)
* Add macos-15 intel to CI testing matrix. We no longer support macos 13 and 14 with intel as there is no free runner available [PR #1555](https://github.com/catalystneuro/neuroconv/pull/1555)
* Ophys: Passing `rate` in trace metadata (e.g., `metadata['Ophys']['Fluorescence']['PlaneSegmentation']['raw']['rate']`) is deprecated and will be removed on or after March 2026. [PR #1543](https://github.com/catalystneuro/neuroconv/pull/1543)

## Bug Fixes
* Capped h5py to <3.15 for macOS to prevent compatibility issues [PR #1551](https://github.com/catalystneuro/neuroconv/pull/1551)
* Temporary ceiling on hdmf-zarr (<0.12) to retain compatibility with existing code that uses read_io.file.store [PR #1547](https://github.com/catalystneuro/neuroconv/pull/1547)
* Fixed `append_on_disk_nwbfile=True` raising ValueError when file exists. Replaced `make_or_load_nwbfile` with direct pynwb `NWBHDF5IO` usage in append mode and improved code organization with private helper methods `_write_nwbfile` and `_append_nwbfile` in both `BaseDataInterface` and `NWBConverter` [PR #1540](https://github.com/catalystneuro/neuroconv/pull/1540)
* Refactored `_is_dataset_written_to_file` to use path comparison with public `source` attribute instead of protected `_file` attribute, avoiding dependency on hdmf-zarr internal APIs. Now uses `pathlib.Path.resolve()` for robust cross-platform path comparison. [PR #1545](https://github.com/catalystneuro/neuroconv/pull/1545)
* Enhanced SpikeGLX interface to set `channel_name` property showing all available streams (e.g., "AP0,LF0") for multi-stream deduplication, properly handling cases where AP and LF bands record from the same physical electrodes. [PR #1553](https://github.com/catalystneuro/neuroconv/pull/1553)

## Features
* Support NIDQ analog streams in `OpenEphysBinaryAnalogInterface` [PR #1503](https://github.com/catalystneuro/neuroconv/pull/1503)
* Added `MiniscopeImagingInterface` for single Miniscope acquisition folders with automatic session_start_time extraction, improved docstrings, and comprehensive documentation showing `MiniscopeConverter` for multi-acquisition data, `MiniscopeImagingInterface` for individual folders, and `ConverterPipe` for custom multi-acquisition workflows [PR #1524](https://github.com/catalystneuro/neuroconv/pull/1524)
* Added `iterator_options` parameter to `InternalVideoInterface` to support tqdm progress bars and custom chunking options during video write operations. [PR #1546](https://github.com/catalystneuro/neuroconv/pull/1546)
* Added EMBER support via the new `instance` option for `neuroconv.tools.data_transfers.automatic_dandi_upload`. [PR #1486](https://github.com/catalystneuro/neuroconv/pull/1486)

## Improvements
* Refactored electrode table infrastructure to add `electrode_name` column for probe-based recordings. The electrode table now uses `(group_name, electrode_name, channel_name)` as the unique identifier, enabling channel-specific metadata storage while `electrode_name` indicates which channels share physical electrodes. This supports multi-band recordings (e.g., AP/LF in Neuropixels) and multi-probe setups. [PR #1548](https://github.com/catalystneuro/neuroconv/pull/1548)
* Refactored `_add_fluorescence_traces_to_nwbfile` and `_create_roi_table_region` to remove `deepcopy(metadata)` and `dict_deep_update` patterns. Now extracts DfOverF and Fluorescence metadata separately from user or defaults, checks user metadata first before falling back to defaults for each trace, and passes unmodified metadata to dependencies without mutation. [PR #1543](https://github.com/catalystneuro/neuroconv/pull/1543)
* Aligned iterator type support across ecephys and ophys modules. Both now support only `iterator_type='v2'` and `None`. Fixed misleading error message in spikeinterface that incorrectly mentioned 'v1' support. [PR #1546](https://github.com/catalystneuro/neuroconv/pull/1546)
* Standardized iterator parameter naming across the codebase by introducing `iterator_options` as the preferred parameter name. Updated `BaseRecordingExtractorInterface` and `add_recording_to_nwbfile` to accept both `iterator_options` (new) and `iterator_opts` (deprecated) for backward compatibility. Improved documentation with comprehensive iterator options descriptions including tqdm progress bar support. [PR #1546](https://github.com/catalystneuro/neuroconv/pull/1546)
* Refactored `add_imaging_plane_to_nwbfile` to avoid `dict_deep_update` and metadata mutation, applying targeted defaults only for required fields at point of object creation (issue #1511) [PR #1530](https://github.com/catalystneuro/neuroconv/pull/1530)
* Refactored `add_devices_to_nwbfile` and `add_imaging_plane_to_nwbfile` to avoid `dict_deep_update` and metadata mutation, using defaults directly from single source of truth `_get_default_ophys_metadata()` [PR #1527](https://github.com/catalystneuro/neuroconv/pull/1527)
* Refactored ecephys metadata functions to use a single source of truth pattern, eliminating hardcoded duplications and improving maintainability [PR #1522](https://github.com/catalystneuro/neuroconv/pull/1522)
* Refactored ophys metadata functions to use a single source of truth pattern, preventing accidental mutation of global state and improving maintainability [PR #1521](https://github.com/catalystneuro/neuroconv/pull/1521)
* Add ruff-rule to detect non-pep585 annotation [PR #1520](https://github.com/catalystneuro/roiextractors/pull/1520)
* Replaced deprecated `frame_to_time()` method calls with `get_timestamps()` in optical physiology interfaces [PR #1513](https://github.com/catalystneuro/neuroconv/pull/1513)
* Added SpikeGLXNIDQ interface to conversion gallery with documentation on how different channel types (XA, MA, MD, XD) are converted to NWB [PR #1505](https://github.com/catalystneuro/neuroconv/pull/1505)
* Refactored extractor interfaces to use explicit `_initialize_extractor` method instead of implicit string-based initialization, improving code clarity and maintainability across all recording, sorting, imaging, and segmentation interfaces [PR #1513](https://github.com/catalystneuro/neuroconv/pull/1513)
* Updated `TDTFiberPhotometryInterface` to support the latest version of `ndx-fiber-photometry` (v0.2.1) [PR #1430](https://github.com/catalystneuro/neuroconv/pull/1430)
* Updated ophys roiextractors tests to use only public APIs instead of accessing private attributes, improving compatibility with roiextractors segmentation model changes [PR #1526](https://github.com/catalystneuro/neuroconv/pull/1526)
* Refactored `add_photon_series_to_nwbfile` to remove `get_nwb_imaging_metadata` middleman and inline extractor derivation. Now only derives `dimension` from imaging extractor when user doesn't provide it, ensuring user-provided values are always respected. Passes unmodified metadata to dependencies without mutation. [PR #1537](https://github.com/catalystneuro/neuroconv/pull/1537)
* Refactored `_add_plane_segmentation` to remove `deepcopy(metadata)` and `dict_deep_update` patterns. Now extracts user plane segmentation metadata directly, fills missing required fields with defaults, and passes unmodified metadata to dependencies without mutation. Tracks user intent to provide clear error messages when custom plane segmentation names are not found. [PR #1539](https://github.com/catalystneuro/neuroconv/pull/1539)
* Refactored `add_summary_images_to_nwbfile` to remove `deepcopy(metadata)` and `dict_deep_update` patterns. Now uses `_get_default_ophys_metadata()` directly and extracts SegmentationImages metadata from user or uses defaults. Changed error handling from `AssertionError` to `ValueError` for invalid plane segmentation names. [PR #1540](https://github.com/catalystneuro/neuroconv/pull/1540)


# v0.8.1 (September 16, 2025)

## Removals, Deprecations and Changes
* Changed `automatic_dandi_upload()` function parameter from `staging: bool = False` to `sandbox: bool = False` to align with DANDI Archive's server name change from "staging" to "sandbox". The old `staging` parameter is deprecated and will be removed in February 2026. [PR #1437](https://github.com/catalystneuro/neuroconv/pull/1437)

## Bug Fixes
* Fixed `write/add_sorting_analyzer_to_nwbfile` docstring for requirements of the recording object [PR #1506](https://github.com/catalystneuro/neuroconv/pull/1506)
* Fixed deprecated SpikeInterface extractor imports to use `spikeinterface.extractors.extractor_classes` and updated docstring references to wrapper functions for compatibility with SpikeInterface changes [PR #1490](https://github.com/catalystneuro/neuroconv/pull/1490)
* Fixed documentation version switcher not properly distinguishing between stable and development versions [PR #1483](https://github.com/catalystneuro/neuroconv/pull/1483)
* Fixed sleap-io compatibility by updating to version 0.5.2 and adjusting import path for `append_nwb_data` function [PR #1496](https://github.com/catalystneuro/neuroconv/pull/1496)

## Features
* Added `SortedSpikeGLXConverter` for handling multiple SpikeGLX streams with their corresponding sorting data, enabling proper unit-to-electrode linkage across multiple probes [PR #1449](https://github.com/catalystneuro/neuroconv/pull/1449)
* Added `EDFAnalogInterface` for converting non-electrode/analog channels from EDF files to NWB TimeSeries and a conversion gallery example showing how to combine `EDFRecordingInterface` and `EDFAnalogInterface` to handle mixed EDF files. [PR #1487](https://github.com/catalystneuro/neuroconv/pull/1487)

## Improvements
* Added test to mimic bad channel removal in `write_sorting_analyzer_to_nwbfile` [PR #1506](https://github.com/catalystneuro/neuroconv/pull/1506)
* Enhanced `SortedRecordingConverter` documentation with detailed explanation of the timing problem it solves when linking units to electrodes, and moved electrode linking guide from user guide to how-to section [PR #1479](https://github.com/catalystneuro/neuroconv/pull/1479)
* Use attestation instead of token for publish action [PR #1497](https://github.com/catalystneuro/neuroconv/pull/1497)


# v0.8.0 (August 21, 2025)

## Removals, Deprecations and Changes
* Segmentation writing pipeline no longer supports writing segmentation data without image or pixel masks [PR #1400](https://github.com/catalystneuro/neuroconv/pull/1400)
* Removed deprecated arguments: `load_sync_channel` in `SpikeGLXNIDQInterface` initialization and `start_time`, `write_as` and `write_electrical_series` in `SpikeGLXNIDQInterface.add_to_nwbfile()`. [PR #1378](https://github.com/catalystneuro/neuroconv/pull/1378)
* Removed `starting_time` as an argument from the recording interfaces `add_to_nwbfile` method and the stand alone  `add_recording_segment` utility [PR #1378](https://github.com/catalystneuro/neuroconv/pull/1378)
* Deprecated the `container_name` parameter in `ImageInterface.add_to_nwbfile()` method. Use `metadata_key` in `__init__` instead. This parameter will be removed on or after February 2026. [PR #1439](https://github.com/catalystneuro/neuroconv/pull/1439)
* Removed deprecated type aliases `FolderPathType`, `FilePath`, `OptionalFilePath`, and `OptionalFolderPathType` from utils. Use `pydantic.DirectoryPath`, `pydantic.FilePath`, or their optional variants directly. [PR #1442](https://github.com/catalystneuro/neuroconv/pull/1442)

## Bug Fixes
* Fixed SpikeInterface physical unit properties being incorrectly included in electrodes table [PR #1406](https://github.com/catalystneuro/neuroconv/pull/1406)
* Fixed deprecated ROI extractor method calls: replaced `get_image_size()` with `get_frame_shape()`, `get_num_frames()` with `get_num_samples()`, and `frame_slice()` with `slice_samples()` in ophys interfaces [PR #1443](https://github.com/catalystneuro/neuroconv/pull/1443)
* Fixed logic bug in `get_package` function where boolean check was incorrectly compared to `None` [PR #1477](https://github.com/catalystneuro/neuroconv/pull/1477)
* Fixed docstring typos: corrected "default: Falsee" to "default: False" in multiple datainterface files [PR #1472](https://github.com/catalystneuro/neuroconv/pull/1472)

## Features
* Segmentation interfaces now support roi ids that are strings [PR #1390](https://github.com/catalystneuro/neuroconv/pull/1390)
* Added `MinianSegmentationInterface` for converting Minian segmentation stream data [PR #1107](https://github.com/catalystneuro/neuroconv/pull/1107)
* Added `InscopixImagingInterface` for converting Inscopix imaging data. [PR #1361](https://github.com/catalystneuro/neuroconv/pull/1361)
* Added `InscopixSegmentationInterface` for converting Inscopix segmentation data. [PR #1364](https://github.com/catalystneuro/neuroconv/pull/1364)
* Added `AxonRecordingInterface` for converting extracellular electrophysiology data from Axon Binary Format (ABF) files with automatic session start time extraction [PR #1413](https://github.com/catalystneuro/neuroconv/pull/1413)
* Added `FemtonicsImagingInterface`for converting Femtonics imaging data. [PR #1408](https://github.com/catalystneuro/neuroconv/pull/1408)
* Added `get_available_subjects` static method to `DeepLabCutInterface` for extracting subject names from DeepLabCut output files [PR #1425](https://github.com/catalystneuro/neuroconv/pull/1425)
* Added `MockPoseEstimationInterface` for testing pose estimation workflows with deterministic Lissajous figure motion patterns [PR #1435](https://github.com/catalystneuro/neuroconv/pull/1435)
* Added `IntanAnalogInterface` for converting non-amplifier analog streams from Intan data files, supporting RHD2000 auxiliary input channels, RHD2000 supply voltage channels, USB board ADC input channels, and DC amplifier channels (RHS system only) [PR #1440](https://github.com/catalystneuro/neuroconv/pull/1440)
* Added `metadata_key` parameter to `ImageInterface` to allow custom naming and organization of image containers in NWB files. This enables multiple image interfaces to coexist with distinct container names. [PR #1439](https://github.com/catalystneuro/neuroconv/pull/1439)
* Added per-image metadata support to `ImageInterface` allowing users to specify individual `resolution` (pixels/cm), name and `description` for each image through metadata structure. [PR #1441](https://github.com/catalystneuro/neuroconv/pull/1441)
<<<<<<< HEAD
* Added a workflow to repack nwbfiles that have already been written to disk with desired chunking and compression settings: [PR #1003](https://github.com/catalystneuro/neuroconv/pull/1003)
=======
* Added `rename_unit_ids()` method to `BaseSortingExtractorInterface` for dictionary-based unit ID renaming, enabling clean handling of multiple sorting interfaces with overlapping unit IDs [PR #1451](https://github.com/catalystneuro/neuroconv/pull/1451)
* Added support for setting ProbeGroup objects in `BaseRecordingExtractorInterface.set_probe()` method[PR #1464](https://github.com/catalystneuro/neuroconv/pull/1464)
* Added comprehensive tests for `set_probe` method in `BaseRecordingExtractorInterface` to verify probe and probe group functionality with proper electrode group organization in NWB files [PR #1464](https://github.com/catalystneuro/neuroconv/pull/1464)
* Added PyData Sphinx Theme version switcher to documentation navbar, enabling users to switch between stable (latest release) and main (development) versions [PR #1478](https://github.com/catalystneuro/neuroconv/pull/1478)
>>>>>>> 504426c8

## Improvements
* Added comprehensive FFmpeg video conversion how-to guide for converting bespoke video formats to DANDI-compatible formats [PR #1426](https://github.com/catalystneuro/neuroconv/pull/1426)
* Refactored Femtonics Imaging Interface session, munit and channel selection logic. [PR #1433](https://github.com/catalystneuro/roiextractors/pull/1433)
* Implemented PEP 735 dependency groups for test, docs, and dev dependencies [PR #1434](https://github.com/catalystneuro/neuroconv/pull/1434)
* Expanded test coverage for `CaimanSegmentationInterface` to include all stub files and added quality metrics properties (r_values, SNR_comp, cnn_preds) to the PlaneSegmentation table as segmentation_extractor_properties [PR #1436](https://github.com/catalystneuro/neuroconv/pull/1436)
* Added comprehensive how-to guide "Adding Multiple Sorting Interfaces" documenting approaches for handling multiple spike sorting outputs, including unit renaming strategies, separate processing tables, and adding custom properties for provenance tracking [PR #1451](https://github.com/catalystneuro/neuroconv/pull/1451) [PR #1473](https://github.com/catalystneuro/neuroconv/pull/1473)
* The copy button no longer copies the prompt (>>>) in the conversion gallery [PR 1467](https://github.com/catalystneuro/neuroconv/pull/1467)


# v0.7.5 (June 11, 2025)

## Removals, Deprecations and Changes
* Removed automatic subject addition for DeepLabCutInterface. A link is now created only if the skeleton metadata matches the subject ID.  [PR #1362](https://github.com/catalystneuro/neuroconv/pull/1362)

## Bug Fixes
* Fix a bug for avoiding loading the sync stream in `SpikeGLXConverterPipe` [PR #1373](https://github.com/catalystneuro/neuroconv/pull/1373)
* Fixed a bug in the `BrukerTiffSinglePlaneImagingInterface` where the criteria to identify frames belonging to a specific stream relied on the file name instead of the stream name. [PR #1375](https://github.com/catalystneuro/neuroconv/pull/1375)
* Fixed a bug with the Docker dev build [PR #1376](https://github.com/catalystneuro/neuroconv/pull/1376)

## Features
* Added `apply_global_compression` method to `BackendConfiguration` classes to apply compression settings globally across all datasets in a backend configuration. This method allows users to easily configure compression options for all datasets at once rather than setting them individually. [PR #1379](https://github.com/catalystneuro/neuroconv/pull/1379)
* Extra optional kwargs to `BlackrockRecordingInterface` and `BlackrockSortingInterface` for finer control of the neo reader [PR #1290](https://github.com/catalystneuro/neuroconv/pull/1290)



## Improvements
* Add a `how to` documentation for adding extracellular electrophysiology metadata [PR #1311](https://github.com/catalystneuro/neuroconv/pull/1311)
* Improved the docker dailies [PR #1372](https://github.com/catalystneuro/neuroconv/pull/1372)
* Re-enable and improve conversion gallery testing [PR #1380](https://github.com/catalystneuro/neuroconv/pull/1380)
* Implemented cross-OS caches in GitHub Actions load-data action to enable cache sharing between Ubuntu, Windows, and macOS runners, reducing cache storage usage and improving CI efficiency [PR #1385](https://github.com/catalystneuro/neuroconv/pull/1385)
* `MedPC` format is now tested on the conversion gallery [PR #1382](https://github.com/catalystneuro/neuroconv/pull/1382)
* Added conversion gallery testing to daily workflows [PR #1387](https://github.com/catalystneuro/neuroconv/pull/1387)
* Added full metadata support for PoseEstimation container in DeepLabCutInterface [PR #1392](https://github.com/catalystneuro/neuroconv/pull/1392).

# v0.7.4 (May 23, 2025)

## Removals, Deprecations and Changes
* Drop support for python 3.9 [PR #1313](https://github.com/catalystneuro/neuroconv/pull/1313)
* Updated type hints to take advantage of the | operator [PR #1316](https://github.com/catalystneuro/neuroconv/pull/1313)
* Deprecated the following ScanImage interfaces: `ScanImageMultiFileImagingInterface`, `ScanImageMultiPlaneImagingInterface`, `ScanImageMultiPlaneMultiFileImagingInterface`, `ScanImageSinglePlaneImagingInterface`, and `ScanImageSinglePlaneMultiFileImagingInterface`. These interfaces will be removed in or after October 2025. Use `ScanImageImagingInterface` for all those cases instead. [PR #1330](https://github.com/catalystneuro/neuroconv/pull/1330) [PR #1331](https://github.com/catalystneuro/neuroconv/pull/1331)
* Set minimum version requirement for `ndx-pose` to 0.2.0 [PR #1322](https://github.com/catalystneuro/neuroconv/pull/1322)
* Set minimum version for roiextractors as 0.5.13. [PR #1339](https://github.com/catalystneuro/neuroconv/pull/1339)
* ndx-events is now a required dependency by spikeglx [PR #1353](https://github.com/catalystneuro/neuroconv/pull/1353)

## Bug Fixes
* Fix `AudioInterface` to correctly handle WAV filenames with multiple dots by validating only the last suffix. [PR #1327](https://github.com/catalystneuro/neuroconv/pull/1327)
* Fix a stubbing bug in `SpikeGLXNIDQInterface` and `OpenEphysBinaryAnalogInterface` [PR #1360](https://github.com/catalystneuro/neuroconv/pull/1360)

## Features
* Add metadata support for `DeepLabCutInterface`. [PR #1319](https://github.com/catalystneuro/neuroconv/pull/1319)
* `AudioInterface` Adding support for IEEE float in WAV format [PR #1325](https://github.com/catalystneuro/neuroconv/pull/1325)
* Added a RecordingInterface for WhiteMatter ephys data [PR #1297](https://github.com/catalystneuro/neuroconv/pull/1297) [PR #1333](https://github.com/catalystneuro/neuroconv/pull/1333)
* Improved `ScanImageInteface` to support both single and multi-file data [PR #1330](https://github.com/catalystneuro/neuroconv/pull/1330)
* `DeepDict` now behaves as a python dict when printed in notebooks [PR #1351](https://github.com/catalystneuro/neuroconv/pull/1351)
* Enable chunking for `InternalVideoInterface` [PR #1338](https://github.com/catalystneuro/neuroconv/pull/1338)
* `ImageSeries` and `TwoPhotonSeries` now are chunked by default even if the data is passed as a plain array [PR #1338](https://github.com/catalystneuro/neuroconv/pull/1338)
* Added support for 'I;16' mode in `ImageInterface`. This mode is mapped to `GrayscaleImage` in NWB [PR #1365](https://github.com/catalystneuro/neuroconv/pull/1365)

## Improvements
* Make metadata optional in `NWBConverter.add_to_nwbfile` [PR #1309](https://github.com/catalystneuro/neuroconv/pull/1309)
* Add installation instructions on the documentation for `neuroconv` [PR #1344](https://github.com/catalystneuro/neuroconv/pull/1344)
* Separate dailies and dev-dailies workflows [PR #1343](https://github.com/catalystneuro/neuroconv/pull/1343)
* Added support for renaming Skeletons with `DeepLabCutInterface` [PR #1359](https://github.com/catalystneuro/neuroconv/pull/1359)
* Updated default `PoseEstimationSeries` names in `DeepLabCutInterface` [PR #1363](https://github.com/catalystneuro/neuroconv/pull/1363)
* Testing dependencies include only testing packages (.e.g pytest, pytest-cov) [PR #1357](https://github.com/catalystneuro/neuroconv/pull/1357)
* Testing modalities now run in their separated environment to avoid sequence contamination of dependencies [PR #1357](https://github.com/catalystneuro/neuroconv/pull/1357)


# v0.7.3 (April 25, 2025)

## Deprecations and Changes
* Release pydantic ceiling [PR #1273](https://github.com/catalystneuro/neuroconv/pull/1273)
* `write_scaled` behavior on `add_electrical_series_to_nwbfile` is deprecated and will be removed in or after October 2025 [PR #1292](https://github.com/catalystneuro/neuroconv/pull/1292)
* `add_electrical_series_to_nwbfile` now requires both gain and offsets to write scaling factor for voltage conversion when writing to NWB [PR #1292](https://github.com/catalystneuro/neuroconv/pull/1292)
* `add_electrical_series_to_nwbfile`, `add_units_table_to_nwbfile` and `add_electrodes_to_nwbfile` and `add_electrode_groups_to_nwbfile` are becoming private methods. Use `add_recording_to_nwbfile`, `add_sorting_to_nwbfile` and `add_recording_metadata_to_nwbfile` instead [PR #1298](https://github.com/catalystneuro/neuroconv/pull/1298)
* Set a new minimal dependency for `hdmf` to 4.0.0, `pynwb` to 3.0.0 and `hdmf-zarr` 0.11 [PR #1303](https://github.com/catalystneuro/neuroconv/pull/1303)

## Bug Fixes
* Fixed import errors in main modules caused by non-lazy dependencies. Added tests to prevent regressions. [PR #1305](https://github.com/catalystneuro/neuroconv/pull/1305)

## Features
* Added a new `add_recording_as_time_series_to_nwbfile` function to add recording extractors from SpikeInterface as recording extractors to an nwbfile as time series [PR #1296](https://github.com/catalystneuro/neuroconv/pull/1296)
* Added `OpenEphysBinaryAnalogInterface` for converting OpenEphys analog channels data similar to the SpikeGLX NIDQ interface [PR #1237](https://github.com/catalystneuro/neuroconv/pull/1237)
* Expose iterative write options on `BaseImagingExtractorInterface` [PR #1307](https://github.com/catalystneuro/neuroconv/pull/1307)

## Improvements
* Add documentation for conversion options with `NWBConverter` [PR #1301](https://github.com/catalystneuro/neuroconv/pull/1301)
* Support roiextractors 0.5.12 [PR #1306](https://github.com/catalystneuro/neuroconv/pull/1306)
* `configure_backend` is now exposed to be imported as `from neuroconv.tools import configure_and_write_nwbfile` [PR #1287](https://github.com/catalystneuro/neuroconv/pull/1287)
* Added metadata section to video conversion gallery [PR #1276](https://github.com/catalystneuro/neuroconv/pull/1276)
* `DeepLabCutInterface` now calculates whether the timestamps come from a constant sampling rate and adds that instead if detected [PR #1293](https://github.com/catalystneuro/neuroconv/pull/1293)
* Fixed a bug in the extractor interfaces where segmentation and sorting interfaces were initialized twice [PR #1288](https://github.com/catalystneuro/neuroconv/pull/1288)
* Support python 3.13 [PR #1117](https://github.com/catalystneuro/neuroconv/pull/1117)
* Added *how to* documentation on how to set a probe to a recording interfaces [PR #1300](https://github.com/catalystneuro/neuroconv/pull/1300)
* Fix API docs for `OpenEphysRecordingInterface` [PR #1302](https://github.com/catalystneuro/neuroconv/pull/1302)

# v0.7.2 (April 4, 2025)

## Deprecations and Changes
* Split VideoInterface (now deprecated) into ExternalVideoInterface and InternalVideoInterface [PR #1251](https://github.com/catalystneuro/neuroconv/pull/1251) [PR #1256](https://github.com/catalystneuro/neuroconv/pull/1256) [PR #1278](https://github.com/catalystneuro/neuroconv/pull/1278)
* `output_filepath` deprecated on `configure_and_write_nwbfile` use `nwbfile_path` instead [PR #1270](https://github.com/catalystneuro/neuroconv/pull/1270)
* Temporary set a ceiling on pydantic `<2.11` [PR #1275](https://github.com/catalystneuro/neuroconv/pull/1275)

## Bug Fixes
* Fixed a check in `_configure_backend` on neurodata_object ndx_events.Events to work only when ndx-events==0.2.0 is used. [PR #998](https://github.com/catalystneuro/neuroconv/pull/998)
* Added an `append_on_disk_nwbfile` argumento to `run_conversion`. This changes the semantics of the overwrite parameter from assuming append mode when a file exists to a more conventional `safe writing` mode where confirmation is required to overwrite an existing file. Append mode now is controlled with the `append_on_disk_nwbfile`. [PR #1256](https://github.com/catalystneuro/neuroconv/pull/1256)

## Features
* Added `SortedRecordingConverter` to convert sorted recordings to NWB with correct metadata mapping between units and electrodes [PR #1132](https://github.com/catalystneuro/neuroconv/pull/1132)
* Support roiextractors 0.5.11 [PR #1236](https://github.com/catalystneuro/neuroconv/pull/1236)
* Added stub_test option to TDTFiberPhotometryInterface [PR #1242](https://github.com/catalystneuro/neuroconv/pull/1242)
* Added ThorImagingInterface for Thor TIFF files with OME metadata [PR #1238](https://github.com/catalystneuro/neuroconv/pull/1238)
* Added `always_write_timestamps` parameter to ExternalVideoInterface and InternalVideoInterface to force writing timestamps even when they are regular [#1279](https://github.com/catalystneuro/neuroconv/pull/1279)

## Improvements
* Filter out warnings for missing timezone information in continuous integration [PR #1240](https://github.com/catalystneuro/neuroconv/pull/1240)
* `FilePathType` is deprecated, use `FilePath` from pydantic instead [PR #1239](https://github.com/catalystneuro/neuroconv/pull/1239)
* Change `np.NAN` to `np.nan` to support numpy 2.0 [PR #1245](https://github.com/catalystneuro/neuroconv/pull/1245)
* Re activate Plexon tests on Mac. Testing this for a while as they are unreliable tests [PR #1195](https://github.com/catalystneuro/neuroconv/pull/1195)
* Testing: only run tests for oldest and newest versions of python [PR #1249](https://github.com/catalystneuro/neuroconv/pull/1249)
* Improve error display on scan image interfaces [PR #1246](https://github.com/catalystneuro/neuroconv/pull/1246)
* Added concurrency to live-service-testing GitHub Actions workflow to prevent simultaneous write to the dandiset. [PR #1252](https://github.com/catalystneuro/neuroconv/pull/1252)
* Updated GitHub Actions workflows to use Environment Files instead of the deprecated `set-output` command [PR #1259](https://github.com/catalystneuro/neuroconv/pull/1259)
* Propagate `verbose` parameter from Converters to Interfaces [PR #1253](https://github.com/catalystneuro/neuroconv/issues/1253)
* Replace uses of scipy load_mat and h5storage loadmat with pymat_reader read_mat in `CellExplorerSortingInterface` [PR #1254](https://github.com/catalystneuro/neuroconv/pull/1254)
* Added camera device support for ExternalVideoInterface and InternalVideoInterface: [PR #1282](https://github.com/catalystneuro/neuroconv/pull/1282)


# v0.7.1 (March 5, 2025)

## Deprecations and Changes

## Bug Fixes
* Fix parsing of group_names in `tools.spikeinterface` [PR #1234](https://github.com/catalystneuro/neuroconv/pull/1234)

## Features

## Improvements
* Testing suite now supports numpy 2.0. [PR #1235](https://github.com/catalystneuro/neuroconv/pull/1235)

# v0.7.0 (March 3, 2025)

## Deprecations and Changes
* Interfaces and converters now have `verbose=False` by default [PR #1153](https://github.com/catalystneuro/neuroconv/pull/1153)
* Added `metadata` and `conversion_options` as arguments to `NWBConverter.temporally_align_data_interfaces` [PR #1162](https://github.com/catalystneuro/neuroconv/pull/1162)
* Deprecations in the ecephys pipeline: compression options, old iterator options, methods that did not end up in *to_nwbfile and the `get_schema_from_method_signature` function [PR #1207](https://github.com/catalystneuro/neuroconv/pull/1207)
* Removed all deprecated functions from the roiextractors module: `add_fluorescence_traces`, `add_background_fluorescence_traces`, `add_summary_images`, `add_segmentation`, and `write_segmentation` [PR #1233](https://github.com/catalystneuro/neuroconv/pull/1233)

## Bug Fixes
* `run_conversion` does not longer trigger append mode when `nwbfile_path` points to a faulty file [PR #1180](https://github.com/catalystneuro/neuroconv/pull/1180)
* `DatasetIOConfiguration` now recommends `chunk_shape = (len(candidate_dataset),)` for datasets with compound dtypes as used by hdmf >= 3.14.6. [PR #1146](https://github.com/catalystneuro/neuroconv/pull/1146)
* `OpenEphysBinaryRecordingInterface` no longer stores analog data as an `ElectricalSeries` [PR #1179](https://github.com/catalystneuro/neuroconv/pull/1179)

## Features
* Added `PlexonLFPInterface` for converting Plexon `FPl-Low Pass Filtered` stream data [PR #1209](https://github.com/catalystneuro/neuroconv/pull/1209)
* Added `ImageInterface` for writing large collection of images to NWB and automatically map the images to the correct NWB data types [PR #1190](https://github.com/catalystneuro/neuroconv/pull/1190)
* Fixed AudioInterface to properly handle 24-bit WAV files by disabling memory mapping for 24-bit files [PR #1226](https://github.com/catalystneuro/neuroconv/pull/1226)
* Use the latest version of ndx-pose for `DeepLabCutInterface` and `LightningPoseDataInterface` [PR #1128](https://github.com/catalystneuro/neuroconv/pull/1128)
* Added a first draft of `.clinerules` [PR #1229](https://github.com/catalystneuro/neuroconv/pull/1229)
* Support for pynwb 3.0 [PR #1231](https://github.com/catalystneuro/neuroconv/pull/1231)
* Support for hdmf 4.0 [PR #1204](https://github.com/catalystneuro/neuroconv/pull/1204)
* Support for numpy 2.0 [PR #1206](https://github.com/catalystneuro/neuroconv/pull/1206)
* Support Spikeinterface 0.102 [PR #1194](https://github.com/catalystneuro/neuroconv/pull/1194)

## Improvements
* Simple writing no longer uses a context manager [PR #1180](https://github.com/catalystneuro/neuroconv/pull/1180)
* Added Returns section to all getter docstrings [PR #1185](https://github.com/catalystneuro/neuroconv/pull/1185)
* ElectricalSeries have better chunking defaults when data is passed as plain array [PR #1184](https://github.com/catalystneuro/neuroconv/pull/1184)
* Ophys interfaces now call `get_metadata` by default when no metadata is passed [PR #1200](https://github.com/catalystneuro/neuroconv/pull/1200) and [PR #1232](https://github.com/catalystneuro/neuroconv/pull/1232)

# v0.6.7 (January 20, 2025)

## Deprecations and Changes

## Bug Fixes
* Temporary set a ceiling for hdmf to avoid a chunking bug  [PR #1175](https://github.com/catalystneuro/neuroconv/pull/1175)

## Features
* Add description to inter-sample-shift for `SpikeGLXRecordingInterface` [PR #1177](https://github.com/catalystneuro/neuroconv/pull/1177)

## Improvements
* `get_json_schema_from_method_signature` now throws a more informative error when an untyped parameter is passed [#1157](https://github.com/catalystneuro/neuroconv/pull/1157)
* Improve the naming of ElectrodeGroups in the `SpikeGLXRecordingInterface` when multi probes are present [PR #1177](https://github.com/catalystneuro/neuroconv/pull/1177)
* Detect mismatch errors between group and group names when writing ElectrodeGroups [PR #1165](https://github.com/catalystneuro/neuroconv/pull/1165)
* Fix metadata bug in `IntanRecordingInterface` where extra devices were added incorrectly if the recording contained multiple electrode groups or names [#1166](https://github.com/catalystneuro/neuroconv/pull/1166)
* Source validation is no longer performed when initializing interfaces or converters [PR #1168](https://github.com/catalystneuro/neuroconv/pull/1168)


# v0.6.6 (December 20, 2024)

## Deprecations and Changes
* Removed use of `jsonschema.RefResolver` as it will be deprecated from the jsonschema library [PR #1133](https://github.com/catalystneuro/neuroconv/pull/1133)
* Completely removed compression settings from most places[PR #1126](https://github.com/catalystneuro/neuroconv/pull/1126)
* Completely removed compression settings from most places [PR #1126](https://github.com/catalystneuro/neuroconv/pull/1126)
* Soft deprecation for `file_path` as an argument of  `SpikeGLXNIDQInterface` and `SpikeGLXRecordingInterface` [PR #1155](https://github.com/catalystneuro/neuroconv/pull/1155)
* `starting_time` in RecordingInterfaces has given a soft deprecation in favor of time alignment methods [PR #1158](https://github.com/catalystneuro/neuroconv/pull/1158)

## Bug Fixes
* datetime objects now can be validated as conversion options [PR #1139](https://github.com/catalystneuro/neuroconv/pull/1126)
* Make `NWBMetaDataEncoder` public again [PR #1142](https://github.com/catalystneuro/neuroconv/pull/1142)
* Fix a bug where data in `DeepLabCutInterface` failed to write when `ndx-pose` was not imported. [#1144](https://github.com/catalystneuro/neuroconv/pull/1144)
* `SpikeGLXConverterPipe` converter now accepts multi-probe structures with multi-trigger and does not assume a specific folder structure [#1150](https://github.com/catalystneuro/neuroconv/pull/1150)
* `SpikeGLXNIDQInterface` is no longer written as an ElectricalSeries [#1152](https://github.com/catalystneuro/neuroconv/pull/1152)
* Fix a bug on ecephys interfaces where extra electrode group and devices were written if the property of the "group_name" was set in the recording extractor [#1164](https://github.com/catalystneuro/neuroconv/pull/1164)


## Features
* Propagate the `unit_electrode_indices` argument from the spikeinterface tools to `BaseSortingExtractorInterface`. This allows users to map units to the electrode table when adding sorting data [PR #1124](https://github.com/catalystneuro/neuroconv/pull/1124)
* Imaging interfaces have a new conversion option `always_write_timestamps` that can be used to force writing timestamps even if neuroconv's heuristics indicates regular sampling rate [PR #1125](https://github.com/catalystneuro/neuroconv/pull/1125)
* Added .csv support to DeepLabCutInterface [PR #1140](https://github.com/catalystneuro/neuroconv/pull/1140)
* `SpikeGLXRecordingInterface` now also accepts `folder_path` making its behavior equivalent to SpikeInterface [#1150](https://github.com/catalystneuro/neuroconv/pull/1150)
* Added the `rclone_transfer_batch_job` helper function for executing Rclone data transfers in AWS Batch jobs. [PR #1085](https://github.com/catalystneuro/neuroconv/pull/1085)
* Added the `deploy_neuroconv_batch_job` helper function for deploying NeuroConv AWS Batch jobs. [PR #1086](https://github.com/catalystneuro/neuroconv/pull/1086)
* YAML specification files now accepts an outer keyword `upload_to_dandiset="< six-digit ID >"` to automatically upload the produced NWB files to the DANDI archive [PR #1089](https://github.com/catalystneuro/neuroconv/pull/1089)
*`SpikeGLXNIDQInterface` now handdles digital demuxed channels (`XD0`) [#1152](https://github.com/catalystneuro/neuroconv/pull/1152)

## Improvements
* Use mixing tests for ecephy's mocks [PR #1136](https://github.com/catalystneuro/neuroconv/pull/1136)
* Use pytest format for dandi tests to avoid window permission error on teardown [PR #1151](https://github.com/catalystneuro/neuroconv/pull/1151)
* Added many docstrings for public functions [PR #1063](https://github.com/catalystneuro/neuroconv/pull/1063)
* Clean up warnings and deprecations in the testing framework for the ecephys pipeline [PR #1158](https://github.com/catalystneuro/neuroconv/pull/1158)
* Enhance the typing of the signature on the `NWBConverter` by adding zarr as a literal option on the backend and backend configuration [PR #1160](https://github.com/catalystneuro/neuroconv/pull/1160)


# v0.6.5 (November 1, 2024)

## Bug Fixes
* Fixed formatwise installation from pipy [PR #1118](https://github.com/catalystneuro/neuroconv/pull/1118)
* Fixed dailies [PR #1113](https://github.com/catalystneuro/neuroconv/pull/1113)

## Deprecations

## Features
* Using in-house `GenericDataChunkIterator` [PR #1068](https://github.com/catalystneuro/neuroconv/pull/1068)
* Data interfaces now perform source (argument inputs) validation with the json schema  [PR #1020](https://github.com/catalystneuro/neuroconv/pull/1020)
* Improve the error message when writing a recording extractor with multiple offsets [PR #1111](https://github.com/catalystneuro/neuroconv/pull/1111)
* Added `channels_to_skip` to `EDFRecordingInterface` so the user can skip non-neural channels [PR #1110](https://github.com/catalystneuro/neuroconv/pull/1110)

## Improvements
* Remove dev test from PR  [PR #1092](https://github.com/catalystneuro/neuroconv/pull/1092)
* Run only the most basic testing while a PR is on draft  [PR #1082](https://github.com/catalystneuro/neuroconv/pull/1082)
* Test that zarr backend_configuration works in gin data tests  [PR #1094](https://github.com/catalystneuro/neuroconv/pull/1094)
* Consolidated weekly workflows into one workflow and added email notifications [PR #1088](https://github.com/catalystneuro/neuroconv/pull/1088)
* Avoid running link test when the PR is on draft  [PR #1093](https://github.com/catalystneuro/neuroconv/pull/1093)
* Centralize gin data preparation in a github action  [PR #1095](https://github.com/catalystneuro/neuroconv/pull/1095)

# v0.6.4 (September 17, 2024)

## Bug Fixes
* Fixed a setup bug introduced in `v0.6.2` where installation process created a directory instead of a file for test configuration file  [PR #1070](https://github.com/catalystneuro/neuroconv/pull/1070)
* The method `get_extractor` now works for `MockImagingInterface`  [PR #1076](https://github.com/catalystneuro/neuroconv/pull/1076)
* Updated opencv version for security [PR #1087](https://github.com/catalystneuro/neuroconv/pull/1087)
* Solved a bug of `PlexonRecordingInterface` where data with multiple streams could not be opened [PR #989](https://github.com/catalystneuro/neuroconv/pull/989)

## Deprecations

## Features
* Added chunking/compression for string-only compound objects: [PR #1042](https://github.com/catalystneuro/neuroconv/pull/1042)
* Added automated EFS volume creation and mounting to the `submit_aws_job` helper function. [PR #1018](https://github.com/catalystneuro/neuroconv/pull/1018)
* Added a mock for segmentation extractors interfaces in ophys: `MockSegmentationInterface` [PR #1067](https://github.com/catalystneuro/neuroconv/pull/1067)
* Added a `MockSortingInterface` for testing purposes. [PR #1065](https://github.com/catalystneuro/neuroconv/pull/1065)
* BaseRecordingInterfaces have a new conversion options `always_write_timestamps` that can be used to force writing timestamps even if neuroconv heuristic indicates regular sampling rate [PR #1091](https://github.com/catalystneuro/neuroconv/pull/1091)


## Improvements
* Testing on mac sillicon [PR #1061](https://github.com/catalystneuro/neuroconv/pull/1061)
* Add writing to zarr test for to the test on data [PR #1056](https://github.com/catalystneuro/neuroconv/pull/1056)
* Modified the CI to avoid running doctests twice [PR #1077](https://github.com/catalystneuro/neuroconv/pull/#1077)
* Consolidated daily workflows into one workflow and added email notifications [PR #1081](https://github.com/catalystneuro/neuroconv/pull/1081)
* Added zarr tests for the test on data with checking equivalent backends [PR #1083](https://github.com/catalystneuro/neuroconv/pull/1083)

# v0.6.3

# v0.6.2 (September 10, 2024)

## Bug Fixes
* Fixed a bug where `IntanRecordingInterface` added two devices [PR #1059](https://github.com/catalystneuro/neuroconv/pull/1059)
* Fix a bug in `add_sorting_to_nwbfile` where `unit_electrode_indices` was only propagated if `waveform_means` was passed [PR #1057](https://github.com/catalystneuro/neuroconv/pull/1057)

## Deprecations
* The following classes and objects are now private `NWBMetaDataEncoder`, `NWBMetaDataEncoder`, `check_if_imaging_fits_into_memory`, `NoDatesSafeLoader` [PR #1050](https://github.com/catalystneuro/neuroconv/pull/1050)

## Features
* Make `config_file_path` optional in `DeepLabCutInterface`[PR #1031](https://github.com/catalystneuro/neuroconv/pull/1031)
* Added `get_stream_names` to `OpenEphysRecordingInterface`: [PR #1039](https://github.com/catalystneuro/neuroconv/pull/1039)
* Most data interfaces and converters now use Pydantic to validate their inputs, including existence of file and folder paths. [PR #1022](https://github.com/catalystneuro/neuroconv/pull/1022)
* All remaining data interfaces and converters now use Pydantic to validate their inputs, including existence of file and folder paths. [PR #1055](https://github.com/catalystneuro/neuroconv/pull/1055)


## Improvements
* Using ruff to enforce existence of public classes' docstrings [PR #1034](https://github.com/catalystneuro/neuroconv/pull/1034)
* Separated tests that use external data by modality [PR #1049](https://github.com/catalystneuro/neuroconv/pull/1049)
* Added Unit Table descriptions for phy and kilosort: [PR #1053](https://github.com/catalystneuro/neuroconv/pull/1053)
* Using ruff to enforce existence of public functions's docstrings [PR #1062](https://github.com/catalystneuro/neuroconv/pull/1062)
* Improved device metadata of `IntanRecordingInterface` by adding the type of controller used [PR #1059](https://github.com/catalystneuro/neuroconv/pull/1059)




# v0.6.1 (August 30, 2024)

## Bug fixes
* Fixed the JSON schema inference warning on excluded fields; also improved error message reporting of which method triggered the error. [PR #1037](https://github.com/catalystneuro/neuroconv/pull/1037)



# v0.6.0 (August 27, 2024)

## Deprecations
* Deprecated  `WaveformExtractor` usage. [PR #821](https://github.com/catalystneuro/neuroconv/pull/821)
* Changed the `tools.spikeinterface` functions (e.g. `add_recording`, `add_sorting`) to have `_to_nwbfile` as suffix  [PR #1015](https://github.com/catalystneuro/neuroconv/pull/1015)
* Deprecated use of `compression` and `compression_options` in `VideoInterface` [PR #1005](https://github.com/catalystneuro/neuroconv/pull/1005)
* `get_schema_from_method_signature` has been deprecated; please use `get_json_schema_from_method_signature` instead. [PR #1016](https://github.com/catalystneuro/neuroconv/pull/1016)
* `neuroconv.utils.FilePathType` and `neuroconv.utils.FolderPathType` have been deprecated; please use `pydantic.FilePath` and `pydantic.DirectoryPath` instead. [PR #1017](https://github.com/catalystneuro/neuroconv/pull/1017)
* Changed the `tools.roiextractors` function (e.g. `add_imaging` and `add_segmentation`) to have the `_to_nwbfile` suffix [PR #1017](https://github.com/catalystneuro/neuroconv/pull/1027)


## Features
* Added `MedPCInterface` for operant behavioral output files. [PR #883](https://github.com/catalystneuro/neuroconv/pull/883)
* Support `SortingAnalyzer` in the `SpikeGLXConverterPipe`. [PR #821](https://github.com/catalystneuro/neuroconv/pull/821)
* Added `TDTFiberPhotometryInterface` data interface, for converting fiber photometry data from TDT file formats. [PR #920](https://github.com/catalystneuro/neuroconv/pull/920)
* Add argument to `add_electrodes` that grants fine control of what to do with the missing values. As a side effect this drops the implicit casting to int when writing int properties to the electrodes table [PR #985](https://github.com/catalystneuro/neuroconv/pull/985)
* Add Plexon2 support [PR #918](https://github.com/catalystneuro/neuroconv/pull/918)
* Converter working with multiple `VideoInterface` instances [PR #914](https://github.com/catalystneuro/neuroconv/pull/914)
* Added helper function `neuroconv.tools.data_transfers.submit_aws_batch_job` for basic automated submission of AWS batch jobs. [PR #384](https://github.com/catalystneuro/neuroconv/pull/384)
* Data interfaces `run_conversion` method now performs metadata validation before running the conversion. [PR #949](https://github.com/catalystneuro/neuroconv/pull/949)
* Introduced `null_values_for_properties` to `add_units_table` to give user control over null values behavior [PR #989](https://github.com/catalystneuro/neuroconv/pull/989)


## Bug fixes
* Fixed the default naming of multiple electrical series in the `SpikeGLXConverterPipe`. [PR #957](https://github.com/catalystneuro/neuroconv/pull/957)
* Write new properties to the electrode table use the global identifier channel_name, group [PR #984](https://github.com/catalystneuro/neuroconv/pull/984)
* Removed a bug where int64 was casted lossy to float [PR #989](https://github.com/catalystneuro/neuroconv/pull/989)

## Improvements
* The `OpenEphysBinaryRecordingInterface` now uses `lxml` for extracting the session start time from the settings.xml file and does not depend on `pyopenephys` anymore. [PR #971](https://github.com/catalystneuro/neuroconv/pull/971)
* Swap the majority of package setup and build steps to `pyproject.toml` instead of `setup.py`. [PR #955](https://github.com/catalystneuro/neuroconv/pull/955)
* The `DeeplabcutInterface` now skips inferring timestamps from movie when timestamps are specified, running faster. [PR #967](https://github.com/catalystneuro/neuroconv/pull/967)
* Improve metadata writing for SpikeGLX data interface. Added contact ids, shank ids and, remove references to shanks for neuropixels 1.0. Also deprecated the previous neuroconv exclusive property "electrode_shank_number` [PR #986](https://github.com/catalystneuro/neuroconv/pull/986)
* Add tqdm with warning to DeepLabCut interface [PR #1006](https://github.com/catalystneuro/neuroconv/pull/1006)
* `BaseRecordingInterface` now calls default metadata when metadata is not passing mimicking `run_conversion` behavior. [PR #1012](https://github.com/catalystneuro/neuroconv/pull/1012)
* Added `get_json_schema_from_method_signature` which constructs Pydantic models automatically from the signature of any function with typical annotation types used throughout NeuroConv. [PR #1016](https://github.com/catalystneuro/neuroconv/pull/1016)
* Replaced all interface annotations with Pydantic types. [PR #1017](https://github.com/catalystneuro/neuroconv/pull/1017)
* Changed typehint collections (e.g. `List`) to standard collections (e.g. `list`). [PR #1021](https://github.com/catalystneuro/neuroconv/pull/1021)
* Testing now is only one dataset per test [PR #1026](https://github.com/catalystneuro/neuroconv/pull/1026)




## v0.5.0 (July 17, 2024)

### Deprecations
* The usage of `compression_options` directly through the `neuroconv.tools.audio` submodule is now deprecated - users should refer to the new `configure_backend` method for a general approach for setting compression. [PR #939](https://github.com/catalystneuro/neuroconv/pull/939)
* The usage of `compression` and `compression_opts` directly through the `FicTracDataInterface` is now deprecated - users should refer to the new `configure_backend` method for a general approach for setting compression. [PR #941](https://github.com/catalystneuro/neuroconv/pull/941)
* The usage of `compression` directly through the `neuroconv.tools.neo` submodule is now deprecated - users should refer to the new `configure_backend` method for a general approach for setting compression. [PR #943](https://github.com/catalystneuro/neuroconv/pull/943)
* The usage of `compression_options` directly through the `neuroconv.tools.ophys` submodule is now deprecated - users should refer to the new `configure_backend` method for a general approach for setting compression. [PR #940](https://github.com/catalystneuro/neuroconv/pull/940)
* Removed the option of running `interface.run_conversion` without `nwbfile_path` argument . [PR #951](https://github.com/catalystneuro/neuroconv/pull/951)

### Features
* Added docker image and tests for an automated Rclone configuration (with file stream passed via an environment variable). [PR #902](https://github.com/catalystneuro/neuroconv/pull/902)

### Bug fixes
* Fixed the conversion option schema of a `SpikeGLXConverter` when used inside another `NWBConverter`. [PR #922](https://github.com/catalystneuro/neuroconv/pull/922)
* Fixed a case of the `NeuroScopeSortingExtractor` when the optional `xml_file_path` is not specified. [PR #926](https://github.com/catalystneuro/neuroconv/pull/926)
* Fixed `Can't specify experiment type when converting .abf to .nwb with Neuroconv`. [PR #609](https://github.com/catalystneuro/neuroconv/pull/609)
* Remove assumption that the ports of the Intan acquisition system correspond to electrode groupings in `IntanRecordingInterface`  [PR #933](https://github.com/catalystneuro/neuroconv/pull/933)
* Add ValueError for empty metadata in  `make_or_load_nwbfile` when an nwbfile needs to be created [PR #948](https://github.com/catalystneuro/neuroconv/pull/948)

### Improvements
* Make annotations from the raw format available on `IntanRecordingInterface`. [PR #934](https://github.com/catalystneuro/neuroconv/pull/943)
* Add an option to suppress display the progress bar (tqdm) in `VideoContext`  [PR #937](https://github.com/catalystneuro/neuroconv/pull/937)
* Automatic compression of data in the `LightnignPoseDataInterface` has been disabled - users should refer to the new `configure_backend` method for a general approach for setting compression. [PR #942](https://github.com/catalystneuro/neuroconv/pull/942)
* Port over `dlc2nwb` utility functions for ease of maintenance. [PR #946](https://github.com/catalystneuro/neuroconv/pull/946)



## v0.4.11 (June 14, 2024)

### Bug fixes
* Added a skip condition in `get_default_dataset_io_configurations` for datasets with any zero-length axis in their `full_shape`. [PR #894](https://github.com/catalystneuro/neuroconv/pull/894)
* Added `packaging` explicitly to minimal requirements. [PR #904](https://github.com/catalystneuro/neuroconv/pull/904)
* Fixed bug when using `make_or_load_nwbfile` with `overwrite=True` on an existing (but corrupt) HDF5 file. [PR #911](https://github.com/catalystneuro/neuroconv/pull/911)
* Change error trigger with warning trigger when adding both `OnePhotonSeries` and `TwoPhotonSeries` to the same file ([Issue #906](https://github.com/catalystneuro/neuroconv/issues/906)). [PR #907](https://github.com/catalystneuro/neuroconv/pull/907)

### Improvements
* Propagated `photon_series_type` to `BaseImagingExtractorInterface` init instead of passing it as an argument of `get_metadata()` and `get_metadata_schema()`. [PR #847](https://github.com/catalystneuro/neuroconv/pull/847)
* Converter working with multiple VideoInterface instances [PR 914](https://github.com/catalystneuro/neuroconv/pull/914)



## v0.4.10 (June 6, 2024)

### Bug fixes
* Fixed bug causing overwrite of NWB GUIDE watermark. [PR #890](https://github.com/catalystneuro/neuroconv/pull/890)


## v0.4.9 (June 5, 2024)

### Deprecations
* Removed `stream_id` as an argument from `IntanRecordingInterface`. [PR #794](https://github.com/catalystneuro/neuroconv/pull/794)
* The usage of `compression` and `compression_opts` directly through the `neuroconv.tools.spikeinterface` submodule are now deprecated - users should refer to the new `configure_backend` method for a general approach for setting compression. [PR #805](https://github.com/catalystneuro/neuroconv/pull/805)
* Dropped the testing of Python 3.8 on the CI. Dropped support for Python 3.8 in setup. [PR #853](https://github.com/catalystneuro/neuroconv/pull/853)
* Deprecated skip_features argument in `add_sorting`. [PR #872](https://github.com/catalystneuro/neuroconv/pull/872)
* Deprecate old (v1) iterator from the ecephys pipeline. [PR #876](https://github.com/catalystneuro/neuroconv/pull/876)

### Features
* Added `backend` control to the `make_or_load_nwbfile` helper method in `neuroconv.tools.nwb_helpers`. [PR #800](https://github.com/catalystneuro/neuroconv/pull/800)
* Released the first official Docker images for the package on the GitHub Container Repository (GHCR). [PR #383](https://github.com/catalystneuro/neuroconv/pull/383)
* Support "one-file-per-signal" and "one-file-per-channel" mode with `IntanRecordingInterface`. [PR #791](https://github.com/catalystneuro/neuroconv/pull/791)
* Added `get_default_backend_configuration` method to all `DataInterface` classes. Also added HDF5 `backend` control to all standalone `.run_conversion(...)` methods for those interfaces. [PR #801](https://github.com/catalystneuro/neuroconv/pull/801)
* Added `get_default_backend_configuration` method to all `NWBConverter` classes. Also added HDF5 `backend` control to `.run_conversion(...)`. [PR #804](https://github.com/catalystneuro/neuroconv/pull/804)
* Released the first official Docker images for the package on the GitHub Container Repository (GHCR). [PR #383](https://github.com/catalystneuro/neuroconv/pull/383)
* Added `ScanImageMultiFileImagingInterface` for multi-file (buffered) ScanImage format and changed `ScanImageImagingInterface` to be routing classes for single and multi-plane imaging. [PR #809](https://github.com/catalystneuro/neuroconv/pull/809)
* Added a function to generate ogen timestamps and data from onset times and parameters to `tools.optogenetics`. [PR #832](https://github.com/catalystneuro/neuroconv/pull/832)
* Added `configure_and_write_nwbfile` and optimized imports in `tools.nwb_helpers` module. [PR #848](https://github.com/catalystneuro/neuroconv/pull/848)
* `configure_backend` may now apply a `BackendConfiguration` to equivalent in-memory `pynwb.NWBFile` objects that have different address in RAM. [PR #848](https://github.com/catalystneuro/neuroconv/pull/848)
* Add support for doubled ragged arrays in `add_units_table` [PR #879](https://github.com/catalystneuro/neuroconv/pull/879)
* Add support for doubled ragged arrays in `add_electrodes` [PR #881](https://github.com/catalystneuro/neuroconv/pull/881)
* Propagate `ignore_integrity_checks` from neo to IntanRecordingInterface [PR #887](https://github.com/catalystneuro/neuroconv/pull/887)


### Bug fixes
* Remove JSON Schema `definitions` from the `properties` field. [PR #818](https://github.com/catalystneuro/neuroconv/pull/818)
* Fixed writing waveforms directly to file. [PR #799](https://github.com/catalystneuro/neuroconv/pull/799)
* Avoid in-place modification of the metadata in the `VideoInterface` and on neo tools. [PR #814](https://github.com/catalystneuro/neuroconv/pull/814)
* Replaced `waveform_extractor.is_extension` with `waveform_extractor.has_extension`. [PR #799](https://github.com/catalystneuro/neuroconv/pull/799)
* Fixed an issue with `set_aligned_starting_time` for all `SortingInterface`'s that did not have an initial segment start set (and no recording attached). [PR #823](https://github.com/catalystneuro/neuroconv/pull/823)
* Fixed a bug with `parameterized` and `pytest-xdist==3.6.1` in the `ScanImageImagingInterface` tests. [PR #829](https://github.com/catalystneuro/neuroconv/pull/829)
* Added `XX` and `XO` to the base metadata schema. [PR #833](https://github.com/catalystneuro/neuroconv/pull/833)
* `BaseImagingExtractor.add_to_nwbfile()` is fixed in the case where metadata is not supplied. [PR #849](https://github.com/catalystneuro/neuroconv/pull/849)
* Prevent `SpikeGLXConverterPipe` from setting false properties on the sub-`SpikeGLXNIDQInterface`. [PR #860](https://github.com/catalystneuro/neuroconv/pull/860)
* Fixed a bug when adding ragged arrays to the electrode and units table. [PR #870](https://github.com/catalystneuro/neuroconv/pull/870)
* Fixed a bug where `write_recording` will call an empty nwbfile when passing a path. [PR #877](https://github.com/catalystneuro/neuroconv/pull/877)
* Fixed a bug that failed to properly include time alignment information in the output NWB file for objects added from any `RecordingInterface` in combination with `stub_test=True`. [PR #884](https://github.com/catalystneuro/neuroconv/pull/884)
* Fixed a bug that prevented passing `nwbfile=None` and a `backend_configuration` to `NWBConverter.run_conversion`. [PR #885](https://github.com/catalystneuro/neuroconv/pull/885)

### Improvements
* Added soft deprecation warning for removing `photon_series_type` from `get_metadata()` and `get_metadata_schema()` (in [PR #847](https://github.com/catalystneuro/neuroconv/pull/847)). [PR #866](https://github.com/catalystneuro/neuroconv/pull/866)
* Fixed docstrings related to backend configurations for various methods. [PR #822](https://github.com/catalystneuro/neuroconv/pull/822)
* Added automatic `backend` detection when a `backend_configuration` is passed to an interface or converter. [PR #840](https://github.com/catalystneuro/neuroconv/pull/840)
* Improve printing of bytes. [PR #831](https://github.com/catalystneuro/neuroconv/pull/831)
* Support for pathlib in source data schema validation. [PR #854](https://github.com/catalystneuro/neuroconv/pull/854)
* Use `ZoneInfo` instead of `dateutil.tz` in the conversion gallery. [PR #858](https://github.com/catalystneuro/neuroconv/pull/858)
* Exposed `progress_bar_class` to ecephys and ophys data iterators. [PR #861](https://github.com/catalystneuro/neuroconv/pull/861)
* Unified the signatures between `add_units`, `add_sorting` and `write_sorting`. [PR #875](https://github.com/catalystneuro/neuroconv/pull/875)
* Improved descriptions of all folder and file paths in the source schema, useful for rendering in the GUIDE. [PR #886](https://github.com/catalystneuro/neuroconv/pull/886)
* Added watermark via `source_script` field of `NWBFile` metadata. `source_script_file_name` is also required to be specified in this case to avoid invalidation. [PR #888](https://github.com/catalystneuro/neuroconv/pull/888)
* Remove parsing xml parsing from the `__init__` of `BrukerTiffSinglePlaneImagingInterface` [PR #895](https://github.com/catalystneuro/neuroconv/pull/895)

### Testing
* Add general test for metadata in-place modification by interfaces. [PR #815](https://github.com/catalystneuro/neuroconv/pull/815)



# v0.4.8 (March 20, 2024)

### Bug fixes
* Fixed writing the `electrodes` field in `add_electrical_series` when multiple groups are present. [PR #784](https://github.com/catalystneuro/neuroconv/pull/784)

### Improvements
* Upgraded Pydantic support to `>v2.0.0`. [PR #767](https://github.com/catalystneuro/neuroconv/pull/767)
* Absorbed the `DatasetInfo` model into the `DatasetIOConfiguration` model. [PR #767](https://github.com/catalystneuro/neuroconv/pull/767)
* Keyword argument `field_name` of the `DatasetIOConfiguration.from_neurodata_object` method has been renamed to `dataset_name` to be more consistent with its usage. This only affects direct initialization of the model; usage via the `BackendConfiguration` constructor and its associated helper functions in `neuroconv.tools.nwb_helpers` is unaffected. [PR #767](https://github.com/catalystneuro/neuroconv/pull/767)
* Manual construction of a `DatasetIOConfiguration` now requires the field `dataset_name`, and will be validated to match the final path of `location_in_file`. Usage via the automated constructors is unchanged. [PR #767](https://github.com/catalystneuro/neuroconv/pull/767)
* Enhance `get_schema_from_method_signature` to extract descriptions from the method docval. [PR #771](https://github.com/catalystneuro/neuroconv/pull/771)
* Avoid writing `channel_to_uV` and `offset_to_uV` in `add_electrodes`  [PR #803](https://github.com/catalystneuro/neuroconv/pull/803)
* `BaseSegmentationExtractorInterface` now supports optional background plane segmentations and associated fluorescence traces [PR #783](https://github.com/catalystneuro/neuroconv/pull/783)



# v0.4.7 (February 21, 2024)

### Deprecation
* Removed `.get_electrode_table_json()` on the `BaseRecordingExtractorInterface` in favor of GUIDE specific interactions. [PR #431](https://github.com/catalystneuro/neuroconv/pull/431)
* Removed the `SIPickleRecordingInterface` and `SIPickleSortingInterface` interfaces. [PR #757](https://github.com/catalystneuro/neuroconv/pull/757)
* Removed the `SpikeGLXLFPInterface` interface. [PR #757](https://github.com/catalystneuro/neuroconv/pull/757)

### Bug fixes
* LocalPathExpander matches only `folder_paths` or `file_paths` if that is indicated in the passed specification. [PR #679](https://github.com/catalystneuro/neuroconv/pull/675) and [PR #675](https://github.com/catalystneuro/neuroconv/pull/679
* Fixed depth consideration in partial chunking pattern for the ROI data buffer. [PR #677](https://github.com/catalystneuro/neuroconv/pull/677)
* Fix mapping between channel names and the electrode table when writing more than one `ElectricalSeries` to the NWBFile. This fixes an issue when the converter pipeline of `SpikeGLXConverterPipe` was writing the electrode table region of the NIDQ stream incorrectly. [PR #678](https://github.com/catalystneuro/neuroconv/pull/678)
* Fix `configure_backend` when applied to `TimeSeries` contents that leverage internal links for `data` or `timestamps`. [PR #732](https://github.com/catalystneuro/neuroconv/pull/732)

### Features
* Changed the `Suite2pSegmentationInterface` to support multiple plane segmentation outputs. The interface now has a `plane_name` and `channel_name` arguments to determine which plane output and channel trace add to the NWBFile. [PR #601](https://github.com/catalystneuro/neuroconv/pull/601)
* Added `create_path_template` and corresponding tests [PR #680](https://github.com/catalystneuro/neuroconv/pull/680)
* Added tool function `configure_datasets` for configuring all datasets of an in-memory `NWBFile` to be backend specific. [PR #571](https://github.com/catalystneuro/neuroconv/pull/571)
* Added `LightningPoseConverter` to add pose estimation data and the original and the optional labeled video added as ImageSeries to NWB. [PR #633](https://github.com/catalystneuro/neuroconv/pull/633)
* Added gain as a required `__init__` argument for `TdtRecordingInterface`. [PR #704](https://github.com/catalystneuro/neuroconv/pull/704)
* Extract session_start_time from Plexon `plx` recording file. [PR #723](https://github.com/catalystneuro/neuroconv/pull/723)

### Improvements
* `nwbinspector` has been removed as a minimal dependency. It becomes an extra (optional) dependency with `neuroconv[dandi]`. [PR #672](https://github.com/catalystneuro/neuroconv/pull/672)
* Added a `from_nwbfile` class method constructor to all `BackendConfiguration` models. [PR #673](https://github.com/catalystneuro/neuroconv/pull/673)
* Added compression to `FicTracDataInterface`. [PR #678](https://github.com/catalystneuro/neuroconv/pull/678)
* Exposed `block_index` to all OpenEphys interfaces. [PR #695](https://github.com/catalystneuro/neuroconv/pull/695)
* Added support for `DynamicTable` columns in the `configure_backend` tool function. [PR #700](https://github.com/catalystneuro/neuroconv/pull/700)
* Refactored `ScanImagingInterface` to reference ROIExtractors' version of `extract_extra_metadata`. [PR #731](https://github.com/catalystneuro/neuroconv/pull/731)
* Added support for Long NHP probe types for the `SpikeGLXRecorddingInterfacce`. [PR #701](https://github.com/catalystneuro/neuroconv/pull/701)
* Remove unnecessary duplication of probe setting in `SpikeGLXRecordingInterface`. [PR #696](https://github.com/catalystneuro/neuroconv/pull/696)
* Added associated suffixes to all interfaces and converters. [PR #734](https://github.com/catalystneuro/neuroconv/pull/734)
* Added convenience function `get_format_summaries` to `tools.importing` (and exposed at highest level). [PR #734](https://github.com/catalystneuro/neuroconv/pull/734)

### Testing
* `RecordingExtractorInterfaceTestMixin` now compares either `group_name`, `group` or a default value of  `ElectrodeGroup` to the `group` property in the `NWBRecordingExtractor` instead of comparing `group` to `group` as it was done before [PR #736](https://github.com/catalystneuro/neuroconv/pull/736)
* `TestScanImageImagingInterfaceRecent` now checks metadata against new roiextractors implementation [PR #741](https://github.com/catalystneuro/neuroconv/pull/741).
* Removed editable installs from the CI workflow. [PR #756](https://github.com/catalystneuro/neuroconv/pull/756)


# v0.4.6 (November 30, 2023)

### Features
* Added Pydantic data models of `BackendConfiguration` for both HDF5 and Zarr datasets (container/mapper of all the `DatasetConfiguration`s for a particular file). [PR #568](https://github.com/catalystneuro/neuroconv/pull/568)
* Changed the metadata schema for `Fluorescence` and `DfOverF` where the traces metadata can be provided as a dict instead of a list of dicts.
  The name of the plane segmentation is used to determine which traces to add to the `Fluorescence` and `DfOverF` containers. [PR #632](https://github.com/catalystneuro/neuroconv/pull/632)
* Modify the filtering of traces to also filter out traces with empty values. [PR #649](https://github.com/catalystneuro/neuroconv/pull/649)
* Added tool function `get_default_dataset_configurations` for identifying and collecting all fields of an in-memory `NWBFile` that could become datasets on disk; and return instances of the Pydantic dataset models filled with default values for chunking/buffering/compression. [PR #569](https://github.com/catalystneuro/neuroconv/pull/569)
* Added tool function `get_default_backend_configuration` for conveniently packaging the results of `get_default_dataset_configurations` into an easy-to-modify mapping from locations of objects within the file to their correseponding dataset configuration options, as well as linking to a specific backend DataIO. [PR #570](https://github.com/catalystneuro/neuroconv/pull/570)
* Added `set_probe()` method to `BaseRecordingExtractorInterface`. [PR #639](https://github.com/catalystneuro/neuroconv/pull/639)
* Changed default chunking of `ImagingExtractorDataChunkIterator` to select `chunk_shape` less than the chunk_mb threshold while keeping the original image size. The default `chunk_mb` changed to 10MB. [PR #667](https://github.com/catalystneuro/neuroconv/pull/667)

### Fixes
* Fixed GenericDataChunkIterator (in hdmf.py) in the case where the number of dimensions is 1 and the size in bytes is greater than the threshold of 1 GB. [PR #638](https://github.com/catalystneuro/neuroconv/pull/638)
* Changed `np.floor` and `np.prod` usage to `math.floor` and `math.prod` in various files. [PR #638](https://github.com/catalystneuro/neuroconv/pull/638)
* Updated minimal required version of DANDI CLI; updated `run_conversion_from_yaml` API function and tests to be compatible with naming changes. [PR #664](https://github.com/catalystneuro/neuroconv/pull/664)

### Improvements
 * Change metadata extraction library from `fparse` to `parse`. [PR #654](https://github.com/catalystneuro/neuroconv/pull/654)
 * The `dandi` CLI/API is now an optional dependency; it is still required to use the `tool` function for automated upload as well as the YAML-based NeuroConv CLI. [PR #655](https://github.com/catalystneuro/neuroconv/pull/655)



# v0.4.5 (November 6, 2023)

### Back-compatibility break
* The `CEDRecordingInterface` has now been removed; use the `Spike2RecordingInterface` instead. [PR #602](https://github.com/catalystneuro/neuroconv/pull/602)

### Features
* Added support for python 3.12 [PR #626](https://github.com/catalystneuro/neuroconv/pull/626)
* Added `session_start_time` extraction to `FicTracDataInterface`. [PR #598](https://github.com/catalystneuro/neuroconv/pull/598)
* Added `imaging_plane_name` keyword argument to `add_imaging_plane` function to determine which imaging plane to add from the metadata by name instead of `imaging_plane_index`.
* Added reference for `imaging_plane` to default plane segmentation metadata. [PR #594](https://github.com/catalystneuro/neuroconv/pull/594)
* Changed Compass container for Position container in the `FicTracDataInterface`.  [PR #606](https://github.com/catalystneuro/neuroconv/pull/605)
* Added option to write units in meters by providing a radius in `FicTracDataInterface`. [PR #606](https://github.com/catalystneuro/neuroconv/pull/605)
* Added `parent_container` keyword argument to `add_photon_series` that defines whether to add the photon series to acquisition or 'ophys' processing module. [PR #587](https://github.com/catalystneuro/neuroconv/pull/587)
* Added Pydantic data models of `DatasetInfo` (immutable summary of core dataset values such as maximum shape and dtype) and `DatasetConfiguration` for both HDF5 and Zarr datasets (the optional layer that specifies chunk/buffering/compression). [PR #567](https://github.com/catalystneuro/neuroconv/pull/567)
* Added alignment methods to `FicTracDataInterface`.  [PR #607](https://github.com/catalystneuro/neuroconv/pull/607)
* Added alignment methods support to `MockRecordingInterface` [PR #611](https://github.com/catalystneuro/neuroconv/pull/611)
* Added `NeuralynxNvtInterface`, which can read position tracking NVT files. [PR #580](https://github.com/catalystneuro/neuroconv/pull/580)
* Adding radius as a conversion factor in `FicTracDataInterface`.  [PR #619](https://github.com/catalystneuro/neuroconv/pull/619)
* Coerce `FicTracDataInterface` original timestamps to start from 0.  [PR #619](https://github.com/catalystneuro/neuroconv/pull/619)
* Added configuration metadata to `FicTracDataInterface`.  [PR #618](https://github.com/catalystneuro/neuroconv/pull/618)
* Expose number of jobs to `automatic_dandi_upload`. [PR #624](https://github.com/catalystneuro/neuroconv/pull/624)
* Added `plane_segmentation_name` keyword argument to determine which plane segmentation to add from the metadata by name instead of `plane_segmentation_index`.
  `plane_segmentation_name` is exposed at `BaseSegmentationExtractorInterface.add_to_nwbfile()` function to support adding segmentation output from multiple planes. [PR #623](https://github.com/catalystneuro/neuroconv/pull/623)
* Added `SegmentationImages` to metadata_schema in `BaseSegmentationExtractorInterface` to allow for the modification of the name and description of Images container and description of the summary images. [PR #622](https://github.com/catalystneuro/neuroconv/pull/622)
* Default chunking pattern of RecordingInterfaces now attempts to use as many channels as possible up to 64 total, and fill with as much time as possible up to the `chunk_mb`. This also required raising the lower HDMF version to 3.11.0 (which introduced 10 MB default chunk sizes). [PR #630](https://github.com/catalystneuro/neuroconv/pull/630)

### Fixes
* Remove `starting_time` reset to default value (0.0) when adding the rate and updating the `photon_series_kwargs` or `roi_response_series_kwargs`, in `add_photon_series` or `add_fluorescence_traces`. [PR #595](https://github.com/catalystneuro/neuroconv/pull/595)
* Changed the date parsing in `OpenEphysLegacyRecordingInterface` to `datetime.strptime` with the expected date format explicitly set to `"%d-%b-%Y %H%M%S"`. [PR #577](https://github.com/catalystneuro/neuroconv/pull/577)
* Pin lower bound HDMF version to `3.10.0`. [PR #586](https://github.com/catalystneuro/neuroconv/pull/586)

### Deprecation
* Removed `use_times` and `buffer_size` from `add_photon_series`. [PR #600](https://github.com/catalystneuro/neuroconv/pull/600)

### Testing
* Adds `MockImagingInterface` as a general testing mechanism for ophys imaging interfaces [PR #604](https://github.com/catalystneuro/neuroconv/pull/604).



# v0.4.4

### Features

* `DeepLabCutInterface` now allows using custom timestamps via `set_aligned_timestamps` method before running conversion. [PR #531](https://github.com/catalystneuro/neuroconv/pull/532)

### Fixes

* Reorganize timeintervals schema to reside in `schemas/` dir to ensure its inclusion in package build. [PR #573](https://github.com/catalystneuro/neuroconv/pull/573)



# v0.4.3

### Fixes

* The `sonpy` package for the Spike2 interface no longer attempts installation on M1 Macs. [PR #563](https://github.com/catalystneuro/neuroconv/pull/563)
* Fixed `subset_sorting` to explicitly cast `end_frame` to int to avoid SpikeInterface frame slicing edge case. [PR #565](https://github.com/catalystneuro/neuroconv/pull/565)



# v0.4.2

### Fixes

* Exposed `es_key` argument to users where it was previously omitted on `MaxOneRecordingInterface`, `OpenEphysLegacyRecordingInterface`, and `OpenEphysRecordingInterface`. [PR #542](https://github.com/catalystneuro/neuroconv/pull/542)
* Added deepcopy for metadata in `make_nwbfile_from_metadata`. [PR #545](https://github.com/catalystneuro/neuroconv/pull/545)
* Fixed edge case in `subset_sorting` where `end_frame` could exceed recording length. [PR #551](https://github.com/catalystneuro/neuroconv/pull/551)
* Alter `add_electrodes` behavior,  no error is thrown if a property is present in the metadata but not in the recording extractors. This allows the combination of recording objects that have different properties. [PR #558](https://github.com/catalystneuro/neuroconv/pull/558)

### Features

* Added converters for Bruker TIF format to support multiple streams of imaging data.
  Added `BrukerTiffSinglePlaneConverter` for single plane imaging data which initializes a `BrukerTiffSinglePlaneImagingInterface` for each data stream.
  The available data streams can be checked by `BrukerTiffSinglePlaneImagingInterface.get_streams(folder_path)` method.
  Added `BrukerTiffMultiPlaneConverter` for volumetric imaging data with `plane_separation_type` argument that defines
  whether to load the imaging planes as a volume (`"contiguous"`) or separately (`"disjoint"`).
  The available data streams for the defined  `plane_separation_type`  can be checked by `BrukerTiffMultiPlaneImagingInterface.get_streams(folder_path, plane_separation_type)` method.
* Added FicTrac data interface. [PR #517](https://github.com/catalystneuro/neuroconv/pull/#517)

### Documentation and tutorial enhancements

* Added FicTrac to the conversion gallery and docs API. [PR #560](https://github.com/catalystneuro/neuroconv/pull/#560)



# v0.4.1

### Fixes

* Propagated additional arguments, such as `cell_id`, from the `metadata["Icephys"]["Electrodes"]` dictionary used in `tools.neo.add_icephys_electrode`. [PR #538](https://github.com/catalystneuro/neuroconv/pull/538)
* Fixed mismatch between expected `Electrodes` key in `tools.neo.add_icephys_electrode` and the metadata automatically generated by the `AbfInterface`. [PR #538](https://github.com/catalystneuro/neuroconv/pull/538)



# v0.4.0

### Back-compatibility break

* Create separate `.add_to_nwbfile` method for all DataInterfaces. This is effectively the previous `.run_conversion` method but limited to operations on an in-memory `nwbfile`: pynwb.NWBFile` object and does not handle any I/O. [PR #455](https://github.com/catalystneuro/neuroconv/pull/455)

### Fixes

* Set gzip compression by default on spikeinterface based interfaces `run_conversion`. [PR #499](https://github.com/catalystneuro/neuroconv/pull/#499)

* Temporarily disabled filtering for all-zero traces in `add_fluorescence_traces` as the current implementation is very slow for nearly all zero traces (e.g. suite2p deconvolved traces). [PR #527](https://github.com/catalystneuro/neuroconv/pull/527)

### Features

* Added stream control with the `stream_name` argument to the `NeuralynxRecordingExtractor`. [PR #369](https://github.com/catalystneuro/neuroconv/pull/369)

* Added a common `.temporally_align_data_interfaces` method to the `NWBConverter` class to use as a specification of the protocol for temporally aligning the data interfaces of the converter. [PR #362](https://github.com/catalystneuro/neuroconv/pull/362)

* Added `CellExplorerRecordingInterface` for adding data raw and lfp data from the CellExplorer format. CellExplorer's new format contains a `basename.session.mat` file containing
    rich metadata about the session which can be used to extract the recording information such as sampling frequency and type and channel metadata such as
    groups, location and brain area [#488](https://github.com/catalystneuro/neuroconv/pull/488)

* `CellExplorerSortingInterface` now supports extracting sampling frequency from the new data format. CellExplorer's new format contains a `basename.session.mat` file containing
    rich metadata including the sorting sampling frequency [PR #491](https://github.com/catalystneuro/neuroconv/pull/491) and [PR #502](https://github.com/catalystneuro/neuroconv/pull/502)
* Added `MiniscopeBehaviorInterface` for Miniscope behavioral data. The interface uses `ndx-miniscope` extension to add a `Miniscope` device with the behavioral camera metadata,
  and an `ImageSeries` in external mode that is linked to the device. [PR #482](https://github.com/catalystneuro/neuroconv/pull/482)
  * `CellExplorerSortingInterface` now supports adding channel metadata to the nwbfile with `write_ecephys_metadata=True` as a conversion option [PR #494](https://github.com/catalystneuro/neuroconv/pull/494)

* Added `MiniscopeImagingInterface` for Miniscope imaging data stream. The interface uses `ndx-miniscope` extension to add a `Miniscope` device with the microscope device metadata,
  and the imaging data as `OnePhotonSeries`. [PR #468](https://github.com/catalystneuro/neuroconv/pull/468)

* Added `MiniscopeConverter` for combining the conversion of Miniscope imaging and behavioral data streams. [PR #498](https://github.com/catalystneuro/neuroconv/pull/498)

### Improvements

* Avoid redundant timestamp creation in `add_eletrical_series` for recording objects without time vector. [PR #495](https://github.com/catalystneuro/neuroconv/pull/495)

* Avoid modifying the passed `metadata` structure via `deep_dict_update` in `make_nwbfile_from_metadata`.  [PR #476](https://github.com/catalystneuro/neuroconv/pull/476)

### Testing

* Added gin test for `CellExplorerRecordingInterface`. CellExplorer's new format contains a `basename.session.mat` file containing
    rich metadata about the session which can be used to extract the recording information such as sampling frequency and type and channel metadata such as
    groups, location and brain area [#488](https://github.com/catalystneuro/neuroconv/pull/488).
  * Added gin test for `CellExplorerSortingInterface`. CellExplorer's new format contains a `basename.session.mat` file containing
  rich metadata about the session which can be used to extract the recording information such as sampling frequency and type and channel metadata such as
  groups, location and brain area [PR #494](https://github.com/catalystneuro/neuroconv/pull/494).




# v0.3.0 (June 7, 2023)

### Back-compatibility break
* `ExtractorInterface` classes now access their extractor with the classmethod `cls.get_extractor()` instead of the attribute `self.Extractor`. [PR #324](https://github.com/catalystneuro/neuroconv/pull/324)
* The `spikeextractor_backend` option was removed for all `RecordingExtractorInterface` classes. ([PR #324](https://github.com/catalystneuro/neuroconv/pull/324), [PR #309](https://github.com/catalystneuro/neuroconv/pull/309)]
* The `NeuroScopeMultiRecordingExtractor` has been removed. If your conversion required this, please submit an issue requesting instructions for how to implement it. [PR #309](https://github.com/catalystneuro/neuroconv/pull/309)
* The `SIPickle` interfaces have been removed. [PR #309](https://github.com/catalystneuro/neuroconv/pull/309)
* The previous conversion option `es_key` has been moved to the `__init__` of all `BaseRecordingExtractorInterface` classes. It is no longer possible to use this argument in the `run_conversion` method. [PR #318](https://github.com/catalystneuro/neuroconv/pull/318)
* Change `BaseDataInterface.get_conversion_options_schema` from `classmethod` to object method. [PR #353](https://github.com/catalystneuro/neuroconv/pull/353)
* Removed `utils.json_schema.get_schema_for_NWBFile` and moved base metadata schema to external json file. Added constraints to Subject metadata to match DANDI. [PR #376](https://github.com/catalystneuro/neuroconv/pull/376)
* Duplicate video file paths in the VideoInterface and AudioInterface are no longer silently resolved; please explicitly remove duplicates when initializing the interfaces. [PR #403](https://github.com/catalystneuro/neuroconv/pull/403)
* Duplicate audio file paths in the AudioInterface are no longer silently resolved; please explicitly remove duplicates when initializing the interfaces. [PR #402](https://github.com/catalystneuro/neuroconv/pull/402)

### Features
* The `OpenEphysRecordingInterface` is now a wrapper for `OpenEphysBinaryRecordingInterface`. [PR #294](https://github.com/catalystneuro/neuroconv/pull/294)
* Swapped the backend for `CellExplorerSortingInterface` from `spikeextactors` to `spikeinterface`. [PR #267](https://github.com/catalystneuro/neuroconv/pull/267)
* In the conversion YAML, `DataInterface` classes must now be specified as a dictionary instead of a list. [PR #311](https://github.com/catalystneuro/neuroconv/pull/311)
* In the conversion YAML, conversion_options can be specified on the global level. [PR #312](https://github.com/catalystneuro/neuroconv/pull/312)
* The `OpenEphysRecordingInterface` now redirects to legacy or binary interface depending on the file format.
  It raises NotImplementedError until the interface for legacy format is added. [PR #296](https://github.com/catalystneuro/neuroconv/pull/296)
* Added the `OpenEphysLegacyRecordingInterface` to support Open Ephys legacy format (`.continuous` files). [PR #295](https://github.com/catalystneuro/neuroconv/pull/295)
* Added `PlexonSortingInterface` to support plexon spiking data. [PR #316](https://github.com/catalystneuro/neuroconv/pull/316)
* Changed `SpikeGLXRecordingInterface` to accept either the AP or LF bands as file paths. Each will automatically set the correseponding `es_key` and corresponding metadata for each band or probe. [PR #298](https://github.com/catalystneuro/neuroconv/pull/298)
* The `OpenEphysRecordingInterface` redirects to `OpenEphysLegacyRecordingInterface` for legacy format files instead of raising NotImplementedError. [PR #349](https://github.com/catalystneuro/neuroconv/pull/349)
* Added a `SpikeGLXConverter` for easy combination of multiple IMEC and NIDQ data streams. [PR #292](https://github.com/catalystneuro/neuroconv/pull/292)
* Added an `interfaces_by_category` lookup table to `neuroconv.datainterfaces` to make searching for interfaces by modality and format easier. [PR #352](https://github.com/catalystneuro/neuroconv/pull/352)
* `neuroconv.utils.jsonschema.get_schema_from_method_signature` can now support the `Dict[str, str]` typehint, which allows `DataInterface.__init__` and `.run_conversion` to handle dictionary arguments. [PR #360](https://github.com/catalystneuro/neuroconv/pull/360)
* Added `neuroconv.tools.testing.data_interface_mixins` module, which contains test suites for different types of
  DataInterfaces [PR #357](https://github.com/catalystneuro/neuroconv/pull/357)
* Added `keywords` to `DataInterface` classes. [PR #375](https://github.com/catalystneuro/neuroconv/pull/375)
* Uses `open-cv-headless` instead of open-cv, making the package lighter [PR #387](https://github.com/catalystneuro/neuroconv/pull/387).
* Adds `MockRecordingInterface` as a general testing mechanism for ecephys interfaces [PR #395](https://github.com/catalystneuro/neuroconv/pull/395).
* `metadata` returned by `DataInterface.get_metadata()` is now a `DeepDict` object, making it easier to add and adjust metadata. [PR #404](https://github.com/catalystneuro/neuroconv/pull/404).
* The `OpenEphysLegacyRecordingInterface` is now extracts the `session_start_time` in `get_metadata()` from `Neo` (`OpenEphysRawIO`) and does not depend on `pyopenephys` anymore. [PR #410](https://github.com/catalystneuro/neuroconv/pull/410)
* Added `expand_paths`. [PR #377](https://github.com/catalystneuro/neuroconv/pull/377)
* Added basic temporal alignment methods to ecephys, ophys, and icephys DataInterfaces. These are `get_timestamps`, `align_starting_time`, `align_timestamps`, and `align_by_interpolation`. Added tests that serve as a first demonstration of the intended uses in a variety of cases. [PR #237](https://github.com/catalystneuro/neuroconv/pull/237) [PR #283](https://github.com/catalystneuro/neuroconv/pull/283) [PR #400](https://github.com/catalystneuro/neuroconv/pull/400)
* Added basic temporal alignment methods to the SLEAPInterface. Added holistic per-interface, per-method unit testing for ecephys and ophys interfaces. [PR #401](https://github.com/catalystneuro/neuroconv/pull/401)
* Added `expand_paths`. [PR #377](https://github.com/catalystneuro/neuroconv/pull/377), [PR #448](https://github.com/catalystneuro/neuroconv/pull/448)
* Added `.get_electrode_table_json()` to the `BaseRecordingExtractorInterface` as a convenience helper for the GUIDE project. [PR #431](https://github.com/catalystneuro/neuroconv/pull/431)
* Added `BrukerTiffImagingInterface` to support Bruker TIF imaging data. This format consists of individual TIFFs (each file contains a single frame) in OME-TIF format (.ome.tif files) and metadata in XML format (.xml file). [PR #390](https://github.com/catalystneuro/neuroconv/pull/390)
* Added `MicroManagerTiffImagingInterface` to support Micro-Manager TIF imaging data. This format consists of multipage TIFFs in OME-TIF format (.ome.tif files) and configuration settings in JSON format ('DisplaySettings.json' file). [PR #423](https://github.com/catalystneuro/neuroconv/pull/423)
* Added a `TemporallyAlignedDataInterface` definition for convenience when creating a custom interface for pre-aligned data. [PR #434](https://github.com/catalystneuro/neuroconv/pull/434)
* Added `write_as`, `units_name`, `units_description` to `BaseSortingExtractorInterface` `run_conversion` method to be able to modify them in conversion options. [PR #438](https://github.com/catalystneuro/neuroconv/pull/438)
* Added basic temporal alignment methods to the VideoInterface. These are `align_starting_time` is split into `align_starting_times` (list of times, one per video file) and `align_global_starting_time` (shift all by a scalar amount). `align_by_interpolation` is not yet implemented for this interface. [PR #283](https://github.com/catalystneuro/neuroconv/pull/283)
* Added stream control for the `OpenEphysBinaryRecordingInterface`. [PR #445](https://github.com/catalystneuro/neuroconv/pull/445)
* Added the `BaseTemporalAlignmentInterface` to serve as the new base class for all new temporal alignment methods. [PR #442](https://github.com/catalystneuro/neuroconv/pull/442)
* Added direct imports for all base classes from the outer level; you may now call `from neuroconv import BaseDataInterface, BaseTemporalAlignmentInterface, BaseExtractorInterface`. [PR #442](https://github.com/catalystneuro/neuroconv/pull/442)
* Added basic temporal alignment methods to the AudioInterface. `align_starting_time` is split into `align_starting_times` (list of times, one per audio file) and `align_global_starting_time` (shift all by a scalar amount). `align_by_interpolation` and other timestamp-based approaches is not yet implemented for this interface. [PR #402](https://github.com/catalystneuro/neuroconv/pull/402)
* Changed the order of recording properties extraction in `NeuroscopeRecordingInterface` and `NeuroScopeLFPInterface` to make them consistent with each other [PR #466](https://github.com/catalystneuro/neuroconv/pull/466)
* The `ScanImageImagingInterface` has been updated to read metadata from more recent versions of ScanImage [PR #457](https://github.com/catalystneuro/neuroconv/pull/457)
* Refactored `add_two_photon_series()` to `add_photon_series()` and added `photon_series_type` optional argument which can be either `"OnePhotonSeries"` or `"TwoPhotonSeries"`.
  Changed `get_default_ophys_metadata()` to add `Device` and `ImagingPlane` metadata which are both used by imaging and segmentation.
  Added `photon_series_type` to `get_nwb_imaging_metadata()` to fill metadata for `OnePhotonSeries` or `TwoPhotonSeries`. [PR #462](https://github.com/catalystneuro/neuroconv/pull/462)
* Split `align_timestamps` and `align_starting_times` into `align_segment_timestamps` and `align_segment_starting_times` for API consistency for multi-segment `RecordingInterface`s. [PR #463](https://github.com/catalystneuro/neuroconv/pull/463)
* Rename `align_timestamps` and `align_segmentt_timestamps` into `set_aligned_timestamps` and `set_aligned_segment_timestamps` to more clearly indicate their usage and behavior. [PR #470](https://github.com/catalystneuro/neuroconv/pull/470)


### Testing
* The tests for `automatic_dandi_upload` now follow up-to-date DANDI validation rules for file name conventions. [PR #310](https://github.com/catalystneuro/neuroconv/pull/310)
* Deactivate `MaxOneRecordingInterface` metadata tests [PR #371]((https://github.com/catalystneuro/neuroconv/pull/371)
* Integrated the DataInterface testing mixin to the SLEAP Interface. [PR #401](https://github.com/catalystneuro/neuroconv/pull/401)
* Added holistic per-interface, per-method unit testing for ecephys and ophys interfaces. [PR #283](https://github.com/catalystneuro/neuroconv/pull/283)
* Live service tests now run in a separate non-required GitHub action. [PR #420]((https://github.com/catalystneuro/neuroconv/pull/420)
* Integrated the `DataInterfaceMixin` class of tests to the `VideoInterface`. [PR #403](https://github.com/catalystneuro/neuroconv/pull/403)
* Add `generate_path_expander_demo_ibl` and associated test for `LocalPathExpander` [PR #456](https://github.com/catalystneuro/neuroconv/pull/456)
* Improved testing of all interface alignment methods via the new `TemporalAlignmentMixin` class. [PR #459](https://github.com/catalystneuro/neuroconv/pull/459)

### Fixes
* `BlackrockRecordingInterface` now writes all ElectricalSeries to "acquisition" unless changed using the `write_as` flag in `run_conversion`. [PR #315](https://github.com/catalystneuro/neuroconv/pull/315)
* Excluding Python versions 3.8 and 3.9 for the `EdfRecordingInterface` on M1 macs due to installation problems. [PR #319](https://github.com/catalystneuro/neuroconv/pull/319)
* Extend type array condition in `get_schema_from_hdmf_class` for dataset types (excludes that are DataIO). [PR #418](https://github.com/catalystneuro/neuroconv/pull/418)
* The `base_directory` argument to all `PathExpander` classes can now accept string inputs as well as `Path` inputs. [PR #427](https://github.com/catalystneuro/neuroconv/pull/427)
* Fixed the temporal alignment methods for the `RecordingInterfaces` which has multiple segments. [PR #411](https://github.com/catalystneuro/neuroconv/pull/411)
* Fixes to the temporal alignment methods for the `SortingInterface`, both single and multi-segment and recordingless. [PR #413](https://github.com/catalystneuro/neuroconv/pull/413)
* Fixes to the temporal alignment methods for the certain formats of the `RecordingInterface`. [PR #459](https://github.com/catalystneuro/neuroconv/pull/459)
* Fixes the naming of LFP interfaces to be `ElectricalSeriesLFP` instead of `ElectricalSeriesLF`. [PR #467](https://github.com/catalystneuro/neuroconv/pull/467)
* Fixed an issue with incorrect modality-specific extra requirements being associated with certain behavioral formats. [PR #469](https://github.com/catalystneuro/neuroconv/pull/469)

### Documentation and tutorial enhancements
* The instructions to build the documentation were moved to ReadTheDocs. [PR #323](https://github.com/catalystneuro/neuroconv/pull/323)
* Move testing instructions to ReadTheDocs. [PR #320](https://github.com/catalystneuro/neuroconv/pull/320)
* Moved NeuroConv catalogue from ReadMe.md to ReadTheDocs.
  [PR #322](https://github.com/catalystneuro/neuroconv/pull/322)
* Moved instructions to build the documentation from README.md to ReadTheDocs. [PR #323](https://github.com/catalystneuro/neuroconv/pull/323)
* Add `Spike2RecordingInterface` to conversion gallery. [PR #338](https://github.com/catalystneuro/neuroconv/pull/338)
* Remove authors from module docstrings [PR #354](https://github.com/catalystneuro/neuroconv/pull/354)
* Add examples for `LocalPathExpander` usage [PR #456](https://github.com/catalystneuro/neuroconv/pull/456)
* Add better docstrings to the aux functions of the Neuroscope interface [PR #485](https://github.com/catalystneuro/neuroconv/pull/485)

### Pending deprecation
* Change name from `CedRecordingInterface` to `Spike2RecordingInterface`. [PR #338](https://github.com/catalystneuro/neuroconv/pull/338)

### Improvements
* Use `Literal` in typehints (incompatible with Python<=3.8). [PR #340](https://github.com/catalystneuro/neuroconv/pull/340)
* `BaseDataInterface.get_source_schema` modified so it works for `.__init__` and `.__new__`. [PR #374](https://github.com/catalystneuro/neuroconv/pull/374)



# v0.2.4 (February 7, 2023)

### Deprecation
* All usages of `use_times` have been removed from spikeinterface tools and interfaces. The function `add_electrical_series` now determines whether the timestamps of the spikeinterface recording extractor are uniform or not and automatically stores the data according to best practices [PR #40](https://github.com/catalystneuro/neuroconv/pull/40)
* Dropped Python 3.7 support. [PR #237](https://github.com/catalystneuro/neuroconv/pull/237)

### Features
* Added a tool for determining rising and falling frames from TTL signals (`parse_rising_frames_from_ttl` and `get_falling_frames_from_ttl`). [PR #244](https://github.com/catalystneuro/neuroconv/pull/244)
* Added the `SpikeGLXNIDQInterface` for reading data from `.nidq.bin` files, as well as the ability to parse event times from specific channels via the `get_event_starting_times_from_ttl` method. Also included a `neuroconv.tools.testing.MockSpikeGLXNIDQInterface` for testing purposes. [PR #247](https://github.com/catalystneuro/neuroconv/pull/247)
* Improved handling of writing multiple probes to the same `NWB` file [PR #255](https://github.com/catalystneuro/neuroconv/pull/255)

### Pending deprecation
* Added `DeprecationWarnings` to all `spikeextractors` backends. [PR #265](https://github.com/catalystneuro/neuroconv/pull/265)
* Added `DeprecationWarning`s for `spikeextractors` objects in `neuroconv.tools.spikeinterface`. [PR #266](https://github.com/catalystneuro/neuroconv/pull/266)

### Fixes
* Temporarily hotfixed the `tensorflow` dependency after the release of `deeplabcut==2.3.0`. [PR #268](https://github.com/catalystneuro/neuroconv/pull/268)
* Fixed cleanup of waveform tests in SI tools. [PR #277](https://github.com/catalystneuro/neuroconv/pull/277)
* Fixed metadata structure for the CsvTimeIntervalsInterface, which was previously not passed validation in NWBConverters. [PR #237](https://github.com/catalystneuro/neuroconv/pull/237)
* Added propagation of the `load_sync_channel` argument for the `SpikeGLXNIDQInterface`. [PR #282](https://github.com/catalystneuro/neuroconv/pull/282)
* Fixed the default `es_key` used by stand-alone write using any `RecordingExtractorInterface` or `LFPExtractorInterface`. [PR #288](https://github.com/catalystneuro/neuroconv/pull/288)
* Fixed the default `ExtractorName` used to load the spikeinterface extractor of the `SpikeGLXLFPInterface`. [PR #288](https://github.com/catalystneuro/neuroconv/pull/288)

### Testing
* Re-organized the `test_gin_ecephys` file by splitting into each sub-modality. [PR #282](https://github.com/catalystneuro/neuroconv/pull/282)
* Add testing support for Python 3.11. [PR #234](https://github.com/catalystneuro/neuroconv/pull/234)




# v0.2.3

### Documentation and tutorial enhancements
* Remove `Path(path_to_save_nwbfile).is_file()` from each of the gallery pages. [PR #177](https://github.com/catalystneuro/neuroconv/pull/177)
* Improve docstring for `SpikeGLXRecordingInterface`. [PR #226](https://github.com/catalystneuro/neuroconv/pull/226)
* Correct typing of SpikeGLX in conversion gallery. [PR #223](https://github.com/catalystneuro/neuroconv/pull/223)
* Added tutorial for utilizing YAML metadata in a conversion pipeline. [PR #240](https://github.com/catalystneuro/neuroconv/pull/240)
* Added page in User Guide for how to use CSVs to specify metadata. [PR #241](https://github.com/catalystneuro/neuroconv/pull/177)
* Added the `BaseDataInterface` in the API docs. [PR #242](https://github.com/catalystneuro/neuroconv/pull/242)
* Fixed typo in styling section. [PR #253](https://github.com/catalystneuro/neuroconv/pull/253)
* Updated docs on JSON schema. [PR #256](https://github.com/catalystneuro/neuroconv/pull/256)
* Improved compliance with numpy-style docstring [PR #260](https://github.com/catalystneuro/neuroconv/pull/260)

### Features
* Added `AudioInterface` for files in `WAV` format using the `add_acoustic_waveform_series` utility function
  from `tools/audio` to write audio data to NWB. [PR #196](https://github.com/catalystneuro/neuroconv/pull/196)
* Added the `MaxOneRecordingInterface` for writing data stored in MaxOne (.raw.h5) format. [PR #222](https://github.com/catalystneuro/neuroconv/pull/222)
* Added the `MCSRawRecordingInterface` for writing data stored in MCSRaw (.raw) format. [PR #220](https://github.com/catalystneuro/neuroconv/pull/220)
* Added the `MEArecRecordingInterface` for writing data stored in MEArec (structured .h5) format. [PR #218](https://github.com/catalystneuro/neuroconv/pull/218)
* Added the `AlphaOmegaRecordingInterface` for writing data stored in AlphaOmega (folder of .mrx) format. [PR #212](https://github.com/catalystneuro/neuroconv/pull/212)
* Added the `PlexonRecordingInterface` for writing data stored in Plexon (.plx) format. [PR #206](https://github.com/catalystneuro/neuroconv/pull/206)
* Added the `BiocamRecordingInterface` for writing data stored in Biocam (.bwr) format. [PR #210](https://github.com/catalystneuro/neuroconv/pull/210)
* Added function to add acoustic series as `AcousticWaveformSeries` object as __acquisition__ or __stimulus__ to NWB. [PR #201](https://github.com/catalystneuro/neuroconv/pull/201)
* Added new form to the GitHub repo for requesting support for new formats. [PR #207](https://github.com/catalystneuro/neuroconv/pull/207)
* Simplified the writing of `channel_conversion` during `add_electrical_series` if the vector of gains is uniform; in this case, they are now combined into the scalar `conversion` value. [PR #218](https://github.com/catalystneuro/neuroconv/pull/218)
* Implement timestamp extraction from videos for the SLEAPInterface [PR #238](https://github.com/catalystneuro/neuroconv/pull/238)
* Prevented writing of default values for optional columns on the `ElectrodeTable`. [PR #219](https://github.com/catalystneuro/neuroconv/pull/219)
* Add interfaces for Excel and Csv time intervals tables. [PR #252](https://github.com/catalystneuro/neuroconv/pull/252)

### Testing
* Added a `session_id` to the test file for the `automatic_dandi_upload` helper function. [PR #199](https://github.com/catalystneuro/neuroconv/pull/199)
* `pre-commit` version bump. [PR #235](https://github.com/catalystneuro/neuroconv/pull/235)
* Added a `testing` sub-module to `src` and added a method (`generate_mock_ttl_signal`) for generating synthetic TTL pulses. [PR #245](https://github.com/catalystneuro/neuroconv/pull/245)

### Fixes
* `VideoInterface`. Only raise a warning if the difference between the rate estimated from timestamps and the fps (frames per seconds) is larger than two decimals. [PR #200](https://github.com/catalystneuro/neuroconv/pull/200)
* Fixed the bug in a `VideoInterface` where it would use `DataChunkIterator` even if the conversion options indicated that it should not. [PR #200](https://github.com/catalystneuro/neuroconv/pull/200)
* Update usage requirements for HDMF to prevent a buffer overflow issue fixed in hdmf-dev/hdmf#780. [PR #195](https://github.com/catalystneuro/neuroconv/pull/195)
* Remove the deprecated `distutils.version` in favor of `packaging.version` [PR #233](https://github.com/catalystneuro/neuroconv/pull/233)



# v0.2.2

### Testing

* Added a set of dev branch gallery tests for PyNWB, HDMF, SI, and NEO. [PR #113](https://github.com/catalystneuro/neuroconv/pull/113)
* Added tests for the `TypeError` and `ValueError` raising for the new `starting_frames` argument of `MovieDataInterface.run_conversion()`. [PR #113](https://github.com/catalystneuro/neuroconv/pull/113)
* Added workflow for automatic detection of CHANGELOG.md updates for PRs. [PR #187](https://github.com/catalystneuro/neuroconv/pull/187)
* Added support for python 3.10 [PR #229](https://github.com/catalystneuro/neuroconv/pull/229)

### Fixes

* Fixed a new docval typing error that arose in `hdmf>3.4.6` versions. [PR #113](https://github.com/catalystneuro/neuroconv/pull/113)
* Fixed a new input argument issue for `starting_frames` when using `external_file` for an `ImageSeries` in `pynwb>2.1.0` versions. [PR #113](https://github.com/catalystneuro/neuroconv/pull/113)
* Fixed issues regarding interaction between metadata rate values and extractor rate values in `tools.roiextractors`. [PR #159](https://github.com/catalystneuro/neuroconv/pull/159)
* Fixed sampling frequency resolution issue when detecting this from timestamps in `roiextractors.write_imaging` and `roiextractors.write_segmentation`. [PR #159](https://github.com/catalystneuro/neuroconv/pull/159)

### Documentation and tutorial enhancements
* Added a note in User Guide/DataInterfaces to help installing custom dependencies for users who use Z-shell (`zsh`). [PR #180](https://github.com/catalystneuro/neuroconv/pull/180)
* Added `MovieInterface` example in the conversion gallery. [PR #183](https://github.com/catalystneuro/neuroconv/pull/183)

### Features
* Added `ConverterPipe`, a class that allows chaining previously initialized interfaces for batch conversion and corresponding tests [PR #169](https://github.com/catalystneuro/neuroconv/pull/169)
* Added automatic extraction of metadata for `NeuralynxRecordingInterface` including filtering information for channels, device and recording time information [PR #170](https://github.com/catalystneuro/neuroconv/pull/170)
* Added stubbing capabilities to timestamp extraction in the `MovieInterface` avoiding scanning through the whole file when `stub_test=True` [PR #181](https://github.com/catalystneuro/neuroconv/pull/181)
* Added a flag `include_roi_acceptance` to `tools.roiextractors.write_segmentation` and corresponding interfaces to allow disabling the addition of boolean columns indicating ROI acceptance. [PR #193](https://github.com/catalystneuro/neuroconv/pull/193)
* Added `write_waveforms()` function in `tools.spikeinterface` to write `WaveformExtractor` objects
[PR #217](https://github.com/catalystneuro/neuroconv/pull/217)

### Pending deprecation
* Replaced the `MovieInterface` with `VideoInterface` and introduced deprecation warnings for the former. [PR #74](https://github.com/catalystneuro/neuroconv/pull/74)



# v0.2.1

### Fixes

* Updated `BlackrockRecordingInterface` to support multi stream file and added gin corresponding gin tests [PR #176](https://github.com/catalystneuro/neuroconv/pull/176)



# v0.2.0

### Back-compatability break
* All built-in DataInterfaces are now nested under the `neuroconv.datainterfaces` import structure - they are no longer available from the outer level. To import a data interface, use the syntax `from neuroconv.datainterfaces import <name of interface>`. [PR #74](https://github.com/catalystneuro/neuroconv/pull/74)
* The `AxonaRecordingExtractorInterface` has been renamed to `AxonaRecordingInterface`. [PR #74](https://github.com/catalystneuro/neuroconv/pull/74)
* The `AxonaUnitRecordingExtractorInterface` has been renamed to `AxonaUnitRecordingInterface`. [PR #74](https://github.com/catalystneuro/neuroconv/pull/74)
* The `BlackrockRecordingExtractorInterface` has been renamed to `BlackrockRecordingInterface`. [PR #74](https://github.com/catalystneuro/neuroconv/pull/74)
* The `BlackrockSortingExtractorInterface` has been renamed to `BlackrockSortingInterface`. [PR #74](https://github.com/catalystneuro/neuroconv/pull/74)
* The `OpenEphysRecordingExtractorInterface` has been renamed to `OpenEphysRecordingInterface`. [PR #74](https://github.com/catalystneuro/neuroconv/pull/74)
* The `OpenEphysSortingExtractorInterface` has been renamed to `OpenEphysSortingInterface`. [PR #74](https://github.com/catalystneuro/neuroconv/pull/74)
* The `KilosortSortingInterface` has been renamed to `KiloSortSortingInterface` to be more consistent with SpikeInterface. [PR #107](https://github.com/catalystneuro/neuroconv/pull/107)
* The `Neuroscope` interfaces have been renamed to `NeuroScope` to be more consistent with SpikeInterface. [PR #107](https://github.com/catalystneuro/neuroconv/pull/107)
* The `tools.roiextractors.add_epoch` functionality has been retired in the newest versions of ROIExtractors. [PR #112](https://github.com/catalystneuro/neuroconv/pull/112)
* Removed deprecation warnings for `save_path` argument (which is now `nwbfile_path` everywhere in the package). [PR #124](https://github.com/catalystneuro/neuroconv/pull/124)
* Changed default device name for the ecephys pipeline. Device_ecephys -> DeviceEcephys [PR #154](https://github.com/catalystneuro/neuroconv/pull/154)
* Change names of written electrical series on the ecephys pipeline. ElectricalSeries_raw -> ElectricalSeriesRaw, ElectricalSeries_processed -> ElectricalSeriesProcessed, ElectricalSeries_lfp -> ElectricalSeriesLFP  [PR #153](https://github.com/catalystneuro/neuroconv/pull/153)
* Drop spikeextractor backend support for NeuralynxRecordingInterface [PR #174](https://github.com/catalystneuro/neuroconv/pull/174)

### Fixes
* Prevented the CEDRecordingInterface from writing non-ecephys channel data. [PR #37](https://github.com/catalystneuro/neuroconv/pull/37)
* Fixed description in `write_sorting` and in `add_units_table` to have "neuroconv" in the description. [PR #104](https://github.com/catalystneuro/neuroconv/pull/104)
* Updated `spikeinterface` version number to 0.95.1 to fix issue with `SpikeGLXInterface` probe annotations.
  The issue is described [here](https://github.com/SpikeInterface/spikeinterface/issues/923). [PR #132](https://github.com/catalystneuro/neuroconv/pull/132)

### Improvements
* Unified the `run_conversion` method of `BaseSegmentationExtractorInterface` with that of all the other base interfaces. The method `write_segmentation` now uses the common `make_or_load_nwbfile` context manager [PR #29](https://github.com/catalystneuro/neuroconv/pull/29)
* Coerced the recording extractors with `spikeextractors_backend=True` to BaseRecording objects for Axona, Blackrock, Openephys, and SpikeGadgets. [PR #38](https://github.com/catalystneuro/neuroconv/pull/38)
* Added function to add PlaneSegmentation objects to an nwbfile in `roiextractors` and corresponding unit tests. [PR #23](https://github.com/catalystneuro/neuroconv/pull/23)
* `use_times` argument to be deprecated on the ecephys pipeline. The function `add_electrical_series` now determines whether the timestamps of the spikeinterface recording extractor are uniform or not and automatically stores the data according to best practices [PR #40](https://github.com/catalystneuro/neuroconv/pull/40)
* Add `NWBFile` metadata key at the level of the base data interface so it can always be inherited to be available. [PR #51](https://github.com/catalystneuro/neuroconv/pull/51).
* Added spikeinterface support to Axona LFP and coerece gin tests for LFP to be spikeinterface objects [PR #85](https://github.com/catalystneuro/neuroconv/pull/85)
* Added function to add fluorescence traces to an nwbfile in `roiextractors` and corresponding unit tests.
  The df over f traces are now added to a `DfOverF` container instead of the `Fluorescence` container.
  The metadata schema has been changed for the `BaseSegmentationExtractorInterface` to allow metadata for `DfOverF`,
  and `Flurorescence` is now not required in the metadata schema. [PR #41](https://github.com/catalystneuro/neuroconv/pull/41)
* Improved default values of OpticalChannel object names and other descriptions for Imaging data. [PR #88](https://github.com/catalystneuro/neuroconv/pull/88)
* Extended the `ImagingDataChunkIterator` to be  compatible with volumetric data. [PR #90](https://github.com/catalystneuro/neuroconv/pull/90)
* Integrated the `ImagingDataChunkIterator` with the `write_imaging` methods. [PR #90](https://github.com/catalystneuro/neuroconv/pull/90)
* Began work towards making SpikeInterface, SpikeExtractors, and ROIExtractors all non-minimal dependencies. [PR #74](https://github.com/catalystneuro/neuroconv/pull/74)
* Implemented format-wise and modality-wise extra installation requirements. If there are any requirements to use a module or data interface, these are defined in individual requirements files at the corresponding level of the package. These are in turn easily accessible from the commands `pip install neuroconv[format_name]`. `pip install neuroconv[modality_name]` will also install all dependencies necessary to make full use of any interfaces from that modality. [PR #100](https://github.com/catalystneuro/neuroconv/pull/100)
* Added frame stubbing to the `BaseSegmentationExtractorInterface`. [PR #116](https://github.com/catalystneuro/neuroconv/pull/116)
* Added `mask_type: str` and `include_roi_centroids: bool` to the `add_plane_segmentation` helper and `write_segmentation` functions for the `tools.roiextractors` submodule. [PR #117](https://github.com/catalystneuro/neuroconv/pull/117)
* Propagate `output_struct_name` argument to `ExtractSegmentationInterface` to match its extractor arguments. [PR #128](https://github.com/catalystneuro/neuroconv/pull/128)
* Added compression and iteration (with options control) to all Fluorescence traces in `write_segmentation`. [PR #120](https://github.com/catalystneuro/neuroconv/pull/120)
* For irregular recordings, timestamps can now be saved along with all traces in `write_segmentation`. [PR #130](https://github.com/catalystneuro/neuroconv/pull/130)
* Added `mask_type` argument to `tools.roiextractors.add_plane_segmentation` function and all upstream calls. This allows users to request writing not just the image_masks (still the default) but also pixels, voxels or `None` of the above. [PR #119](https://github.com/catalystneuro/neuroconv/pull/119)
* `utils.json_schema.get_schema_from_method_signature` now allows `Optional[...]` annotation typing and subsequent `None` values during validation as long as it is still only applied to a simple non-conflicting type (no `Optional[Union[..., ...]]`). [PR #119](https://github.com/catalystneuro/neuroconv/pull/119)


### Documentation and tutorial enhancements:
* Unified the documentation of NeuroConv structure in the User Guide readthedocs. [PR #39](https://github.com/catalystneuro/neuroconv/pull/39)
* Added package for viewing source code in the neuroconv documentation [PR #62](https://github.com/catalystneuro/neuroconv/pull/62)
* Added Contributing guide for the Developer section of readthedocs. [PR #73](https://github.com/catalystneuro/neuroconv/pull/73)
* Added style guide to the readthedocs [PR #28](https://github.com/catalystneuro/neuroconv/pull/28)
* Added ABF data conversion tutorial @luiztauffer [PR #89](https://github.com/catalystneuro/neuroconv/pull/89)
* Added Icephys API documentation @luiztauffer [PR #103](https://github.com/catalystneuro/neuroconv/pull/103)
* Added Blackrock sorting conversion gallery example [PR #134](https://github.com/catalystneuro/neuroconv/pull/134)
* Extended the User Guide Get metadata section in DataInterfaces with a demonstration for loading metadata from YAML. [PR #144](https://github.com/catalystneuro/neuroconv/pull/144)
* Fixed a redundancy in [PR #144](https://github.com/catalystneuro/neuroconv/pull/144) and API links. [PR #154](https://github.com/catalystneuro/neuroconv/pull/154)
* Added SLEAP conversion gallery example [PR #161](https://github.com/catalystneuro/neuroconv/pull/161)



### Features
* Added conversion interface for Neuralynx sorting data together with gin data test and a conversion example in the gallery. [PR #58](https://github.com/catalystneuro/neuroconv/pull/58)
* Added conversion interface for DeepLabCut data together with gin data test and a conversion example in the gallery. [PR #24](https://github.com/catalystneuro/neuroconv/pull/24)
* Allow writing of offsets to ElectricalSeries objects from SpikeInterface (requires PyNWB>=2.1.0). [PR #37](https://github.com/catalystneuro/neuroconv/pull/37)
* Added conversion interface for EDF (European Data Format) data together with corresponding unit tests and a conversion example in the gallery. [PR #45](https://github.com/catalystneuro/neuroconv/pull/45)
* Created ImagingExtractorDataChunkIterator, a data chunk iterator for `ImagingExtractor` objects. [PR #54](https://github.com/catalystneuro/neuroconv/pull/54)
* Added support for writing spikeinterface recording extractor with multiple segments and corresponding unit test [PR #67](https://github.com/catalystneuro/neuroconv/pull/67)
* Added spikeinterface support to the Axona data interface [PR #61](https://github.com/catalystneuro/neuroconv/pull/61)
* Added new util function `get_package` for safely attempting to attempt a package import and informatively notifying the user of how to perform the installation otherwise. [PR #74](https://github.com/catalystneuro/neuroconv/pull/74)
* All built-in DataInterfaces now load their external dependencies on-demand at time of object initialization instead of on package or interface import. [PR #74](https://github.com/catalystneuro/neuroconv/pull/74)
* Adde spikeinterface support for Blackrock sorting interface[PR #134](https://github.com/catalystneuro/neuroconv/pull/134)
* Added conversion interface for TDT recording data together with gin data test. [PR #135](https://github.com/catalystneuro/neuroconv/pull/135)
* Added conversion interface for SLEAP pose estimation data together with gin test for data. [PR #160](https://github.com/catalystneuro/neuroconv/pull/160)


### Testing
* Added unittests for correctly writing the scaling factors to the nwbfile in the `add_electrical_series` function of the spikeinterface module. [PR #37](https://github.com/catalystneuro/neuroconv/pull/37)
* Added unittest for compression options in the `add_electrical_series` function of the spikeinterface module. [PR #64](https://github.com/catalystneuro/neuroconv/pull/37)
* Added unittests for chunking in the `add_electrical_series` function of the spikeinterface module. [PR #84](https://github.com/catalystneuro/neuroconv/pull/84)
* Tests are now organized according to modality-wise lazy installations. [PR #100](https://github.com/catalystneuro/neuroconv/pull/100)

# v0.1.1
### Fixes
* Fixed the behavior of the `file_paths` usage in the MovieInterface when run via the YAML conversion specification. [PR #33](https://github.com/catalystneuro/neuroconv/pull/33)

### Improvements
* Added function to add ImagingPlane objects to an nwbfile in `roiextractors` and corresponding unit tests. [PR #19](https://github.com/catalystneuro/neuroconv/pull/19)
* Added function to add summary images from a `SegmentationExtractor` object to an nwbfile in the roiextractors module and corresponding unit tests [PR #22](https://github.com/catalystneuro/neuroconv/pull/22)
* Small improvements on ABFInterface @luiztauffer [PR #89](https://github.com/catalystneuro/neuroconv/pull/89)

### Features
* Add non-iterative writing capabilities to `add_electrical_series`. [PR #32](https://github.com/catalystneuro/neuroconv/pull/32)

### Testing
* Added unittests for the `write_as` functionality in the `add_electrical_series` of the spikeinterface module. [PR #32](https://github.com/catalystneuro/neuroconv/pull/32)


# v0.1.0

* The first release of NeuroConv.<|MERGE_RESOLUTION|>--- conflicted
+++ resolved
@@ -9,7 +9,8 @@
 * Excluded `contact_ids` property from being added as a duplicate column in the electrodes table. This property is already represented via the `electrode_name` column which uses probe contact identifiers. [PR #1560](https://github.com/catalystneuro/neuroconv/pull/1560)
 
 ## Features
-Support roiextractors 0.7.2 [PR #1566](https://github.com/catalystneuro/neuroconv/pull/1566)
+* Support roiextractors 0.7.2 [PR #1566](https://github.com/catalystneuro/neuroconv/pull/1566)
+* Added a workflow to repack nwbfiles that have already been written to disk with desired chunking and compression settings: [PR #1003](https://github.com/catalystneuro/neuroconv/pull/1003)
 
 ## Improvements
 
@@ -105,14 +106,10 @@
 * Added `IntanAnalogInterface` for converting non-amplifier analog streams from Intan data files, supporting RHD2000 auxiliary input channels, RHD2000 supply voltage channels, USB board ADC input channels, and DC amplifier channels (RHS system only) [PR #1440](https://github.com/catalystneuro/neuroconv/pull/1440)
 * Added `metadata_key` parameter to `ImageInterface` to allow custom naming and organization of image containers in NWB files. This enables multiple image interfaces to coexist with distinct container names. [PR #1439](https://github.com/catalystneuro/neuroconv/pull/1439)
 * Added per-image metadata support to `ImageInterface` allowing users to specify individual `resolution` (pixels/cm), name and `description` for each image through metadata structure. [PR #1441](https://github.com/catalystneuro/neuroconv/pull/1441)
-<<<<<<< HEAD
-* Added a workflow to repack nwbfiles that have already been written to disk with desired chunking and compression settings: [PR #1003](https://github.com/catalystneuro/neuroconv/pull/1003)
-=======
 * Added `rename_unit_ids()` method to `BaseSortingExtractorInterface` for dictionary-based unit ID renaming, enabling clean handling of multiple sorting interfaces with overlapping unit IDs [PR #1451](https://github.com/catalystneuro/neuroconv/pull/1451)
 * Added support for setting ProbeGroup objects in `BaseRecordingExtractorInterface.set_probe()` method[PR #1464](https://github.com/catalystneuro/neuroconv/pull/1464)
 * Added comprehensive tests for `set_probe` method in `BaseRecordingExtractorInterface` to verify probe and probe group functionality with proper electrode group organization in NWB files [PR #1464](https://github.com/catalystneuro/neuroconv/pull/1464)
 * Added PyData Sphinx Theme version switcher to documentation navbar, enabling users to switch between stable (latest release) and main (development) versions [PR #1478](https://github.com/catalystneuro/neuroconv/pull/1478)
->>>>>>> 504426c8
 
 ## Improvements
 * Added comprehensive FFmpeg video conversion how-to guide for converting bespoke video formats to DANDI-compatible formats [PR #1426](https://github.com/catalystneuro/neuroconv/pull/1426)
