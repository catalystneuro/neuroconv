--- conflicted
+++ resolved
@@ -13,11 +13,8 @@
 ## Improvements
 * Filter out warnings for missing timezone information in continuous integration [PR #1240](https://github.com/catalystneuro/neuroconv/pull/1240)
 * Change `np.NAN` to `np.nan` to support numpy 2.0 [PR #1245](https://github.com/catalystneuro/neuroconv/pull/1245)
-<<<<<<< HEAD
-* Testing: only run tests for oldest and newest versions of python
-=======
+* Testing: only run tests for oldest and newest versions of python [#1249](https://github.com/catalystneuro/neuroconv/pull/1249)
 * Improve error display on scan image interfaces [PR #1246](https://github.com/catalystneuro/neuroconv/pull/1246)
->>>>>>> 2fd1b51a
 
 # v0.7.1 (March 5, 2025)
 
