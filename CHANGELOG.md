# Upcoming

<<<<<<< HEAD
### Bug fixes
* LocalPathExpander matches only `folder_paths` or `file_paths` if that is indicated in the passed specification. [PR #675](https://github.com/catalystneuro/neuroconv/pull/675)

### Improvement
=======
### Features
* Changed the `Suite2pSegmentationInterface` to support multiple plane segmentation outputs. The interface now has a `plane_name` and `channel_name` arguments to determine which plane output and channel trace add to the NWBFile. [PR #601](https://github.com/catalystneuro/neuroconv/pull/601)
>>>>>>> 9da6dcb4

### Improvements
* `nwbinspector` has been removed as a minimal dependency. It becomes an extra (optional) dependency with `neuroconv[dandi]`. [PR #672](https://github.com/catalystneuro/neuroconv/pull/672)



# v0.4.6 (November 30, 2023)

### Features
* Added Pydantic data models of `BackendConfiguration` for both HDF5 and Zarr datasets (container/mapper of all the `DatasetConfiguration`s for a particular file). [PR #568](https://github.com/catalystneuro/neuroconv/pull/568)
* Changed the metadata schema for `Fluorescence` and `DfOverF` where the traces metadata can be provided as a dict instead of a list of dicts.
  The name of the plane segmentation is used to determine which traces to add to the `Fluorescence` and `DfOverF` containers. [PR #632](https://github.com/catalystneuro/neuroconv/pull/632)
* Modify the filtering of traces to also filter out traces with empty values. [PR #649](https://github.com/catalystneuro/neuroconv/pull/649)
* Added tool function `get_default_dataset_configurations` for identifying and collecting all fields of an in-memory `NWBFile` that could become datasets on disk; and return instances of the Pydantic dataset models filled with default values for chunking/buffering/compression. [PR #569](https://github.com/catalystneuro/neuroconv/pull/569)
* Added tool function `get_default_backend_configuration` for conveniently packaging the results of `get_default_dataset_configurations` into an easy-to-modify mapping from locations of objects within the file to their correseponding dataset configuration options, as well as linking to a specific backend DataIO. [PR #570](https://github.com/catalystneuro/neuroconv/pull/570)
* Added `set_probe()` method to `BaseRecordingExtractorInterface`. [PR #639](https://github.com/catalystneuro/neuroconv/pull/639)
* Changed default chunking of `ImagingExtractorDataChunkIterator` to select `chunk_shape` less than the chunk_mb threshold while keeping the original image size. The default `chunk_mb` changed to 10MB. [PR #667](https://github.com/catalystneuro/neuroconv/pull/667)

### Fixes
* Fixed GenericDataChunkIterator (in hdmf.py) in the case where the number of dimensions is 1 and the size in bytes is greater than the threshold of 1 GB. [PR #638](https://github.com/catalystneuro/neuroconv/pull/638)
* Changed `np.floor` and `np.prod` usage to `math.floor` and `math.prod` in various files. [PR #638](https://github.com/catalystneuro/neuroconv/pull/638)
* Updated minimal required version of DANDI CLI; updated `run_conversion_from_yaml` API function and tests to be compatible with naming changes. [PR #664](https://github.com/catalystneuro/neuroconv/pull/664)

### Improvements
 * Change metadata extraction library from `fparse` to `parse`. [PR #654](https://github.com/catalystneuro/neuroconv/pull/654)
 * The `dandi` CLI/API is now an optional dependency; it is still required to use the `tool` function for automated upload as well as the YAML-based NeuroConv CLI. [PR #655](https://github.com/catalystneuro/neuroconv/pull/655)



# v0.4.5 (November 6, 2023)

### Back-compatibility break
* The `CEDRecordingInterface` has now been removed; use the `Spike2RecordingInterface` instead. [PR #602](https://github.com/catalystneuro/neuroconv/pull/602)

### Features
* Added `session_start_time` extraction to `FicTracDataInterface`. [PR #598](https://github.com/catalystneuro/neuroconv/pull/598)
* Added `imaging_plane_name` keyword argument to `add_imaging_plane` function to determine which imaging plane to add from the metadata by name instead of `imaging_plane_index`.
* Added reference for `imaging_plane` to default plane segmentation metadata. [PR #594](https://github.com/catalystneuro/neuroconv/pull/594)
* Changed Compass container for Position container in the `FicTracDataInterface`.  [PR #606](https://github.com/catalystneuro/neuroconv/pull/605)
* Added option to write units in meters by providing a radius in `FicTracDataInterface`. [PR #606](https://github.com/catalystneuro/neuroconv/pull/605)
* Added `parent_container` keyword argument to `add_photon_series` that defines whether to add the photon series to acquisition or 'ophys' processing module. [PR #587](https://github.com/catalystneuro/neuroconv/pull/587)
* Added Pydantic data models of `DatasetInfo` (immutable summary of core dataset values such as maximum shape and dtype) and `DatasetConfiguration` for both HDF5 and Zarr datasets (the optional layer that specifies chunk/buffering/compression). [PR #567](https://github.com/catalystneuro/neuroconv/pull/567)
* Added alignment methods to `FicTracDataInterface`.  [PR #607](https://github.com/catalystneuro/neuroconv/pull/607)
* Added alignment methods support to `MockRecordingInterface` [PR #611](https://github.com/catalystneuro/neuroconv/pull/611)
* Added `NeuralynxNvtInterface`, which can read position tracking NVT files. [PR #580](https://github.com/catalystneuro/neuroconv/pull/580)
* Adding radius as a conversion factor in `FicTracDataInterface`.  [PR #619](https://github.com/catalystneuro/neuroconv/pull/619)
* Coerce `FicTracDataInterface` original timestamps to start from 0.  [PR #619](https://github.com/catalystneuro/neuroconv/pull/619)
* Added configuration metadata to `FicTracDataInterface`.  [PR #618](https://github.com/catalystneuro/neuroconv/pull/618)
* Expose number of jobs to `automatic_dandi_upload`. [PR #624](https://github.com/catalystneuro/neuroconv/pull/624)
* Added `plane_segmentation_name` keyword argument to determine which plane segmentation to add from the metadata by name instead of `plane_segmentation_index`.
  `plane_segmentation_name` is exposed at `BaseSegmentationExtractorInterface.add_to_nwbfile()` function to support adding segmentation output from multiple planes. [PR #623](https://github.com/catalystneuro/neuroconv/pull/623)
* Added `SegmentationImages` to metadata_schema in `BaseSegmentationExtractorInterface` to allow for the modification of the name and description of Images container and description of the summary images. [PR #622](https://github.com/catalystneuro/neuroconv/pull/622)
* Default chunking pattern of RecordingInterfaces now attempts to use as many channels as possible up to 64 total, and fill with as much time as possible up to the `chunk_mb`. This also required raising the lower HDMF version to 3.11.0 (which introduced 10 MB default chunk sizes). [PR #630](https://github.com/catalystneuro/neuroconv/pull/630)

### Fixes
* Remove `starting_time` reset to default value (0.0) when adding the rate and updating the `photon_series_kwargs` or `roi_response_series_kwargs`, in `add_photon_series` or `add_fluorescence_traces`. [PR #595](https://github.com/catalystneuro/neuroconv/pull/595)
* Changed the date parsing in `OpenEphysLegacyRecordingInterface` to `datetime.strptime` with the expected date format explicitly set to `"%d-%b-%Y %H%M%S"`. [PR #577](https://github.com/catalystneuro/neuroconv/pull/577)
* Pin lower bound HDMF version to `3.10.0`. [PR #586](https://github.com/catalystneuro/neuroconv/pull/586)

### Deprecation
* Removed `use_times` and `buffer_size` from `add_photon_series`. [PR #600](https://github.com/catalystneuro/neuroconv/pull/600)

### Testing
* Adds `MockImagingInterface` as a general testing mechanism for ophys imaging interfaces [PR #604](https://github.com/catalystneuro/neuroconv/pull/604).



# v0.4.4

### Features

* `DeepLabCutInterface` now allows using custom timestamps via `set_aligned_timestamps` method before running conversion. [PR #531](https://github.com/catalystneuro/neuroconv/pull/532)

### Fixes

* Reorganize timeintervals schema to reside in `schemas/` dir to ensure its inclusion in package build. [PR #573](https://github.com/catalystneuro/neuroconv/pull/573)



# v0.4.3

### Fixes

* The `sonpy` package for the Spike2 interface no longer attempts installation on M1 Macs. [PR #563](https://github.com/catalystneuro/neuroconv/pull/563)
* Fixed `subset_sorting` to explicitly cast `end_frame` to int to avoid SpikeInterface frame slicing edge case. [PR #565](https://github.com/catalystneuro/neuroconv/pull/565)



# v0.4.2

### Fixes

* Exposed `es_key` argument to users where it was previously omitted on `MaxOneRecordingInterface`, `OpenEphysLegacyRecordingInterface`, and `OpenEphysRecordingInterface`. [PR #542](https://github.com/catalystneuro/neuroconv/pull/542)
* Added deepcopy for metadata in `make_nwbfile_from_metadata`. [PR #545](https://github.com/catalystneuro/neuroconv/pull/545)
* Fixed edge case in `subset_sorting` where `end_frame` could exceed recording length. [PR #551](https://github.com/catalystneuro/neuroconv/pull/551)
* Alter `add_electrodes` behavior,  no error is thrown if a property is present in the metadata but not in the recording extractors. This allows the combination of recording objects that have different properties. [PR #558](https://github.com/catalystneuro/neuroconv/pull/558)

### Features

* Added converters for Bruker TIF format to support multiple streams of imaging data.
  Added `BrukerTiffSinglePlaneConverter` for single plane imaging data which initializes a `BrukerTiffSinglePlaneImagingInterface` for each data stream.
  The available data streams can be checked by `BrukerTiffSinglePlaneImagingInterface.get_streams(folder_path)` method.
  Added `BrukerTiffMultiPlaneConverter` for volumetric imaging data with `plane_separation_type` argument that defines
  whether to load the imaging planes as a volume (`"contiguous"`) or separately (`"disjoint"`).
  The available data streams for the defined  `plane_separation_type`  can be checked by `BrukerTiffMultiPlaneImagingInterface.get_streams(folder_path, plane_separation_type)` method.
* Added FicTrac data interface. [PR #517](https://github.com/catalystneuro/neuroconv/pull/#517)

### Documentation and tutorial enhancements

* Added FicTrac to the conversion gallery and docs API. [PR #560](https://github.com/catalystneuro/neuroconv/pull/#560)



# v0.4.1

### Fixes

* Propagated additional arguments, such as `cell_id`, from the `metadata["Icephys"]["Electrodes"]` dictionary used in `tools.neo.add_icephys_electrode`. [PR #538](https://github.com/catalystneuro/neuroconv/pull/538)
* Fixed mismatch between expected `Electrodes` key in `tools.neo.add_icephys_electrode` and the metadata automatically generated by the `AbfInterface`. [PR #538](https://github.com/catalystneuro/neuroconv/pull/538)



# v0.4.0

### Back-compatibility break

* Create separate `.add_to_nwbfile` method for all DataInterfaces. This is effectively the previous `.run_conversion` method but limited to operations on an in-memory `nwbfile`: pynwb.NWBFile` object and does not handle any I/O. [PR #455](https://github.com/catalystneuro/neuroconv/pull/455)

### Fixes

* Set gzip compression by default on spikeinterface based interfaces `run_conversion`. [PR #499](https://github.com/catalystneuro/neuroconv/pull/#499)

* Temporarily disabled filtering for all-zero traces in `add_fluorescence_traces` as the current implementation is very slow for nearly all zero traces (e.g. suite2p deconvolved traces). [PR #527](https://github.com/catalystneuro/neuroconv/pull/527)

### Features

* Added stream control with the `stream_name` argument to the `NeuralynxRecordingExtractor`. [PR #369](https://github.com/catalystneuro/neuroconv/pull/369)

* Added a common `.temporally_align_data_interfaces` method to the `NWBConverter` class to use as a specification of the protocol for temporally aligning the data interfaces of the converter. [PR #362](https://github.com/catalystneuro/neuroconv/pull/362)

* Added `CellExplorerRecordingInterface` for adding data raw and lfp data from the CellExplorer format. CellExplorer's new format contains a `basename.session.mat` file containing
    rich metadata about the session which can be used to extract the recording information such as sampling frequency and type and channel metadata such as
    groups, location and brain area [#488](https://github.com/catalystneuro/neuroconv/pull/488)

* `CellExplorerSortingInterface` now supports extracting sampling frequency from the new data format. CellExplorer's new format contains a `basename.session.mat` file containing
    rich metadata including the sorting sampling frequency [PR #491](https://github.com/catalystneuro/neuroconv/pull/491) and [PR #502](https://github.com/catalystneuro/neuroconv/pull/502)
* Added `MiniscopeBehaviorInterface` for Miniscope behavioral data. The interface uses `ndx-miniscope` extension to add a `Miniscope` device with the behavioral camera metadata,
  and an `ImageSeries` in external mode that is linked to the device. [PR #482](https://github.com/catalystneuro/neuroconv/pull/482)
  * `CellExplorerSortingInterface` now supports adding channel metadata to the nwbfile with `write_ecephys_metadata=True` as a conversion option [PR #494](https://github.com/catalystneuro/neuroconv/pull/494)

* Added `MiniscopeImagingInterface` for Miniscope imaging data stream. The interface uses `ndx-miniscope` extension to add a `Miniscope` device with the microscope device metadata,
  and the imaging data as `OnePhotonSeries`. [PR #468](https://github.com/catalystneuro/neuroconv/pull/468)

* Added `MiniscopeConverter` for combining the conversion of Miniscope imaging and behavioral data streams. [PR #498](https://github.com/catalystneuro/neuroconv/pull/498)

### Improvements

* Avoid redundant timestamp creation in `add_eletrical_series` for recording objects without time vector. [PR #495](https://github.com/catalystneuro/neuroconv/pull/495)

* Avoid modifying the passed `metadata` structure via `deep_dict_update` in `make_nwbfile_from_metadata`.  [PR #476](https://github.com/catalystneuro/neuroconv/pull/476)

### Testing

* Added gin test for `CellExplorerRecordingInterface`. CellExplorer's new format contains a `basename.session.mat` file containing
    rich metadata about the session which can be used to extract the recording information such as sampling frequency and type and channel metadata such as
    groups, location and brain area [#488](https://github.com/catalystneuro/neuroconv/pull/488).
  * Added gin test for `CellExplorerSortingInterface`. CellExplorer's new format contains a `basename.session.mat` file containing
  rich metadata about the session which can be used to extract the recording information such as sampling frequency and type and channel metadata such as
  groups, location and brain area [PR #494](https://github.com/catalystneuro/neuroconv/pull/494).




# v0.3.0 (June 7, 2023)

### Back-compatibility break
* `ExtractorInterface` classes now access their extractor with the classmethod `cls.get_extractor()` instead of the attribute `self.Extractor`. [PR #324](https://github.com/catalystneuro/neuroconv/pull/324)
* The `spikeextractor_backend` option was removed for all `RecordingExtractorInterface` classes. ([PR #324](https://github.com/catalystneuro/neuroconv/pull/324), [PR #309](https://github.com/catalystneuro/neuroconv/pull/309)]
* The `NeuroScopeMultiRecordingExtractor` has been removed. If your conversion required this, please submit an issue requesting instructions for how to implement it. [PR #309](https://github.com/catalystneuro/neuroconv/pull/309)
* The `SIPickle` interfaces have been removed. [PR #309](https://github.com/catalystneuro/neuroconv/pull/309)
* The previous conversion option `es_key` has been moved to the `__init__` of all `BaseRecordingExtractorInterface` classes. It is no longer possible to use this argument in the `run_conversion` method. [PR #318](https://github.com/catalystneuro/neuroconv/pull/318)
* Change `BaseDataInterface.get_conversion_options_schema` from `classmethod` to object method. [PR #353](https://github.com/catalystneuro/neuroconv/pull/353)
* Removed `utils.json_schema.get_schema_for_NWBFile` and moved base metadata schema to external json file. Added constraints to Subject metadata to match DANDI. [PR #376](https://github.com/catalystneuro/neuroconv/pull/376)
* Duplicate video file paths in the VideoInterface and AudioInterface are no longer silently resolved; please explicitly remove duplicates when initializing the interfaces. [PR #403](https://github.com/catalystneuro/neuroconv/pull/403)
* Duplicate audio file paths in the AudioInterface are no longer silently resolved; please explicitly remove duplicates when initializing the interfaces. [PR #402](https://github.com/catalystneuro/neuroconv/pull/402)

### Features
* The `OpenEphysRecordingInterface` is now a wrapper for `OpenEphysBinaryRecordingInterface`. [PR #294](https://github.com/catalystneuro/neuroconv/pull/294)
* Swapped the backend for `CellExplorerSortingInterface` from `spikeextactors` to `spikeinterface`. [PR #267](https://github.com/catalystneuro/neuroconv/pull/267)
* In the conversion YAML, `DataInterface` classes must now be specified as a dictionary instead of a list. [PR #311](https://github.com/catalystneuro/neuroconv/pull/311)
* In the conversion YAML, conversion_options can be specified on the global level. [PR #312](https://github.com/catalystneuro/neuroconv/pull/312)
* The `OpenEphysRecordingInterface` now redirects to legacy or binary interface depending on the file format.
  It raises NotImplementedError until the interface for legacy format is added. [PR #296](https://github.com/catalystneuro/neuroconv/pull/296)
* Added the `OpenEphysLegacyRecordingInterface` to support Open Ephys legacy format (`.continuous` files). [PR #295](https://github.com/catalystneuro/neuroconv/pull/295)
* Added `PlexonSortingInterface` to support plexon spiking data. [PR #316](https://github.com/catalystneuro/neuroconv/pull/316)
* Changed `SpikeGLXRecordingInterface` to accept either the AP or LF bands as file paths. Each will automatically set the correseponding `es_key` and corresponding metadata for each band or probe. [PR #298](https://github.com/catalystneuro/neuroconv/pull/298)
* The `OpenEphysRecordingInterface` redirects to `OpenEphysLegacyRecordingInterface` for legacy format files instead of raising NotImplementedError. [PR #349](https://github.com/catalystneuro/neuroconv/pull/349)
* Added a `SpikeGLXConverter` for easy combination of multiple IMEC and NIDQ data streams. [PR #292](https://github.com/catalystneuro/neuroconv/pull/292)
* Added an `interfaces_by_category` lookup table to `neuroconv.datainterfaces` to make searching for interfaces by modality and format easier. [PR #352](https://github.com/catalystneuro/neuroconv/pull/352)
* `neuroconv.utils.jsonschema.get_schema_from_method_signature` can now support the `Dict[str, str]` typehint, which allows `DataInterface.__init__` and `.run_conversion` to handle dictionary arguments. [PR #360](https://github.com/catalystneuro/neuroconv/pull/360)
* Added `neuroconv.tools.testing.data_interface_mixins` module, which contains test suites for different types of
  DataInterfaces [PR #357](https://github.com/catalystneuro/neuroconv/pull/357)
* Added `keywords` to `DataInterface` classes. [PR #375](https://github.com/catalystneuro/neuroconv/pull/375)
* Uses `open-cv-headless` instead of open-cv, making the package lighter [PR #387](https://github.com/catalystneuro/neuroconv/pull/387).
* Adds `MockRecordingInterface` as a general testing mechanism for ecephys interfaces [PR #395](https://github.com/catalystneuro/neuroconv/pull/395).
* `metadata` returned by `DataInterface.get_metadata()` is now a `DeepDict` object, making it easier to add and adjust metadata. [PR #404](https://github.com/catalystneuro/neuroconv/pull/404).
* The `OpenEphysLegacyRecordingInterface` is now extracts the `session_start_time` in `get_metadata()` from `Neo` (`OpenEphysRawIO`) and does not depend on `pyopenephys` anymore. [PR #410](https://github.com/catalystneuro/neuroconv/pull/410)
* Added `expand_paths`. [PR #377](https://github.com/catalystneuro/neuroconv/pull/377)
* Added basic temporal alignment methods to ecephys, ophys, and icephys DataInterfaces. These are `get_timestamps`, `align_starting_time`, `align_timestamps`, and `align_by_interpolation`. Added tests that serve as a first demonstration of the intended uses in a variety of cases. [PR #237](https://github.com/catalystneuro/neuroconv/pull/237) [PR #283](https://github.com/catalystneuro/neuroconv/pull/283) [PR #400](https://github.com/catalystneuro/neuroconv/pull/400)
* Added basic temporal alignment methods to the SLEAPInterface. Added holistic per-interface, per-method unit testing for ecephys and ophys interfaces. [PR #401](https://github.com/catalystneuro/neuroconv/pull/401)
* Added `expand_paths`. [PR #377](https://github.com/catalystneuro/neuroconv/pull/377), [PR #448](https://github.com/catalystneuro/neuroconv/pull/448)
* Added `.get_electrode_table_json()` to the `BaseRecordingExtractorInterface` as a convenience helper for the GUIDE project. [PR #431](https://github.com/catalystneuro/neuroconv/pull/431)
* Added `BrukerTiffImagingInterface` to support Bruker TIF imaging data. This format consists of individual TIFFs (each file contains a single frame) in OME-TIF format (.ome.tif files) and metadata in XML format (.xml file). [PR #390](https://github.com/catalystneuro/neuroconv/pull/390)
* Added `MicroManagerTiffImagingInterface` to support Micro-Manager TIF imaging data. This format consists of multipage TIFFs in OME-TIF format (.ome.tif files) and configuration settings in JSON format ('DisplaySettings.json' file). [PR #423](https://github.com/catalystneuro/neuroconv/pull/423)
* Added a `TemporallyAlignedDataInterface` definition for convenience when creating a custom interface for pre-aligned data. [PR #434](https://github.com/catalystneuro/neuroconv/pull/434)
* Added `write_as`, `units_name`, `units_description` to `BaseSortingExtractorInterface` `run_conversion` method to be able to modify them in conversion options. [PR #438](https://github.com/catalystneuro/neuroconv/pull/438)
* Added basic temporal alignment methods to the VideoInterface. These are `align_starting_time` is split into `align_starting_times` (list of times, one per video file) and `align_global_starting_time` (shift all by a scalar amount). `align_by_interpolation` is not yet implemented for this interface. [PR #283](https://github.com/catalystneuro/neuroconv/pull/283)
* Added stream control for the `OpenEphysBinaryRecordingInterface`. [PR #445](https://github.com/catalystneuro/neuroconv/pull/445)
* Added the `BaseTemporalAlignmentInterface` to serve as the new base class for all new temporal alignment methods. [PR #442](https://github.com/catalystneuro/neuroconv/pull/442)
* Added direct imports for all base classes from the outer level; you may now call `from neuroconv import BaseDataInterface, BaseTemporalAlignmentInterface, BaseExtractorInterface`. [PR #442](https://github.com/catalystneuro/neuroconv/pull/442)
* Added basic temporal alignment methods to the AudioInterface. `align_starting_time` is split into `align_starting_times` (list of times, one per audio file) and `align_global_starting_time` (shift all by a scalar amount). `align_by_interpolation` and other timestamp-based approaches is not yet implemented for this interface. [PR #402](https://github.com/catalystneuro/neuroconv/pull/402)
* Changed the order of recording properties extraction in `NeuroscopeRecordingInterface` and `NeuroScopeLFPInterface` to make them consistent with each other [PR #466](https://github.com/catalystneuro/neuroconv/pull/466)
* The `ScanImageImagingInterface` has been updated to read metadata from more recent versions of ScanImage [PR #457](https://github.com/catalystneuro/neuroconv/pull/457)
* Refactored `add_two_photon_series()` to `add_photon_series()` and added `photon_series_type` optional argument which can be either `"OnePhotonSeries"` or `"TwoPhotonSeries"`.
  Changed `get_default_ophys_metadata()` to add `Device` and `ImagingPlane` metadata which are both used by imaging and segmentation.
  Added `photon_series_type` to `get_nwb_imaging_metadata()` to fill metadata for `OnePhotonSeries` or `TwoPhotonSeries`. [PR #462](https://github.com/catalystneuro/neuroconv/pull/462)
* Split `align_timestamps` and `align_starting_times` into `align_segment_timestamps` and `align_segment_starting_times` for API consistency for multi-segment `RecordingInterface`s. [PR #463](https://github.com/catalystneuro/neuroconv/pull/463)
* Rename `align_timestamps` and `align_segmentt_timestamps` into `set_aligned_timestamps` and `set_aligned_segment_timestamps` to more clearly indicate their usage and behavior. [PR #470](https://github.com/catalystneuro/neuroconv/pull/470)


### Testing
* The tests for `automatic_dandi_upload` now follow up-to-date DANDI validation rules for file name conventions. [PR #310](https://github.com/catalystneuro/neuroconv/pull/310)
* Deactivate `MaxOneRecordingInterface` metadata tests [PR #371]((https://github.com/catalystneuro/neuroconv/pull/371)
* Integrated the DataInterface testing mixin to the SLEAP Interface. [PR #401](https://github.com/catalystneuro/neuroconv/pull/401)
* Added holistic per-interface, per-method unit testing for ecephys and ophys interfaces. [PR #283](https://github.com/catalystneuro/neuroconv/pull/283)
* Live service tests now run in a separate non-required GitHub action. [PR #420]((https://github.com/catalystneuro/neuroconv/pull/420)
* Integrated the `DataInterfaceMixin` class of tests to the `VideoInterface`. [PR #403](https://github.com/catalystneuro/neuroconv/pull/403)
* Add `generate_path_expander_demo_ibl` and associated test for `LocalPathExpander` [PR #456](https://github.com/catalystneuro/neuroconv/pull/456)
* Improved testing of all interface alignment methods via the new `TemporalAlignmentMixin` class. [PR #459](https://github.com/catalystneuro/neuroconv/pull/459)

### Fixes
* `BlackrockRecordingInterface` now writes all ElectricalSeries to "acquisition" unless changed using the `write_as` flag in `run_conversion`. [PR #315](https://github.com/catalystneuro/neuroconv/pull/315)
* Excluding Python versions 3.8 and 3.9 for the `EdfRecordingInterface` on M1 macs due to installation problems. [PR #319](https://github.com/catalystneuro/neuroconv/pull/319)
* Extend type array condition in `get_schema_from_hdmf_class` for dataset types (excludes that are DataIO). [PR #418](https://github.com/catalystneuro/neuroconv/pull/418)
* The `base_directory` argument to all `PathExpander` classes can now accept string inputs as well as `Path` inputs. [PR #427](https://github.com/catalystneuro/neuroconv/pull/427)
* Fixed the temporal alignment methods for the `RecordingInterfaces` which has multiple segments. [PR #411](https://github.com/catalystneuro/neuroconv/pull/411)
* Fixes to the temporal alignment methods for the `SortingInterface`, both single and multi-segment and recordingless. [PR #413](https://github.com/catalystneuro/neuroconv/pull/413)
* Fixes to the temporal alignment methods for the certain formats of the `RecordingInterface`. [PR #459](https://github.com/catalystneuro/neuroconv/pull/459)
* Fixes the naming of LFP interfaces to be `ElectricalSeriesLFP` instead of `ElectricalSeriesLF`. [PR #467](https://github.com/catalystneuro/neuroconv/pull/467)
* Fixed an issue with incorrect modality-specific extra requirements being associated with certain behavioral formats. [PR #469](https://github.com/catalystneuro/neuroconv/pull/469)

### Documentation and tutorial enhancements
* The instructions to build the documentation were moved to ReadTheDocs. [PR #323](https://github.com/catalystneuro/neuroconv/pull/323)
* Move testing instructions to ReadTheDocs. [PR #320](https://github.com/catalystneuro/neuroconv/pull/320)
* Moved NeuroConv catalogue from ReadMe.md to ReadTheDocs.
  [PR #322](https://github.com/catalystneuro/neuroconv/pull/322)
* Moved instructions to build the documentation from README.md to ReadTheDocs. [PR #323](https://github.com/catalystneuro/neuroconv/pull/323)
* Add `Spike2RecordingInterface` to conversion gallery. [PR #338](https://github.com/catalystneuro/neuroconv/pull/338)
* Remove authors from module docstrings [PR #354](https://github.com/catalystneuro/neuroconv/pull/354)
* Add examples for `LocalPathExpander` usage [PR #456](https://github.com/catalystneuro/neuroconv/pull/456)
* Add better docstrings to the aux functions of the Neuroscope interface [PR #485](https://github.com/catalystneuro/neuroconv/pull/485)

### Pending deprecation
* Change name from `CedRecordingInterface` to `Spike2RecordingInterface`. [PR #338](https://github.com/catalystneuro/neuroconv/pull/338)

### Improvements
* Use `Literal` in typehints (incompatible with Python<=3.8). [PR #340](https://github.com/catalystneuro/neuroconv/pull/340)
* `BaseDataInterface.get_source_schema` modified so it works for `.__init__` and `.__new__`. [PR #374](https://github.com/catalystneuro/neuroconv/pull/374)



# v0.2.4 (February 7, 2023)

### Deprecation
* All usages of `use_times` have been removed from spikeinterface tools and interfaces. The function `add_electrical_series` now determines whether the timestamps of the spikeinterface recording extractor are uniform or not and automatically stores the data according to best practices [PR #40](https://github.com/catalystneuro/neuroconv/pull/40)
* Dropped Python 3.7 support. [PR #237](https://github.com/catalystneuro/neuroconv/pull/237)

### Features
* Added a tool for determining rising and falling frames from TTL signals (`parse_rising_frames_from_ttl` and `get_falling_frames_from_ttl`). [PR #244](https://github.com/catalystneuro/neuroconv/pull/244)
* Added the `SpikeGLXNIDQInterface` for reading data from `.nidq.bin` files, as well as the ability to parse event times from specific channels via the `get_event_starting_times_from_ttl` method. Also included a `neuroconv.tools.testing.MockSpikeGLXNIDQInterface` for testing purposes. [PR #247](https://github.com/catalystneuro/neuroconv/pull/247)
* Improved handling of writing multiple probes to the same `NWB` file [PR #255](https://github.com/catalystneuro/neuroconv/pull/255)

### Pending deprecation
* Added `DeprecationWarnings` to all `spikeextractors` backends. [PR #265](https://github.com/catalystneuro/neuroconv/pull/265)
* Added `DeprecationWarning`s for `spikeextractors` objects in `neuroconv.tools.spikeinterface`. [PR #266](https://github.com/catalystneuro/neuroconv/pull/266)

### Fixes
* Temporarily hotfixed the `tensorflow` dependency after the release of `deeplabcut==2.3.0`. [PR #268](https://github.com/catalystneuro/neuroconv/pull/268)
* Fixed cleanup of waveform tests in SI tools. [PR #277](https://github.com/catalystneuro/neuroconv/pull/277)
* Fixed metadata structure for the CsvTimeIntervalsInterface, which was previously not passed validation in NWBConverters. [PR #237](https://github.com/catalystneuro/neuroconv/pull/237)
* Added propagation of the `load_sync_channel` argument for the `SpikeGLXNIDQInterface`. [PR #282](https://github.com/catalystneuro/neuroconv/pull/282)
* Fixed the default `es_key` used by stand-alone write using any `RecordingExtractorInterface` or `LFPExtractorInterface`. [PR #288](https://github.com/catalystneuro/neuroconv/pull/288)
* Fixed the default `ExtractorName` used to load the spikeinterface extractor of the `SpikeGLXLFPInterface`. [PR #288](https://github.com/catalystneuro/neuroconv/pull/288)

### Testing
* Re-organized the `test_gin_ecephys` file by splitting into each sub-modality. [PR #282](https://github.com/catalystneuro/neuroconv/pull/282)
* Add testing support for Python 3.11. [PR #234](https://github.com/catalystneuro/neuroconv/pull/234)




# v0.2.3

### Documentation and tutorial enhancements
* Remove `Path(path_to_save_nwbfile).is_file()` from each of the gallery pages. [PR #177](https://github.com/catalystneuro/neuroconv/pull/177)
* Improve docstring for `SpikeGLXRecordingInterface`. [PR #226](https://github.com/catalystneuro/neuroconv/pull/226)
* Correct typing of SpikeGLX in conversion gallery. [PR #223](https://github.com/catalystneuro/neuroconv/pull/223)
* Added tutorial for utilizing YAML metadata in a conversion pipeline. [PR #240](https://github.com/catalystneuro/neuroconv/pull/240)
* Added page in User Guide for how to use CSVs to specify metadata. [PR #241](https://github.com/catalystneuro/neuroconv/pull/177)
* Added the `BaseDataInterface` in the API docs. [PR #242](https://github.com/catalystneuro/neuroconv/pull/242)
* Fixed typo in styling section. [PR #253](https://github.com/catalystneuro/neuroconv/pull/253)
* Updated docs on JSON schema. [PR #256](https://github.com/catalystneuro/neuroconv/pull/256)
* Improved compliance with numpy-style docstring [PR #260](https://github.com/catalystneuro/neuroconv/pull/260)

### Features
* Added `AudioInterface` for files in `WAV` format using the `add_acoustic_waveform_series` utility function
  from `tools/audio` to write audio data to NWB. [PR #196](https://github.com/catalystneuro/neuroconv/pull/196)
* Added the `MaxOneRecordingInterface` for writing data stored in MaxOne (.raw.h5) format. [PR #222](https://github.com/catalystneuro/neuroconv/pull/222)
* Added the `MCSRawRecordingInterface` for writing data stored in MCSRaw (.raw) format. [PR #220](https://github.com/catalystneuro/neuroconv/pull/220)
* Added the `MEArecRecordingInterface` for writing data stored in MEArec (structured .h5) format. [PR #218](https://github.com/catalystneuro/neuroconv/pull/218)
* Added the `AlphaOmegaRecordingInterface` for writing data stored in AlphaOmega (folder of .mrx) format. [PR #212](https://github.com/catalystneuro/neuroconv/pull/212)
* Added the `PlexonRecordingInterface` for writing data stored in Plexon (.plx) format. [PR #206](https://github.com/catalystneuro/neuroconv/pull/206)
* Added the `BiocamRecordingInterface` for writing data stored in Biocam (.bwr) format. [PR #210](https://github.com/catalystneuro/neuroconv/pull/210)
* Added function to add acoustic series as `AcousticWaveformSeries` object as __acquisition__ or __stimulus__ to NWB. [PR #201](https://github.com/catalystneuro/neuroconv/pull/201)
* Added new form to the GitHub repo for requesting support for new formats. [PR #207](https://github.com/catalystneuro/neuroconv/pull/207)
* Simplified the writing of `channel_conversion` during `add_electrical_series` if the vector of gains is uniform; in this case, they are now combined into the scalar `conversion` value. [PR #218](https://github.com/catalystneuro/neuroconv/pull/218)
* Implement timestamp extraction from videos for the SLEAPInterface [PR #238](https://github.com/catalystneuro/neuroconv/pull/238)
* Prevented writing of default values for optional columns on the `ElectrodeTable`. [PR #219](https://github.com/catalystneuro/neuroconv/pull/219)
* Add interfaces for Excel and Csv time intervals tables. [PR #252](https://github.com/catalystneuro/neuroconv/pull/252)

### Testing
* Added a `session_id` to the test file for the `automatic_dandi_upload` helper function. [PR #199](https://github.com/catalystneuro/neuroconv/pull/199)
* `pre-commit` version bump. [PR #235](https://github.com/catalystneuro/neuroconv/pull/235)
* Added a `testing` sub-module to `src` and added a method (`generate_mock_ttl_signal`) for generating synthetic TTL pulses. [PR #245](https://github.com/catalystneuro/neuroconv/pull/245)

### Fixes
* `VideoInterface`. Only raise a warning if the difference between the rate estimated from timestamps and the fps (frames per seconds) is larger than two decimals. [PR #200](https://github.com/catalystneuro/neuroconv/pull/200)
* Fixed the bug in a `VideoInterface` where it would use `DataChunkIterator` even if the conversion options indicated that it should not. [PR #200](https://github.com/catalystneuro/neuroconv/pull/200)
* Update usage requirements for HDMF to prevent a buffer overflow issue fixed in hdmf-dev/hdmf#780. [PR #195](https://github.com/catalystneuro/neuroconv/pull/195)
* Remove the deprecated `distutils.version` in favor of `packaging.version` [PR #233](https://github.com/catalystneuro/neuroconv/pull/233)



# v0.2.2

### Testing

* Added a set of dev branch gallery tests for PyNWB, HDMF, SI, and NEO. [PR #113](https://github.com/catalystneuro/neuroconv/pull/113)
* Added tests for the `TypeError` and `ValueError` raising for the new `starting_frames` argument of `MovieDataInterface.run_conversion()`. [PR #113](https://github.com/catalystneuro/neuroconv/pull/113)
* Added workflow for automatic detection of CHANGELOG.md updates for PRs. [PR #187](https://github.com/catalystneuro/neuroconv/pull/187)
* Added support for python 3.10 [PR #229](https://github.com/catalystneuro/neuroconv/pull/229)

### Fixes

* Fixed a new docval typing error that arose in `hdmf>3.4.6` versions. [PR #113](https://github.com/catalystneuro/neuroconv/pull/113)
* Fixed a new input argument issue for `starting_frames` when using `external_file` for an `ImageSeries` in `pynwb>2.1.0` versions. [PR #113](https://github.com/catalystneuro/neuroconv/pull/113)
* Fixed issues regarding interaction between metadata rate values and extractor rate values in `tools.roiextractors`. [PR #159](https://github.com/catalystneuro/neuroconv/pull/159)
* Fixed sampling frequency resolution issue when detecting this from timestamps in `roiextractors.write_imaging` and `roiextractors.write_segmentation`. [PR #159](https://github.com/catalystneuro/neuroconv/pull/159)

### Documentation and tutorial enhancements
* Added a note in User Guide/DataInterfaces to help installing custom dependencies for users who use Z-shell (`zsh`). [PR #180](https://github.com/catalystneuro/neuroconv/pull/180)
* Added `MovieInterface` example in the conversion gallery. [PR #183](https://github.com/catalystneuro/neuroconv/pull/183)

### Features
* Added `ConverterPipe`, a class that allows chaining previously initialized interfaces for batch conversion and corresponding tests [PR #169](https://github.com/catalystneuro/neuroconv/pull/169)
* Added automatic extraction of metadata for `NeuralynxRecordingInterface` including filtering information for channels, device and recording time information [PR #170](https://github.com/catalystneuro/neuroconv/pull/170)
* Added stubbing capabilities to timestamp extraction in the `MovieInterface` avoiding scanning through the whole file when `stub_test=True` [PR #181](https://github.com/catalystneuro/neuroconv/pull/181)
* Added a flag `include_roi_acceptance` to `tools.roiextractors.write_segmentation` and corresponding interfaces to allow disabling the addition of boolean columns indicating ROI acceptance. [PR #193](https://github.com/catalystneuro/neuroconv/pull/193)
* Added `write_waveforms()` function in `tools.spikeinterface` to write `WaveformExtractor` objects
[PR #217](https://github.com/catalystneuro/neuroconv/pull/217)

### Pending deprecation
* Replaced the `MovieInterface` with `VideoInterface` and introduced deprecation warnings for the former. [PR #74](https://github.com/catalystneuro/neuroconv/pull/74)



# v0.2.1

### Fixes

* Updated `BlackrockRecordingInterface` to support multi stream file and added gin corresponding gin tests [PR #176](https://github.com/catalystneuro/neuroconv/pull/176)



# v0.2.0

### Back-compatability break
* All built-in DataInterfaces are now nested under the `neuroconv.datainterfaces` import structure - they are no longer available from the outer level. To import a data interface, use the syntax `from neuroconv.datainterfaces import <name of interface>`. [PR #74](https://github.com/catalystneuro/neuroconv/pull/74)
* The `AxonaRecordingExtractorInterface` has been renamed to `AxonaRecordingInterface`. [PR #74](https://github.com/catalystneuro/neuroconv/pull/74)
* The `AxonaUnitRecordingExtractorInterface` has been renamed to `AxonaUnitRecordingInterface`. [PR #74](https://github.com/catalystneuro/neuroconv/pull/74)
* The `BlackrockRecordingExtractorInterface` has been renamed to `BlackrockRecordingInterface`. [PR #74](https://github.com/catalystneuro/neuroconv/pull/74)
* The `BlackrockSortingExtractorInterface` has been renamed to `BlackrockSortingInterface`. [PR #74](https://github.com/catalystneuro/neuroconv/pull/74)
* The `OpenEphysRecordingExtractorInterface` has been renamed to `OpenEphysRecordingInterface`. [PR #74](https://github.com/catalystneuro/neuroconv/pull/74)
* The `OpenEphysSortingExtractorInterface` has been renamed to `OpenEphysSortingInterface`. [PR #74](https://github.com/catalystneuro/neuroconv/pull/74)
* The `KilosortSortingInterface` has been renamed to `KiloSortSortingInterface` to be more consistent with SpikeInterface. [PR #107](https://github.com/catalystneuro/neuroconv/pull/107)
* The `Neuroscope` interfaces have been renamed to `NeuroScope` to be more consistent with SpikeInterface. [PR #107](https://github.com/catalystneuro/neuroconv/pull/107)
* The `tools.roiextractors.add_epoch` functionality has been retired in the newest versions of ROIExtractors. [PR #112](https://github.com/catalystneuro/neuroconv/pull/112)
* Removed deprecation warnings for `save_path` argument (which is now `nwbfile_path` everywhere in the package). [PR #124](https://github.com/catalystneuro/neuroconv/pull/124)
* Changed default device name for the ecephys pipeline. Device_ecephys -> DeviceEcephys [PR #154](https://github.com/catalystneuro/neuroconv/pull/154)
* Change names of written electrical series on the ecephys pipeline. ElectricalSeries_raw -> ElectricalSeriesRaw, ElectricalSeries_processed -> ElectricalSeriesProcessed, ElectricalSeries_lfp -> ElectricalSeriesLFP  [PR #153](https://github.com/catalystneuro/neuroconv/pull/153)
* Drop spikeextractor backend support for NeuralynxRecordingInterface [PR #174](https://github.com/catalystneuro/neuroconv/pull/174)

### Fixes
* Prevented the CEDRecordingInterface from writing non-ecephys channel data. [PR #37](https://github.com/catalystneuro/neuroconv/pull/37)
* Fixed description in `write_sorting` and in `add_units_table` to have "neuroconv" in the description. [PR #104](https://github.com/catalystneuro/neuroconv/pull/104)
* Updated `spikeinterface` version number to 0.95.1 to fix issue with `SpikeGLXInterface` probe annotations.
  The issue is described [here](https://github.com/SpikeInterface/spikeinterface/issues/923). [PR #132](https://github.com/catalystneuro/neuroconv/pull/132)

### Improvements
* Unified the `run_conversion` method of `BaseSegmentationExtractorInterface` with that of all the other base interfaces. The method `write_segmentation` now uses the common `make_or_load_nwbfile` context manager [PR #29](https://github.com/catalystneuro/neuroconv/pull/29)
* Coerced the recording extractors with `spikeextractors_backend=True` to BaseRecording objects for Axona, Blackrock, Openephys, and SpikeGadgets. [PR #38](https://github.com/catalystneuro/neuroconv/pull/38)
* Added function to add PlaneSegmentation objects to an nwbfile in `roiextractors` and corresponding unit tests. [PR #23](https://github.com/catalystneuro/neuroconv/pull/23)
* `use_times` argument to be deprecated on the ecephys pipeline. The function `add_electrical_series` now determines whether the timestamps of the spikeinterface recording extractor are uniform or not and automatically stores the data according to best practices [PR #40](https://github.com/catalystneuro/neuroconv/pull/40)
* Add `NWBFile` metadata key at the level of the base data interface so it can always be inherited to be available. [PR #51](https://github.com/catalystneuro/neuroconv/pull/51).
* Added spikeinterface support to Axona LFP and coerece gin tests for LFP to be spikeinterface objects [PR #85](https://github.com/catalystneuro/neuroconv/pull/85)
* Added function to add fluorescence traces to an nwbfile in `roiextractors` and corresponding unit tests.
  The df over f traces are now added to a `DfOverF` container instead of the `Fluorescence` container.
  The metadata schema has been changed for the `BaseSegmentationExtractorInterface` to allow metadata for `DfOverF`,
  and `Flurorescence` is now not required in the metadata schema. [PR #41](https://github.com/catalystneuro/neuroconv/pull/41)
* Improved default values of OpticalChannel object names and other descriptions for Imaging data. [PR #88](https://github.com/catalystneuro/neuroconv/pull/88)
* Extended the `ImagingDataChunkIterator` to be  compatible with volumetric data. [PR #90](https://github.com/catalystneuro/neuroconv/pull/90)
* Integrated the `ImagingDataChunkIterator` with the `write_imaging` methods. [PR #90](https://github.com/catalystneuro/neuroconv/pull/90)
* Began work towards making SpikeInterface, SpikeExtractors, and ROIExtractors all non-minimal dependencies. [PR #74](https://github.com/catalystneuro/neuroconv/pull/74)
* Implemented format-wise and modality-wise extra installation requirements. If there are any requirements to use a module or data interface, these are defined in individual requirements files at the corresponding level of the package. These are in turn easily accessible from the commands `pip install neuroconv[format_name]`. `pip install neuroconv[modality_name]` will also install all dependencies necessary to make full use of any interfaces from that modality. [PR #100](https://github.com/catalystneuro/neuroconv/pull/100)
* Added frame stubbing to the `BaseSegmentationExtractorInterface`. [PR #116](https://github.com/catalystneuro/neuroconv/pull/116)
* Added `mask_type: str` and `include_roi_centroids: bool` to the `add_plane_segmentation` helper and `write_segmentation` functions for the `tools.roiextractors` submodule. [PR #117](https://github.com/catalystneuro/neuroconv/pull/117)
* Propagate `output_struct_name` argument to `ExtractSegmentationInterface` to match its extractor arguments. [PR #128](https://github.com/catalystneuro/neuroconv/pull/128)
* Added compression and iteration (with options control) to all Fluorescence traces in `write_segmentation`. [PR #120](https://github.com/catalystneuro/neuroconv/pull/120)
* For irregular recordings, timestamps can now be saved along with all traces in `write_segmentation`. [PR #130](https://github.com/catalystneuro/neuroconv/pull/130)
* Added `mask_type` argument to `tools.roiextractors.add_plane_segmentation` function and all upstream calls. This allows users to request writing not just the image_masks (still the default) but also pixels, voxels or `None` of the above. [PR #119](https://github.com/catalystneuro/neuroconv/pull/119)
* `utils.json_schema.get_schema_from_method_signature` now allows `Optional[...]` annotation typing and subsequent `None` values during validation as long as it is still only applied to a simple non-conflicting type (no `Optional[Union[..., ...]]`). [PR #119](https://github.com/catalystneuro/neuroconv/pull/119)


### Documentation and tutorial enhancements:
* Unified the documentation of NeuroConv structure in the User Guide readthedocs. [PR #39](https://github.com/catalystneuro/neuroconv/pull/39)
* Added package for viewing source code in the neuroconv documentation [PR #62](https://github.com/catalystneuro/neuroconv/pull/62)
* Added Contributing guide for the Developer section of readthedocs. [PR #73](https://github.com/catalystneuro/neuroconv/pull/73)
* Added style guide to the readthedocs [PR #28](https://github.com/catalystneuro/neuroconv/pull/28)
* Added ABF data conversion tutorial @luiztauffer [PR #89](https://github.com/catalystneuro/neuroconv/pull/89)
* Added Icephys API documentation @luiztauffer [PR #103](https://github.com/catalystneuro/neuroconv/pull/103)
* Added Blackrock sorting conversion gallery example [PR #134](https://github.com/catalystneuro/neuroconv/pull/134)
* Extended the User Guide Get metadata section in DataInterfaces with a demonstration for loading metadata from YAML. [PR #144](https://github.com/catalystneuro/neuroconv/pull/144)
* Fixed a redundancy in [PR #144](https://github.com/catalystneuro/neuroconv/pull/144) and API links. [PR #154](https://github.com/catalystneuro/neuroconv/pull/154)
* Added SLEAP conversion gallery example [PR #161](https://github.com/catalystneuro/neuroconv/pull/161)



### Features
* Added conversion interface for Neuralynx sorting data together with gin data test and a conversion example in the gallery. [PR #58](https://github.com/catalystneuro/neuroconv/pull/58)
* Added conversion interface for DeepLabCut data together with gin data test and a conversion example in the gallery. [PR #24](https://github.com/catalystneuro/neuroconv/pull/24)
* Allow writing of offsets to ElectricalSeries objects from SpikeInterface (requires PyNWB>=2.1.0). [PR #37](https://github.com/catalystneuro/neuroconv/pull/37)
* Added conversion interface for EDF (European Data Format) data together with corresponding unit tests and a conversion example in the gallery. [PR #45](https://github.com/catalystneuro/neuroconv/pull/45)
* Created ImagingExtractorDataChunkIterator, a data chunk iterator for `ImagingExtractor` objects. [PR #54](https://github.com/catalystneuro/neuroconv/pull/54)
* Added support for writing spikeinterface recording extractor with multiple segments and corresponding unit test [PR #67](https://github.com/catalystneuro/neuroconv/pull/67)
* Added spikeinterface support to the Axona data interface [PR #61](https://github.com/catalystneuro/neuroconv/pull/61)
* Added new util function `get_package` for safely attempting to attempt a package import and informatively notifying the user of how to perform the installation otherwise. [PR #74](https://github.com/catalystneuro/neuroconv/pull/74)
* All built-in DataInterfaces now load their external dependencies on-demand at time of object initialization instead of on package or interface import. [PR #74](https://github.com/catalystneuro/neuroconv/pull/74)
* Adde spikeinterface support for Blackrock sorting interface[PR #134](https://github.com/catalystneuro/neuroconv/pull/134)
* Added conversion interface for TDT recording data together with gin data test. [PR #135](https://github.com/catalystneuro/neuroconv/pull/135)
* Added conversion interface for SLEAP pose estimation data together with gin test for data. [PR #160](https://github.com/catalystneuro/neuroconv/pull/160)


### Testing
* Added unittests for correctly writing the scaling factors to the nwbfile in the `add_electrical_series` function of the spikeinterface module. [PR #37](https://github.com/catalystneuro/neuroconv/pull/37)
* Added unittest for compression options in the `add_electrical_series` function of the spikeinterface module. [PR #64](https://github.com/catalystneuro/neuroconv/pull/37)
* Added unittests for chunking in the `add_electrical_series` function of the spikeinterface module. [PR #84](https://github.com/catalystneuro/neuroconv/pull/84)
* Tests are now organized according to modality-wise lazy installations. [PR #100](https://github.com/catalystneuro/neuroconv/pull/100)

# v0.1.1
### Fixes
* Fixed the behavior of the `file_paths` usage in the MovieInterface when run via the YAML conversion specification. [PR #33](https://github.com/catalystneuro/neuroconv/pull/33)

### Improvements
* Added function to add ImagingPlane objects to an nwbfile in `roiextractors` and corresponding unit tests. [PR #19](https://github.com/catalystneuro/neuroconv/pull/19)
* Added function to add summary images from a `SegmentationExtractor` object to an nwbfile in the roiextractors module and corresponding unit tests [PR #22](https://github.com/catalystneuro/neuroconv/pull/22)
* Small improvements on ABFInterface @luiztauffer [PR #89](https://github.com/catalystneuro/neuroconv/pull/89)

### Features
* Add non-iterative writing capabilities to `add_electrical_series`. [PR #32](https://github.com/catalystneuro/neuroconv/pull/32)

### Testing
* Added unittests for the `write_as` functionality in the `add_electrical_series` of the spikeinterface module. [PR #32](https://github.com/catalystneuro/neuroconv/pull/32)


# v0.1.0

* The first release of NeuroConv.<|MERGE_RESOLUTION|>--- conflicted
+++ resolved
@@ -1,14 +1,11 @@
 # Upcoming
 
-<<<<<<< HEAD
 ### Bug fixes
 * LocalPathExpander matches only `folder_paths` or `file_paths` if that is indicated in the passed specification. [PR #675](https://github.com/catalystneuro/neuroconv/pull/675)
 
-### Improvement
-=======
+
 ### Features
 * Changed the `Suite2pSegmentationInterface` to support multiple plane segmentation outputs. The interface now has a `plane_name` and `channel_name` arguments to determine which plane output and channel trace add to the NWBFile. [PR #601](https://github.com/catalystneuro/neuroconv/pull/601)
->>>>>>> 9da6dcb4
 
 ### Improvements
 * `nwbinspector` has been removed as a minimal dependency. It becomes an extra (optional) dependency with `neuroconv[dandi]`. [PR #672](https://github.com/catalystneuro/neuroconv/pull/672)
