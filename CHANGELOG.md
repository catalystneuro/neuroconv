--- conflicted
+++ resolved
@@ -14,11 +14,8 @@
 * `SpikeGLXConverterPipe` converter now accepts multi-probe structures with multi-trigger and does not assume a specific folder structure [#1150](https://github.com/catalystneuro/neuroconv/pull/1150)
 * `SpikeGLXNIDQInterface` is no longer written as an ElectricalSeries [#1152](https://github.com/catalystneuro/neuroconv/pull/1152)
 * Fix a bug on ecephys interfaces where extra electrode group and devices were written if the property of the "group_name" was set in the recording extractor [#1164](https://github.com/catalystneuro/neuroconv/pull/1164)
-<<<<<<< HEAD
 * Fix metadata bug in `IntanRecordingInterface` where incorrected devices were added if the recording contained multiple electrode groups or names [#1166](https://github.com/catalystneuro/neuroconv/pull/1166)
-=======
-
->>>>>>> 2084d350
+
 
 ## Features
 * Propagate the `unit_electrode_indices` argument from the spikeinterface tools to `BaseSortingExtractorInterface`. This allows users to map units to the electrode table when adding sorting data [PR #1124](https://github.com/catalystneuro/neuroconv/pull/1124)
