# Upcoming

### Bug fixes
* LocalPathExpander matches only `folder_paths` or `file_paths` if that is indicated in the passed specification. [PR #679](https://github.com/catalystneuro/neuroconv/pull/675) and [PR #675](https://github.com/catalystneuro/neuroconv/pull/679
* Fixed depth consideration in partial chunking pattern for the ROI data buffer. [PR #677](https://github.com/catalystneuro/neuroconv/pull/677)
* Fix mapping between channel names and the electrode table when writing more than one `ElectricalSeries` to the NWBFile. This fixes an issue when the converter pipeline of `SpikeGLXConverterPipe` was writing the electrode table region of the NIDQ stream incorrectly [PR #678](https://github.com/catalystneuro/neuroconv/pull/678)

### Features
* Changed the `Suite2pSegmentationInterface` to support multiple plane segmentation outputs. The interface now has a `plane_name` and `channel_name` arguments to determine which plane output and channel trace add to the NWBFile. [PR #601](https://github.com/catalystneuro/neuroconv/pull/601)
* Added tool function `configure_datasets` for configuring all datasets of an in-memory `NWBFile` to be backend specific. [PR #571](https://github.com/catalystneuro/neuroconv/pull/571)
* Added `LightningPoseConverter` to add pose estimation data and the original and the optional labeled video added as ImageSeries to NWB. [PR #633](https://github.com/catalystneuro/neuroconv/pull/633)

### Improvements
* `nwbinspector` has been removed as a minimal dependency. It becomes an extra (optional) dependency with `neuroconv[dandi]`. [PR #672](https://github.com/catalystneuro/neuroconv/pull/672)
* Added a `from_nwbfile` class method constructor to all `BackendConfiguration` models. [PR #673](https://github.com/catalystneuro/neuroconv/pull/673)
* Added compression to `FicTracDataInterface`. [PR #678](https://github.com/catalystneuro/neuroconv/pull/678)
* Exposed `block_index` to all OpenEphys interfaces. [PR #695](https://github.com/catalystneuro/neuroconv/pull/695)



# v0.4.6 (November 30, 2023)

### Features
* Added Pydantic data models of `BackendConfiguration` for both HDF5 and Zarr datasets (container/mapper of all the `DatasetConfiguration`s for a particular file). [PR #568](https://github.com/catalystneuro/neuroconv/pull/568)
* Changed the metadata schema for `Fluorescence` and `DfOverF` where the traces metadata can be provided as a dict instead of a list of dicts.
  The name of the plane segmentation is used to determine which traces to add to the `Fluorescence` and `DfOverF` containers. [PR #632](https://github.com/catalystneuro/neuroconv/pull/632)
* Modify the filtering of traces to also filter out traces with empty values. [PR #649](https://github.com/catalystneuro/neuroconv/pull/649)
* Added tool function `get_default_dataset_configurations` for identifying and collecting all fields of an in-memory `NWBFile` that could become datasets on disk; and return instances of the Pydantic dataset models filled with default values for chunking/buffering/compression. [PR #569](https://github.com/catalystneuro/neuroconv/pull/569)
* Added tool function `get_default_backend_configuration` for conveniently packaging the results of `get_default_dataset_configurations` into an easy-to-modify mapping from locations of objects within the file to their correseponding dataset configuration options, as well as linking to a specific backend DataIO. [PR #570](https://github.com/catalystneuro/neuroconv/pull/570)
<<<<<<< HEAD
* Added tool function `configure_datasets` for configuring all datasets of an in-memory `NWBFile` to be backend specific. [PR #571](https://github.com/catalystneuro/neuroconv/pull/571)
* Integrated backend configuration with the interfaces, converters, and write tools for ecephys. [PR #578](https://github.com/catalystneuro/neuroconv/pull/578)
=======
* Added `set_probe()` method to `BaseRecordingExtractorInterface`. [PR #639](https://github.com/catalystneuro/neuroconv/pull/639)
* Changed default chunking of `ImagingExtractorDataChunkIterator` to select `chunk_shape` less than the chunk_mb threshold while keeping the original image size. The default `chunk_mb` changed to 10MB. [PR #667](https://github.com/catalystneuro/neuroconv/pull/667)

### Fixes
* Fixed GenericDataChunkIterator (in hdmf.py) in the case where the number of dimensions is 1 and the size in bytes is greater than the threshold of 1 GB. [PR #638](https://github.com/catalystneuro/neuroconv/pull/638)
* Changed `np.floor` and `np.prod` usage to `math.floor` and `math.prod` in various files. [PR #638](https://github.com/catalystneuro/neuroconv/pull/638)
* Updated minimal required version of DANDI CLI; updated `run_conversion_from_yaml` API function and tests to be compatible with naming changes. [PR #664](https://github.com/catalystneuro/neuroconv/pull/664)

### Improvements
 * Change metadata extraction library from `fparse` to `parse`. [PR #654](https://github.com/catalystneuro/neuroconv/pull/654)
 * The `dandi` CLI/API is now an optional dependency; it is still required to use the `tool` function for automated upload as well as the YAML-based NeuroConv CLI. [PR #655](https://github.com/catalystneuro/neuroconv/pull/655)



# v0.4.5 (November 6, 2023)

### Back-compatibility break
* The `CEDRecordingInterface` has now been removed; use the `Spike2RecordingInterface` instead. [PR #602](https://github.com/catalystneuro/neuroconv/pull/602)

### Features
* Added `session_start_time` extraction to `FicTracDataInterface`. [PR #598](https://github.com/catalystneuro/neuroconv/pull/598)
* Added `imaging_plane_name` keyword argument to `add_imaging_plane` function to determine which imaging plane to add from the metadata by name instead of `imaging_plane_index`.
* Added reference for `imaging_plane` to default plane segmentation metadata. [PR #594](https://github.com/catalystneuro/neuroconv/pull/594)
* Changed Compass container for Position container in the `FicTracDataInterface`.  [PR #606](https://github.com/catalystneuro/neuroconv/pull/605)
* Added option to write units in meters by providing a radius in `FicTracDataInterface`. [PR #606](https://github.com/catalystneuro/neuroconv/pull/605)
* Added `parent_container` keyword argument to `add_photon_series` that defines whether to add the photon series to acquisition or 'ophys' processing module. [PR #587](https://github.com/catalystneuro/neuroconv/pull/587)
* Added Pydantic data models of `DatasetInfo` (immutable summary of core dataset values such as maximum shape and dtype) and `DatasetConfiguration` for both HDF5 and Zarr datasets (the optional layer that specifies chunk/buffering/compression). [PR #567](https://github.com/catalystneuro/neuroconv/pull/567)
* Added alignment methods to `FicTracDataInterface`.  [PR #607](https://github.com/catalystneuro/neuroconv/pull/607)
* Added alignment methods support to `MockRecordingInterface` [PR #611](https://github.com/catalystneuro/neuroconv/pull/611)
* Added `NeuralynxNvtInterface`, which can read position tracking NVT files. [PR #580](https://github.com/catalystneuro/neuroconv/pull/580)
* Adding radius as a conversion factor in `FicTracDataInterface`.  [PR #619](https://github.com/catalystneuro/neuroconv/pull/619)
* Coerce `FicTracDataInterface` original timestamps to start from 0.  [PR #619](https://github.com/catalystneuro/neuroconv/pull/619)
* Added configuration metadata to `FicTracDataInterface`.  [PR #618](https://github.com/catalystneuro/neuroconv/pull/618)
* Expose number of jobs to `automatic_dandi_upload`. [PR #624](https://github.com/catalystneuro/neuroconv/pull/624)
* Added `plane_segmentation_name` keyword argument to determine which plane segmentation to add from the metadata by name instead of `plane_segmentation_index`.
  `plane_segmentation_name` is exposed at `BaseSegmentationExtractorInterface.add_to_nwbfile()` function to support adding segmentation output from multiple planes. [PR #623](https://github.com/catalystneuro/neuroconv/pull/623)
* Added `SegmentationImages` to metadata_schema in `BaseSegmentationExtractorInterface` to allow for the modification of the name and description of Images container and description of the summary images. [PR #622](https://github.com/catalystneuro/neuroconv/pull/622)
* Default chunking pattern of RecordingInterfaces now attempts to use as many channels as possible up to 64 total, and fill with as much time as possible up to the `chunk_mb`. This also required raising the lower HDMF version to 3.11.0 (which introduced 10 MB default chunk sizes). [PR #630](https://github.com/catalystneuro/neuroconv/pull/630)

### Fixes
* Remove `starting_time` reset to default value (0.0) when adding the rate and updating the `photon_series_kwargs` or `roi_response_series_kwargs`, in `add_photon_series` or `add_fluorescence_traces`. [PR #595](https://github.com/catalystneuro/neuroconv/pull/595)
* Changed the date parsing in `OpenEphysLegacyRecordingInterface` to `datetime.strptime` with the expected date format explicitly set to `"%d-%b-%Y %H%M%S"`. [PR #577](https://github.com/catalystneuro/neuroconv/pull/577)
* Pin lower bound HDMF version to `3.10.0`. [PR #586](https://github.com/catalystneuro/neuroconv/pull/586)

### Deprecation
* Removed `use_times` and `buffer_size` from `add_photon_series`. [PR #600](https://github.com/catalystneuro/neuroconv/pull/600)

### Testing
* Adds `MockImagingInterface` as a general testing mechanism for ophys imaging interfaces [PR #604](https://github.com/catalystneuro/neuroconv/pull/604).



# v0.4.4

### Features

* `DeepLabCutInterface` now allows using custom timestamps via `set_aligned_timestamps` method before running conversion. [PR #531](https://github.com/catalystneuro/neuroconv/pull/532)

### Fixes

* Reorganize timeintervals schema to reside in `schemas/` dir to ensure its inclusion in package build. [PR #573](https://github.com/catalystneuro/neuroconv/pull/573)
>>>>>>> 0be73d92



# v0.4.3

### Fixes

* The `sonpy` package for the Spike2 interface no longer attempts installation on M1 Macs. [PR #563](https://github.com/catalystneuro/neuroconv/pull/563)
* Fixed `subset_sorting` to explicitly cast `end_frame` to int to avoid SpikeInterface frame slicing edge case. [PR #565](https://github.com/catalystneuro/neuroconv/pull/565)



# v0.4.2

### Fixes

* Exposed `es_key` argument to users where it was previously omitted on `MaxOneRecordingInterface`, `OpenEphysLegacyRecordingInterface`, and `OpenEphysRecordingInterface`. [PR #542](https://github.com/catalystneuro/neuroconv/pull/542)
* Added deepcopy for metadata in `make_nwbfile_from_metadata`. [PR #545](https://github.com/catalystneuro/neuroconv/pull/545)
* Fixed edge case in `subset_sorting` where `end_frame` could exceed recording length. [PR #551](https://github.com/catalystneuro/neuroconv/pull/551)
* Alter `add_electrodes` behavior,  no error is thrown if a property is present in the metadata but not in the recording extractors. This allows the combination of recording objects that have different properties. [PR #558](https://github.com/catalystneuro/neuroconv/pull/558)

### Features

* Added converters for Bruker TIF format to support multiple streams of imaging data.
  Added `BrukerTiffSinglePlaneConverter` for single plane imaging data which initializes a `BrukerTiffSinglePlaneImagingInterface` for each data stream.
  The available data streams can be checked by `BrukerTiffSinglePlaneImagingInterface.get_streams(folder_path)` method.
  Added `BrukerTiffMultiPlaneConverter` for volumetric imaging data with `plane_separation_type` argument that defines
  whether to load the imaging planes as a volume (`"contiguous"`) or separately (`"disjoint"`).
  The available data streams for the defined  `plane_separation_type`  can be checked by `BrukerTiffMultiPlaneImagingInterface.get_streams(folder_path, plane_separation_type)` method.
* Added FicTrac data interface. [PR #517](https://github.com/catalystneuro/neuroconv/pull/#517)

### Documentation and tutorial enhancements

* Added FicTrac to the conversion gallery and docs API. [PR #560](https://github.com/catalystneuro/neuroconv/pull/#560)



# v0.4.1

### Fixes

* Propagated additional arguments, such as `cell_id`, from the `metadata["Icephys"]["Electrodes"]` dictionary used in `tools.neo.add_icephys_electrode`. [PR #538](https://github.com/catalystneuro/neuroconv/pull/538)
* Fixed mismatch between expected `Electrodes` key in `tools.neo.add_icephys_electrode` and the metadata automatically generated by the `AbfInterface`. [PR #538](https://github.com/catalystneuro/neuroconv/pull/538)



# v0.4.0

### Back-compatibility break

* Create separate `.add_to_nwbfile` method for all DataInterfaces. This is effectively the previous `.run_conversion` method but limited to operations on an in-memory `nwbfile`: pynwb.NWBFile` object and does not handle any I/O. [PR #455](https://github.com/catalystneuro/neuroconv/pull/455)

### Fixes

* Set gzip compression by default on spikeinterface based interfaces `run_conversion`. [PR #499](https://github.com/catalystneuro/neuroconv/pull/#499)

* Temporarily disabled filtering for all-zero traces in `add_fluorescence_traces` as the current implementation is very slow for nearly all zero traces (e.g. suite2p deconvolved traces). [PR #527](https://github.com/catalystneuro/neuroconv/pull/527)

### Features

* Added stream control with the `stream_name` argument to the `NeuralynxRecordingExtractor`. [PR #369](https://github.com/catalystneuro/neuroconv/pull/369)

* Added a common `.temporally_align_data_interfaces` method to the `NWBConverter` class to use as a specification of the protocol for temporally aligning the data interfaces of the converter. [PR #362](https://github.com/catalystneuro/neuroconv/pull/362)

* Added `CellExplorerRecordingInterface` for adding data raw and lfp data from the CellExplorer format. CellExplorer's new format contains a `basename.session.mat` file containing
    rich metadata about the session which can be used to extract the recording information such as sampling frequency and type and channel metadata such as
    groups, location and brain area [#488](https://github.com/catalystneuro/neuroconv/pull/488)

* `CellExplorerSortingInterface` now supports extracting sampling frequency from the new data format. CellExplorer's new format contains a `basename.session.mat` file containing
    rich metadata including the sorting sampling frequency [PR #491](https://github.com/catalystneuro/neuroconv/pull/491) and [PR #502](https://github.com/catalystneuro/neuroconv/pull/502)
* Added `MiniscopeBehaviorInterface` for Miniscope behavioral data. The interface uses `ndx-miniscope` extension to add a `Miniscope` device with the behavioral camera metadata,
  and an `ImageSeries` in external mode that is linked to the device. [PR #482](https://github.com/catalystneuro/neuroconv/pull/482)
  * `CellExplorerSortingInterface` now supports adding channel metadata to the nwbfile with `write_ecephys_metadata=True` as a conversion option [PR #494](https://github.com/catalystneuro/neuroconv/pull/494)

* Added `MiniscopeImagingInterface` for Miniscope imaging data stream. The interface uses `ndx-miniscope` extension to add a `Miniscope` device with the microscope device metadata,
  and the imaging data as `OnePhotonSeries`. [PR #468](https://github.com/catalystneuro/neuroconv/pull/468)

* Added `MiniscopeConverter` for combining the conversion of Miniscope imaging and behavioral data streams. [PR #498](https://github.com/catalystneuro/neuroconv/pull/498)

### Improvements

* Avoid redundant timestamp creation in `add_eletrical_series` for recording objects without time vector. [PR #495](https://github.com/catalystneuro/neuroconv/pull/495)

* Avoid modifying the passed `metadata` structure via `deep_dict_update` in `make_nwbfile_from_metadata`.  [PR #476](https://github.com/catalystneuro/neuroconv/pull/476)

### Testing

* Added gin test for `CellExplorerRecordingInterface`. CellExplorer's new format contains a `basename.session.mat` file containing
    rich metadata about the session which can be used to extract the recording information such as sampling frequency and type and channel metadata such as
    groups, location and brain area [#488](https://github.com/catalystneuro/neuroconv/pull/488).
  * Added gin test for `CellExplorerSortingInterface`. CellExplorer's new format contains a `basename.session.mat` file containing
  rich metadata about the session which can be used to extract the recording information such as sampling frequency and type and channel metadata such as
  groups, location and brain area [PR #494](https://github.com/catalystneuro/neuroconv/pull/494).




# v0.3.0 (June 7, 2023)

### Back-compatibility break
* `ExtractorInterface` classes now access their extractor with the classmethod `cls.get_extractor()` instead of the attribute `self.Extractor`. [PR #324](https://github.com/catalystneuro/neuroconv/pull/324)
* The `spikeextractor_backend` option was removed for all `RecordingExtractorInterface` classes. ([PR #324](https://github.com/catalystneuro/neuroconv/pull/324), [PR #309](https://github.com/catalystneuro/neuroconv/pull/309)]
* The `NeuroScopeMultiRecordingExtractor` has been removed. If your conversion required this, please submit an issue requesting instructions for how to implement it. [PR #309](https://github.com/catalystneuro/neuroconv/pull/309)
* The `SIPickle` interfaces have been removed. [PR #309](https://github.com/catalystneuro/neuroconv/pull/309)
* The previous conversion option `es_key` has been moved to the `__init__` of all `BaseRecordingExtractorInterface` classes. It is no longer possible to use this argument in the `run_conversion` method. [PR #318](https://github.com/catalystneuro/neuroconv/pull/318)
* Change `BaseDataInterface.get_conversion_options_schema` from `classmethod` to object method. [PR #353](https://github.com/catalystneuro/neuroconv/pull/353)
* Removed `utils.json_schema.get_schema_for_NWBFile` and moved base metadata schema to external json file. Added constraints to Subject metadata to match DANDI. [PR #376](https://github.com/catalystneuro/neuroconv/pull/376)
* Duplicate video file paths in the VideoInterface and AudioInterface are no longer silently resolved; please explicitly remove duplicates when initializing the interfaces. [PR #403](https://github.com/catalystneuro/neuroconv/pull/403)
* Duplicate audio file paths in the AudioInterface are no longer silently resolved; please explicitly remove duplicates when initializing the interfaces. [PR #402](https://github.com/catalystneuro/neuroconv/pull/402)

### Features
* The `OpenEphysRecordingInterface` is now a wrapper for `OpenEphysBinaryRecordingInterface`. [PR #294](https://github.com/catalystneuro/neuroconv/pull/294)
* Swapped the backend for `CellExplorerSortingInterface` from `spikeextactors` to `spikeinterface`. [PR #267](https://github.com/catalystneuro/neuroconv/pull/267)
* In the conversion YAML, `DataInterface` classes must now be specified as a dictionary instead of a list. [PR #311](https://github.com/catalystneuro/neuroconv/pull/311)
* In the conversion YAML, conversion_options can be specified on the global level. [PR #312](https://github.com/catalystneuro/neuroconv/pull/312)
* The `OpenEphysRecordingInterface` now redirects to legacy or binary interface depending on the file format.
  It raises NotImplementedError until the interface for legacy format is added. [PR #296](https://github.com/catalystneuro/neuroconv/pull/296)
* Added the `OpenEphysLegacyRecordingInterface` to support Open Ephys legacy format (`.continuous` files). [PR #295](https://github.com/catalystneuro/neuroconv/pull/295)
* Added `PlexonSortingInterface` to support plexon spiking data. [PR #316](https://github.com/catalystneuro/neuroconv/pull/316)
* Changed `SpikeGLXRecordingInterface` to accept either the AP or LF bands as file paths. Each will automatically set the correseponding `es_key` and corresponding metadata for each band or probe. [PR #298](https://github.com/catalystneuro/neuroconv/pull/298)
* The `OpenEphysRecordingInterface` redirects to `OpenEphysLegacyRecordingInterface` for legacy format files instead of raising NotImplementedError. [PR #349](https://github.com/catalystneuro/neuroconv/pull/349)
* Added a `SpikeGLXConverter` for easy combination of multiple IMEC and NIDQ data streams. [PR #292](https://github.com/catalystneuro/neuroconv/pull/292)
* Added an `interfaces_by_category` lookup table to `neuroconv.datainterfaces` to make searching for interfaces by modality and format easier. [PR #352](https://github.com/catalystneuro/neuroconv/pull/352)
* `neuroconv.utils.jsonschema.get_schema_from_method_signature` can now support the `Dict[str, str]` typehint, which allows `DataInterface.__init__` and `.run_conversion` to handle dictionary arguments. [PR #360](https://github.com/catalystneuro/neuroconv/pull/360)
* Added `neuroconv.tools.testing.data_interface_mixins` module, which contains test suites for different types of
  DataInterfaces [PR #357](https://github.com/catalystneuro/neuroconv/pull/357)
* Added `keywords` to `DataInterface` classes. [PR #375](https://github.com/catalystneuro/neuroconv/pull/375)
* Uses `open-cv-headless` instead of open-cv, making the package lighter [PR #387](https://github.com/catalystneuro/neuroconv/pull/387).
* Adds `MockRecordingInterface` as a general testing mechanism for ecephys interfaces [PR #395](https://github.com/catalystneuro/neuroconv/pull/395).
* `metadata` returned by `DataInterface.get_metadata()` is now a `DeepDict` object, making it easier to add and adjust metadata. [PR #404](https://github.com/catalystneuro/neuroconv/pull/404).
* The `OpenEphysLegacyRecordingInterface` is now extracts the `session_start_time` in `get_metadata()` from `Neo` (`OpenEphysRawIO`) and does not depend on `pyopenephys` anymore. [PR #410](https://github.com/catalystneuro/neuroconv/pull/410)
* Added `expand_paths`. [PR #377](https://github.com/catalystneuro/neuroconv/pull/377)
* Added basic temporal alignment methods to ecephys, ophys, and icephys DataInterfaces. These are `get_timestamps`, `align_starting_time`, `align_timestamps`, and `align_by_interpolation`. Added tests that serve as a first demonstration of the intended uses in a variety of cases. [PR #237](https://github.com/catalystneuro/neuroconv/pull/237) [PR #283](https://github.com/catalystneuro/neuroconv/pull/283) [PR #400](https://github.com/catalystneuro/neuroconv/pull/400)
* Added basic temporal alignment methods to the SLEAPInterface. Added holistic per-interface, per-method unit testing for ecephys and ophys interfaces. [PR #401](https://github.com/catalystneuro/neuroconv/pull/401)
* Added `expand_paths`. [PR #377](https://github.com/catalystneuro/neuroconv/pull/377), [PR #448](https://github.com/catalystneuro/neuroconv/pull/448)
* Added `.get_electrode_table_json()` to the `BaseRecordingExtractorInterface` as a convenience helper for the GUIDE project. [PR #431](https://github.com/catalystneuro/neuroconv/pull/431)
* Added `BrukerTiffImagingInterface` to support Bruker TIF imaging data. This format consists of individual TIFFs (each file contains a single frame) in OME-TIF format (.ome.tif files) and metadata in XML format (.xml file). [PR #390](https://github.com/catalystneuro/neuroconv/pull/390)
* Added `MicroManagerTiffImagingInterface` to support Micro-Manager TIF imaging data. This format consists of multipage TIFFs in OME-TIF format (.ome.tif files) and configuration settings in JSON format ('DisplaySettings.json' file). [PR #423](https://github.com/catalystneuro/neuroconv/pull/423)
* Added a `TemporallyAlignedDataInterface` definition for convenience when creating a custom interface for pre-aligned data. [PR #434](https://github.com/catalystneuro/neuroconv/pull/434)
* Added `write_as`, `units_name`, `units_description` to `BaseSortingExtractorInterface` `run_conversion` method to be able to modify them in conversion options. [PR #438](https://github.com/catalystneuro/neuroconv/pull/438)
* Added basic temporal alignment methods to the VideoInterface. These are `align_starting_time` is split into `align_starting_times` (list of times, one per video file) and `align_global_starting_time` (shift all by a scalar amount). `align_by_interpolation` is not yet implemented for this interface. [PR #283](https://github.com/catalystneuro/neuroconv/pull/283)
* Added stream control for the `OpenEphysBinaryRecordingInterface`. [PR #445](https://github.com/catalystneuro/neuroconv/pull/445)
* Added the `BaseTemporalAlignmentInterface` to serve as the new base class for all new temporal alignment methods. [PR #442](https://github.com/catalystneuro/neuroconv/pull/442)
* Added direct imports for all base classes from the outer level; you may now call `from neuroconv import BaseDataInterface, BaseTemporalAlignmentInterface, BaseExtractorInterface`. [PR #442](https://github.com/catalystneuro/neuroconv/pull/442)
* Added basic temporal alignment methods to the AudioInterface. `align_starting_time` is split into `align_starting_times` (list of times, one per audio file) and `align_global_starting_time` (shift all by a scalar amount). `align_by_interpolation` and other timestamp-based approaches is not yet implemented for this interface. [PR #402](https://github.com/catalystneuro/neuroconv/pull/402)
* Changed the order of recording properties extraction in `NeuroscopeRecordingInterface` and `NeuroScopeLFPInterface` to make them consistent with each other [PR #466](https://github.com/catalystneuro/neuroconv/pull/466)
* The `ScanImageImagingInterface` has been updated to read metadata from more recent versions of ScanImage [PR #457](https://github.com/catalystneuro/neuroconv/pull/457)
* Refactored `add_two_photon_series()` to `add_photon_series()` and added `photon_series_type` optional argument which can be either `"OnePhotonSeries"` or `"TwoPhotonSeries"`.
  Changed `get_default_ophys_metadata()` to add `Device` and `ImagingPlane` metadata which are both used by imaging and segmentation.
  Added `photon_series_type` to `get_nwb_imaging_metadata()` to fill metadata for `OnePhotonSeries` or `TwoPhotonSeries`. [PR #462](https://github.com/catalystneuro/neuroconv/pull/462)
* Split `align_timestamps` and `align_starting_times` into `align_segment_timestamps` and `align_segment_starting_times` for API consistency for multi-segment `RecordingInterface`s. [PR #463](https://github.com/catalystneuro/neuroconv/pull/463)
* Rename `align_timestamps` and `align_segmentt_timestamps` into `set_aligned_timestamps` and `set_aligned_segment_timestamps` to more clearly indicate their usage and behavior. [PR #470](https://github.com/catalystneuro/neuroconv/pull/470)


### Testing
* The tests for `automatic_dandi_upload` now follow up-to-date DANDI validation rules for file name conventions. [PR #310](https://github.com/catalystneuro/neuroconv/pull/310)
* Deactivate `MaxOneRecordingInterface` metadata tests [PR #371]((https://github.com/catalystneuro/neuroconv/pull/371)
* Integrated the DataInterface testing mixin to the SLEAP Interface. [PR #401](https://github.com/catalystneuro/neuroconv/pull/401)
* Added holistic per-interface, per-method unit testing for ecephys and ophys interfaces. [PR #283](https://github.com/catalystneuro/neuroconv/pull/283)
* Live service tests now run in a separate non-required GitHub action. [PR #420]((https://github.com/catalystneuro/neuroconv/pull/420)
* Integrated the `DataInterfaceMixin` class of tests to the `VideoInterface`. [PR #403](https://github.com/catalystneuro/neuroconv/pull/403)
* Add `generate_path_expander_demo_ibl` and associated test for `LocalPathExpander` [PR #456](https://github.com/catalystneuro/neuroconv/pull/456)
* Improved testing of all interface alignment methods via the new `TemporalAlignmentMixin` class. [PR #459](https://github.com/catalystneuro/neuroconv/pull/459)

### Fixes
* `BlackrockRecordingInterface` now writes all ElectricalSeries to "acquisition" unless changed using the `write_as` flag in `run_conversion`. [PR #315](https://github.com/catalystneuro/neuroconv/pull/315)
* Excluding Python versions 3.8 and 3.9 for the `EdfRecordingInterface` on M1 macs due to installation problems. [PR #319](https://github.com/catalystneuro/neuroconv/pull/319)
* Extend type array condition in `get_schema_from_hdmf_class` for dataset types (excludes that are DataIO). [PR #418](https://github.com/catalystneuro/neuroconv/pull/418)
* The `base_directory` argument to all `PathExpander` classes can now accept string inputs as well as `Path` inputs. [PR #427](https://github.com/catalystneuro/neuroconv/pull/427)
* Fixed the temporal alignment methods for the `RecordingInterfaces` which has multiple segments. [PR #411](https://github.com/catalystneuro/neuroconv/pull/411)
* Fixes to the temporal alignment methods for the `SortingInterface`, both single and multi-segment and recordingless. [PR #413](https://github.com/catalystneuro/neuroconv/pull/413)
* Fixes to the temporal alignment methods for the certain formats of the `RecordingInterface`. [PR #459](https://github.com/catalystneuro/neuroconv/pull/459)
* Fixes the naming of LFP interfaces to be `ElectricalSeriesLFP` instead of `ElectricalSeriesLF`. [PR #467](https://github.com/catalystneuro/neuroconv/pull/467)
* Fixed an issue with incorrect modality-specific extra requirements being associated with certain behavioral formats. [PR #469](https://github.com/catalystneuro/neuroconv/pull/469)

### Documentation and tutorial enhancements
* The instructions to build the documentation were moved to ReadTheDocs. [PR #323](https://github.com/catalystneuro/neuroconv/pull/323)
* Move testing instructions to ReadTheDocs. [PR #320](https://github.com/catalystneuro/neuroconv/pull/320)
* Moved NeuroConv catalogue from ReadMe.md to ReadTheDocs.
  [PR #322](https://github.com/catalystneuro/neuroconv/pull/322)
* Moved instructions to build the documentation from README.md to ReadTheDocs. [PR #323](https://github.com/catalystneuro/neuroconv/pull/323)
* Add `Spike2RecordingInterface` to conversion gallery. [PR #338](https://github.com/catalystneuro/neuroconv/pull/338)
* Remove authors from module docstrings [PR #354](https://github.com/catalystneuro/neuroconv/pull/354)
* Add examples for `LocalPathExpander` usage [PR #456](https://github.com/catalystneuro/neuroconv/pull/456)
* Add better docstrings to the aux functions of the Neuroscope interface [PR #485](https://github.com/catalystneuro/neuroconv/pull/485)

### Pending deprecation
* Change name from `CedRecordingInterface` to `Spike2RecordingInterface`. [PR #338](https://github.com/catalystneuro/neuroconv/pull/338)

### Improvements
* Use `Literal` in typehints (incompatible with Python<=3.8). [PR #340](https://github.com/catalystneuro/neuroconv/pull/340)
* `BaseDataInterface.get_source_schema` modified so it works for `.__init__` and `.__new__`. [PR #374](https://github.com/catalystneuro/neuroconv/pull/374)



# v0.2.4 (February 7, 2023)

### Deprecation
* All usages of `use_times` have been removed from spikeinterface tools and interfaces. The function `add_electrical_series` now determines whether the timestamps of the spikeinterface recording extractor are uniform or not and automatically stores the data according to best practices [PR #40](https://github.com/catalystneuro/neuroconv/pull/40)
* Dropped Python 3.7 support. [PR #237](https://github.com/catalystneuro/neuroconv/pull/237)

### Features
* Added a tool for determining rising and falling frames from TTL signals (`parse_rising_frames_from_ttl` and `get_falling_frames_from_ttl`). [PR #244](https://github.com/catalystneuro/neuroconv/pull/244)
* Added the `SpikeGLXNIDQInterface` for reading data from `.nidq.bin` files, as well as the ability to parse event times from specific channels via the `get_event_starting_times_from_ttl` method. Also included a `neuroconv.tools.testing.MockSpikeGLXNIDQInterface` for testing purposes. [PR #247](https://github.com/catalystneuro/neuroconv/pull/247)
* Improved handling of writing multiple probes to the same `NWB` file [PR #255](https://github.com/catalystneuro/neuroconv/pull/255)

### Pending deprecation
* Added `DeprecationWarnings` to all `spikeextractors` backends. [PR #265](https://github.com/catalystneuro/neuroconv/pull/265)
* Added `DeprecationWarning`s for `spikeextractors` objects in `neuroconv.tools.spikeinterface`. [PR #266](https://github.com/catalystneuro/neuroconv/pull/266)

### Fixes
* Temporarily hotfixed the `tensorflow` dependency after the release of `deeplabcut==2.3.0`. [PR #268](https://github.com/catalystneuro/neuroconv/pull/268)
* Fixed cleanup of waveform tests in SI tools. [PR #277](https://github.com/catalystneuro/neuroconv/pull/277)
* Fixed metadata structure for the CsvTimeIntervalsInterface, which was previously not passed validation in NWBConverters. [PR #237](https://github.com/catalystneuro/neuroconv/pull/237)
* Added propagation of the `load_sync_channel` argument for the `SpikeGLXNIDQInterface`. [PR #282](https://github.com/catalystneuro/neuroconv/pull/282)
* Fixed the default `es_key` used by stand-alone write using any `RecordingExtractorInterface` or `LFPExtractorInterface`. [PR #288](https://github.com/catalystneuro/neuroconv/pull/288)
* Fixed the default `ExtractorName` used to load the spikeinterface extractor of the `SpikeGLXLFPInterface`. [PR #288](https://github.com/catalystneuro/neuroconv/pull/288)

### Testing
* Re-organized the `test_gin_ecephys` file by splitting into each sub-modality. [PR #282](https://github.com/catalystneuro/neuroconv/pull/282)
* Add testing support for Python 3.11. [PR #234](https://github.com/catalystneuro/neuroconv/pull/234)




# v0.2.3

### Documentation and tutorial enhancements
* Remove `Path(path_to_save_nwbfile).is_file()` from each of the gallery pages. [PR #177](https://github.com/catalystneuro/neuroconv/pull/177)
* Improve docstring for `SpikeGLXRecordingInterface`. [PR #226](https://github.com/catalystneuro/neuroconv/pull/226)
* Correct typing of SpikeGLX in conversion gallery. [PR #223](https://github.com/catalystneuro/neuroconv/pull/223)
* Added tutorial for utilizing YAML metadata in a conversion pipeline. [PR #240](https://github.com/catalystneuro/neuroconv/pull/240)
* Added page in User Guide for how to use CSVs to specify metadata. [PR #241](https://github.com/catalystneuro/neuroconv/pull/177)
* Added the `BaseDataInterface` in the API docs. [PR #242](https://github.com/catalystneuro/neuroconv/pull/242)
* Fixed typo in styling section. [PR #253](https://github.com/catalystneuro/neuroconv/pull/253)
* Updated docs on JSON schema. [PR #256](https://github.com/catalystneuro/neuroconv/pull/256)
* Improved compliance with numpy-style docstring [PR #260](https://github.com/catalystneuro/neuroconv/pull/260)

### Features
* Added `AudioInterface` for files in `WAV` format using the `add_acoustic_waveform_series` utility function
  from `tools/audio` to write audio data to NWB. [PR #196](https://github.com/catalystneuro/neuroconv/pull/196)
* Added the `MaxOneRecordingInterface` for writing data stored in MaxOne (.raw.h5) format. [PR #222](https://github.com/catalystneuro/neuroconv/pull/222)
* Added the `MCSRawRecordingInterface` for writing data stored in MCSRaw (.raw) format. [PR #220](https://github.com/catalystneuro/neuroconv/pull/220)
* Added the `MEArecRecordingInterface` for writing data stored in MEArec (structured .h5) format. [PR #218](https://github.com/catalystneuro/neuroconv/pull/218)
* Added the `AlphaOmegaRecordingInterface` for writing data stored in AlphaOmega (folder of .mrx) format. [PR #212](https://github.com/catalystneuro/neuroconv/pull/212)
* Added the `PlexonRecordingInterface` for writing data stored in Plexon (.plx) format. [PR #206](https://github.com/catalystneuro/neuroconv/pull/206)
* Added the `BiocamRecordingInterface` for writing data stored in Biocam (.bwr) format. [PR #210](https://github.com/catalystneuro/neuroconv/pull/210)
* Added function to add acoustic series as `AcousticWaveformSeries` object as __acquisition__ or __stimulus__ to NWB. [PR #201](https://github.com/catalystneuro/neuroconv/pull/201)
* Added new form to the GitHub repo for requesting support for new formats. [PR #207](https://github.com/catalystneuro/neuroconv/pull/207)
* Simplified the writing of `channel_conversion` during `add_electrical_series` if the vector of gains is uniform; in this case, they are now combined into the scalar `conversion` value. [PR #218](https://github.com/catalystneuro/neuroconv/pull/218)
* Implement timestamp extraction from videos for the SLEAPInterface [PR #238](https://github.com/catalystneuro/neuroconv/pull/238)
* Prevented writing of default values for optional columns on the `ElectrodeTable`. [PR #219](https://github.com/catalystneuro/neuroconv/pull/219)
* Add interfaces for Excel and Csv time intervals tables. [PR #252](https://github.com/catalystneuro/neuroconv/pull/252)

### Testing
* Added a `session_id` to the test file for the `automatic_dandi_upload` helper function. [PR #199](https://github.com/catalystneuro/neuroconv/pull/199)
* `pre-commit` version bump. [PR #235](https://github.com/catalystneuro/neuroconv/pull/235)
* Added a `testing` sub-module to `src` and added a method (`generate_mock_ttl_signal`) for generating synthetic TTL pulses. [PR #245](https://github.com/catalystneuro/neuroconv/pull/245)

### Fixes
* `VideoInterface`. Only raise a warning if the difference between the rate estimated from timestamps and the fps (frames per seconds) is larger than two decimals. [PR #200](https://github.com/catalystneuro/neuroconv/pull/200)
* Fixed the bug in a `VideoInterface` where it would use `DataChunkIterator` even if the conversion options indicated that it should not. [PR #200](https://github.com/catalystneuro/neuroconv/pull/200)
* Update usage requirements for HDMF to prevent a buffer overflow issue fixed in hdmf-dev/hdmf#780. [PR #195](https://github.com/catalystneuro/neuroconv/pull/195)
* Remove the deprecated `distutils.version` in favor of `packaging.version` [PR #233](https://github.com/catalystneuro/neuroconv/pull/233)



# v0.2.2

### Testing

* Added a set of dev branch gallery tests for PyNWB, HDMF, SI, and NEO. [PR #113](https://github.com/catalystneuro/neuroconv/pull/113)
* Added tests for the `TypeError` and `ValueError` raising for the new `starting_frames` argument of `MovieDataInterface.run_conversion()`. [PR #113](https://github.com/catalystneuro/neuroconv/pull/113)
* Added workflow for automatic detection of CHANGELOG.md updates for PRs. [PR #187](https://github.com/catalystneuro/neuroconv/pull/187)
* Added support for python 3.10 [PR #229](https://github.com/catalystneuro/neuroconv/pull/229)

### Fixes

* Fixed a new docval typing error that arose in `hdmf>3.4.6` versions. [PR #113](https://github.com/catalystneuro/neuroconv/pull/113)
* Fixed a new input argument issue for `starting_frames` when using `external_file` for an `ImageSeries` in `pynwb>2.1.0` versions. [PR #113](https://github.com/catalystneuro/neuroconv/pull/113)
* Fixed issues regarding interaction between metadata rate values and extractor rate values in `tools.roiextractors`. [PR #159](https://github.com/catalystneuro/neuroconv/pull/159)
* Fixed sampling frequency resolution issue when detecting this from timestamps in `roiextractors.write_imaging` and `roiextractors.write_segmentation`. [PR #159](https://github.com/catalystneuro/neuroconv/pull/159)

### Documentation and tutorial enhancements
* Added a note in User Guide/DataInterfaces to help installing custom dependencies for users who use Z-shell (`zsh`). [PR #180](https://github.com/catalystneuro/neuroconv/pull/180)
* Added `MovieInterface` example in the conversion gallery. [PR #183](https://github.com/catalystneuro/neuroconv/pull/183)

### Features
* Added `ConverterPipe`, a class that allows chaining previously initialized interfaces for batch conversion and corresponding tests [PR #169](https://github.com/catalystneuro/neuroconv/pull/169)
* Added automatic extraction of metadata for `NeuralynxRecordingInterface` including filtering information for channels, device and recording time information [PR #170](https://github.com/catalystneuro/neuroconv/pull/170)
* Added stubbing capabilities to timestamp extraction in the `MovieInterface` avoiding scanning through the whole file when `stub_test=True` [PR #181](https://github.com/catalystneuro/neuroconv/pull/181)
* Added a flag `include_roi_acceptance` to `tools.roiextractors.write_segmentation` and corresponding interfaces to allow disabling the addition of boolean columns indicating ROI acceptance. [PR #193](https://github.com/catalystneuro/neuroconv/pull/193)
* Added `write_waveforms()` function in `tools.spikeinterface` to write `WaveformExtractor` objects
[PR #217](https://github.com/catalystneuro/neuroconv/pull/217)

### Pending deprecation
* Replaced the `MovieInterface` with `VideoInterface` and introduced deprecation warnings for the former. [PR #74](https://github.com/catalystneuro/neuroconv/pull/74)



# v0.2.1

### Fixes

* Updated `BlackrockRecordingInterface` to support multi stream file and added gin corresponding gin tests [PR #176](https://github.com/catalystneuro/neuroconv/pull/176)



# v0.2.0

### Back-compatability break
* All built-in DataInterfaces are now nested under the `neuroconv.datainterfaces` import structure - they are no longer available from the outer level. To import a data interface, use the syntax `from neuroconv.datainterfaces import <name of interface>`. [PR #74](https://github.com/catalystneuro/neuroconv/pull/74)
* The `AxonaRecordingExtractorInterface` has been renamed to `AxonaRecordingInterface`. [PR #74](https://github.com/catalystneuro/neuroconv/pull/74)
* The `AxonaUnitRecordingExtractorInterface` has been renamed to `AxonaUnitRecordingInterface`. [PR #74](https://github.com/catalystneuro/neuroconv/pull/74)
* The `BlackrockRecordingExtractorInterface` has been renamed to `BlackrockRecordingInterface`. [PR #74](https://github.com/catalystneuro/neuroconv/pull/74)
* The `BlackrockSortingExtractorInterface` has been renamed to `BlackrockSortingInterface`. [PR #74](https://github.com/catalystneuro/neuroconv/pull/74)
* The `OpenEphysRecordingExtractorInterface` has been renamed to `OpenEphysRecordingInterface`. [PR #74](https://github.com/catalystneuro/neuroconv/pull/74)
* The `OpenEphysSortingExtractorInterface` has been renamed to `OpenEphysSortingInterface`. [PR #74](https://github.com/catalystneuro/neuroconv/pull/74)
* The `KilosortSortingInterface` has been renamed to `KiloSortSortingInterface` to be more consistent with SpikeInterface. [PR #107](https://github.com/catalystneuro/neuroconv/pull/107)
* The `Neuroscope` interfaces have been renamed to `NeuroScope` to be more consistent with SpikeInterface. [PR #107](https://github.com/catalystneuro/neuroconv/pull/107)
* The `tools.roiextractors.add_epoch` functionality has been retired in the newest versions of ROIExtractors. [PR #112](https://github.com/catalystneuro/neuroconv/pull/112)
* Removed deprecation warnings for `save_path` argument (which is now `nwbfile_path` everywhere in the package). [PR #124](https://github.com/catalystneuro/neuroconv/pull/124)
* Changed default device name for the ecephys pipeline. Device_ecephys -> DeviceEcephys [PR #154](https://github.com/catalystneuro/neuroconv/pull/154)
* Change names of written electrical series on the ecephys pipeline. ElectricalSeries_raw -> ElectricalSeriesRaw, ElectricalSeries_processed -> ElectricalSeriesProcessed, ElectricalSeries_lfp -> ElectricalSeriesLFP  [PR #153](https://github.com/catalystneuro/neuroconv/pull/153)
* Drop spikeextractor backend support for NeuralynxRecordingInterface [PR #174](https://github.com/catalystneuro/neuroconv/pull/174)

### Fixes
* Prevented the CEDRecordingInterface from writing non-ecephys channel data. [PR #37](https://github.com/catalystneuro/neuroconv/pull/37)
* Fixed description in `write_sorting` and in `add_units_table` to have "neuroconv" in the description. [PR #104](https://github.com/catalystneuro/neuroconv/pull/104)
* Updated `spikeinterface` version number to 0.95.1 to fix issue with `SpikeGLXInterface` probe annotations.
  The issue is described [here](https://github.com/SpikeInterface/spikeinterface/issues/923). [PR #132](https://github.com/catalystneuro/neuroconv/pull/132)

### Improvements
* Unified the `run_conversion` method of `BaseSegmentationExtractorInterface` with that of all the other base interfaces. The method `write_segmentation` now uses the common `make_or_load_nwbfile` context manager [PR #29](https://github.com/catalystneuro/neuroconv/pull/29)
* Coerced the recording extractors with `spikeextractors_backend=True` to BaseRecording objects for Axona, Blackrock, Openephys, and SpikeGadgets. [PR #38](https://github.com/catalystneuro/neuroconv/pull/38)
* Added function to add PlaneSegmentation objects to an nwbfile in `roiextractors` and corresponding unit tests. [PR #23](https://github.com/catalystneuro/neuroconv/pull/23)
* `use_times` argument to be deprecated on the ecephys pipeline. The function `add_electrical_series` now determines whether the timestamps of the spikeinterface recording extractor are uniform or not and automatically stores the data according to best practices [PR #40](https://github.com/catalystneuro/neuroconv/pull/40)
* Add `NWBFile` metadata key at the level of the base data interface so it can always be inherited to be available. [PR #51](https://github.com/catalystneuro/neuroconv/pull/51).
* Added spikeinterface support to Axona LFP and coerece gin tests for LFP to be spikeinterface objects [PR #85](https://github.com/catalystneuro/neuroconv/pull/85)
* Added function to add fluorescence traces to an nwbfile in `roiextractors` and corresponding unit tests.
  The df over f traces are now added to a `DfOverF` container instead of the `Fluorescence` container.
  The metadata schema has been changed for the `BaseSegmentationExtractorInterface` to allow metadata for `DfOverF`,
  and `Flurorescence` is now not required in the metadata schema. [PR #41](https://github.com/catalystneuro/neuroconv/pull/41)
* Improved default values of OpticalChannel object names and other descriptions for Imaging data. [PR #88](https://github.com/catalystneuro/neuroconv/pull/88)
* Extended the `ImagingDataChunkIterator` to be  compatible with volumetric data. [PR #90](https://github.com/catalystneuro/neuroconv/pull/90)
* Integrated the `ImagingDataChunkIterator` with the `write_imaging` methods. [PR #90](https://github.com/catalystneuro/neuroconv/pull/90)
* Began work towards making SpikeInterface, SpikeExtractors, and ROIExtractors all non-minimal dependencies. [PR #74](https://github.com/catalystneuro/neuroconv/pull/74)
* Implemented format-wise and modality-wise extra installation requirements. If there are any requirements to use a module or data interface, these are defined in individual requirements files at the corresponding level of the package. These are in turn easily accessible from the commands `pip install neuroconv[format_name]`. `pip install neuroconv[modality_name]` will also install all dependencies necessary to make full use of any interfaces from that modality. [PR #100](https://github.com/catalystneuro/neuroconv/pull/100)
* Added frame stubbing to the `BaseSegmentationExtractorInterface`. [PR #116](https://github.com/catalystneuro/neuroconv/pull/116)
* Added `mask_type: str` and `include_roi_centroids: bool` to the `add_plane_segmentation` helper and `write_segmentation` functions for the `tools.roiextractors` submodule. [PR #117](https://github.com/catalystneuro/neuroconv/pull/117)
* Propagate `output_struct_name` argument to `ExtractSegmentationInterface` to match its extractor arguments. [PR #128](https://github.com/catalystneuro/neuroconv/pull/128)
* Added compression and iteration (with options control) to all Fluorescence traces in `write_segmentation`. [PR #120](https://github.com/catalystneuro/neuroconv/pull/120)
* For irregular recordings, timestamps can now be saved along with all traces in `write_segmentation`. [PR #130](https://github.com/catalystneuro/neuroconv/pull/130)
* Added `mask_type` argument to `tools.roiextractors.add_plane_segmentation` function and all upstream calls. This allows users to request writing not just the image_masks (still the default) but also pixels, voxels or `None` of the above. [PR #119](https://github.com/catalystneuro/neuroconv/pull/119)
* `utils.json_schema.get_schema_from_method_signature` now allows `Optional[...]` annotation typing and subsequent `None` values during validation as long as it is still only applied to a simple non-conflicting type (no `Optional[Union[..., ...]]`). [PR #119](https://github.com/catalystneuro/neuroconv/pull/119)


### Documentation and tutorial enhancements:
* Unified the documentation of NeuroConv structure in the User Guide readthedocs. [PR #39](https://github.com/catalystneuro/neuroconv/pull/39)
* Added package for viewing source code in the neuroconv documentation [PR #62](https://github.com/catalystneuro/neuroconv/pull/62)
* Added Contributing guide for the Developer section of readthedocs. [PR #73](https://github.com/catalystneuro/neuroconv/pull/73)
* Added style guide to the readthedocs [PR #28](https://github.com/catalystneuro/neuroconv/pull/28)
* Added ABF data conversion tutorial @luiztauffer [PR #89](https://github.com/catalystneuro/neuroconv/pull/89)
* Added Icephys API documentation @luiztauffer [PR #103](https://github.com/catalystneuro/neuroconv/pull/103)
* Added Blackrock sorting conversion gallery example [PR #134](https://github.com/catalystneuro/neuroconv/pull/134)
* Extended the User Guide Get metadata section in DataInterfaces with a demonstration for loading metadata from YAML. [PR #144](https://github.com/catalystneuro/neuroconv/pull/144)
* Fixed a redundancy in [PR #144](https://github.com/catalystneuro/neuroconv/pull/144) and API links. [PR #154](https://github.com/catalystneuro/neuroconv/pull/154)
* Added SLEAP conversion gallery example [PR #161](https://github.com/catalystneuro/neuroconv/pull/161)



### Features
* Added conversion interface for Neuralynx sorting data together with gin data test and a conversion example in the gallery. [PR #58](https://github.com/catalystneuro/neuroconv/pull/58)
* Added conversion interface for DeepLabCut data together with gin data test and a conversion example in the gallery. [PR #24](https://github.com/catalystneuro/neuroconv/pull/24)
* Allow writing of offsets to ElectricalSeries objects from SpikeInterface (requires PyNWB>=2.1.0). [PR #37](https://github.com/catalystneuro/neuroconv/pull/37)
* Added conversion interface for EDF (European Data Format) data together with corresponding unit tests and a conversion example in the gallery. [PR #45](https://github.com/catalystneuro/neuroconv/pull/45)
* Created ImagingExtractorDataChunkIterator, a data chunk iterator for `ImagingExtractor` objects. [PR #54](https://github.com/catalystneuro/neuroconv/pull/54)
* Added support for writing spikeinterface recording extractor with multiple segments and corresponding unit test [PR #67](https://github.com/catalystneuro/neuroconv/pull/67)
* Added spikeinterface support to the Axona data interface [PR #61](https://github.com/catalystneuro/neuroconv/pull/61)
* Added new util function `get_package` for safely attempting to attempt a package import and informatively notifying the user of how to perform the installation otherwise. [PR #74](https://github.com/catalystneuro/neuroconv/pull/74)
* All built-in DataInterfaces now load their external dependencies on-demand at time of object initialization instead of on package or interface import. [PR #74](https://github.com/catalystneuro/neuroconv/pull/74)
* Adde spikeinterface support for Blackrock sorting interface[PR #134](https://github.com/catalystneuro/neuroconv/pull/134)
* Added conversion interface for TDT recording data together with gin data test. [PR #135](https://github.com/catalystneuro/neuroconv/pull/135)
* Added conversion interface for SLEAP pose estimation data together with gin test for data. [PR #160](https://github.com/catalystneuro/neuroconv/pull/160)


### Testing
* Added unittests for correctly writing the scaling factors to the nwbfile in the `add_electrical_series` function of the spikeinterface module. [PR #37](https://github.com/catalystneuro/neuroconv/pull/37)
* Added unittest for compression options in the `add_electrical_series` function of the spikeinterface module. [PR #64](https://github.com/catalystneuro/neuroconv/pull/37)
* Added unittests for chunking in the `add_electrical_series` function of the spikeinterface module. [PR #84](https://github.com/catalystneuro/neuroconv/pull/84)
* Tests are now organized according to modality-wise lazy installations. [PR #100](https://github.com/catalystneuro/neuroconv/pull/100)

# v0.1.1
### Fixes
* Fixed the behavior of the `file_paths` usage in the MovieInterface when run via the YAML conversion specification. [PR #33](https://github.com/catalystneuro/neuroconv/pull/33)

### Improvements
* Added function to add ImagingPlane objects to an nwbfile in `roiextractors` and corresponding unit tests. [PR #19](https://github.com/catalystneuro/neuroconv/pull/19)
* Added function to add summary images from a `SegmentationExtractor` object to an nwbfile in the roiextractors module and corresponding unit tests [PR #22](https://github.com/catalystneuro/neuroconv/pull/22)
* Small improvements on ABFInterface @luiztauffer [PR #89](https://github.com/catalystneuro/neuroconv/pull/89)

### Features
* Add non-iterative writing capabilities to `add_electrical_series`. [PR #32](https://github.com/catalystneuro/neuroconv/pull/32)

### Testing
* Added unittests for the `write_as` functionality in the `add_electrical_series` of the spikeinterface module. [PR #32](https://github.com/catalystneuro/neuroconv/pull/32)


# v0.1.0

* The first release of NeuroConv.<|MERGE_RESOLUTION|>--- conflicted
+++ resolved
@@ -9,6 +9,7 @@
 * Changed the `Suite2pSegmentationInterface` to support multiple plane segmentation outputs. The interface now has a `plane_name` and `channel_name` arguments to determine which plane output and channel trace add to the NWBFile. [PR #601](https://github.com/catalystneuro/neuroconv/pull/601)
 * Added tool function `configure_datasets` for configuring all datasets of an in-memory `NWBFile` to be backend specific. [PR #571](https://github.com/catalystneuro/neuroconv/pull/571)
 * Added `LightningPoseConverter` to add pose estimation data and the original and the optional labeled video added as ImageSeries to NWB. [PR #633](https://github.com/catalystneuro/neuroconv/pull/633)
+* Integrated backend configuration with the interfaces, converters, and write tools for ecephys. [PR #578](https://github.com/catalystneuro/neuroconv/pull/578)
 
 ### Improvements
 * `nwbinspector` has been removed as a minimal dependency. It becomes an extra (optional) dependency with `neuroconv[dandi]`. [PR #672](https://github.com/catalystneuro/neuroconv/pull/672)
@@ -27,10 +28,6 @@
 * Modify the filtering of traces to also filter out traces with empty values. [PR #649](https://github.com/catalystneuro/neuroconv/pull/649)
 * Added tool function `get_default_dataset_configurations` for identifying and collecting all fields of an in-memory `NWBFile` that could become datasets on disk; and return instances of the Pydantic dataset models filled with default values for chunking/buffering/compression. [PR #569](https://github.com/catalystneuro/neuroconv/pull/569)
 * Added tool function `get_default_backend_configuration` for conveniently packaging the results of `get_default_dataset_configurations` into an easy-to-modify mapping from locations of objects within the file to their correseponding dataset configuration options, as well as linking to a specific backend DataIO. [PR #570](https://github.com/catalystneuro/neuroconv/pull/570)
-<<<<<<< HEAD
-* Added tool function `configure_datasets` for configuring all datasets of an in-memory `NWBFile` to be backend specific. [PR #571](https://github.com/catalystneuro/neuroconv/pull/571)
-* Integrated backend configuration with the interfaces, converters, and write tools for ecephys. [PR #578](https://github.com/catalystneuro/neuroconv/pull/578)
-=======
 * Added `set_probe()` method to `BaseRecordingExtractorInterface`. [PR #639](https://github.com/catalystneuro/neuroconv/pull/639)
 * Changed default chunking of `ImagingExtractorDataChunkIterator` to select `chunk_shape` less than the chunk_mb threshold while keeping the original image size. The default `chunk_mb` changed to 10MB. [PR #667](https://github.com/catalystneuro/neuroconv/pull/667)
 
@@ -92,7 +89,6 @@
 ### Fixes
 
 * Reorganize timeintervals schema to reside in `schemas/` dir to ensure its inclusion in package build. [PR #573](https://github.com/catalystneuro/neuroconv/pull/573)
->>>>>>> 0be73d92
 
 
 
