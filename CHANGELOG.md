--- conflicted
+++ resolved
@@ -18,13 +18,7 @@
 
 
 
-<<<<<<< HEAD
-
-
-# v0.4.5
-=======
 # v0.4.5 (November 6, 2023)
->>>>>>> f1ec77f1
 
 ### Back-compatibility break
 * The `CEDRecordingInterface` has now been removed; use the `Spike2RecordingInterface` instead. [PR #602](https://github.com/catalystneuro/neuroconv/pull/602)
