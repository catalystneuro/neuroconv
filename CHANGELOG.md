--- conflicted
+++ resolved
@@ -3,6 +3,7 @@
 ## Deprecations and Changes
 
 ## Bug Fixes
+* Fixed a check in `_configure_backend` on neurodata_object ndx_events.Events to work only when ndx-events==0.2.0 is used. [PR #998](https://github.com/catalystneuro/neuroconv/pull/998)
 
 ## Features
 * Added `SortedRecordingConverter` to convert sorted recordings to NWB with correct metadata mapping between units and electrodes [PR #1132](https://github.com/catalystneuro/neuroconv/pull/1132)
@@ -114,7 +115,8 @@
 * Use pytest format for dandi tests to avoid window permission error on teardown [PR #1151](https://github.com/catalystneuro/neuroconv/pull/1151)
 * Added many docstrings for public functions [PR #1063](https://github.com/catalystneuro/neuroconv/pull/1063)
 * Clean up warnings and deprecations in the testing framework for the ecephys pipeline [PR #1158](https://github.com/catalystneuro/neuroconv/pull/1158)
-* Enhance the typing of the signature on the `NWBConverter` by adding zarr as a literal option on the backend and backend configuration [PR #1160](https://github.com/catalystneuro/neuroconv/pull/1160)
+* Enhance the typing of the signature on t<<<<<<< configure_backend_with_ndx-events_0.3.0
+he `NWBConverter` by adding zarr as a literal option on the backend and backend configuration [PR #1160](https://github.com/catalystneuro/neuroconv/pull/1160)
 
 
 # v0.6.5 (November 1, 2024)
@@ -225,11 +227,7 @@
 ## Bug fixes
 * Fixed the default naming of multiple electrical series in the `SpikeGLXConverterPipe`. [PR #957](https://github.com/catalystneuro/neuroconv/pull/957)
 * Write new properties to the electrode table use the global identifier channel_name, group [PR #984](https://github.com/catalystneuro/neuroconv/pull/984)
-<<<<<<< HEAD
-* Fixed a check in `_configure_backend` on neurodata_object ndx_events.Events to work only when ndx-events==0.2.0 is used. [PR #998](https://github.com/catalystneuro/neuroconv/pull/998)
-=======
 * Removed a bug where int64 was casted lossy to float [PR #989](https://github.com/catalystneuro/neuroconv/pull/989)
->>>>>>> 3f4f5774
 
 ## Improvements
 * The `OpenEphysBinaryRecordingInterface` now uses `lxml` for extracting the session start time from the settings.xml file and does not depend on `pyopenephys` anymore. [PR #971](https://github.com/catalystneuro/neuroconv/pull/971)
