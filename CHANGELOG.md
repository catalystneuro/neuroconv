--- conflicted
+++ resolved
@@ -9,12 +9,9 @@
 
 ## Improvements
 * Run only the most basic testing while a PR is on draft  [PR #1082](https://github.com/catalystneuro/neuroconv/pull/1082)
-<<<<<<< HEAD
 * Consolidated weekly workflows into one workflow and added email notifications [PR #1088](https://github.com/catalystneuro/neuroconv/pull/1088)
-=======
 * Avoid running link test when the PR is on draft  [PR #1093](https://github.com/catalystneuro/neuroconv/pull/1093)
 
->>>>>>> 4c3edc96
 
 # v0.6.4 (September 17, 2024)
 
