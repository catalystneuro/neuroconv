# v0.8.0 (Upcoming)

## Removals, Deprecations and Changes
* Segmentation writing pipeline no longer supports writing segmentation data without image or pixel masks [PR #1400](https://github.com/catalystneuro/neuroconv/pull/1400)
* Removed deprecated arguments: `load_sync_channel` in `SpikeGLXNIDQInterface` initialization and `start_time`, `write_as` and `write_electrical_series` in `SpikeGLXNIDQInterface.add_to_nwbfile()`. [PR #1378](https://github.com/catalystneuro/neuroconv/pull/1378)
* Removed `starting_time` as an argument from the recording interfaces `add_to_nwbfile` method and the stand alone  `add_recording_segment` utility [PR #1378](https://github.com/catalystneuro/neuroconv/pull/1378)

## Bug Fixes
* Fixed SpikeInterface physical unit properties being incorrectly included in electrodes table [PR #1406](https://github.com/catalystneuro/neuroconv/pull/1406)

## Features
* Segmentation interfaces now support roi ids that are strings [PR #1390](https://github.com/catalystneuro/neuroconv/pull/1390)
* Added `InscopixImagingInterface` for converting Inscopix imaging data. [PR #1361](https://github.com/catalystneuro/neuroconv/pull/1361)
* Added `InscopixSegmentationInterface` for converting Inscopix segmentation data. [PR #1364](https://github.com/catalystneuro/neuroconv/pull/1364)
* Added `FemtonicsImagingInterface`for converting Femtonics imaging data. [PR #1408](https://github.com/catalystneuro/neuroconv/pull/1408)
* Added `get_available_subjects` static method to `DeepLabCutInterface` for extracting subject names from DeepLabCut output files [PR #1425](https://github.com/catalystneuro/neuroconv/pull/1425)
* Added `MockPoseEstimationInterface` for testing pose estimation workflows with deterministic Lissajous figure motion patterns [PR #1435](https://github.com/catalystneuro/neuroconv/pull/1435)


## Improvements
* Added comprehensive FFmpeg video conversion how-to guide for converting bespoke video formats to DANDI-compatible formats [PR #1426](https://github.com/catalystneuro/neuroconv/pull/1426)
<<<<<<< HEAD
* Refactored Femtonics Imaging Interface session, munit and channel selection logic. [PR #1433](https://github.com/catalystneuro/roiextractors/pull/1433)
=======
* Implemented PEP 735 dependency groups for test, docs, and dev dependencies [PR #1434](https://github.com/catalystneuro/neuroconv/pull/1434)
>>>>>>> b8afb7a8

# v0.7.5 (June 11, 2025)

## Removals, Deprecations and Changes
* Removed automatic subject addition for DeepLabCutInterface. A link is now created only if the skeleton metadata matches the subject ID.  [PR #1362](https://github.com/catalystneuro/neuroconv/pull/1362)

## Bug Fixes
* Fix a bug for avoiding loading the sync stream in `SpikeGLXConverterPipe` [PR #1373](https://github.com/catalystneuro/neuroconv/pull/1373)
* Fixed a bug in the `BrukerTiffSinglePlaneImagingInterface` where the criteria to identify frames belonging to a specific stream relied on the file name instead of the stream name. [PR #1375](https://github.com/catalystneuro/neuroconv/pull/1375)
* Fixed a bug with the Docker dev build [PR #1376](https://github.com/catalystneuro/neuroconv/pull/1376)

## Features
* Added `apply_global_compression` method to `BackendConfiguration` classes to apply compression settings globally across all datasets in a backend configuration. This method allows users to easily configure compression options for all datasets at once rather than setting them individually. [PR #1379](https://github.com/catalystneuro/neuroconv/pull/1379)
* Extra optional kwargs to `BlackrockRecordingInterface` and `BlackrockSortingInterface` for finer control of the neo reader [PR #1290](https://github.com/catalystneuro/neuroconv/pull/1290)


## Improvements
* Add a `how to` documentation for adding extracellular electrophysiology metadata [PR #1311](https://github.com/catalystneuro/neuroconv/pull/1311)
* Improved the docker dailies [PR #1372](https://github.com/catalystneuro/neuroconv/pull/1372)
* Re-enable and improve conversion gallery testing [PR #1380](https://github.com/catalystneuro/neuroconv/pull/1380)
* Implemented cross-OS caches in GitHub Actions load-data action to enable cache sharing between Ubuntu, Windows, and macOS runners, reducing cache storage usage and improving CI efficiency [PR #1385](https://github.com/catalystneuro/neuroconv/pull/1385)
* `MedPC` format is now tested on the conversion gallery [PR #1382](https://github.com/catalystneuro/neuroconv/pull/1382)
* Added conversion gallery testing to daily workflows [PR #1387](https://github.com/catalystneuro/neuroconv/pull/1387)
* Added full metadata support for PoseEstimation container in DeepLabCutInterface [PR #1392](https://github.com/catalystneuro/neuroconv/pull/1392).

# v0.7.4 (May 23, 2025)

## Removals, Deprecations and Changes
* Drop support for python 3.9 [PR #1313](https://github.com/catalystneuro/neuroconv/pull/1313)
* Updated type hints to take advantage of the | operator [PR #1316](https://github.com/catalystneuro/neuroconv/pull/1313)
* Deprecated the following ScanImage interfaces: `ScanImageMultiFileImagingInterface`, `ScanImageMultiPlaneImagingInterface`, `ScanImageMultiPlaneMultiFileImagingInterface`, `ScanImageSinglePlaneImagingInterface`, and `ScanImageSinglePlaneMultiFileImagingInterface`. These interfaces will be removed in or after October 2025. Use `ScanImageImagingInterface` for all those cases instead. [PR #1330](https://github.com/catalystneuro/neuroconv/pull/1330) [PR #1331](https://github.com/catalystneuro/neuroconv/pull/1331)
* Set minimum version requirement for `ndx-pose` to 0.2.0 [PR #1322](https://github.com/catalystneuro/neuroconv/pull/1322)
* Set minimum version for roiextractors as 0.5.13. [PR #1339](https://github.com/catalystneuro/neuroconv/pull/1339)
* ndx-events is now a required dependency by spikeglx [PR #1353](https://github.com/catalystneuro/neuroconv/pull/1353)

## Bug Fixes
* Fix `AudioInterface` to correctly handle WAV filenames with multiple dots by validating only the last suffix. [PR #1327](https://github.com/catalystneuro/neuroconv/pull/1327)
* Fix a stubbing bug in `SpikeGLXNIDQInterface` and `OpenEphysBinaryAnalogInterface` [PR #1360](https://github.com/catalystneuro/neuroconv/pull/1360)

## Features
* Add metadata support for `DeepLabCutInterface`. [PR #1319](https://github.com/catalystneuro/neuroconv/pull/1319)
* `AudioInterface` Adding support for IEEE float in WAV format [PR #1325](https://github.com/catalystneuro/neuroconv/pull/1325)
* Added a RecordingInterface for WhiteMatter ephys data [PR #1297](https://github.com/catalystneuro/neuroconv/pull/1297) [PR #1333](https://github.com/catalystneuro/neuroconv/pull/1333)
* Improved `ScanImageInteface` to support both single and multi-file data [PR #1330](https://github.com/catalystneuro/neuroconv/pull/1330)
* `DeepDict` now behaves as a python dict when printed in notebooks [PR #1351](https://github.com/catalystneuro/neuroconv/pull/1351)
* Enable chunking for `InternalVideoInterface` [PR #1338](https://github.com/catalystneuro/neuroconv/pull/1338)
* `ImageSeries` and `TwoPhotonSeries` now are chunked by default even if the data is passed as a plain array [PR #1338](https://github.com/catalystneuro/neuroconv/pull/1338)
* Added support for 'I;16' mode in `ImageInterface`. This mode is mapped to `GrayscaleImage` in NWB [PR #1365](https://github.com/catalystneuro/neuroconv/pull/1365)

## Improvements
* Make metadata optional in `NWBConverter.add_to_nwbfile` [PR #1309](https://github.com/catalystneuro/neuroconv/pull/1309)
* Add installation instructions on the documentation for `neuroconv` [PR #1344](https://github.com/catalystneuro/neuroconv/pull/1344)
* Separate dailies and dev-dailies workflows [PR #1343](https://github.com/catalystneuro/neuroconv/pull/1343)
* Added support for renaming Skeletons with `DeepLabCutInterface` [PR #1359](https://github.com/catalystneuro/neuroconv/pull/1359)
* Updated default `PoseEstimationSeries` names in `DeepLabCutInterface` [PR #1363](https://github.com/catalystneuro/neuroconv/pull/1363)
* Testing dependencies include only testing packages (.e.g pytest, pytest-cov) [PR #1357](https://github.com/catalystneuro/neuroconv/pull/1357)
* Testing modalities now run in their separated environment to avoid sequence contamination of dependencies [PR #1357](https://github.com/catalystneuro/neuroconv/pull/1357)


# v0.7.3 (April 25, 2025)

## Deprecations and Changes
* Release pydantic ceiling [PR #1273](https://github.com/catalystneuro/neuroconv/pull/1273)
* `write_scaled` behavior on `add_electrical_series_to_nwbfile` is deprecated and will be removed in or after October 2025 [PR #1292](https://github.com/catalystneuro/neuroconv/pull/1292)
* `add_electrical_series_to_nwbfile` now requires both gain and offsets to write scaling factor for voltage conversion when writing to NWB [PR #1292](https://github.com/catalystneuro/neuroconv/pull/1292)
* `add_electrical_series_to_nwbfile`, `add_units_table_to_nwbfile` and `add_electrodes_to_nwbfile` and `add_electrode_groups_to_nwbfile` are becoming private methods. Use `add_recording_to_nwbfile`, `add_sorting_to_nwbfile` and `add_recording_metadata_to_nwbfile` instead [PR #1298](https://github.com/catalystneuro/neuroconv/pull/1298)
* Set a new minimal dependency for `hdmf` to 4.0.0, `pynwb` to 3.0.0 and `hdmf-zarr` 0.11 [PR #1303](https://github.com/catalystneuro/neuroconv/pull/1303)

## Bug Fixes
* Fixed import errors in main modules caused by non-lazy dependencies. Added tests to prevent regressions. [PR #1305](https://github.com/catalystneuro/neuroconv/pull/1305)

## Features
* Added a new `add_recording_as_time_series_to_nwbfile` function to add recording extractors from SpikeInterface as recording extractors to an nwbfile as time series [PR #1296](https://github.com/catalystneuro/neuroconv/pull/1296)
* Added `OpenEphysBinaryAnalogInterface` for converting OpenEphys analog channels data similar to the SpikeGLX NIDQ interface [PR #1237](https://github.com/catalystneuro/neuroconv/pull/1237)
* Expose iterative write options on `BaseImagingExtractorInterface` [PR #1307](https://github.com/catalystneuro/neuroconv/pull/1307)

## Improvements
* Add documentation for conversion options with `NWBConverter` [PR #1301](https://github.com/catalystneuro/neuroconv/pull/1301)
* Support roiextractors 0.5.12 [PR #1306](https://github.com/catalystneuro/neuroconv/pull/1306)
* `configure_backend` is now exposed to be imported as `from neuroconv.tools import configure_and_write_nwbfile` [PR #1287](https://github.com/catalystneuro/neuroconv/pull/1287)
* Added metadata section to video conversion gallery [PR #1276](https://github.com/catalystneuro/neuroconv/pull/1276)
* `DeepLabCutInterface` now calculates whether the timestamps come from a constant sampling rate and adds that instead if detected [PR #1293](https://github.com/catalystneuro/neuroconv/pull/1293)
* Fixed a bug in the extractor interfaces where segmentation and sorting interfaces were initialized twice [PR #1288](https://github.com/catalystneuro/neuroconv/pull/1288)
* Support python 3.13 [PR #1117](https://github.com/catalystneuro/neuroconv/pull/1117)
* Added *how to* documentation on how to set a probe to a recording interfaces [PR #1300](https://github.com/catalystneuro/neuroconv/pull/1300)
* Fix API docs for `OpenEphysRecordingInterface` [PR #1302](https://github.com/catalystneuro/neuroconv/pull/1302)

# v0.7.2 (April 4, 2025)

## Deprecations and Changes
* Split VideoInterface (now deprecated) into ExternalVideoInterface and InternalVideoInterface [PR #1251](https://github.com/catalystneuro/neuroconv/pull/1251) [PR #1256](https://github.com/catalystneuro/neuroconv/pull/1256) [PR #1278](https://github.com/catalystneuro/neuroconv/pull/1278)
* `output_filepath` deprecated on `configure_and_write_nwbfile` use `nwbfile_path` instead [PR #1270](https://github.com/catalystneuro/neuroconv/pull/1270)
* Temporary set a ceiling on pydantic `<2.11` [PR #1275](https://github.com/catalystneuro/neuroconv/pull/1275)

## Bug Fixes
* Fixed a check in `_configure_backend` on neurodata_object ndx_events.Events to work only when ndx-events==0.2.0 is used. [PR #998](https://github.com/catalystneuro/neuroconv/pull/998)
* Added an `append_on_disk_nwbfile` argumento to `run_conversion`. This changes the semantics of the overwrite parameter from assuming append mode when a file exists to a more conventional `safe writing` mode where confirmation is required to overwrite an existing file. Append mode now is controlled with the `append_on_disk_nwbfile`. [PR #1256](https://github.com/catalystneuro/neuroconv/pull/1256)

## Features
* Added `SortedRecordingConverter` to convert sorted recordings to NWB with correct metadata mapping between units and electrodes [PR #1132](https://github.com/catalystneuro/neuroconv/pull/1132)
* Support roiextractors 0.5.11 [PR #1236](https://github.com/catalystneuro/neuroconv/pull/1236)
* Added stub_test option to TDTFiberPhotometryInterface [PR #1242](https://github.com/catalystneuro/neuroconv/pull/1242)
* Added ThorImagingInterface for Thor TIFF files with OME metadata [PR #1238](https://github.com/catalystneuro/neuroconv/pull/1238)
* Added `always_write_timestamps` parameter to ExternalVideoInterface and InternalVideoInterface to force writing timestamps even when they are regular [#1279](https://github.com/catalystneuro/neuroconv/pull/1279)

## Improvements
* Filter out warnings for missing timezone information in continuous integration [PR #1240](https://github.com/catalystneuro/neuroconv/pull/1240)
* `FilePathType` is deprecated, use `FilePath` from pydantic instead [PR #1239](https://github.com/catalystneuro/neuroconv/pull/1239)
* Change `np.NAN` to `np.nan` to support numpy 2.0 [PR #1245](https://github.com/catalystneuro/neuroconv/pull/1245)
* Re activate Plexon tests on Mac. Testing this for a while as they are unreliable tests [PR #1195](https://github.com/catalystneuro/neuroconv/pull/1195)
* Testing: only run tests for oldest and newest versions of python [PR #1249](https://github.com/catalystneuro/neuroconv/pull/1249)
* Improve error display on scan image interfaces [PR #1246](https://github.com/catalystneuro/neuroconv/pull/1246)
* Added concurrency to live-service-testing GitHub Actions workflow to prevent simultaneous write to the dandiset. [PR #1252](https://github.com/catalystneuro/neuroconv/pull/1252)
* Updated GitHub Actions workflows to use Environment Files instead of the deprecated `set-output` command [PR #1259](https://github.com/catalystneuro/neuroconv/pull/1259)
* Propagate `verbose` parameter from Converters to Interfaces [PR #1253](https://github.com/catalystneuro/neuroconv/issues/1253)
* Replace uses of scipy load_mat and h5storage loadmat with pymat_reader read_mat in `CellExplorerSortingInterface` [PR #1254](https://github.com/catalystneuro/neuroconv/pull/1254)
* Added camera device support for ExternalVideoInterface and InternalVideoInterface: [PR #1282](https://github.com/catalystneuro/neuroconv/pull/1282)


# v0.7.1 (March 5, 2025)

## Deprecations and Changes

## Bug Fixes
* Fix parsing of group_names in `tools.spikeinterface` [PR #1234](https://github.com/catalystneuro/neuroconv/pull/1234)

## Features

## Improvements
* Testing suite now supports numpy 2.0. [PR #1235](https://github.com/catalystneuro/neuroconv/pull/1235)

# v0.7.0 (March 3, 2025)

## Deprecations and Changes
* Interfaces and converters now have `verbose=False` by default [PR #1153](https://github.com/catalystneuro/neuroconv/pull/1153)
* Added `metadata` and `conversion_options` as arguments to `NWBConverter.temporally_align_data_interfaces` [PR #1162](https://github.com/catalystneuro/neuroconv/pull/1162)
* Deprecations in the ecephys pipeline: compression options, old iterator options, methods that did not end up in *to_nwbfile and the `get_schema_from_method_signature` function [PR #1207](https://github.com/catalystneuro/neuroconv/pull/1207)
* Removed all deprecated functions from the roiextractors module: `add_fluorescence_traces`, `add_background_fluorescence_traces`, `add_summary_images`, `add_segmentation`, and `write_segmentation` [PR #1233](https://github.com/catalystneuro/neuroconv/pull/1233)

## Bug Fixes
* `run_conversion` does not longer trigger append mode when `nwbfile_path` points to a faulty file [PR #1180](https://github.com/catalystneuro/neuroconv/pull/1180)
* `DatasetIOConfiguration` now recommends `chunk_shape = (len(candidate_dataset),)` for datasets with compound dtypes as used by hdmf >= 3.14.6. [PR #1146](https://github.com/catalystneuro/neuroconv/pull/1146)
* `OpenEphysBinaryRecordingInterface` no longer stores analog data as an `ElectricalSeries` [PR #1179](https://github.com/catalystneuro/neuroconv/pull/1179)

## Features
* Added `PlexonLFPInterface` for converting Plexon `FPl-Low Pass Filtered` stream data [PR #1209](https://github.com/catalystneuro/neuroconv/pull/1209)
* Added `ImageInterface` for writing large collection of images to NWB and automatically map the images to the correct NWB data types [PR #1190](https://github.com/catalystneuro/neuroconv/pull/1190)
* Fixed AudioInterface to properly handle 24-bit WAV files by disabling memory mapping for 24-bit files [PR #1226](https://github.com/catalystneuro/neuroconv/pull/1226)
* Use the latest version of ndx-pose for `DeepLabCutInterface` and `LightningPoseDataInterface` [PR #1128](https://github.com/catalystneuro/neuroconv/pull/1128)
* Added a first draft of `.clinerules` [PR #1229](https://github.com/catalystneuro/neuroconv/pull/1229)
* Support for pynwb 3.0 [PR #1231](https://github.com/catalystneuro/neuroconv/pull/1231)
* Support for hdmf 4.0 [PR #1204](https://github.com/catalystneuro/neuroconv/pull/1204)
* Support for numpy 2.0 [PR #1206](https://github.com/catalystneuro/neuroconv/pull/1206)
* Support Spikeinterface 0.102 [PR #1194](https://github.com/catalystneuro/neuroconv/pull/1194)

## Improvements
* Simple writing no longer uses a context manager [PR #1180](https://github.com/catalystneuro/neuroconv/pull/1180)
* Added Returns section to all getter docstrings [PR #1185](https://github.com/catalystneuro/neuroconv/pull/1185)
* ElectricalSeries have better chunking defaults when data is passed as plain array [PR #1184](https://github.com/catalystneuro/neuroconv/pull/1184)
* Ophys interfaces now call `get_metadata` by default when no metadata is passed [PR #1200](https://github.com/catalystneuro/neuroconv/pull/1200) and [PR #1232](https://github.com/catalystneuro/neuroconv/pull/1232)

# v0.6.7 (January 20, 2025)

## Deprecations and Changes

## Bug Fixes
* Temporary set a ceiling for hdmf to avoid a chunking bug  [PR #1175](https://github.com/catalystneuro/neuroconv/pull/1175)

## Features
* Add description to inter-sample-shift for `SpikeGLXRecordingInterface` [PR #1177](https://github.com/catalystneuro/neuroconv/pull/1177)

## Improvements
* `get_json_schema_from_method_signature` now throws a more informative error when an untyped parameter is passed [#1157](https://github.com/catalystneuro/neuroconv/pull/1157)
* Improve the naming of ElectrodeGroups in the `SpikeGLXRecordingInterface` when multi probes are present [PR #1177](https://github.com/catalystneuro/neuroconv/pull/1177)
* Detect mismatch errors between group and group names when writing ElectrodeGroups [PR #1165](https://github.com/catalystneuro/neuroconv/pull/1165)
* Fix metadata bug in `IntanRecordingInterface` where extra devices were added incorrectly if the recording contained multiple electrode groups or names [#1166](https://github.com/catalystneuro/neuroconv/pull/1166)
* Source validation is no longer performed when initializing interfaces or converters [PR #1168](https://github.com/catalystneuro/neuroconv/pull/1168)


# v0.6.6 (December 20, 2024)

## Deprecations and Changes
* Removed use of `jsonschema.RefResolver` as it will be deprecated from the jsonschema library [PR #1133](https://github.com/catalystneuro/neuroconv/pull/1133)
* Completely removed compression settings from most places[PR #1126](https://github.com/catalystneuro/neuroconv/pull/1126)
* Completely removed compression settings from most places [PR #1126](https://github.com/catalystneuro/neuroconv/pull/1126)
* Soft deprecation for `file_path` as an argument of  `SpikeGLXNIDQInterface` and `SpikeGLXRecordingInterface` [PR #1155](https://github.com/catalystneuro/neuroconv/pull/1155)
* `starting_time` in RecordingInterfaces has given a soft deprecation in favor of time alignment methods [PR #1158](https://github.com/catalystneuro/neuroconv/pull/1158)

## Bug Fixes
* datetime objects now can be validated as conversion options [PR #1139](https://github.com/catalystneuro/neuroconv/pull/1126)
* Make `NWBMetaDataEncoder` public again [PR #1142](https://github.com/catalystneuro/neuroconv/pull/1142)
* Fix a bug where data in `DeepLabCutInterface` failed to write when `ndx-pose` was not imported. [#1144](https://github.com/catalystneuro/neuroconv/pull/1144)
* `SpikeGLXConverterPipe` converter now accepts multi-probe structures with multi-trigger and does not assume a specific folder structure [#1150](https://github.com/catalystneuro/neuroconv/pull/1150)
* `SpikeGLXNIDQInterface` is no longer written as an ElectricalSeries [#1152](https://github.com/catalystneuro/neuroconv/pull/1152)
* Fix a bug on ecephys interfaces where extra electrode group and devices were written if the property of the "group_name" was set in the recording extractor [#1164](https://github.com/catalystneuro/neuroconv/pull/1164)


## Features
* Propagate the `unit_electrode_indices` argument from the spikeinterface tools to `BaseSortingExtractorInterface`. This allows users to map units to the electrode table when adding sorting data [PR #1124](https://github.com/catalystneuro/neuroconv/pull/1124)
* Imaging interfaces have a new conversion option `always_write_timestamps` that can be used to force writing timestamps even if neuroconv's heuristics indicates regular sampling rate [PR #1125](https://github.com/catalystneuro/neuroconv/pull/1125)
* Added .csv support to DeepLabCutInterface [PR #1140](https://github.com/catalystneuro/neuroconv/pull/1140)
* `SpikeGLXRecordingInterface` now also accepts `folder_path` making its behavior equivalent to SpikeInterface [#1150](https://github.com/catalystneuro/neuroconv/pull/1150)
* Added the `rclone_transfer_batch_job` helper function for executing Rclone data transfers in AWS Batch jobs. [PR #1085](https://github.com/catalystneuro/neuroconv/pull/1085)
* Added the `deploy_neuroconv_batch_job` helper function for deploying NeuroConv AWS Batch jobs. [PR #1086](https://github.com/catalystneuro/neuroconv/pull/1086)
* YAML specification files now accepts an outer keyword `upload_to_dandiset="< six-digit ID >"` to automatically upload the produced NWB files to the DANDI archive [PR #1089](https://github.com/catalystneuro/neuroconv/pull/1089)
*`SpikeGLXNIDQInterface` now handdles digital demuxed channels (`XD0`) [#1152](https://github.com/catalystneuro/neuroconv/pull/1152)

## Improvements
* Use mixing tests for ecephy's mocks [PR #1136](https://github.com/catalystneuro/neuroconv/pull/1136)
* Use pytest format for dandi tests to avoid window permission error on teardown [PR #1151](https://github.com/catalystneuro/neuroconv/pull/1151)
* Added many docstrings for public functions [PR #1063](https://github.com/catalystneuro/neuroconv/pull/1063)
* Clean up warnings and deprecations in the testing framework for the ecephys pipeline [PR #1158](https://github.com/catalystneuro/neuroconv/pull/1158)
* Enhance the typing of the signature on the `NWBConverter` by adding zarr as a literal option on the backend and backend configuration [PR #1160](https://github.com/catalystneuro/neuroconv/pull/1160)


# v0.6.5 (November 1, 2024)

## Bug Fixes
* Fixed formatwise installation from pipy [PR #1118](https://github.com/catalystneuro/neuroconv/pull/1118)
* Fixed dailies [PR #1113](https://github.com/catalystneuro/neuroconv/pull/1113)

## Deprecations

## Features
* Using in-house `GenericDataChunkIterator` [PR #1068](https://github.com/catalystneuro/neuroconv/pull/1068)
* Data interfaces now perform source (argument inputs) validation with the json schema  [PR #1020](https://github.com/catalystneuro/neuroconv/pull/1020)
* Improve the error message when writing a recording extractor with multiple offsets [PR #1111](https://github.com/catalystneuro/neuroconv/pull/1111)
* Added `channels_to_skip` to `EDFRecordingInterface` so the user can skip non-neural channels [PR #1110](https://github.com/catalystneuro/neuroconv/pull/1110)

## Improvements
* Remove dev test from PR  [PR #1092](https://github.com/catalystneuro/neuroconv/pull/1092)
* Run only the most basic testing while a PR is on draft  [PR #1082](https://github.com/catalystneuro/neuroconv/pull/1082)
* Test that zarr backend_configuration works in gin data tests  [PR #1094](https://github.com/catalystneuro/neuroconv/pull/1094)
* Consolidated weekly workflows into one workflow and added email notifications [PR #1088](https://github.com/catalystneuro/neuroconv/pull/1088)
* Avoid running link test when the PR is on draft  [PR #1093](https://github.com/catalystneuro/neuroconv/pull/1093)
* Centralize gin data preparation in a github action  [PR #1095](https://github.com/catalystneuro/neuroconv/pull/1095)

# v0.6.4 (September 17, 2024)

## Bug Fixes
* Fixed a setup bug introduced in `v0.6.2` where installation process created a directory instead of a file for test configuration file  [PR #1070](https://github.com/catalystneuro/neuroconv/pull/1070)
* The method `get_extractor` now works for `MockImagingInterface`  [PR #1076](https://github.com/catalystneuro/neuroconv/pull/1076)
* Updated opencv version for security [PR #1087](https://github.com/catalystneuro/neuroconv/pull/1087)
* Solved a bug of `PlexonRecordingInterface` where data with multiple streams could not be opened [PR #989](https://github.com/catalystneuro/neuroconv/pull/989)

## Deprecations

## Features
* Added chunking/compression for string-only compound objects: [PR #1042](https://github.com/catalystneuro/neuroconv/pull/1042)
* Added automated EFS volume creation and mounting to the `submit_aws_job` helper function. [PR #1018](https://github.com/catalystneuro/neuroconv/pull/1018)
* Added a mock for segmentation extractors interfaces in ophys: `MockSegmentationInterface` [PR #1067](https://github.com/catalystneuro/neuroconv/pull/1067)
* Added a `MockSortingInterface` for testing purposes. [PR #1065](https://github.com/catalystneuro/neuroconv/pull/1065)
* BaseRecordingInterfaces have a new conversion options `always_write_timestamps` that can be used to force writing timestamps even if neuroconv heuristic indicates regular sampling rate [PR #1091](https://github.com/catalystneuro/neuroconv/pull/1091)


## Improvements
* Testing on mac sillicon [PR #1061](https://github.com/catalystneuro/neuroconv/pull/1061)
* Add writing to zarr test for to the test on data [PR #1056](https://github.com/catalystneuro/neuroconv/pull/1056)
* Modified the CI to avoid running doctests twice [PR #1077](https://github.com/catalystneuro/neuroconv/pull/#1077)
* Consolidated daily workflows into one workflow and added email notifications [PR #1081](https://github.com/catalystneuro/neuroconv/pull/1081)
* Added zarr tests for the test on data with checking equivalent backends [PR #1083](https://github.com/catalystneuro/neuroconv/pull/1083)

# v0.6.3

# v0.6.2 (September 10, 2024)

## Bug Fixes
* Fixed a bug where `IntanRecordingInterface` added two devices [PR #1059](https://github.com/catalystneuro/neuroconv/pull/1059)
* Fix a bug in `add_sorting_to_nwbfile` where `unit_electrode_indices` was only propagated if `waveform_means` was passed [PR #1057](https://github.com/catalystneuro/neuroconv/pull/1057)

## Deprecations
* The following classes and objects are now private `NWBMetaDataEncoder`, `NWBMetaDataEncoder`, `check_if_imaging_fits_into_memory`, `NoDatesSafeLoader` [PR #1050](https://github.com/catalystneuro/neuroconv/pull/1050)

## Features
* Make `config_file_path` optional in `DeepLabCutInterface`[PR #1031](https://github.com/catalystneuro/neuroconv/pull/1031)
* Added `get_stream_names` to `OpenEphysRecordingInterface`: [PR #1039](https://github.com/catalystneuro/neuroconv/pull/1039)
* Most data interfaces and converters now use Pydantic to validate their inputs, including existence of file and folder paths. [PR #1022](https://github.com/catalystneuro/neuroconv/pull/1022)
* All remaining data interfaces and converters now use Pydantic to validate their inputs, including existence of file and folder paths. [PR #1055](https://github.com/catalystneuro/neuroconv/pull/1055)


## Improvements
* Using ruff to enforce existence of public classes' docstrings [PR #1034](https://github.com/catalystneuro/neuroconv/pull/1034)
* Separated tests that use external data by modality [PR #1049](https://github.com/catalystneuro/neuroconv/pull/1049)
* Added Unit Table descriptions for phy and kilosort: [PR #1053](https://github.com/catalystneuro/neuroconv/pull/1053)
* Using ruff to enforce existence of public functions's docstrings [PR #1062](https://github.com/catalystneuro/neuroconv/pull/1062)
* Improved device metadata of `IntanRecordingInterface` by adding the type of controller used [PR #1059](https://github.com/catalystneuro/neuroconv/pull/1059)




# v0.6.1 (August 30, 2024)

## Bug fixes
* Fixed the JSON schema inference warning on excluded fields; also improved error message reporting of which method triggered the error. [PR #1037](https://github.com/catalystneuro/neuroconv/pull/1037)



# v0.6.0 (August 27, 2024)

## Deprecations
* Deprecated  `WaveformExtractor` usage. [PR #821](https://github.com/catalystneuro/neuroconv/pull/821)
* Changed the `tools.spikeinterface` functions (e.g. `add_recording`, `add_sorting`) to have `_to_nwbfile` as suffix  [PR #1015](https://github.com/catalystneuro/neuroconv/pull/1015)
* Deprecated use of `compression` and `compression_options` in `VideoInterface` [PR #1005](https://github.com/catalystneuro/neuroconv/pull/1005)
* `get_schema_from_method_signature` has been deprecated; please use `get_json_schema_from_method_signature` instead. [PR #1016](https://github.com/catalystneuro/neuroconv/pull/1016)
* `neuroconv.utils.FilePathType` and `neuroconv.utils.FolderPathType` have been deprecated; please use `pydantic.FilePath` and `pydantic.DirectoryPath` instead. [PR #1017](https://github.com/catalystneuro/neuroconv/pull/1017)
* Changed the `tools.roiextractors` function (e.g. `add_imaging` and `add_segmentation`) to have the `_to_nwbfile` suffix [PR #1017](https://github.com/catalystneuro/neuroconv/pull/1027)


## Features
* Added `MedPCInterface` for operant behavioral output files. [PR #883](https://github.com/catalystneuro/neuroconv/pull/883)
* Support `SortingAnalyzer` in the `SpikeGLXConverterPipe`. [PR #821](https://github.com/catalystneuro/neuroconv/pull/821)
* Added `TDTFiberPhotometryInterface` data interface, for converting fiber photometry data from TDT file formats. [PR #920](https://github.com/catalystneuro/neuroconv/pull/920)
* Add argument to `add_electrodes` that grants fine control of what to do with the missing values. As a side effect this drops the implicit casting to int when writing int properties to the electrodes table [PR #985](https://github.com/catalystneuro/neuroconv/pull/985)
* Add Plexon2 support [PR #918](https://github.com/catalystneuro/neuroconv/pull/918)
* Converter working with multiple `VideoInterface` instances [PR #914](https://github.com/catalystneuro/neuroconv/pull/914)
* Added helper function `neuroconv.tools.data_transfers.submit_aws_batch_job` for basic automated submission of AWS batch jobs. [PR #384](https://github.com/catalystneuro/neuroconv/pull/384)
* Data interfaces `run_conversion` method now performs metadata validation before running the conversion. [PR #949](https://github.com/catalystneuro/neuroconv/pull/949)
* Introduced `null_values_for_properties` to `add_units_table` to give user control over null values behavior [PR #989](https://github.com/catalystneuro/neuroconv/pull/989)


## Bug fixes
* Fixed the default naming of multiple electrical series in the `SpikeGLXConverterPipe`. [PR #957](https://github.com/catalystneuro/neuroconv/pull/957)
* Write new properties to the electrode table use the global identifier channel_name, group [PR #984](https://github.com/catalystneuro/neuroconv/pull/984)
* Removed a bug where int64 was casted lossy to float [PR #989](https://github.com/catalystneuro/neuroconv/pull/989)

## Improvements
* The `OpenEphysBinaryRecordingInterface` now uses `lxml` for extracting the session start time from the settings.xml file and does not depend on `pyopenephys` anymore. [PR #971](https://github.com/catalystneuro/neuroconv/pull/971)
* Swap the majority of package setup and build steps to `pyproject.toml` instead of `setup.py`. [PR #955](https://github.com/catalystneuro/neuroconv/pull/955)
* The `DeeplabcutInterface` now skips inferring timestamps from movie when timestamps are specified, running faster. [PR #967](https://github.com/catalystneuro/neuroconv/pull/967)
* Improve metadata writing for SpikeGLX data interface. Added contact ids, shank ids and, remove references to shanks for neuropixels 1.0. Also deprecated the previous neuroconv exclusive property "electrode_shank_number` [PR #986](https://github.com/catalystneuro/neuroconv/pull/986)
* Add tqdm with warning to DeepLabCut interface [PR #1006](https://github.com/catalystneuro/neuroconv/pull/1006)
* `BaseRecordingInterface` now calls default metadata when metadata is not passing mimicking `run_conversion` behavior. [PR #1012](https://github.com/catalystneuro/neuroconv/pull/1012)
* Added `get_json_schema_from_method_signature` which constructs Pydantic models automatically from the signature of any function with typical annotation types used throughout NeuroConv. [PR #1016](https://github.com/catalystneuro/neuroconv/pull/1016)
* Replaced all interface annotations with Pydantic types. [PR #1017](https://github.com/catalystneuro/neuroconv/pull/1017)
* Changed typehint collections (e.g. `List`) to standard collections (e.g. `list`). [PR #1021](https://github.com/catalystneuro/neuroconv/pull/1021)
* Testing now is only one dataset per test [PR #1026](https://github.com/catalystneuro/neuroconv/pull/1026)




## v0.5.0 (July 17, 2024)

### Deprecations
* The usage of `compression_options` directly through the `neuroconv.tools.audio` submodule is now deprecated - users should refer to the new `configure_backend` method for a general approach for setting compression. [PR #939](https://github.com/catalystneuro/neuroconv/pull/939)
* The usage of `compression` and `compression_opts` directly through the `FicTracDataInterface` is now deprecated - users should refer to the new `configure_backend` method for a general approach for setting compression. [PR #941](https://github.com/catalystneuro/neuroconv/pull/941)
* The usage of `compression` directly through the `neuroconv.tools.neo` submodule is now deprecated - users should refer to the new `configure_backend` method for a general approach for setting compression. [PR #943](https://github.com/catalystneuro/neuroconv/pull/943)
* The usage of `compression_options` directly through the `neuroconv.tools.ophys` submodule is now deprecated - users should refer to the new `configure_backend` method for a general approach for setting compression. [PR #940](https://github.com/catalystneuro/neuroconv/pull/940)
* Removed the option of running `interface.run_conversion` without `nwbfile_path` argument . [PR #951](https://github.com/catalystneuro/neuroconv/pull/951)

### Features
* Added docker image and tests for an automated Rclone configuration (with file stream passed via an environment variable). [PR #902](https://github.com/catalystneuro/neuroconv/pull/902)

### Bug fixes
* Fixed the conversion option schema of a `SpikeGLXConverter` when used inside another `NWBConverter`. [PR #922](https://github.com/catalystneuro/neuroconv/pull/922)
* Fixed a case of the `NeuroScopeSortingExtractor` when the optional `xml_file_path` is not specified. [PR #926](https://github.com/catalystneuro/neuroconv/pull/926)
* Fixed `Can't specify experiment type when converting .abf to .nwb with Neuroconv`. [PR #609](https://github.com/catalystneuro/neuroconv/pull/609)
* Remove assumption that the ports of the Intan acquisition system correspond to electrode groupings in `IntanRecordingInterface`  [PR #933](https://github.com/catalystneuro/neuroconv/pull/933)
* Add ValueError for empty metadata in  `make_or_load_nwbfile` when an nwbfile needs to be created [PR #948](https://github.com/catalystneuro/neuroconv/pull/948)

### Improvements
* Make annotations from the raw format available on `IntanRecordingInterface`. [PR #934](https://github.com/catalystneuro/neuroconv/pull/943)
* Add an option to suppress display the progress bar (tqdm) in `VideoContext`  [PR #937](https://github.com/catalystneuro/neuroconv/pull/937)
* Automatic compression of data in the `LightnignPoseDataInterface` has been disabled - users should refer to the new `configure_backend` method for a general approach for setting compression. [PR #942](https://github.com/catalystneuro/neuroconv/pull/942)
* Port over `dlc2nwb` utility functions for ease of maintenance. [PR #946](https://github.com/catalystneuro/neuroconv/pull/946)



## v0.4.11 (June 14, 2024)

### Bug fixes
* Added a skip condition in `get_default_dataset_io_configurations` for datasets with any zero-length axis in their `full_shape`. [PR #894](https://github.com/catalystneuro/neuroconv/pull/894)
* Added `packaging` explicitly to minimal requirements. [PR #904](https://github.com/catalystneuro/neuroconv/pull/904)
* Fixed bug when using `make_or_load_nwbfile` with `overwrite=True` on an existing (but corrupt) HDF5 file. [PR #911](https://github.com/catalystneuro/neuroconv/pull/911)
* Change error trigger with warning trigger when adding both `OnePhotonSeries` and `TwoPhotonSeries` to the same file ([Issue #906](https://github.com/catalystneuro/neuroconv/issues/906)). [PR #907](https://github.com/catalystneuro/neuroconv/pull/907)

### Improvements
* Propagated `photon_series_type` to `BaseImagingExtractorInterface` init instead of passing it as an argument of `get_metadata()` and `get_metadata_schema()`. [PR #847](https://github.com/catalystneuro/neuroconv/pull/847)
* Converter working with multiple VideoInterface instances [PR 914](https://github.com/catalystneuro/neuroconv/pull/914)



## v0.4.10 (June 6, 2024)

### Bug fixes
* Fixed bug causing overwrite of NWB GUIDE watermark. [PR #890](https://github.com/catalystneuro/neuroconv/pull/890)


## v0.4.9 (June 5, 2024)

### Deprecations
* Removed `stream_id` as an argument from `IntanRecordingInterface`. [PR #794](https://github.com/catalystneuro/neuroconv/pull/794)
* The usage of `compression` and `compression_opts` directly through the `neuroconv.tools.spikeinterface` submodule are now deprecated - users should refer to the new `configure_backend` method for a general approach for setting compression. [PR #805](https://github.com/catalystneuro/neuroconv/pull/805)
* Dropped the testing of Python 3.8 on the CI. Dropped support for Python 3.8 in setup. [PR #853](https://github.com/catalystneuro/neuroconv/pull/853)
* Deprecated skip_features argument in `add_sorting`. [PR #872](https://github.com/catalystneuro/neuroconv/pull/872)
* Deprecate old (v1) iterator from the ecephys pipeline. [PR #876](https://github.com/catalystneuro/neuroconv/pull/876)

### Features
* Added `backend` control to the `make_or_load_nwbfile` helper method in `neuroconv.tools.nwb_helpers`. [PR #800](https://github.com/catalystneuro/neuroconv/pull/800)
* Released the first official Docker images for the package on the GitHub Container Repository (GHCR). [PR #383](https://github.com/catalystneuro/neuroconv/pull/383)
* Support "one-file-per-signal" and "one-file-per-channel" mode with `IntanRecordingInterface`. [PR #791](https://github.com/catalystneuro/neuroconv/pull/791)
* Added `get_default_backend_configuration` method to all `DataInterface` classes. Also added HDF5 `backend` control to all standalone `.run_conversion(...)` methods for those interfaces. [PR #801](https://github.com/catalystneuro/neuroconv/pull/801)
* Added `get_default_backend_configuration` method to all `NWBConverter` classes. Also added HDF5 `backend` control to `.run_conversion(...)`. [PR #804](https://github.com/catalystneuro/neuroconv/pull/804)
* Released the first official Docker images for the package on the GitHub Container Repository (GHCR). [PR #383](https://github.com/catalystneuro/neuroconv/pull/383)
* Added `ScanImageMultiFileImagingInterface` for multi-file (buffered) ScanImage format and changed `ScanImageImagingInterface` to be routing classes for single and multi-plane imaging. [PR #809](https://github.com/catalystneuro/neuroconv/pull/809)
* Added a function to generate ogen timestamps and data from onset times and parameters to `tools.optogenetics`. [PR #832](https://github.com/catalystneuro/neuroconv/pull/832)
* Added `configure_and_write_nwbfile` and optimized imports in `tools.nwb_helpers` module. [PR #848](https://github.com/catalystneuro/neuroconv/pull/848)
* `configure_backend` may now apply a `BackendConfiguration` to equivalent in-memory `pynwb.NWBFile` objects that have different address in RAM. [PR #848](https://github.com/catalystneuro/neuroconv/pull/848)
* Add support for doubled ragged arrays in `add_units_table` [PR #879](https://github.com/catalystneuro/neuroconv/pull/879)
* Add support for doubled ragged arrays in `add_electrodes` [PR #881](https://github.com/catalystneuro/neuroconv/pull/881)
* Propagate `ignore_integrity_checks` from neo to IntanRecordingInterface [PR #887](https://github.com/catalystneuro/neuroconv/pull/887)


### Bug fixes
* Remove JSON Schema `definitions` from the `properties` field. [PR #818](https://github.com/catalystneuro/neuroconv/pull/818)
* Fixed writing waveforms directly to file. [PR #799](https://github.com/catalystneuro/neuroconv/pull/799)
* Avoid in-place modification of the metadata in the `VideoInterface` and on neo tools. [PR #814](https://github.com/catalystneuro/neuroconv/pull/814)
* Replaced `waveform_extractor.is_extension` with `waveform_extractor.has_extension`. [PR #799](https://github.com/catalystneuro/neuroconv/pull/799)
* Fixed an issue with `set_aligned_starting_time` for all `SortingInterface`'s that did not have an initial segment start set (and no recording attached). [PR #823](https://github.com/catalystneuro/neuroconv/pull/823)
* Fixed a bug with `parameterized` and `pytest-xdist==3.6.1` in the `ScanImageImagingInterface` tests. [PR #829](https://github.com/catalystneuro/neuroconv/pull/829)
* Added `XX` and `XO` to the base metadata schema. [PR #833](https://github.com/catalystneuro/neuroconv/pull/833)
* `BaseImagingExtractor.add_to_nwbfile()` is fixed in the case where metadata is not supplied. [PR #849](https://github.com/catalystneuro/neuroconv/pull/849)
* Prevent `SpikeGLXConverterPipe` from setting false properties on the sub-`SpikeGLXNIDQInterface`. [PR #860](https://github.com/catalystneuro/neuroconv/pull/860)
* Fixed a bug when adding ragged arrays to the electrode and units table. [PR #870](https://github.com/catalystneuro/neuroconv/pull/870)
* Fixed a bug where `write_recording` will call an empty nwbfile when passing a path. [PR #877](https://github.com/catalystneuro/neuroconv/pull/877)
* Fixed a bug that failed to properly include time alignment information in the output NWB file for objects added from any `RecordingInterface` in combination with `stub_test=True`. [PR #884](https://github.com/catalystneuro/neuroconv/pull/884)
* Fixed a bug that prevented passing `nwbfile=None` and a `backend_configuration` to `NWBConverter.run_conversion`. [PR #885](https://github.com/catalystneuro/neuroconv/pull/885)

### Improvements
* Added soft deprecation warning for removing `photon_series_type` from `get_metadata()` and `get_metadata_schema()` (in [PR #847](https://github.com/catalystneuro/neuroconv/pull/847)). [PR #866](https://github.com/catalystneuro/neuroconv/pull/866)
* Fixed docstrings related to backend configurations for various methods. [PR #822](https://github.com/catalystneuro/neuroconv/pull/822)
* Added automatic `backend` detection when a `backend_configuration` is passed to an interface or converter. [PR #840](https://github.com/catalystneuro/neuroconv/pull/840)
* Improve printing of bytes. [PR #831](https://github.com/catalystneuro/neuroconv/pull/831)
* Support for pathlib in source data schema validation. [PR #854](https://github.com/catalystneuro/neuroconv/pull/854)
* Use `ZoneInfo` instead of `dateutil.tz` in the conversion gallery. [PR #858](https://github.com/catalystneuro/neuroconv/pull/858)
* Exposed `progress_bar_class` to ecephys and ophys data iterators. [PR #861](https://github.com/catalystneuro/neuroconv/pull/861)
* Unified the signatures between `add_units`, `add_sorting` and `write_sorting`. [PR #875](https://github.com/catalystneuro/neuroconv/pull/875)
* Improved descriptions of all folder and file paths in the source schema, useful for rendering in the GUIDE. [PR #886](https://github.com/catalystneuro/neuroconv/pull/886)
* Added watermark via `source_script` field of `NWBFile` metadata. `source_script_file_name` is also required to be specified in this case to avoid invalidation. [PR #888](https://github.com/catalystneuro/neuroconv/pull/888)
* Remove parsing xml parsing from the `__init__` of `BrukerTiffSinglePlaneImagingInterface` [PR #895](https://github.com/catalystneuro/neuroconv/pull/895)

### Testing
* Add general test for metadata in-place modification by interfaces. [PR #815](https://github.com/catalystneuro/neuroconv/pull/815)



# v0.4.8 (March 20, 2024)

### Bug fixes
* Fixed writing the `electrodes` field in `add_electrical_series` when multiple groups are present. [PR #784](https://github.com/catalystneuro/neuroconv/pull/784)

### Improvements
* Upgraded Pydantic support to `>v2.0.0`. [PR #767](https://github.com/catalystneuro/neuroconv/pull/767)
* Absorbed the `DatasetInfo` model into the `DatasetIOConfiguration` model. [PR #767](https://github.com/catalystneuro/neuroconv/pull/767)
* Keyword argument `field_name` of the `DatasetIOConfiguration.from_neurodata_object` method has been renamed to `dataset_name` to be more consistent with its usage. This only affects direct initialization of the model; usage via the `BackendConfiguration` constructor and its associated helper functions in `neuroconv.tools.nwb_helpers` is unaffected. [PR #767](https://github.com/catalystneuro/neuroconv/pull/767)
* Manual construction of a `DatasetIOConfiguration` now requires the field `dataset_name`, and will be validated to match the final path of `location_in_file`. Usage via the automated constructors is unchanged. [PR #767](https://github.com/catalystneuro/neuroconv/pull/767)
* Enhance `get_schema_from_method_signature` to extract descriptions from the method docval. [PR #771](https://github.com/catalystneuro/neuroconv/pull/771)
* Avoid writing `channel_to_uV` and `offset_to_uV` in `add_electrodes`  [PR #803](https://github.com/catalystneuro/neuroconv/pull/803)
* `BaseSegmentationExtractorInterface` now supports optional background plane segmentations and associated fluorescence traces [PR #783](https://github.com/catalystneuro/neuroconv/pull/783)



# v0.4.7 (February 21, 2024)

### Deprecation
* Removed `.get_electrode_table_json()` on the `BaseRecordingExtractorInterface` in favor of GUIDE specific interactions. [PR #431](https://github.com/catalystneuro/neuroconv/pull/431)
* Removed the `SIPickleRecordingInterface` and `SIPickleSortingInterface` interfaces. [PR #757](https://github.com/catalystneuro/neuroconv/pull/757)
* Removed the `SpikeGLXLFPInterface` interface. [PR #757](https://github.com/catalystneuro/neuroconv/pull/757)

### Bug fixes
* LocalPathExpander matches only `folder_paths` or `file_paths` if that is indicated in the passed specification. [PR #679](https://github.com/catalystneuro/neuroconv/pull/675) and [PR #675](https://github.com/catalystneuro/neuroconv/pull/679
* Fixed depth consideration in partial chunking pattern for the ROI data buffer. [PR #677](https://github.com/catalystneuro/neuroconv/pull/677)
* Fix mapping between channel names and the electrode table when writing more than one `ElectricalSeries` to the NWBFile. This fixes an issue when the converter pipeline of `SpikeGLXConverterPipe` was writing the electrode table region of the NIDQ stream incorrectly. [PR #678](https://github.com/catalystneuro/neuroconv/pull/678)
* Fix `configure_backend` when applied to `TimeSeries` contents that leverage internal links for `data` or `timestamps`. [PR #732](https://github.com/catalystneuro/neuroconv/pull/732)

### Features
* Changed the `Suite2pSegmentationInterface` to support multiple plane segmentation outputs. The interface now has a `plane_name` and `channel_name` arguments to determine which plane output and channel trace add to the NWBFile. [PR #601](https://github.com/catalystneuro/neuroconv/pull/601)
* Added `create_path_template` and corresponding tests [PR #680](https://github.com/catalystneuro/neuroconv/pull/680)
* Added tool function `configure_datasets` for configuring all datasets of an in-memory `NWBFile` to be backend specific. [PR #571](https://github.com/catalystneuro/neuroconv/pull/571)
* Added `LightningPoseConverter` to add pose estimation data and the original and the optional labeled video added as ImageSeries to NWB. [PR #633](https://github.com/catalystneuro/neuroconv/pull/633)
* Added gain as a required `__init__` argument for `TdtRecordingInterface`. [PR #704](https://github.com/catalystneuro/neuroconv/pull/704)
* Extract session_start_time from Plexon `plx` recording file. [PR #723](https://github.com/catalystneuro/neuroconv/pull/723)

### Improvements
* `nwbinspector` has been removed as a minimal dependency. It becomes an extra (optional) dependency with `neuroconv[dandi]`. [PR #672](https://github.com/catalystneuro/neuroconv/pull/672)
* Added a `from_nwbfile` class method constructor to all `BackendConfiguration` models. [PR #673](https://github.com/catalystneuro/neuroconv/pull/673)
* Added compression to `FicTracDataInterface`. [PR #678](https://github.com/catalystneuro/neuroconv/pull/678)
* Exposed `block_index` to all OpenEphys interfaces. [PR #695](https://github.com/catalystneuro/neuroconv/pull/695)
* Added support for `DynamicTable` columns in the `configure_backend` tool function. [PR #700](https://github.com/catalystneuro/neuroconv/pull/700)
* Refactored `ScanImagingInterface` to reference ROIExtractors' version of `extract_extra_metadata`. [PR #731](https://github.com/catalystneuro/neuroconv/pull/731)
* Added support for Long NHP probe types for the `SpikeGLXRecorddingInterfacce`. [PR #701](https://github.com/catalystneuro/neuroconv/pull/701)
* Remove unnecessary duplication of probe setting in `SpikeGLXRecordingInterface`. [PR #696](https://github.com/catalystneuro/neuroconv/pull/696)
* Added associated suffixes to all interfaces and converters. [PR #734](https://github.com/catalystneuro/neuroconv/pull/734)
* Added convenience function `get_format_summaries` to `tools.importing` (and exposed at highest level). [PR #734](https://github.com/catalystneuro/neuroconv/pull/734)

### Testing
* `RecordingExtractorInterfaceTestMixin` now compares either `group_name`, `group` or a default value of  `ElectrodeGroup` to the `group` property in the `NWBRecordingExtractor` instead of comparing `group` to `group` as it was done before [PR #736](https://github.com/catalystneuro/neuroconv/pull/736)
* `TestScanImageImagingInterfaceRecent` now checks metadata against new roiextractors implementation [PR #741](https://github.com/catalystneuro/neuroconv/pull/741).
* Removed editable installs from the CI workflow. [PR #756](https://github.com/catalystneuro/neuroconv/pull/756)


# v0.4.6 (November 30, 2023)

### Features
* Added Pydantic data models of `BackendConfiguration` for both HDF5 and Zarr datasets (container/mapper of all the `DatasetConfiguration`s for a particular file). [PR #568](https://github.com/catalystneuro/neuroconv/pull/568)
* Changed the metadata schema for `Fluorescence` and `DfOverF` where the traces metadata can be provided as a dict instead of a list of dicts.
  The name of the plane segmentation is used to determine which traces to add to the `Fluorescence` and `DfOverF` containers. [PR #632](https://github.com/catalystneuro/neuroconv/pull/632)
* Modify the filtering of traces to also filter out traces with empty values. [PR #649](https://github.com/catalystneuro/neuroconv/pull/649)
* Added tool function `get_default_dataset_configurations` for identifying and collecting all fields of an in-memory `NWBFile` that could become datasets on disk; and return instances of the Pydantic dataset models filled with default values for chunking/buffering/compression. [PR #569](https://github.com/catalystneuro/neuroconv/pull/569)
* Added tool function `get_default_backend_configuration` for conveniently packaging the results of `get_default_dataset_configurations` into an easy-to-modify mapping from locations of objects within the file to their correseponding dataset configuration options, as well as linking to a specific backend DataIO. [PR #570](https://github.com/catalystneuro/neuroconv/pull/570)
* Added `set_probe()` method to `BaseRecordingExtractorInterface`. [PR #639](https://github.com/catalystneuro/neuroconv/pull/639)
* Changed default chunking of `ImagingExtractorDataChunkIterator` to select `chunk_shape` less than the chunk_mb threshold while keeping the original image size. The default `chunk_mb` changed to 10MB. [PR #667](https://github.com/catalystneuro/neuroconv/pull/667)

### Fixes
* Fixed GenericDataChunkIterator (in hdmf.py) in the case where the number of dimensions is 1 and the size in bytes is greater than the threshold of 1 GB. [PR #638](https://github.com/catalystneuro/neuroconv/pull/638)
* Changed `np.floor` and `np.prod` usage to `math.floor` and `math.prod` in various files. [PR #638](https://github.com/catalystneuro/neuroconv/pull/638)
* Updated minimal required version of DANDI CLI; updated `run_conversion_from_yaml` API function and tests to be compatible with naming changes. [PR #664](https://github.com/catalystneuro/neuroconv/pull/664)

### Improvements
 * Change metadata extraction library from `fparse` to `parse`. [PR #654](https://github.com/catalystneuro/neuroconv/pull/654)
 * The `dandi` CLI/API is now an optional dependency; it is still required to use the `tool` function for automated upload as well as the YAML-based NeuroConv CLI. [PR #655](https://github.com/catalystneuro/neuroconv/pull/655)



# v0.4.5 (November 6, 2023)

### Back-compatibility break
* The `CEDRecordingInterface` has now been removed; use the `Spike2RecordingInterface` instead. [PR #602](https://github.com/catalystneuro/neuroconv/pull/602)

### Features
* Added support for python 3.12 [PR #626](https://github.com/catalystneuro/neuroconv/pull/626)
* Added `session_start_time` extraction to `FicTracDataInterface`. [PR #598](https://github.com/catalystneuro/neuroconv/pull/598)
* Added `imaging_plane_name` keyword argument to `add_imaging_plane` function to determine which imaging plane to add from the metadata by name instead of `imaging_plane_index`.
* Added reference for `imaging_plane` to default plane segmentation metadata. [PR #594](https://github.com/catalystneuro/neuroconv/pull/594)
* Changed Compass container for Position container in the `FicTracDataInterface`.  [PR #606](https://github.com/catalystneuro/neuroconv/pull/605)
* Added option to write units in meters by providing a radius in `FicTracDataInterface`. [PR #606](https://github.com/catalystneuro/neuroconv/pull/605)
* Added `parent_container` keyword argument to `add_photon_series` that defines whether to add the photon series to acquisition or 'ophys' processing module. [PR #587](https://github.com/catalystneuro/neuroconv/pull/587)
* Added Pydantic data models of `DatasetInfo` (immutable summary of core dataset values such as maximum shape and dtype) and `DatasetConfiguration` for both HDF5 and Zarr datasets (the optional layer that specifies chunk/buffering/compression). [PR #567](https://github.com/catalystneuro/neuroconv/pull/567)
* Added alignment methods to `FicTracDataInterface`.  [PR #607](https://github.com/catalystneuro/neuroconv/pull/607)
* Added alignment methods support to `MockRecordingInterface` [PR #611](https://github.com/catalystneuro/neuroconv/pull/611)
* Added `NeuralynxNvtInterface`, which can read position tracking NVT files. [PR #580](https://github.com/catalystneuro/neuroconv/pull/580)
* Adding radius as a conversion factor in `FicTracDataInterface`.  [PR #619](https://github.com/catalystneuro/neuroconv/pull/619)
* Coerce `FicTracDataInterface` original timestamps to start from 0.  [PR #619](https://github.com/catalystneuro/neuroconv/pull/619)
* Added configuration metadata to `FicTracDataInterface`.  [PR #618](https://github.com/catalystneuro/neuroconv/pull/618)
* Expose number of jobs to `automatic_dandi_upload`. [PR #624](https://github.com/catalystneuro/neuroconv/pull/624)
* Added `plane_segmentation_name` keyword argument to determine which plane segmentation to add from the metadata by name instead of `plane_segmentation_index`.
  `plane_segmentation_name` is exposed at `BaseSegmentationExtractorInterface.add_to_nwbfile()` function to support adding segmentation output from multiple planes. [PR #623](https://github.com/catalystneuro/neuroconv/pull/623)
* Added `SegmentationImages` to metadata_schema in `BaseSegmentationExtractorInterface` to allow for the modification of the name and description of Images container and description of the summary images. [PR #622](https://github.com/catalystneuro/neuroconv/pull/622)
* Default chunking pattern of RecordingInterfaces now attempts to use as many channels as possible up to 64 total, and fill with as much time as possible up to the `chunk_mb`. This also required raising the lower HDMF version to 3.11.0 (which introduced 10 MB default chunk sizes). [PR #630](https://github.com/catalystneuro/neuroconv/pull/630)

### Fixes
* Remove `starting_time` reset to default value (0.0) when adding the rate and updating the `photon_series_kwargs` or `roi_response_series_kwargs`, in `add_photon_series` or `add_fluorescence_traces`. [PR #595](https://github.com/catalystneuro/neuroconv/pull/595)
* Changed the date parsing in `OpenEphysLegacyRecordingInterface` to `datetime.strptime` with the expected date format explicitly set to `"%d-%b-%Y %H%M%S"`. [PR #577](https://github.com/catalystneuro/neuroconv/pull/577)
* Pin lower bound HDMF version to `3.10.0`. [PR #586](https://github.com/catalystneuro/neuroconv/pull/586)

### Deprecation
* Removed `use_times` and `buffer_size` from `add_photon_series`. [PR #600](https://github.com/catalystneuro/neuroconv/pull/600)

### Testing
* Adds `MockImagingInterface` as a general testing mechanism for ophys imaging interfaces [PR #604](https://github.com/catalystneuro/neuroconv/pull/604).



# v0.4.4

### Features

* `DeepLabCutInterface` now allows using custom timestamps via `set_aligned_timestamps` method before running conversion. [PR #531](https://github.com/catalystneuro/neuroconv/pull/532)

### Fixes

* Reorganize timeintervals schema to reside in `schemas/` dir to ensure its inclusion in package build. [PR #573](https://github.com/catalystneuro/neuroconv/pull/573)



# v0.4.3

### Fixes

* The `sonpy` package for the Spike2 interface no longer attempts installation on M1 Macs. [PR #563](https://github.com/catalystneuro/neuroconv/pull/563)
* Fixed `subset_sorting` to explicitly cast `end_frame` to int to avoid SpikeInterface frame slicing edge case. [PR #565](https://github.com/catalystneuro/neuroconv/pull/565)



# v0.4.2

### Fixes

* Exposed `es_key` argument to users where it was previously omitted on `MaxOneRecordingInterface`, `OpenEphysLegacyRecordingInterface`, and `OpenEphysRecordingInterface`. [PR #542](https://github.com/catalystneuro/neuroconv/pull/542)
* Added deepcopy for metadata in `make_nwbfile_from_metadata`. [PR #545](https://github.com/catalystneuro/neuroconv/pull/545)
* Fixed edge case in `subset_sorting` where `end_frame` could exceed recording length. [PR #551](https://github.com/catalystneuro/neuroconv/pull/551)
* Alter `add_electrodes` behavior,  no error is thrown if a property is present in the metadata but not in the recording extractors. This allows the combination of recording objects that have different properties. [PR #558](https://github.com/catalystneuro/neuroconv/pull/558)

### Features

* Added converters for Bruker TIF format to support multiple streams of imaging data.
  Added `BrukerTiffSinglePlaneConverter` for single plane imaging data which initializes a `BrukerTiffSinglePlaneImagingInterface` for each data stream.
  The available data streams can be checked by `BrukerTiffSinglePlaneImagingInterface.get_streams(folder_path)` method.
  Added `BrukerTiffMultiPlaneConverter` for volumetric imaging data with `plane_separation_type` argument that defines
  whether to load the imaging planes as a volume (`"contiguous"`) or separately (`"disjoint"`).
  The available data streams for the defined  `plane_separation_type`  can be checked by `BrukerTiffMultiPlaneImagingInterface.get_streams(folder_path, plane_separation_type)` method.
* Added FicTrac data interface. [PR #517](https://github.com/catalystneuro/neuroconv/pull/#517)

### Documentation and tutorial enhancements

* Added FicTrac to the conversion gallery and docs API. [PR #560](https://github.com/catalystneuro/neuroconv/pull/#560)



# v0.4.1

### Fixes

* Propagated additional arguments, such as `cell_id`, from the `metadata["Icephys"]["Electrodes"]` dictionary used in `tools.neo.add_icephys_electrode`. [PR #538](https://github.com/catalystneuro/neuroconv/pull/538)
* Fixed mismatch between expected `Electrodes` key in `tools.neo.add_icephys_electrode` and the metadata automatically generated by the `AbfInterface`. [PR #538](https://github.com/catalystneuro/neuroconv/pull/538)



# v0.4.0

### Back-compatibility break

* Create separate `.add_to_nwbfile` method for all DataInterfaces. This is effectively the previous `.run_conversion` method but limited to operations on an in-memory `nwbfile`: pynwb.NWBFile` object and does not handle any I/O. [PR #455](https://github.com/catalystneuro/neuroconv/pull/455)

### Fixes

* Set gzip compression by default on spikeinterface based interfaces `run_conversion`. [PR #499](https://github.com/catalystneuro/neuroconv/pull/#499)

* Temporarily disabled filtering for all-zero traces in `add_fluorescence_traces` as the current implementation is very slow for nearly all zero traces (e.g. suite2p deconvolved traces). [PR #527](https://github.com/catalystneuro/neuroconv/pull/527)

### Features

* Added stream control with the `stream_name` argument to the `NeuralynxRecordingExtractor`. [PR #369](https://github.com/catalystneuro/neuroconv/pull/369)

* Added a common `.temporally_align_data_interfaces` method to the `NWBConverter` class to use as a specification of the protocol for temporally aligning the data interfaces of the converter. [PR #362](https://github.com/catalystneuro/neuroconv/pull/362)

* Added `CellExplorerRecordingInterface` for adding data raw and lfp data from the CellExplorer format. CellExplorer's new format contains a `basename.session.mat` file containing
    rich metadata about the session which can be used to extract the recording information such as sampling frequency and type and channel metadata such as
    groups, location and brain area [#488](https://github.com/catalystneuro/neuroconv/pull/488)

* `CellExplorerSortingInterface` now supports extracting sampling frequency from the new data format. CellExplorer's new format contains a `basename.session.mat` file containing
    rich metadata including the sorting sampling frequency [PR #491](https://github.com/catalystneuro/neuroconv/pull/491) and [PR #502](https://github.com/catalystneuro/neuroconv/pull/502)
* Added `MiniscopeBehaviorInterface` for Miniscope behavioral data. The interface uses `ndx-miniscope` extension to add a `Miniscope` device with the behavioral camera metadata,
  and an `ImageSeries` in external mode that is linked to the device. [PR #482](https://github.com/catalystneuro/neuroconv/pull/482)
  * `CellExplorerSortingInterface` now supports adding channel metadata to the nwbfile with `write_ecephys_metadata=True` as a conversion option [PR #494](https://github.com/catalystneuro/neuroconv/pull/494)

* Added `MiniscopeImagingInterface` for Miniscope imaging data stream. The interface uses `ndx-miniscope` extension to add a `Miniscope` device with the microscope device metadata,
  and the imaging data as `OnePhotonSeries`. [PR #468](https://github.com/catalystneuro/neuroconv/pull/468)

* Added `MiniscopeConverter` for combining the conversion of Miniscope imaging and behavioral data streams. [PR #498](https://github.com/catalystneuro/neuroconv/pull/498)

### Improvements

* Avoid redundant timestamp creation in `add_eletrical_series` for recording objects without time vector. [PR #495](https://github.com/catalystneuro/neuroconv/pull/495)

* Avoid modifying the passed `metadata` structure via `deep_dict_update` in `make_nwbfile_from_metadata`.  [PR #476](https://github.com/catalystneuro/neuroconv/pull/476)

### Testing

* Added gin test for `CellExplorerRecordingInterface`. CellExplorer's new format contains a `basename.session.mat` file containing
    rich metadata about the session which can be used to extract the recording information such as sampling frequency and type and channel metadata such as
    groups, location and brain area [#488](https://github.com/catalystneuro/neuroconv/pull/488).
  * Added gin test for `CellExplorerSortingInterface`. CellExplorer's new format contains a `basename.session.mat` file containing
  rich metadata about the session which can be used to extract the recording information such as sampling frequency and type and channel metadata such as
  groups, location and brain area [PR #494](https://github.com/catalystneuro/neuroconv/pull/494).




# v0.3.0 (June 7, 2023)

### Back-compatibility break
* `ExtractorInterface` classes now access their extractor with the classmethod `cls.get_extractor()` instead of the attribute `self.Extractor`. [PR #324](https://github.com/catalystneuro/neuroconv/pull/324)
* The `spikeextractor_backend` option was removed for all `RecordingExtractorInterface` classes. ([PR #324](https://github.com/catalystneuro/neuroconv/pull/324), [PR #309](https://github.com/catalystneuro/neuroconv/pull/309)]
* The `NeuroScopeMultiRecordingExtractor` has been removed. If your conversion required this, please submit an issue requesting instructions for how to implement it. [PR #309](https://github.com/catalystneuro/neuroconv/pull/309)
* The `SIPickle` interfaces have been removed. [PR #309](https://github.com/catalystneuro/neuroconv/pull/309)
* The previous conversion option `es_key` has been moved to the `__init__` of all `BaseRecordingExtractorInterface` classes. It is no longer possible to use this argument in the `run_conversion` method. [PR #318](https://github.com/catalystneuro/neuroconv/pull/318)
* Change `BaseDataInterface.get_conversion_options_schema` from `classmethod` to object method. [PR #353](https://github.com/catalystneuro/neuroconv/pull/353)
* Removed `utils.json_schema.get_schema_for_NWBFile` and moved base metadata schema to external json file. Added constraints to Subject metadata to match DANDI. [PR #376](https://github.com/catalystneuro/neuroconv/pull/376)
* Duplicate video file paths in the VideoInterface and AudioInterface are no longer silently resolved; please explicitly remove duplicates when initializing the interfaces. [PR #403](https://github.com/catalystneuro/neuroconv/pull/403)
* Duplicate audio file paths in the AudioInterface are no longer silently resolved; please explicitly remove duplicates when initializing the interfaces. [PR #402](https://github.com/catalystneuro/neuroconv/pull/402)

### Features
* The `OpenEphysRecordingInterface` is now a wrapper for `OpenEphysBinaryRecordingInterface`. [PR #294](https://github.com/catalystneuro/neuroconv/pull/294)
* Swapped the backend for `CellExplorerSortingInterface` from `spikeextactors` to `spikeinterface`. [PR #267](https://github.com/catalystneuro/neuroconv/pull/267)
* In the conversion YAML, `DataInterface` classes must now be specified as a dictionary instead of a list. [PR #311](https://github.com/catalystneuro/neuroconv/pull/311)
* In the conversion YAML, conversion_options can be specified on the global level. [PR #312](https://github.com/catalystneuro/neuroconv/pull/312)
* The `OpenEphysRecordingInterface` now redirects to legacy or binary interface depending on the file format.
  It raises NotImplementedError until the interface for legacy format is added. [PR #296](https://github.com/catalystneuro/neuroconv/pull/296)
* Added the `OpenEphysLegacyRecordingInterface` to support Open Ephys legacy format (`.continuous` files). [PR #295](https://github.com/catalystneuro/neuroconv/pull/295)
* Added `PlexonSortingInterface` to support plexon spiking data. [PR #316](https://github.com/catalystneuro/neuroconv/pull/316)
* Changed `SpikeGLXRecordingInterface` to accept either the AP or LF bands as file paths. Each will automatically set the correseponding `es_key` and corresponding metadata for each band or probe. [PR #298](https://github.com/catalystneuro/neuroconv/pull/298)
* The `OpenEphysRecordingInterface` redirects to `OpenEphysLegacyRecordingInterface` for legacy format files instead of raising NotImplementedError. [PR #349](https://github.com/catalystneuro/neuroconv/pull/349)
* Added a `SpikeGLXConverter` for easy combination of multiple IMEC and NIDQ data streams. [PR #292](https://github.com/catalystneuro/neuroconv/pull/292)
* Added an `interfaces_by_category` lookup table to `neuroconv.datainterfaces` to make searching for interfaces by modality and format easier. [PR #352](https://github.com/catalystneuro/neuroconv/pull/352)
* `neuroconv.utils.jsonschema.get_schema_from_method_signature` can now support the `Dict[str, str]` typehint, which allows `DataInterface.__init__` and `.run_conversion` to handle dictionary arguments. [PR #360](https://github.com/catalystneuro/neuroconv/pull/360)
* Added `neuroconv.tools.testing.data_interface_mixins` module, which contains test suites for different types of
  DataInterfaces [PR #357](https://github.com/catalystneuro/neuroconv/pull/357)
* Added `keywords` to `DataInterface` classes. [PR #375](https://github.com/catalystneuro/neuroconv/pull/375)
* Uses `open-cv-headless` instead of open-cv, making the package lighter [PR #387](https://github.com/catalystneuro/neuroconv/pull/387).
* Adds `MockRecordingInterface` as a general testing mechanism for ecephys interfaces [PR #395](https://github.com/catalystneuro/neuroconv/pull/395).
* `metadata` returned by `DataInterface.get_metadata()` is now a `DeepDict` object, making it easier to add and adjust metadata. [PR #404](https://github.com/catalystneuro/neuroconv/pull/404).
* The `OpenEphysLegacyRecordingInterface` is now extracts the `session_start_time` in `get_metadata()` from `Neo` (`OpenEphysRawIO`) and does not depend on `pyopenephys` anymore. [PR #410](https://github.com/catalystneuro/neuroconv/pull/410)
* Added `expand_paths`. [PR #377](https://github.com/catalystneuro/neuroconv/pull/377)
* Added basic temporal alignment methods to ecephys, ophys, and icephys DataInterfaces. These are `get_timestamps`, `align_starting_time`, `align_timestamps`, and `align_by_interpolation`. Added tests that serve as a first demonstration of the intended uses in a variety of cases. [PR #237](https://github.com/catalystneuro/neuroconv/pull/237) [PR #283](https://github.com/catalystneuro/neuroconv/pull/283) [PR #400](https://github.com/catalystneuro/neuroconv/pull/400)
* Added basic temporal alignment methods to the SLEAPInterface. Added holistic per-interface, per-method unit testing for ecephys and ophys interfaces. [PR #401](https://github.com/catalystneuro/neuroconv/pull/401)
* Added `expand_paths`. [PR #377](https://github.com/catalystneuro/neuroconv/pull/377), [PR #448](https://github.com/catalystneuro/neuroconv/pull/448)
* Added `.get_electrode_table_json()` to the `BaseRecordingExtractorInterface` as a convenience helper for the GUIDE project. [PR #431](https://github.com/catalystneuro/neuroconv/pull/431)
* Added `BrukerTiffImagingInterface` to support Bruker TIF imaging data. This format consists of individual TIFFs (each file contains a single frame) in OME-TIF format (.ome.tif files) and metadata in XML format (.xml file). [PR #390](https://github.com/catalystneuro/neuroconv/pull/390)
* Added `MicroManagerTiffImagingInterface` to support Micro-Manager TIF imaging data. This format consists of multipage TIFFs in OME-TIF format (.ome.tif files) and configuration settings in JSON format ('DisplaySettings.json' file). [PR #423](https://github.com/catalystneuro/neuroconv/pull/423)
* Added a `TemporallyAlignedDataInterface` definition for convenience when creating a custom interface for pre-aligned data. [PR #434](https://github.com/catalystneuro/neuroconv/pull/434)
* Added `write_as`, `units_name`, `units_description` to `BaseSortingExtractorInterface` `run_conversion` method to be able to modify them in conversion options. [PR #438](https://github.com/catalystneuro/neuroconv/pull/438)
* Added basic temporal alignment methods to the VideoInterface. These are `align_starting_time` is split into `align_starting_times` (list of times, one per video file) and `align_global_starting_time` (shift all by a scalar amount). `align_by_interpolation` is not yet implemented for this interface. [PR #283](https://github.com/catalystneuro/neuroconv/pull/283)
* Added stream control for the `OpenEphysBinaryRecordingInterface`. [PR #445](https://github.com/catalystneuro/neuroconv/pull/445)
* Added the `BaseTemporalAlignmentInterface` to serve as the new base class for all new temporal alignment methods. [PR #442](https://github.com/catalystneuro/neuroconv/pull/442)
* Added direct imports for all base classes from the outer level; you may now call `from neuroconv import BaseDataInterface, BaseTemporalAlignmentInterface, BaseExtractorInterface`. [PR #442](https://github.com/catalystneuro/neuroconv/pull/442)
* Added basic temporal alignment methods to the AudioInterface. `align_starting_time` is split into `align_starting_times` (list of times, one per audio file) and `align_global_starting_time` (shift all by a scalar amount). `align_by_interpolation` and other timestamp-based approaches is not yet implemented for this interface. [PR #402](https://github.com/catalystneuro/neuroconv/pull/402)
* Changed the order of recording properties extraction in `NeuroscopeRecordingInterface` and `NeuroScopeLFPInterface` to make them consistent with each other [PR #466](https://github.com/catalystneuro/neuroconv/pull/466)
* The `ScanImageImagingInterface` has been updated to read metadata from more recent versions of ScanImage [PR #457](https://github.com/catalystneuro/neuroconv/pull/457)
* Refactored `add_two_photon_series()` to `add_photon_series()` and added `photon_series_type` optional argument which can be either `"OnePhotonSeries"` or `"TwoPhotonSeries"`.
  Changed `get_default_ophys_metadata()` to add `Device` and `ImagingPlane` metadata which are both used by imaging and segmentation.
  Added `photon_series_type` to `get_nwb_imaging_metadata()` to fill metadata for `OnePhotonSeries` or `TwoPhotonSeries`. [PR #462](https://github.com/catalystneuro/neuroconv/pull/462)
* Split `align_timestamps` and `align_starting_times` into `align_segment_timestamps` and `align_segment_starting_times` for API consistency for multi-segment `RecordingInterface`s. [PR #463](https://github.com/catalystneuro/neuroconv/pull/463)
* Rename `align_timestamps` and `align_segmentt_timestamps` into `set_aligned_timestamps` and `set_aligned_segment_timestamps` to more clearly indicate their usage and behavior. [PR #470](https://github.com/catalystneuro/neuroconv/pull/470)


### Testing
* The tests for `automatic_dandi_upload` now follow up-to-date DANDI validation rules for file name conventions. [PR #310](https://github.com/catalystneuro/neuroconv/pull/310)
* Deactivate `MaxOneRecordingInterface` metadata tests [PR #371]((https://github.com/catalystneuro/neuroconv/pull/371)
* Integrated the DataInterface testing mixin to the SLEAP Interface. [PR #401](https://github.com/catalystneuro/neuroconv/pull/401)
* Added holistic per-interface, per-method unit testing for ecephys and ophys interfaces. [PR #283](https://github.com/catalystneuro/neuroconv/pull/283)
* Live service tests now run in a separate non-required GitHub action. [PR #420]((https://github.com/catalystneuro/neuroconv/pull/420)
* Integrated the `DataInterfaceMixin` class of tests to the `VideoInterface`. [PR #403](https://github.com/catalystneuro/neuroconv/pull/403)
* Add `generate_path_expander_demo_ibl` and associated test for `LocalPathExpander` [PR #456](https://github.com/catalystneuro/neuroconv/pull/456)
* Improved testing of all interface alignment methods via the new `TemporalAlignmentMixin` class. [PR #459](https://github.com/catalystneuro/neuroconv/pull/459)

### Fixes
* `BlackrockRecordingInterface` now writes all ElectricalSeries to "acquisition" unless changed using the `write_as` flag in `run_conversion`. [PR #315](https://github.com/catalystneuro/neuroconv/pull/315)
* Excluding Python versions 3.8 and 3.9 for the `EdfRecordingInterface` on M1 macs due to installation problems. [PR #319](https://github.com/catalystneuro/neuroconv/pull/319)
* Extend type array condition in `get_schema_from_hdmf_class` for dataset types (excludes that are DataIO). [PR #418](https://github.com/catalystneuro/neuroconv/pull/418)
* The `base_directory` argument to all `PathExpander` classes can now accept string inputs as well as `Path` inputs. [PR #427](https://github.com/catalystneuro/neuroconv/pull/427)
* Fixed the temporal alignment methods for the `RecordingInterfaces` which has multiple segments. [PR #411](https://github.com/catalystneuro/neuroconv/pull/411)
* Fixes to the temporal alignment methods for the `SortingInterface`, both single and multi-segment and recordingless. [PR #413](https://github.com/catalystneuro/neuroconv/pull/413)
* Fixes to the temporal alignment methods for the certain formats of the `RecordingInterface`. [PR #459](https://github.com/catalystneuro/neuroconv/pull/459)
* Fixes the naming of LFP interfaces to be `ElectricalSeriesLFP` instead of `ElectricalSeriesLF`. [PR #467](https://github.com/catalystneuro/neuroconv/pull/467)
* Fixed an issue with incorrect modality-specific extra requirements being associated with certain behavioral formats. [PR #469](https://github.com/catalystneuro/neuroconv/pull/469)

### Documentation and tutorial enhancements
* The instructions to build the documentation were moved to ReadTheDocs. [PR #323](https://github.com/catalystneuro/neuroconv/pull/323)
* Move testing instructions to ReadTheDocs. [PR #320](https://github.com/catalystneuro/neuroconv/pull/320)
* Moved NeuroConv catalogue from ReadMe.md to ReadTheDocs.
  [PR #322](https://github.com/catalystneuro/neuroconv/pull/322)
* Moved instructions to build the documentation from README.md to ReadTheDocs. [PR #323](https://github.com/catalystneuro/neuroconv/pull/323)
* Add `Spike2RecordingInterface` to conversion gallery. [PR #338](https://github.com/catalystneuro/neuroconv/pull/338)
* Remove authors from module docstrings [PR #354](https://github.com/catalystneuro/neuroconv/pull/354)
* Add examples for `LocalPathExpander` usage [PR #456](https://github.com/catalystneuro/neuroconv/pull/456)
* Add better docstrings to the aux functions of the Neuroscope interface [PR #485](https://github.com/catalystneuro/neuroconv/pull/485)

### Pending deprecation
* Change name from `CedRecordingInterface` to `Spike2RecordingInterface`. [PR #338](https://github.com/catalystneuro/neuroconv/pull/338)

### Improvements
* Use `Literal` in typehints (incompatible with Python<=3.8). [PR #340](https://github.com/catalystneuro/neuroconv/pull/340)
* `BaseDataInterface.get_source_schema` modified so it works for `.__init__` and `.__new__`. [PR #374](https://github.com/catalystneuro/neuroconv/pull/374)



# v0.2.4 (February 7, 2023)

### Deprecation
* All usages of `use_times` have been removed from spikeinterface tools and interfaces. The function `add_electrical_series` now determines whether the timestamps of the spikeinterface recording extractor are uniform or not and automatically stores the data according to best practices [PR #40](https://github.com/catalystneuro/neuroconv/pull/40)
* Dropped Python 3.7 support. [PR #237](https://github.com/catalystneuro/neuroconv/pull/237)

### Features
* Added a tool for determining rising and falling frames from TTL signals (`parse_rising_frames_from_ttl` and `get_falling_frames_from_ttl`). [PR #244](https://github.com/catalystneuro/neuroconv/pull/244)
* Added the `SpikeGLXNIDQInterface` for reading data from `.nidq.bin` files, as well as the ability to parse event times from specific channels via the `get_event_starting_times_from_ttl` method. Also included a `neuroconv.tools.testing.MockSpikeGLXNIDQInterface` for testing purposes. [PR #247](https://github.com/catalystneuro/neuroconv/pull/247)
* Improved handling of writing multiple probes to the same `NWB` file [PR #255](https://github.com/catalystneuro/neuroconv/pull/255)

### Pending deprecation
* Added `DeprecationWarnings` to all `spikeextractors` backends. [PR #265](https://github.com/catalystneuro/neuroconv/pull/265)
* Added `DeprecationWarning`s for `spikeextractors` objects in `neuroconv.tools.spikeinterface`. [PR #266](https://github.com/catalystneuro/neuroconv/pull/266)

### Fixes
* Temporarily hotfixed the `tensorflow` dependency after the release of `deeplabcut==2.3.0`. [PR #268](https://github.com/catalystneuro/neuroconv/pull/268)
* Fixed cleanup of waveform tests in SI tools. [PR #277](https://github.com/catalystneuro/neuroconv/pull/277)
* Fixed metadata structure for the CsvTimeIntervalsInterface, which was previously not passed validation in NWBConverters. [PR #237](https://github.com/catalystneuro/neuroconv/pull/237)
* Added propagation of the `load_sync_channel` argument for the `SpikeGLXNIDQInterface`. [PR #282](https://github.com/catalystneuro/neuroconv/pull/282)
* Fixed the default `es_key` used by stand-alone write using any `RecordingExtractorInterface` or `LFPExtractorInterface`. [PR #288](https://github.com/catalystneuro/neuroconv/pull/288)
* Fixed the default `ExtractorName` used to load the spikeinterface extractor of the `SpikeGLXLFPInterface`. [PR #288](https://github.com/catalystneuro/neuroconv/pull/288)

### Testing
* Re-organized the `test_gin_ecephys` file by splitting into each sub-modality. [PR #282](https://github.com/catalystneuro/neuroconv/pull/282)
* Add testing support for Python 3.11. [PR #234](https://github.com/catalystneuro/neuroconv/pull/234)




# v0.2.3

### Documentation and tutorial enhancements
* Remove `Path(path_to_save_nwbfile).is_file()` from each of the gallery pages. [PR #177](https://github.com/catalystneuro/neuroconv/pull/177)
* Improve docstring for `SpikeGLXRecordingInterface`. [PR #226](https://github.com/catalystneuro/neuroconv/pull/226)
* Correct typing of SpikeGLX in conversion gallery. [PR #223](https://github.com/catalystneuro/neuroconv/pull/223)
* Added tutorial for utilizing YAML metadata in a conversion pipeline. [PR #240](https://github.com/catalystneuro/neuroconv/pull/240)
* Added page in User Guide for how to use CSVs to specify metadata. [PR #241](https://github.com/catalystneuro/neuroconv/pull/177)
* Added the `BaseDataInterface` in the API docs. [PR #242](https://github.com/catalystneuro/neuroconv/pull/242)
* Fixed typo in styling section. [PR #253](https://github.com/catalystneuro/neuroconv/pull/253)
* Updated docs on JSON schema. [PR #256](https://github.com/catalystneuro/neuroconv/pull/256)
* Improved compliance with numpy-style docstring [PR #260](https://github.com/catalystneuro/neuroconv/pull/260)

### Features
* Added `AudioInterface` for files in `WAV` format using the `add_acoustic_waveform_series` utility function
  from `tools/audio` to write audio data to NWB. [PR #196](https://github.com/catalystneuro/neuroconv/pull/196)
* Added the `MaxOneRecordingInterface` for writing data stored in MaxOne (.raw.h5) format. [PR #222](https://github.com/catalystneuro/neuroconv/pull/222)
* Added the `MCSRawRecordingInterface` for writing data stored in MCSRaw (.raw) format. [PR #220](https://github.com/catalystneuro/neuroconv/pull/220)
* Added the `MEArecRecordingInterface` for writing data stored in MEArec (structured .h5) format. [PR #218](https://github.com/catalystneuro/neuroconv/pull/218)
* Added the `AlphaOmegaRecordingInterface` for writing data stored in AlphaOmega (folder of .mrx) format. [PR #212](https://github.com/catalystneuro/neuroconv/pull/212)
* Added the `PlexonRecordingInterface` for writing data stored in Plexon (.plx) format. [PR #206](https://github.com/catalystneuro/neuroconv/pull/206)
* Added the `BiocamRecordingInterface` for writing data stored in Biocam (.bwr) format. [PR #210](https://github.com/catalystneuro/neuroconv/pull/210)
* Added function to add acoustic series as `AcousticWaveformSeries` object as __acquisition__ or __stimulus__ to NWB. [PR #201](https://github.com/catalystneuro/neuroconv/pull/201)
* Added new form to the GitHub repo for requesting support for new formats. [PR #207](https://github.com/catalystneuro/neuroconv/pull/207)
* Simplified the writing of `channel_conversion` during `add_electrical_series` if the vector of gains is uniform; in this case, they are now combined into the scalar `conversion` value. [PR #218](https://github.com/catalystneuro/neuroconv/pull/218)
* Implement timestamp extraction from videos for the SLEAPInterface [PR #238](https://github.com/catalystneuro/neuroconv/pull/238)
* Prevented writing of default values for optional columns on the `ElectrodeTable`. [PR #219](https://github.com/catalystneuro/neuroconv/pull/219)
* Add interfaces for Excel and Csv time intervals tables. [PR #252](https://github.com/catalystneuro/neuroconv/pull/252)

### Testing
* Added a `session_id` to the test file for the `automatic_dandi_upload` helper function. [PR #199](https://github.com/catalystneuro/neuroconv/pull/199)
* `pre-commit` version bump. [PR #235](https://github.com/catalystneuro/neuroconv/pull/235)
* Added a `testing` sub-module to `src` and added a method (`generate_mock_ttl_signal`) for generating synthetic TTL pulses. [PR #245](https://github.com/catalystneuro/neuroconv/pull/245)

### Fixes
* `VideoInterface`. Only raise a warning if the difference between the rate estimated from timestamps and the fps (frames per seconds) is larger than two decimals. [PR #200](https://github.com/catalystneuro/neuroconv/pull/200)
* Fixed the bug in a `VideoInterface` where it would use `DataChunkIterator` even if the conversion options indicated that it should not. [PR #200](https://github.com/catalystneuro/neuroconv/pull/200)
* Update usage requirements for HDMF to prevent a buffer overflow issue fixed in hdmf-dev/hdmf#780. [PR #195](https://github.com/catalystneuro/neuroconv/pull/195)
* Remove the deprecated `distutils.version` in favor of `packaging.version` [PR #233](https://github.com/catalystneuro/neuroconv/pull/233)



# v0.2.2

### Testing

* Added a set of dev branch gallery tests for PyNWB, HDMF, SI, and NEO. [PR #113](https://github.com/catalystneuro/neuroconv/pull/113)
* Added tests for the `TypeError` and `ValueError` raising for the new `starting_frames` argument of `MovieDataInterface.run_conversion()`. [PR #113](https://github.com/catalystneuro/neuroconv/pull/113)
* Added workflow for automatic detection of CHANGELOG.md updates for PRs. [PR #187](https://github.com/catalystneuro/neuroconv/pull/187)
* Added support for python 3.10 [PR #229](https://github.com/catalystneuro/neuroconv/pull/229)

### Fixes

* Fixed a new docval typing error that arose in `hdmf>3.4.6` versions. [PR #113](https://github.com/catalystneuro/neuroconv/pull/113)
* Fixed a new input argument issue for `starting_frames` when using `external_file` for an `ImageSeries` in `pynwb>2.1.0` versions. [PR #113](https://github.com/catalystneuro/neuroconv/pull/113)
* Fixed issues regarding interaction between metadata rate values and extractor rate values in `tools.roiextractors`. [PR #159](https://github.com/catalystneuro/neuroconv/pull/159)
* Fixed sampling frequency resolution issue when detecting this from timestamps in `roiextractors.write_imaging` and `roiextractors.write_segmentation`. [PR #159](https://github.com/catalystneuro/neuroconv/pull/159)

### Documentation and tutorial enhancements
* Added a note in User Guide/DataInterfaces to help installing custom dependencies for users who use Z-shell (`zsh`). [PR #180](https://github.com/catalystneuro/neuroconv/pull/180)
* Added `MovieInterface` example in the conversion gallery. [PR #183](https://github.com/catalystneuro/neuroconv/pull/183)

### Features
* Added `ConverterPipe`, a class that allows chaining previously initialized interfaces for batch conversion and corresponding tests [PR #169](https://github.com/catalystneuro/neuroconv/pull/169)
* Added automatic extraction of metadata for `NeuralynxRecordingInterface` including filtering information for channels, device and recording time information [PR #170](https://github.com/catalystneuro/neuroconv/pull/170)
* Added stubbing capabilities to timestamp extraction in the `MovieInterface` avoiding scanning through the whole file when `stub_test=True` [PR #181](https://github.com/catalystneuro/neuroconv/pull/181)
* Added a flag `include_roi_acceptance` to `tools.roiextractors.write_segmentation` and corresponding interfaces to allow disabling the addition of boolean columns indicating ROI acceptance. [PR #193](https://github.com/catalystneuro/neuroconv/pull/193)
* Added `write_waveforms()` function in `tools.spikeinterface` to write `WaveformExtractor` objects
[PR #217](https://github.com/catalystneuro/neuroconv/pull/217)

### Pending deprecation
* Replaced the `MovieInterface` with `VideoInterface` and introduced deprecation warnings for the former. [PR #74](https://github.com/catalystneuro/neuroconv/pull/74)



# v0.2.1

### Fixes

* Updated `BlackrockRecordingInterface` to support multi stream file and added gin corresponding gin tests [PR #176](https://github.com/catalystneuro/neuroconv/pull/176)



# v0.2.0

### Back-compatability break
* All built-in DataInterfaces are now nested under the `neuroconv.datainterfaces` import structure - they are no longer available from the outer level. To import a data interface, use the syntax `from neuroconv.datainterfaces import <name of interface>`. [PR #74](https://github.com/catalystneuro/neuroconv/pull/74)
* The `AxonaRecordingExtractorInterface` has been renamed to `AxonaRecordingInterface`. [PR #74](https://github.com/catalystneuro/neuroconv/pull/74)
* The `AxonaUnitRecordingExtractorInterface` has been renamed to `AxonaUnitRecordingInterface`. [PR #74](https://github.com/catalystneuro/neuroconv/pull/74)
* The `BlackrockRecordingExtractorInterface` has been renamed to `BlackrockRecordingInterface`. [PR #74](https://github.com/catalystneuro/neuroconv/pull/74)
* The `BlackrockSortingExtractorInterface` has been renamed to `BlackrockSortingInterface`. [PR #74](https://github.com/catalystneuro/neuroconv/pull/74)
* The `OpenEphysRecordingExtractorInterface` has been renamed to `OpenEphysRecordingInterface`. [PR #74](https://github.com/catalystneuro/neuroconv/pull/74)
* The `OpenEphysSortingExtractorInterface` has been renamed to `OpenEphysSortingInterface`. [PR #74](https://github.com/catalystneuro/neuroconv/pull/74)
* The `KilosortSortingInterface` has been renamed to `KiloSortSortingInterface` to be more consistent with SpikeInterface. [PR #107](https://github.com/catalystneuro/neuroconv/pull/107)
* The `Neuroscope` interfaces have been renamed to `NeuroScope` to be more consistent with SpikeInterface. [PR #107](https://github.com/catalystneuro/neuroconv/pull/107)
* The `tools.roiextractors.add_epoch` functionality has been retired in the newest versions of ROIExtractors. [PR #112](https://github.com/catalystneuro/neuroconv/pull/112)
* Removed deprecation warnings for `save_path` argument (which is now `nwbfile_path` everywhere in the package). [PR #124](https://github.com/catalystneuro/neuroconv/pull/124)
* Changed default device name for the ecephys pipeline. Device_ecephys -> DeviceEcephys [PR #154](https://github.com/catalystneuro/neuroconv/pull/154)
* Change names of written electrical series on the ecephys pipeline. ElectricalSeries_raw -> ElectricalSeriesRaw, ElectricalSeries_processed -> ElectricalSeriesProcessed, ElectricalSeries_lfp -> ElectricalSeriesLFP  [PR #153](https://github.com/catalystneuro/neuroconv/pull/153)
* Drop spikeextractor backend support for NeuralynxRecordingInterface [PR #174](https://github.com/catalystneuro/neuroconv/pull/174)

### Fixes
* Prevented the CEDRecordingInterface from writing non-ecephys channel data. [PR #37](https://github.com/catalystneuro/neuroconv/pull/37)
* Fixed description in `write_sorting` and in `add_units_table` to have "neuroconv" in the description. [PR #104](https://github.com/catalystneuro/neuroconv/pull/104)
* Updated `spikeinterface` version number to 0.95.1 to fix issue with `SpikeGLXInterface` probe annotations.
  The issue is described [here](https://github.com/SpikeInterface/spikeinterface/issues/923). [PR #132](https://github.com/catalystneuro/neuroconv/pull/132)

### Improvements
* Unified the `run_conversion` method of `BaseSegmentationExtractorInterface` with that of all the other base interfaces. The method `write_segmentation` now uses the common `make_or_load_nwbfile` context manager [PR #29](https://github.com/catalystneuro/neuroconv/pull/29)
* Coerced the recording extractors with `spikeextractors_backend=True` to BaseRecording objects for Axona, Blackrock, Openephys, and SpikeGadgets. [PR #38](https://github.com/catalystneuro/neuroconv/pull/38)
* Added function to add PlaneSegmentation objects to an nwbfile in `roiextractors` and corresponding unit tests. [PR #23](https://github.com/catalystneuro/neuroconv/pull/23)
* `use_times` argument to be deprecated on the ecephys pipeline. The function `add_electrical_series` now determines whether the timestamps of the spikeinterface recording extractor are uniform or not and automatically stores the data according to best practices [PR #40](https://github.com/catalystneuro/neuroconv/pull/40)
* Add `NWBFile` metadata key at the level of the base data interface so it can always be inherited to be available. [PR #51](https://github.com/catalystneuro/neuroconv/pull/51).
* Added spikeinterface support to Axona LFP and coerece gin tests for LFP to be spikeinterface objects [PR #85](https://github.com/catalystneuro/neuroconv/pull/85)
* Added function to add fluorescence traces to an nwbfile in `roiextractors` and corresponding unit tests.
  The df over f traces are now added to a `DfOverF` container instead of the `Fluorescence` container.
  The metadata schema has been changed for the `BaseSegmentationExtractorInterface` to allow metadata for `DfOverF`,
  and `Flurorescence` is now not required in the metadata schema. [PR #41](https://github.com/catalystneuro/neuroconv/pull/41)
* Improved default values of OpticalChannel object names and other descriptions for Imaging data. [PR #88](https://github.com/catalystneuro/neuroconv/pull/88)
* Extended the `ImagingDataChunkIterator` to be  compatible with volumetric data. [PR #90](https://github.com/catalystneuro/neuroconv/pull/90)
* Integrated the `ImagingDataChunkIterator` with the `write_imaging` methods. [PR #90](https://github.com/catalystneuro/neuroconv/pull/90)
* Began work towards making SpikeInterface, SpikeExtractors, and ROIExtractors all non-minimal dependencies. [PR #74](https://github.com/catalystneuro/neuroconv/pull/74)
* Implemented format-wise and modality-wise extra installation requirements. If there are any requirements to use a module or data interface, these are defined in individual requirements files at the corresponding level of the package. These are in turn easily accessible from the commands `pip install neuroconv[format_name]`. `pip install neuroconv[modality_name]` will also install all dependencies necessary to make full use of any interfaces from that modality. [PR #100](https://github.com/catalystneuro/neuroconv/pull/100)
* Added frame stubbing to the `BaseSegmentationExtractorInterface`. [PR #116](https://github.com/catalystneuro/neuroconv/pull/116)
* Added `mask_type: str` and `include_roi_centroids: bool` to the `add_plane_segmentation` helper and `write_segmentation` functions for the `tools.roiextractors` submodule. [PR #117](https://github.com/catalystneuro/neuroconv/pull/117)
* Propagate `output_struct_name` argument to `ExtractSegmentationInterface` to match its extractor arguments. [PR #128](https://github.com/catalystneuro/neuroconv/pull/128)
* Added compression and iteration (with options control) to all Fluorescence traces in `write_segmentation`. [PR #120](https://github.com/catalystneuro/neuroconv/pull/120)
* For irregular recordings, timestamps can now be saved along with all traces in `write_segmentation`. [PR #130](https://github.com/catalystneuro/neuroconv/pull/130)
* Added `mask_type` argument to `tools.roiextractors.add_plane_segmentation` function and all upstream calls. This allows users to request writing not just the image_masks (still the default) but also pixels, voxels or `None` of the above. [PR #119](https://github.com/catalystneuro/neuroconv/pull/119)
* `utils.json_schema.get_schema_from_method_signature` now allows `Optional[...]` annotation typing and subsequent `None` values during validation as long as it is still only applied to a simple non-conflicting type (no `Optional[Union[..., ...]]`). [PR #119](https://github.com/catalystneuro/neuroconv/pull/119)


### Documentation and tutorial enhancements:
* Unified the documentation of NeuroConv structure in the User Guide readthedocs. [PR #39](https://github.com/catalystneuro/neuroconv/pull/39)
* Added package for viewing source code in the neuroconv documentation [PR #62](https://github.com/catalystneuro/neuroconv/pull/62)
* Added Contributing guide for the Developer section of readthedocs. [PR #73](https://github.com/catalystneuro/neuroconv/pull/73)
* Added style guide to the readthedocs [PR #28](https://github.com/catalystneuro/neuroconv/pull/28)
* Added ABF data conversion tutorial @luiztauffer [PR #89](https://github.com/catalystneuro/neuroconv/pull/89)
* Added Icephys API documentation @luiztauffer [PR #103](https://github.com/catalystneuro/neuroconv/pull/103)
* Added Blackrock sorting conversion gallery example [PR #134](https://github.com/catalystneuro/neuroconv/pull/134)
* Extended the User Guide Get metadata section in DataInterfaces with a demonstration for loading metadata from YAML. [PR #144](https://github.com/catalystneuro/neuroconv/pull/144)
* Fixed a redundancy in [PR #144](https://github.com/catalystneuro/neuroconv/pull/144) and API links. [PR #154](https://github.com/catalystneuro/neuroconv/pull/154)
* Added SLEAP conversion gallery example [PR #161](https://github.com/catalystneuro/neuroconv/pull/161)



### Features
* Added conversion interface for Neuralynx sorting data together with gin data test and a conversion example in the gallery. [PR #58](https://github.com/catalystneuro/neuroconv/pull/58)
* Added conversion interface for DeepLabCut data together with gin data test and a conversion example in the gallery. [PR #24](https://github.com/catalystneuro/neuroconv/pull/24)
* Allow writing of offsets to ElectricalSeries objects from SpikeInterface (requires PyNWB>=2.1.0). [PR #37](https://github.com/catalystneuro/neuroconv/pull/37)
* Added conversion interface for EDF (European Data Format) data together with corresponding unit tests and a conversion example in the gallery. [PR #45](https://github.com/catalystneuro/neuroconv/pull/45)
* Created ImagingExtractorDataChunkIterator, a data chunk iterator for `ImagingExtractor` objects. [PR #54](https://github.com/catalystneuro/neuroconv/pull/54)
* Added support for writing spikeinterface recording extractor with multiple segments and corresponding unit test [PR #67](https://github.com/catalystneuro/neuroconv/pull/67)
* Added spikeinterface support to the Axona data interface [PR #61](https://github.com/catalystneuro/neuroconv/pull/61)
* Added new util function `get_package` for safely attempting to attempt a package import and informatively notifying the user of how to perform the installation otherwise. [PR #74](https://github.com/catalystneuro/neuroconv/pull/74)
* All built-in DataInterfaces now load their external dependencies on-demand at time of object initialization instead of on package or interface import. [PR #74](https://github.com/catalystneuro/neuroconv/pull/74)
* Adde spikeinterface support for Blackrock sorting interface[PR #134](https://github.com/catalystneuro/neuroconv/pull/134)
* Added conversion interface for TDT recording data together with gin data test. [PR #135](https://github.com/catalystneuro/neuroconv/pull/135)
* Added conversion interface for SLEAP pose estimation data together with gin test for data. [PR #160](https://github.com/catalystneuro/neuroconv/pull/160)


### Testing
* Added unittests for correctly writing the scaling factors to the nwbfile in the `add_electrical_series` function of the spikeinterface module. [PR #37](https://github.com/catalystneuro/neuroconv/pull/37)
* Added unittest for compression options in the `add_electrical_series` function of the spikeinterface module. [PR #64](https://github.com/catalystneuro/neuroconv/pull/37)
* Added unittests for chunking in the `add_electrical_series` function of the spikeinterface module. [PR #84](https://github.com/catalystneuro/neuroconv/pull/84)
* Tests are now organized according to modality-wise lazy installations. [PR #100](https://github.com/catalystneuro/neuroconv/pull/100)

# v0.1.1
### Fixes
* Fixed the behavior of the `file_paths` usage in the MovieInterface when run via the YAML conversion specification. [PR #33](https://github.com/catalystneuro/neuroconv/pull/33)

### Improvements
* Added function to add ImagingPlane objects to an nwbfile in `roiextractors` and corresponding unit tests. [PR #19](https://github.com/catalystneuro/neuroconv/pull/19)
* Added function to add summary images from a `SegmentationExtractor` object to an nwbfile in the roiextractors module and corresponding unit tests [PR #22](https://github.com/catalystneuro/neuroconv/pull/22)
* Small improvements on ABFInterface @luiztauffer [PR #89](https://github.com/catalystneuro/neuroconv/pull/89)

### Features
* Add non-iterative writing capabilities to `add_electrical_series`. [PR #32](https://github.com/catalystneuro/neuroconv/pull/32)

### Testing
* Added unittests for the `write_as` functionality in the `add_electrical_series` of the spikeinterface module. [PR #32](https://github.com/catalystneuro/neuroconv/pull/32)


# v0.1.0

* The first release of NeuroConv.<|MERGE_RESOLUTION|>--- conflicted
+++ resolved
@@ -19,11 +19,8 @@
 
 ## Improvements
 * Added comprehensive FFmpeg video conversion how-to guide for converting bespoke video formats to DANDI-compatible formats [PR #1426](https://github.com/catalystneuro/neuroconv/pull/1426)
-<<<<<<< HEAD
 * Refactored Femtonics Imaging Interface session, munit and channel selection logic. [PR #1433](https://github.com/catalystneuro/roiextractors/pull/1433)
-=======
 * Implemented PEP 735 dependency groups for test, docs, and dev dependencies [PR #1434](https://github.com/catalystneuro/neuroconv/pull/1434)
->>>>>>> b8afb7a8
 
 # v0.7.5 (June 11, 2025)
 
