--- conflicted
+++ resolved
@@ -1,13 +1,11 @@
 # Upcoming
 
-<<<<<<< HEAD
 ### Features
 * Added MedPCInterface for operant behavioral output files: [PR #883](https://github.com/catalystneuro/neuroconv/pull/883)
-=======
+
 
 
 ## v0.4.11 (June 14, 2024)
->>>>>>> e2161f20
 
 ### Bug fixes
 * Added a skip condition in `get_default_dataset_io_configurations` for datasets with any zero-length axis in their `full_shape`. [PR #894](https://github.com/catalystneuro/neuroconv/pull/894)
