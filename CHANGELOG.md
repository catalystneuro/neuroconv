# v0.7.0 (Upcoming)

## Deprecations

## Bug Fixes

## Features
* Source validation is no longer performed when initializing interfaces or converters [PR #1168](https://github.com/catalystneuro/neuroconv/pull/1168)

## Improvements

# v0.6.9 (Upcoming)
Small fixes should be here.

## Deprecations

## Bug Fixes
* Temporary set a ceiling for hdmf to avoid a chunking bug  [PR #1175](https://github.com/catalystneuro/neuroconv/pull/1175)

## Features
* Add description to inter-sample-shift for `SpikeGLX` [PR #1177](https://github.com/catalystneuro/neuroconv/pull/1177)

## Improvements
<<<<<<< HEAD
* Improve the naming of ElectrodeGroups in `SpikeGLX` when multi probes are present [PR #1177](https://github.com/catalystneuro/neuroconv/pull/1177)
=======
* Fix metadata bug in `IntanRecordingInterface` where extra devices were added incorrectly if the recording contained multiple electrode groups or names [#1166](https://github.com/catalystneuro/neuroconv/pull/1166)
>>>>>>> 935bf6a4


# v0.6.6 (December 20, 2024)

## Deprecations
* Removed use of `jsonschema.RefResolver` as it will be deprecated from the jsonschema library [PR #1133](https://github.com/catalystneuro/neuroconv/pull/1133)
* Completely removed compression settings from most places [PR #1126](https://github.com/catalystneuro/neuroconv/pull/1126)
* Soft deprecation for `file_path` as an argument of  `SpikeGLXNIDQInterface` and `SpikeGLXRecordingInterface` [PR #1155](https://github.com/catalystneuro/neuroconv/pull/1155)
* `starting_time` in RecordingInterfaces has given a soft deprecation in favor of time alignment methods [PR #1158](https://github.com/catalystneuro/neuroconv/pull/1158)

## Bug Fixes
* datetime objects now can be validated as conversion options [#1139](https://github.com/catalystneuro/neuroconv/pull/1126)
* Make `NWBMetaDataEncoder` public again [PR #1142](https://github.com/catalystneuro/neuroconv/pull/1142)
* Fix a bug where data in `DeepLabCutInterface` failed to write when `ndx-pose` was not imported. [#1144](https://github.com/catalystneuro/neuroconv/pull/1144)
* `SpikeGLXConverterPipe` converter now accepts multi-probe structures with multi-trigger and does not assume a specific folder structure [#1150](https://github.com/catalystneuro/neuroconv/pull/1150)
* `SpikeGLXNIDQInterface` is no longer written as an ElectricalSeries [#1152](https://github.com/catalystneuro/neuroconv/pull/1152)
* Fix a bug on ecephys interfaces where extra electrode group and devices were written if the property of the "group_name" was set in the recording extractor [#1164](https://github.com/catalystneuro/neuroconv/pull/1164)

## Features
* Propagate the `unit_electrode_indices` argument from the spikeinterface tools to `BaseSortingExtractorInterface`. This allows users to map units to the electrode table when adding sorting data [PR #1124](https://github.com/catalystneuro/neuroconv/pull/1124)
* Imaging interfaces have a new conversion option `always_write_timestamps` that can be used to force writing timestamps even if neuroconv's heuristics indicates regular sampling rate [PR #1125](https://github.com/catalystneuro/neuroconv/pull/1125)
* Added .csv support to DeepLabCutInterface [PR #1140](https://github.com/catalystneuro/neuroconv/pull/1140)
* `SpikeGLXRecordingInterface` now also accepts `folder_path` making its behavior equivalent to SpikeInterface [#1150](https://github.com/catalystneuro/neuroconv/pull/1150)
* Added the `rclone_transfer_batch_job` helper function for executing Rclone data transfers in AWS Batch jobs. [PR #1085](https://github.com/catalystneuro/neuroconv/pull/1085)
* Added the `deploy_neuroconv_batch_job` helper function for deploying NeuroConv AWS Batch jobs. [PR #1086](https://github.com/catalystneuro/neuroconv/pull/1086)
* YAML specification files now accepts an outer keyword `upload_to_dandiset="< six-digit ID >"` to automatically upload the produced NWB files to the DANDI archive [PR #1089](https://github.com/catalystneuro/neuroconv/pull/1089)
*`SpikeGLXNIDQInterface` now handdles digital demuxed channels (`XD0`) [#1152](https://github.com/catalystneuro/neuroconv/pull/1152)

## Improvements
* Use mixing tests for ecephy's mocks [PR #1136](https://github.com/catalystneuro/neuroconv/pull/1136)
* Use pytest format for dandi tests to avoid window permission error on teardown [PR #1151](https://github.com/catalystneuro/neuroconv/pull/1151)
* Added many docstrings for public functions [PR #1063](https://github.com/catalystneuro/neuroconv/pull/1063)
* Clean up warnings and deprecations in the testing framework [PR #1158](https://github.com/catalystneuro/neuroconv/pull/1158)
* Enhance the typing of the signature on the `NWBConverter` by adding zarr as a literal option on the backend and backend configuration [PR #1160](https://github.com/catalystneuro/neuroconv/pull/1160)


# v0.6.5 (November 1, 2024)

## Bug Fixes
* Fixed formatwise installation from pipy [PR #1118](https://github.com/catalystneuro/neuroconv/pull/1118)
* Fixed dailies [PR #1113](https://github.com/catalystneuro/neuroconv/pull/1113)

## Deprecations

## Features
* Using in-house `GenericDataChunkIterator` [PR #1068](https://github.com/catalystneuro/neuroconv/pull/1068)
* Data interfaces now perform source (argument inputs) validation with the json schema  [PR #1020](https://github.com/catalystneuro/neuroconv/pull/1020)
* Improve the error message when writing a recording extractor with multiple offsets [PR #1111](https://github.com/catalystneuro/neuroconv/pull/1111)
* Added `channels_to_skip` to `EDFRecordingInterface` so the user can skip non-neural channels [PR #1110](https://github.com/catalystneuro/neuroconv/pull/1110)

## Improvements
* Remove dev test from PR  [PR #1092](https://github.com/catalystneuro/neuroconv/pull/1092)
* Run only the most basic testing while a PR is on draft  [PR #1082](https://github.com/catalystneuro/neuroconv/pull/1082)
* Test that zarr backend_configuration works in gin data tests  [PR #1094](https://github.com/catalystneuro/neuroconv/pull/1094)
* Consolidated weekly workflows into one workflow and added email notifications [PR #1088](https://github.com/catalystneuro/neuroconv/pull/1088)
* Avoid running link test when the PR is on draft  [PR #1093](https://github.com/catalystneuro/neuroconv/pull/1093)
* Centralize gin data preparation in a github action  [PR #1095](https://github.com/catalystneuro/neuroconv/pull/1095)

# v0.6.4 (September 17, 2024)

## Bug Fixes
* Fixed a setup bug introduced in `v0.6.2` where installation process created a directory instead of a file for test configuration file  [PR #1070](https://github.com/catalystneuro/neuroconv/pull/1070)
* The method `get_extractor` now works for `MockImagingInterface`  [PR #1076](https://github.com/catalystneuro/neuroconv/pull/1076)
* Updated opencv version for security [PR #1087](https://github.com/catalystneuro/neuroconv/pull/1087)
* Solved a bug of `PlexonRecordingInterface` where data with multiple streams could not be opened [PR #989](https://github.com/catalystneuro/neuroconv/pull/989)

## Deprecations

## Features
* Added chunking/compression for string-only compound objects: [PR #1042](https://github.com/catalystneuro/neuroconv/pull/1042)
* Added automated EFS volume creation and mounting to the `submit_aws_job` helper function. [PR #1018](https://github.com/catalystneuro/neuroconv/pull/1018)
* Added a mock for segmentation extractors interfaces in ophys: `MockSegmentationInterface` [PR #1067](https://github.com/catalystneuro/neuroconv/pull/1067)
* Added a `MockSortingInterface` for testing purposes. [PR #1065](https://github.com/catalystneuro/neuroconv/pull/1065)
* BaseRecordingInterfaces have a new conversion options `always_write_timestamps` that can be used to force writing timestamps even if neuroconv heuristic indicates regular sampling rate [PR #1091](https://github.com/catalystneuro/neuroconv/pull/1091)


## Improvements
* Testing on mac sillicon [PR #1061](https://github.com/catalystneuro/neuroconv/pull/1061)
* Add writing to zarr test for to the test on data [PR #1056](https://github.com/catalystneuro/neuroconv/pull/1056)
* Modified the CI to avoid running doctests twice [PR #1077](https://github.com/catalystneuro/neuroconv/pull/#1077)
* Consolidated daily workflows into one workflow and added email notifications [PR #1081](https://github.com/catalystneuro/neuroconv/pull/1081)
* Added zarr tests for the test on data with checking equivalent backends [PR #1083](https://github.com/catalystneuro/neuroconv/pull/1083)

# v0.6.3

# v0.6.2 (September 10, 2024)

## Bug Fixes
* Fixed a bug where `IntanRecordingInterface` added two devices [PR #1059](https://github.com/catalystneuro/neuroconv/pull/1059)
* Fix a bug in `add_sorting_to_nwbfile` where `unit_electrode_indices` was only propagated if `waveform_means` was passed [PR #1057](https://github.com/catalystneuro/neuroconv/pull/1057)

## Deprecations
* The following classes and objects are now private `NWBMetaDataEncoder`, `NWBMetaDataEncoder`, `check_if_imaging_fits_into_memory`, `NoDatesSafeLoader` [PR #1050](https://github.com/catalystneuro/neuroconv/pull/1050)

## Features
* Make `config_file_path` optional in `DeepLabCutInterface`[PR #1031](https://github.com/catalystneuro/neuroconv/pull/1031)
* Added `get_stream_names` to `OpenEphysRecordingInterface`: [PR #1039](https://github.com/catalystneuro/neuroconv/pull/1039)
* Most data interfaces and converters now use Pydantic to validate their inputs, including existence of file and folder paths. [PR #1022](https://github.com/catalystneuro/neuroconv/pull/1022)
* All remaining data interfaces and converters now use Pydantic to validate their inputs, including existence of file and folder paths. [PR #1055](https://github.com/catalystneuro/neuroconv/pull/1055)


## Improvements
* Using ruff to enforce existence of public classes' docstrings [PR #1034](https://github.com/catalystneuro/neuroconv/pull/1034)
* Separated tests that use external data by modality [PR #1049](https://github.com/catalystneuro/neuroconv/pull/1049)
* Added Unit Table descriptions for phy and kilosort: [PR #1053](https://github.com/catalystneuro/neuroconv/pull/1053)
* Using ruff to enforce existence of public functions's docstrings [PR #1062](https://github.com/catalystneuro/neuroconv/pull/1062)
* Improved device metadata of `IntanRecordingInterface` by adding the type of controller used [PR #1059](https://github.com/catalystneuro/neuroconv/pull/1059)




# v0.6.1 (August 30, 2024)

## Bug fixes
* Fixed the JSON schema inference warning on excluded fields; also improved error message reporting of which method triggered the error. [PR #1037](https://github.com/catalystneuro/neuroconv/pull/1037)



# v0.6.0 (August 27, 2024)

## Deprecations
* Deprecated  `WaveformExtractor` usage. [PR #821](https://github.com/catalystneuro/neuroconv/pull/821)
* Changed the `tools.spikeinterface` functions (e.g. `add_recording`, `add_sorting`) to have `_to_nwbfile` as suffix  [PR #1015](https://github.com/catalystneuro/neuroconv/pull/1015)
* Deprecated use of `compression` and `compression_options` in `VideoInterface` [PR #1005](https://github.com/catalystneuro/neuroconv/pull/1005)
* `get_schema_from_method_signature` has been deprecated; please use `get_json_schema_from_method_signature` instead. [PR #1016](https://github.com/catalystneuro/neuroconv/pull/1016)
* `neuroconv.utils.FilePathType` and `neuroconv.utils.FolderPathType` have been deprecated; please use `pydantic.FilePath` and `pydantic.DirectoryPath` instead. [PR #1017](https://github.com/catalystneuro/neuroconv/pull/1017)
* Changed the `tools.roiextractors` function (e.g. `add_imaging` and `add_segmentation`) to have the `_to_nwbfile` suffix [PR #1017](https://github.com/catalystneuro/neuroconv/pull/1027)


## Features
* Added `MedPCInterface` for operant behavioral output files. [PR #883](https://github.com/catalystneuro/neuroconv/pull/883)
* Support `SortingAnalyzer` in the `SpikeGLXConverterPipe`. [PR #821](https://github.com/catalystneuro/neuroconv/pull/821)
* Added `TDTFiberPhotometryInterface` data interface, for converting fiber photometry data from TDT file formats. [PR #920](https://github.com/catalystneuro/neuroconv/pull/920)
* Add argument to `add_electrodes` that grants fine control of what to do with the missing values. As a side effect this drops the implicit casting to int when writing int properties to the electrodes table [PR #985](https://github.com/catalystneuro/neuroconv/pull/985)
* Add Plexon2 support [PR #918](https://github.com/catalystneuro/neuroconv/pull/918)
* Converter working with multiple `VideoInterface` instances [PR #914](https://github.com/catalystneuro/neuroconv/pull/914)
* Added helper function `neuroconv.tools.data_transfers.submit_aws_batch_job` for basic automated submission of AWS batch jobs. [PR #384](https://github.com/catalystneuro/neuroconv/pull/384)
* Data interfaces `run_conversion` method now performs metadata validation before running the conversion. [PR #949](https://github.com/catalystneuro/neuroconv/pull/949)
* Introduced `null_values_for_properties` to `add_units_table` to give user control over null values behavior [PR #989](https://github.com/catalystneuro/neuroconv/pull/989)


## Bug fixes
* Fixed the default naming of multiple electrical series in the `SpikeGLXConverterPipe`. [PR #957](https://github.com/catalystneuro/neuroconv/pull/957)
* Write new properties to the electrode table use the global identifier channel_name, group [PR #984](https://github.com/catalystneuro/neuroconv/pull/984)
* Removed a bug where int64 was casted lossy to float [PR #989](https://github.com/catalystneuro/neuroconv/pull/989)

## Improvements
* The `OpenEphysBinaryRecordingInterface` now uses `lxml` for extracting the session start time from the settings.xml file and does not depend on `pyopenephys` anymore. [PR #971](https://github.com/catalystneuro/neuroconv/pull/971)
* Swap the majority of package setup and build steps to `pyproject.toml` instead of `setup.py`. [PR #955](https://github.com/catalystneuro/neuroconv/pull/955)
* The `DeeplabcutInterface` now skips inferring timestamps from movie when timestamps are specified, running faster. [PR #967](https://github.com/catalystneuro/neuroconv/pull/967)
* Improve metadata writing for SpikeGLX data interface. Added contact ids, shank ids and, remove references to shanks for neuropixels 1.0. Also deprecated the previous neuroconv exclusive property "electrode_shank_number` [PR #986](https://github.com/catalystneuro/neuroconv/pull/986)
* Add tqdm with warning to DeepLabCut interface [PR #1006](https://github.com/catalystneuro/neuroconv/pull/1006)
* `BaseRecordingInterface` now calls default metadata when metadata is not passing mimicking `run_conversion` behavior. [PR #1012](https://github.com/catalystneuro/neuroconv/pull/1012)
* Added `get_json_schema_from_method_signature` which constructs Pydantic models automatically from the signature of any function with typical annotation types used throughout NeuroConv. [PR #1016](https://github.com/catalystneuro/neuroconv/pull/1016)
* Replaced all interface annotations with Pydantic types. [PR #1017](https://github.com/catalystneuro/neuroconv/pull/1017)
* Changed typehint collections (e.g. `List`) to standard collections (e.g. `list`). [PR #1021](https://github.com/catalystneuro/neuroconv/pull/1021)
* Testing now is only one dataset per test [PR #1026](https://github.com/catalystneuro/neuroconv/pull/1026)




## v0.5.0 (July 17, 2024)

### Deprecations
* The usage of `compression_options` directly through the `neuroconv.tools.audio` submodule is now deprecated - users should refer to the new `configure_backend` method for a general approach for setting compression. [PR #939](https://github.com/catalystneuro/neuroconv/pull/939)
* The usage of `compression` and `compression_opts` directly through the `FicTracDataInterface` is now deprecated - users should refer to the new `configure_backend` method for a general approach for setting compression. [PR #941](https://github.com/catalystneuro/neuroconv/pull/941)
* The usage of `compression` directly through the `neuroconv.tools.neo` submodule is now deprecated - users should refer to the new `configure_backend` method for a general approach for setting compression. [PR #943](https://github.com/catalystneuro/neuroconv/pull/943)
* The usage of `compression_options` directly through the `neuroconv.tools.ophys` submodule is now deprecated - users should refer to the new `configure_backend` method for a general approach for setting compression. [PR #940](https://github.com/catalystneuro/neuroconv/pull/940)
* Removed the option of running `interface.run_conversion` without `nwbfile_path` argument . [PR #951](https://github.com/catalystneuro/neuroconv/pull/951)

### Features
* Added docker image and tests for an automated Rclone configuration (with file stream passed via an environment variable). [PR #902](https://github.com/catalystneuro/neuroconv/pull/902)

### Bug fixes
* Fixed the conversion option schema of a `SpikeGLXConverter` when used inside another `NWBConverter`. [PR #922](https://github.com/catalystneuro/neuroconv/pull/922)
* Fixed a case of the `NeuroScopeSortingExtractor` when the optional `xml_file_path` is not specified. [PR #926](https://github.com/catalystneuro/neuroconv/pull/926)
* Fixed `Can't specify experiment type when converting .abf to .nwb with Neuroconv`. [PR #609](https://github.com/catalystneuro/neuroconv/pull/609)
* Remove assumption that the ports of the Intan acquisition system correspond to electrode groupings in `IntanRecordingInterface`  [PR #933](https://github.com/catalystneuro/neuroconv/pull/933)
* Add ValueError for empty metadata in  `make_or_load_nwbfile` when an nwbfile needs to be created [PR #948](https://github.com/catalystneuro/neuroconv/pull/948)

### Improvements
* Make annotations from the raw format available on `IntanRecordingInterface`. [PR #934](https://github.com/catalystneuro/neuroconv/pull/943)
* Add an option to suppress display the progress bar (tqdm) in `VideoContext`  [PR #937](https://github.com/catalystneuro/neuroconv/pull/937)
* Automatic compression of data in the `LightnignPoseDataInterface` has been disabled - users should refer to the new `configure_backend` method for a general approach for setting compression. [PR #942](https://github.com/catalystneuro/neuroconv/pull/942)
* Port over `dlc2nwb` utility functions for ease of maintenance. [PR #946](https://github.com/catalystneuro/neuroconv/pull/946)



## v0.4.11 (June 14, 2024)

### Bug fixes
* Added a skip condition in `get_default_dataset_io_configurations` for datasets with any zero-length axis in their `full_shape`. [PR #894](https://github.com/catalystneuro/neuroconv/pull/894)
* Added `packaging` explicitly to minimal requirements. [PR #904](https://github.com/catalystneuro/neuroconv/pull/904)
* Fixed bug when using `make_or_load_nwbfile` with `overwrite=True` on an existing (but corrupt) HDF5 file. [PR #911](https://github.com/catalystneuro/neuroconv/pull/911)
* Change error trigger with warning trigger when adding both `OnePhotonSeries` and `TwoPhotonSeries` to the same file ([Issue #906](https://github.com/catalystneuro/neuroconv/issues/906)). [PR #907](https://github.com/catalystneuro/neuroconv/pull/907)

### Improvements
* Propagated `photon_series_type` to `BaseImagingExtractorInterface` init instead of passing it as an argument of `get_metadata()` and `get_metadata_schema()`. [PR #847](https://github.com/catalystneuro/neuroconv/pull/847)
* Converter working with multiple VideoInterface instances [PR 914](https://github.com/catalystneuro/neuroconv/pull/914)



## v0.4.10 (June 6, 2024)

### Bug fixes
* Fixed bug causing overwrite of NWB GUIDE watermark. [PR #890](https://github.com/catalystneuro/neuroconv/pull/890)


## v0.4.9 (June 5, 2024)

### Deprecations
* Removed `stream_id` as an argument from `IntanRecordingInterface`. [PR #794](https://github.com/catalystneuro/neuroconv/pull/794)
* The usage of `compression` and `compression_opts` directly through the `neuroconv.tools.spikeinterface` submodule are now deprecated - users should refer to the new `configure_backend` method for a general approach for setting compression. [PR #805](https://github.com/catalystneuro/neuroconv/pull/805)
* Dropped the testing of Python 3.8 on the CI. Dropped support for Python 3.8 in setup. [PR #853](https://github.com/catalystneuro/neuroconv/pull/853)
* Deprecated skip_features argument in `add_sorting`. [PR #872](https://github.com/catalystneuro/neuroconv/pull/872)
* Deprecate old (v1) iterator from the ecephys pipeline. [PR #876](https://github.com/catalystneuro/neuroconv/pull/876)

### Features
* Added `backend` control to the `make_or_load_nwbfile` helper method in `neuroconv.tools.nwb_helpers`. [PR #800](https://github.com/catalystneuro/neuroconv/pull/800)
* Released the first official Docker images for the package on the GitHub Container Repository (GHCR). [PR #383](https://github.com/catalystneuro/neuroconv/pull/383)
* Support "one-file-per-signal" and "one-file-per-channel" mode with `IntanRecordingInterface`. [PR #791](https://github.com/catalystneuro/neuroconv/pull/791)
* Added `get_default_backend_configuration` method to all `DataInterface` classes. Also added HDF5 `backend` control to all standalone `.run_conversion(...)` methods for those interfaces. [PR #801](https://github.com/catalystneuro/neuroconv/pull/801)
* Added `get_default_backend_configuration` method to all `NWBConverter` classes. Also added HDF5 `backend` control to `.run_conversion(...)`. [PR #804](https://github.com/catalystneuro/neuroconv/pull/804)
* Released the first official Docker images for the package on the GitHub Container Repository (GHCR). [PR #383](https://github.com/catalystneuro/neuroconv/pull/383)
* Added `ScanImageMultiFileImagingInterface` for multi-file (buffered) ScanImage format and changed `ScanImageImagingInterface` to be routing classes for single and multi-plane imaging. [PR #809](https://github.com/catalystneuro/neuroconv/pull/809)
* Added a function to generate ogen timestamps and data from onset times and parameters to `tools.optogenetics`. [PR #832](https://github.com/catalystneuro/neuroconv/pull/832)
* Added `configure_and_write_nwbfile` and optimized imports in `tools.nwb_helpers` module. [PR #848](https://github.com/catalystneuro/neuroconv/pull/848)
* `configure_backend` may now apply a `BackendConfiguration` to equivalent in-memory `pynwb.NWBFile` objects that have different address in RAM. [PR #848](https://github.com/catalystneuro/neuroconv/pull/848)
* Add support for doubled ragged arrays in `add_units_table` [PR #879](https://github.com/catalystneuro/neuroconv/pull/879)
* Add support for doubled ragged arrays in `add_electrodes` [PR #881](https://github.com/catalystneuro/neuroconv/pull/881)
* Propagate `ignore_integrity_checks` from neo to IntanRecordingInterface [PR #887](https://github.com/catalystneuro/neuroconv/pull/887)


### Bug fixes
* Remove JSON Schema `definitions` from the `properties` field. [PR #818](https://github.com/catalystneuro/neuroconv/pull/818)
* Fixed writing waveforms directly to file. [PR #799](https://github.com/catalystneuro/neuroconv/pull/799)
* Avoid in-place modification of the metadata in the `VideoInterface` and on neo tools. [PR #814](https://github.com/catalystneuro/neuroconv/pull/814)
* Replaced `waveform_extractor.is_extension` with `waveform_extractor.has_extension`. [PR #799](https://github.com/catalystneuro/neuroconv/pull/799)
* Fixed an issue with `set_aligned_starting_time` for all `SortingInterface`'s that did not have an initial segment start set (and no recording attached). [PR #823](https://github.com/catalystneuro/neuroconv/pull/823)
* Fixed a bug with `parameterized` and `pytest-xdist==3.6.1` in the `ScanImageImagingInterface` tests. [PR #829](https://github.com/catalystneuro/neuroconv/pull/829)
* Added `XX` and `XO` to the base metadata schema. [PR #833](https://github.com/catalystneuro/neuroconv/pull/833)
* `BaseImagingExtractor.add_to_nwbfile()` is fixed in the case where metadata is not supplied. [PR #849](https://github.com/catalystneuro/neuroconv/pull/849)
* Prevent `SpikeGLXConverterPipe` from setting false properties on the sub-`SpikeGLXNIDQInterface`. [PR #860](https://github.com/catalystneuro/neuroconv/pull/860)
* Fixed a bug when adding ragged arrays to the electrode and units table. [PR #870](https://github.com/catalystneuro/neuroconv/pull/870)
* Fixed a bug where `write_recording` will call an empty nwbfile when passing a path. [PR #877](https://github.com/catalystneuro/neuroconv/pull/877)
* Fixed a bug that failed to properly include time alignment information in the output NWB file for objects added from any `RecordingInterface` in combination with `stub_test=True`. [PR #884](https://github.com/catalystneuro/neuroconv/pull/884)
* Fixed a bug that prevented passing `nwbfile=None` and a `backend_configuration` to `NWBConverter.run_conversion`. [PR #885](https://github.com/catalystneuro/neuroconv/pull/885)

### Improvements
* Added soft deprecation warning for removing `photon_series_type` from `get_metadata()` and `get_metadata_schema()` (in [PR #847](https://github.com/catalystneuro/neuroconv/pull/847)). [PR #866](https://github.com/catalystneuro/neuroconv/pull/866)
* Fixed docstrings related to backend configurations for various methods. [PR #822](https://github.com/catalystneuro/neuroconv/pull/822)
* Added automatic `backend` detection when a `backend_configuration` is passed to an interface or converter. [PR #840](https://github.com/catalystneuro/neuroconv/pull/840)
* Improve printing of bytes. [PR #831](https://github.com/catalystneuro/neuroconv/pull/831)
* Support for pathlib in source data schema validation. [PR #854](https://github.com/catalystneuro/neuroconv/pull/854)
* Use `ZoneInfo` instead of `dateutil.tz` in the conversion gallery. [PR #858](https://github.com/catalystneuro/neuroconv/pull/858)
* Exposed `progress_bar_class` to ecephys and ophys data iterators. [PR #861](https://github.com/catalystneuro/neuroconv/pull/861)
* Unified the signatures between `add_units`, `add_sorting` and `write_sorting`. [PR #875](https://github.com/catalystneuro/neuroconv/pull/875)
* Improved descriptions of all folder and file paths in the source schema, useful for rendering in the GUIDE. [PR #886](https://github.com/catalystneuro/neuroconv/pull/886)
* Added watermark via `source_script` field of `NWBFile` metadata. `source_script_file_name` is also required to be specified in this case to avoid invalidation. [PR #888](https://github.com/catalystneuro/neuroconv/pull/888)
* Remove parsing xml parsing from the `__init__` of `BrukerTiffSinglePlaneImagingInterface` [PR #895](https://github.com/catalystneuro/neuroconv/pull/895)

### Testing
* Add general test for metadata in-place modification by interfaces. [PR #815](https://github.com/catalystneuro/neuroconv/pull/815)



# v0.4.8 (March 20, 2024)

### Bug fixes
* Fixed writing the `electrodes` field in `add_electrical_series` when multiple groups are present. [PR #784](https://github.com/catalystneuro/neuroconv/pull/784)

### Improvements
* Upgraded Pydantic support to `>v2.0.0`. [PR #767](https://github.com/catalystneuro/neuroconv/pull/767)
* Absorbed the `DatasetInfo` model into the `DatasetIOConfiguration` model. [PR #767](https://github.com/catalystneuro/neuroconv/pull/767)
* Keyword argument `field_name` of the `DatasetIOConfiguration.from_neurodata_object` method has been renamed to `dataset_name` to be more consistent with its usage. This only affects direct initialization of the model; usage via the `BackendConfiguration` constructor and its associated helper functions in `neuroconv.tools.nwb_helpers` is unaffected. [PR #767](https://github.com/catalystneuro/neuroconv/pull/767)
* Manual construction of a `DatasetIOConfiguration` now requires the field `dataset_name`, and will be validated to match the final path of `location_in_file`. Usage via the automated constructors is unchanged. [PR #767](https://github.com/catalystneuro/neuroconv/pull/767)
* Enhance `get_schema_from_method_signature` to extract descriptions from the method docval. [PR #771](https://github.com/catalystneuro/neuroconv/pull/771)
* Avoid writing `channel_to_uV` and `offset_to_uV` in `add_electrodes`  [PR #803](https://github.com/catalystneuro/neuroconv/pull/803)
* `BaseSegmentationExtractorInterface` now supports optional background plane segmentations and associated fluorescence traces [PR #783](https://github.com/catalystneuro/neuroconv/pull/783)



# v0.4.7 (February 21, 2024)

### Deprecation
* Removed `.get_electrode_table_json()` on the `BaseRecordingExtractorInterface` in favor of GUIDE specific interactions. [PR #431](https://github.com/catalystneuro/neuroconv/pull/431)
* Removed the `SIPickleRecordingInterface` and `SIPickleSortingInterface` interfaces. [PR #757](https://github.com/catalystneuro/neuroconv/pull/757)
* Removed the `SpikeGLXLFPInterface` interface. [PR #757](https://github.com/catalystneuro/neuroconv/pull/757)

### Bug fixes
* LocalPathExpander matches only `folder_paths` or `file_paths` if that is indicated in the passed specification. [PR #679](https://github.com/catalystneuro/neuroconv/pull/675) and [PR #675](https://github.com/catalystneuro/neuroconv/pull/679
* Fixed depth consideration in partial chunking pattern for the ROI data buffer. [PR #677](https://github.com/catalystneuro/neuroconv/pull/677)
* Fix mapping between channel names and the electrode table when writing more than one `ElectricalSeries` to the NWBFile. This fixes an issue when the converter pipeline of `SpikeGLXConverterPipe` was writing the electrode table region of the NIDQ stream incorrectly. [PR #678](https://github.com/catalystneuro/neuroconv/pull/678)
* Fix `configure_backend` when applied to `TimeSeries` contents that leverage internal links for `data` or `timestamps`. [PR #732](https://github.com/catalystneuro/neuroconv/pull/732)

### Features
* Changed the `Suite2pSegmentationInterface` to support multiple plane segmentation outputs. The interface now has a `plane_name` and `channel_name` arguments to determine which plane output and channel trace add to the NWBFile. [PR #601](https://github.com/catalystneuro/neuroconv/pull/601)
* Added `create_path_template` and corresponding tests [PR #680](https://github.com/catalystneuro/neuroconv/pull/680)
* Added tool function `configure_datasets` for configuring all datasets of an in-memory `NWBFile` to be backend specific. [PR #571](https://github.com/catalystneuro/neuroconv/pull/571)
* Added `LightningPoseConverter` to add pose estimation data and the original and the optional labeled video added as ImageSeries to NWB. [PR #633](https://github.com/catalystneuro/neuroconv/pull/633)
* Added gain as a required `__init__` argument for `TdtRecordingInterface`. [PR #704](https://github.com/catalystneuro/neuroconv/pull/704)
* Extract session_start_time from Plexon `plx` recording file. [PR #723](https://github.com/catalystneuro/neuroconv/pull/723)

### Improvements
* `nwbinspector` has been removed as a minimal dependency. It becomes an extra (optional) dependency with `neuroconv[dandi]`. [PR #672](https://github.com/catalystneuro/neuroconv/pull/672)
* Added a `from_nwbfile` class method constructor to all `BackendConfiguration` models. [PR #673](https://github.com/catalystneuro/neuroconv/pull/673)
* Added compression to `FicTracDataInterface`. [PR #678](https://github.com/catalystneuro/neuroconv/pull/678)
* Exposed `block_index` to all OpenEphys interfaces. [PR #695](https://github.com/catalystneuro/neuroconv/pull/695)
* Added support for `DynamicTable` columns in the `configure_backend` tool function. [PR #700](https://github.com/catalystneuro/neuroconv/pull/700)
* Refactored `ScanImagingInterface` to reference ROIExtractors' version of `extract_extra_metadata`. [PR #731](https://github.com/catalystneuro/neuroconv/pull/731)
* Added support for Long NHP probe types for the `SpikeGLXRecorddingInterfacce`. [PR #701](https://github.com/catalystneuro/neuroconv/pull/701)
* Remove unnecessary duplication of probe setting in `SpikeGLXRecordingInterface`. [PR #696](https://github.com/catalystneuro/neuroconv/pull/696)
* Added associated suffixes to all interfaces and converters. [PR #734](https://github.com/catalystneuro/neuroconv/pull/734)
* Added convenience function `get_format_summaries` to `tools.importing` (and exposed at highest level). [PR #734](https://github.com/catalystneuro/neuroconv/pull/734)

### Testing
* `RecordingExtractorInterfaceTestMixin` now compares either `group_name`, `group` or a default value of  `ElectrodeGroup` to the `group` property in the `NWBRecordingExtractor` instead of comparing `group` to `group` as it was done before [PR #736](https://github.com/catalystneuro/neuroconv/pull/736)
* `TestScanImageImagingInterfaceRecent` now checks metadata against new roiextractors implementation [PR #741](https://github.com/catalystneuro/neuroconv/pull/741).
* Removed editable installs from the CI workflow. [PR #756](https://github.com/catalystneuro/neuroconv/pull/756)


# v0.4.6 (November 30, 2023)

### Features
* Added Pydantic data models of `BackendConfiguration` for both HDF5 and Zarr datasets (container/mapper of all the `DatasetConfiguration`s for a particular file). [PR #568](https://github.com/catalystneuro/neuroconv/pull/568)
* Changed the metadata schema for `Fluorescence` and `DfOverF` where the traces metadata can be provided as a dict instead of a list of dicts.
  The name of the plane segmentation is used to determine which traces to add to the `Fluorescence` and `DfOverF` containers. [PR #632](https://github.com/catalystneuro/neuroconv/pull/632)
* Modify the filtering of traces to also filter out traces with empty values. [PR #649](https://github.com/catalystneuro/neuroconv/pull/649)
* Added tool function `get_default_dataset_configurations` for identifying and collecting all fields of an in-memory `NWBFile` that could become datasets on disk; and return instances of the Pydantic dataset models filled with default values for chunking/buffering/compression. [PR #569](https://github.com/catalystneuro/neuroconv/pull/569)
* Added tool function `get_default_backend_configuration` for conveniently packaging the results of `get_default_dataset_configurations` into an easy-to-modify mapping from locations of objects within the file to their correseponding dataset configuration options, as well as linking to a specific backend DataIO. [PR #570](https://github.com/catalystneuro/neuroconv/pull/570)
* Added `set_probe()` method to `BaseRecordingExtractorInterface`. [PR #639](https://github.com/catalystneuro/neuroconv/pull/639)
* Changed default chunking of `ImagingExtractorDataChunkIterator` to select `chunk_shape` less than the chunk_mb threshold while keeping the original image size. The default `chunk_mb` changed to 10MB. [PR #667](https://github.com/catalystneuro/neuroconv/pull/667)

### Fixes
* Fixed GenericDataChunkIterator (in hdmf.py) in the case where the number of dimensions is 1 and the size in bytes is greater than the threshold of 1 GB. [PR #638](https://github.com/catalystneuro/neuroconv/pull/638)
* Changed `np.floor` and `np.prod` usage to `math.floor` and `math.prod` in various files. [PR #638](https://github.com/catalystneuro/neuroconv/pull/638)
* Updated minimal required version of DANDI CLI; updated `run_conversion_from_yaml` API function and tests to be compatible with naming changes. [PR #664](https://github.com/catalystneuro/neuroconv/pull/664)

### Improvements
 * Change metadata extraction library from `fparse` to `parse`. [PR #654](https://github.com/catalystneuro/neuroconv/pull/654)
 * The `dandi` CLI/API is now an optional dependency; it is still required to use the `tool` function for automated upload as well as the YAML-based NeuroConv CLI. [PR #655](https://github.com/catalystneuro/neuroconv/pull/655)



# v0.4.5 (November 6, 2023)

### Back-compatibility break
* The `CEDRecordingInterface` has now been removed; use the `Spike2RecordingInterface` instead. [PR #602](https://github.com/catalystneuro/neuroconv/pull/602)

### Features
* Added support for python 3.12 [PR #626](https://github.com/catalystneuro/neuroconv/pull/626)
* Added `session_start_time` extraction to `FicTracDataInterface`. [PR #598](https://github.com/catalystneuro/neuroconv/pull/598)
* Added `imaging_plane_name` keyword argument to `add_imaging_plane` function to determine which imaging plane to add from the metadata by name instead of `imaging_plane_index`.
* Added reference for `imaging_plane` to default plane segmentation metadata. [PR #594](https://github.com/catalystneuro/neuroconv/pull/594)
* Changed Compass container for Position container in the `FicTracDataInterface`.  [PR #606](https://github.com/catalystneuro/neuroconv/pull/605)
* Added option to write units in meters by providing a radius in `FicTracDataInterface`. [PR #606](https://github.com/catalystneuro/neuroconv/pull/605)
* Added `parent_container` keyword argument to `add_photon_series` that defines whether to add the photon series to acquisition or 'ophys' processing module. [PR #587](https://github.com/catalystneuro/neuroconv/pull/587)
* Added Pydantic data models of `DatasetInfo` (immutable summary of core dataset values such as maximum shape and dtype) and `DatasetConfiguration` for both HDF5 and Zarr datasets (the optional layer that specifies chunk/buffering/compression). [PR #567](https://github.com/catalystneuro/neuroconv/pull/567)
* Added alignment methods to `FicTracDataInterface`.  [PR #607](https://github.com/catalystneuro/neuroconv/pull/607)
* Added alignment methods support to `MockRecordingInterface` [PR #611](https://github.com/catalystneuro/neuroconv/pull/611)
* Added `NeuralynxNvtInterface`, which can read position tracking NVT files. [PR #580](https://github.com/catalystneuro/neuroconv/pull/580)
* Adding radius as a conversion factor in `FicTracDataInterface`.  [PR #619](https://github.com/catalystneuro/neuroconv/pull/619)
* Coerce `FicTracDataInterface` original timestamps to start from 0.  [PR #619](https://github.com/catalystneuro/neuroconv/pull/619)
* Added configuration metadata to `FicTracDataInterface`.  [PR #618](https://github.com/catalystneuro/neuroconv/pull/618)
* Expose number of jobs to `automatic_dandi_upload`. [PR #624](https://github.com/catalystneuro/neuroconv/pull/624)
* Added `plane_segmentation_name` keyword argument to determine which plane segmentation to add from the metadata by name instead of `plane_segmentation_index`.
  `plane_segmentation_name` is exposed at `BaseSegmentationExtractorInterface.add_to_nwbfile()` function to support adding segmentation output from multiple planes. [PR #623](https://github.com/catalystneuro/neuroconv/pull/623)
* Added `SegmentationImages` to metadata_schema in `BaseSegmentationExtractorInterface` to allow for the modification of the name and description of Images container and description of the summary images. [PR #622](https://github.com/catalystneuro/neuroconv/pull/622)
* Default chunking pattern of RecordingInterfaces now attempts to use as many channels as possible up to 64 total, and fill with as much time as possible up to the `chunk_mb`. This also required raising the lower HDMF version to 3.11.0 (which introduced 10 MB default chunk sizes). [PR #630](https://github.com/catalystneuro/neuroconv/pull/630)

### Fixes
* Remove `starting_time` reset to default value (0.0) when adding the rate and updating the `photon_series_kwargs` or `roi_response_series_kwargs`, in `add_photon_series` or `add_fluorescence_traces`. [PR #595](https://github.com/catalystneuro/neuroconv/pull/595)
* Changed the date parsing in `OpenEphysLegacyRecordingInterface` to `datetime.strptime` with the expected date format explicitly set to `"%d-%b-%Y %H%M%S"`. [PR #577](https://github.com/catalystneuro/neuroconv/pull/577)
* Pin lower bound HDMF version to `3.10.0`. [PR #586](https://github.com/catalystneuro/neuroconv/pull/586)

### Deprecation
* Removed `use_times` and `buffer_size` from `add_photon_series`. [PR #600](https://github.com/catalystneuro/neuroconv/pull/600)

### Testing
* Adds `MockImagingInterface` as a general testing mechanism for ophys imaging interfaces [PR #604](https://github.com/catalystneuro/neuroconv/pull/604).



# v0.4.4

### Features

* `DeepLabCutInterface` now allows using custom timestamps via `set_aligned_timestamps` method before running conversion. [PR #531](https://github.com/catalystneuro/neuroconv/pull/532)

### Fixes

* Reorganize timeintervals schema to reside in `schemas/` dir to ensure its inclusion in package build. [PR #573](https://github.com/catalystneuro/neuroconv/pull/573)



# v0.4.3

### Fixes

* The `sonpy` package for the Spike2 interface no longer attempts installation on M1 Macs. [PR #563](https://github.com/catalystneuro/neuroconv/pull/563)
* Fixed `subset_sorting` to explicitly cast `end_frame` to int to avoid SpikeInterface frame slicing edge case. [PR #565](https://github.com/catalystneuro/neuroconv/pull/565)



# v0.4.2

### Fixes

* Exposed `es_key` argument to users where it was previously omitted on `MaxOneRecordingInterface`, `OpenEphysLegacyRecordingInterface`, and `OpenEphysRecordingInterface`. [PR #542](https://github.com/catalystneuro/neuroconv/pull/542)
* Added deepcopy for metadata in `make_nwbfile_from_metadata`. [PR #545](https://github.com/catalystneuro/neuroconv/pull/545)
* Fixed edge case in `subset_sorting` where `end_frame` could exceed recording length. [PR #551](https://github.com/catalystneuro/neuroconv/pull/551)
* Alter `add_electrodes` behavior,  no error is thrown if a property is present in the metadata but not in the recording extractors. This allows the combination of recording objects that have different properties. [PR #558](https://github.com/catalystneuro/neuroconv/pull/558)

### Features

* Added converters for Bruker TIF format to support multiple streams of imaging data.
  Added `BrukerTiffSinglePlaneConverter` for single plane imaging data which initializes a `BrukerTiffSinglePlaneImagingInterface` for each data stream.
  The available data streams can be checked by `BrukerTiffSinglePlaneImagingInterface.get_streams(folder_path)` method.
  Added `BrukerTiffMultiPlaneConverter` for volumetric imaging data with `plane_separation_type` argument that defines
  whether to load the imaging planes as a volume (`"contiguous"`) or separately (`"disjoint"`).
  The available data streams for the defined  `plane_separation_type`  can be checked by `BrukerTiffMultiPlaneImagingInterface.get_streams(folder_path, plane_separation_type)` method.
* Added FicTrac data interface. [PR #517](https://github.com/catalystneuro/neuroconv/pull/#517)

### Documentation and tutorial enhancements

* Added FicTrac to the conversion gallery and docs API. [PR #560](https://github.com/catalystneuro/neuroconv/pull/#560)



# v0.4.1

### Fixes

* Propagated additional arguments, such as `cell_id`, from the `metadata["Icephys"]["Electrodes"]` dictionary used in `tools.neo.add_icephys_electrode`. [PR #538](https://github.com/catalystneuro/neuroconv/pull/538)
* Fixed mismatch between expected `Electrodes` key in `tools.neo.add_icephys_electrode` and the metadata automatically generated by the `AbfInterface`. [PR #538](https://github.com/catalystneuro/neuroconv/pull/538)



# v0.4.0

### Back-compatibility break

* Create separate `.add_to_nwbfile` method for all DataInterfaces. This is effectively the previous `.run_conversion` method but limited to operations on an in-memory `nwbfile`: pynwb.NWBFile` object and does not handle any I/O. [PR #455](https://github.com/catalystneuro/neuroconv/pull/455)

### Fixes

* Set gzip compression by default on spikeinterface based interfaces `run_conversion`. [PR #499](https://github.com/catalystneuro/neuroconv/pull/#499)

* Temporarily disabled filtering for all-zero traces in `add_fluorescence_traces` as the current implementation is very slow for nearly all zero traces (e.g. suite2p deconvolved traces). [PR #527](https://github.com/catalystneuro/neuroconv/pull/527)

### Features

* Added stream control with the `stream_name` argument to the `NeuralynxRecordingExtractor`. [PR #369](https://github.com/catalystneuro/neuroconv/pull/369)

* Added a common `.temporally_align_data_interfaces` method to the `NWBConverter` class to use as a specification of the protocol for temporally aligning the data interfaces of the converter. [PR #362](https://github.com/catalystneuro/neuroconv/pull/362)

* Added `CellExplorerRecordingInterface` for adding data raw and lfp data from the CellExplorer format. CellExplorer's new format contains a `basename.session.mat` file containing
    rich metadata about the session which can be used to extract the recording information such as sampling frequency and type and channel metadata such as
    groups, location and brain area [#488](https://github.com/catalystneuro/neuroconv/pull/488)

* `CellExplorerSortingInterface` now supports extracting sampling frequency from the new data format. CellExplorer's new format contains a `basename.session.mat` file containing
    rich metadata including the sorting sampling frequency [PR #491](https://github.com/catalystneuro/neuroconv/pull/491) and [PR #502](https://github.com/catalystneuro/neuroconv/pull/502)
* Added `MiniscopeBehaviorInterface` for Miniscope behavioral data. The interface uses `ndx-miniscope` extension to add a `Miniscope` device with the behavioral camera metadata,
  and an `ImageSeries` in external mode that is linked to the device. [PR #482](https://github.com/catalystneuro/neuroconv/pull/482)
  * `CellExplorerSortingInterface` now supports adding channel metadata to the nwbfile with `write_ecephys_metadata=True` as a conversion option [PR #494](https://github.com/catalystneuro/neuroconv/pull/494)

* Added `MiniscopeImagingInterface` for Miniscope imaging data stream. The interface uses `ndx-miniscope` extension to add a `Miniscope` device with the microscope device metadata,
  and the imaging data as `OnePhotonSeries`. [PR #468](https://github.com/catalystneuro/neuroconv/pull/468)

* Added `MiniscopeConverter` for combining the conversion of Miniscope imaging and behavioral data streams. [PR #498](https://github.com/catalystneuro/neuroconv/pull/498)

### Improvements

* Avoid redundant timestamp creation in `add_eletrical_series` for recording objects without time vector. [PR #495](https://github.com/catalystneuro/neuroconv/pull/495)

* Avoid modifying the passed `metadata` structure via `deep_dict_update` in `make_nwbfile_from_metadata`.  [PR #476](https://github.com/catalystneuro/neuroconv/pull/476)

### Testing

* Added gin test for `CellExplorerRecordingInterface`. CellExplorer's new format contains a `basename.session.mat` file containing
    rich metadata about the session which can be used to extract the recording information such as sampling frequency and type and channel metadata such as
    groups, location and brain area [#488](https://github.com/catalystneuro/neuroconv/pull/488).
  * Added gin test for `CellExplorerSortingInterface`. CellExplorer's new format contains a `basename.session.mat` file containing
  rich metadata about the session which can be used to extract the recording information such as sampling frequency and type and channel metadata such as
  groups, location and brain area [PR #494](https://github.com/catalystneuro/neuroconv/pull/494).




# v0.3.0 (June 7, 2023)

### Back-compatibility break
* `ExtractorInterface` classes now access their extractor with the classmethod `cls.get_extractor()` instead of the attribute `self.Extractor`. [PR #324](https://github.com/catalystneuro/neuroconv/pull/324)
* The `spikeextractor_backend` option was removed for all `RecordingExtractorInterface` classes. ([PR #324](https://github.com/catalystneuro/neuroconv/pull/324), [PR #309](https://github.com/catalystneuro/neuroconv/pull/309)]
* The `NeuroScopeMultiRecordingExtractor` has been removed. If your conversion required this, please submit an issue requesting instructions for how to implement it. [PR #309](https://github.com/catalystneuro/neuroconv/pull/309)
* The `SIPickle` interfaces have been removed. [PR #309](https://github.com/catalystneuro/neuroconv/pull/309)
* The previous conversion option `es_key` has been moved to the `__init__` of all `BaseRecordingExtractorInterface` classes. It is no longer possible to use this argument in the `run_conversion` method. [PR #318](https://github.com/catalystneuro/neuroconv/pull/318)
* Change `BaseDataInterface.get_conversion_options_schema` from `classmethod` to object method. [PR #353](https://github.com/catalystneuro/neuroconv/pull/353)
* Removed `utils.json_schema.get_schema_for_NWBFile` and moved base metadata schema to external json file. Added constraints to Subject metadata to match DANDI. [PR #376](https://github.com/catalystneuro/neuroconv/pull/376)
* Duplicate video file paths in the VideoInterface and AudioInterface are no longer silently resolved; please explicitly remove duplicates when initializing the interfaces. [PR #403](https://github.com/catalystneuro/neuroconv/pull/403)
* Duplicate audio file paths in the AudioInterface are no longer silently resolved; please explicitly remove duplicates when initializing the interfaces. [PR #402](https://github.com/catalystneuro/neuroconv/pull/402)

### Features
* The `OpenEphysRecordingInterface` is now a wrapper for `OpenEphysBinaryRecordingInterface`. [PR #294](https://github.com/catalystneuro/neuroconv/pull/294)
* Swapped the backend for `CellExplorerSortingInterface` from `spikeextactors` to `spikeinterface`. [PR #267](https://github.com/catalystneuro/neuroconv/pull/267)
* In the conversion YAML, `DataInterface` classes must now be specified as a dictionary instead of a list. [PR #311](https://github.com/catalystneuro/neuroconv/pull/311)
* In the conversion YAML, conversion_options can be specified on the global level. [PR #312](https://github.com/catalystneuro/neuroconv/pull/312)
* The `OpenEphysRecordingInterface` now redirects to legacy or binary interface depending on the file format.
  It raises NotImplementedError until the interface for legacy format is added. [PR #296](https://github.com/catalystneuro/neuroconv/pull/296)
* Added the `OpenEphysLegacyRecordingInterface` to support Open Ephys legacy format (`.continuous` files). [PR #295](https://github.com/catalystneuro/neuroconv/pull/295)
* Added `PlexonSortingInterface` to support plexon spiking data. [PR #316](https://github.com/catalystneuro/neuroconv/pull/316)
* Changed `SpikeGLXRecordingInterface` to accept either the AP or LF bands as file paths. Each will automatically set the correseponding `es_key` and corresponding metadata for each band or probe. [PR #298](https://github.com/catalystneuro/neuroconv/pull/298)
* The `OpenEphysRecordingInterface` redirects to `OpenEphysLegacyRecordingInterface` for legacy format files instead of raising NotImplementedError. [PR #349](https://github.com/catalystneuro/neuroconv/pull/349)
* Added a `SpikeGLXConverter` for easy combination of multiple IMEC and NIDQ data streams. [PR #292](https://github.com/catalystneuro/neuroconv/pull/292)
* Added an `interfaces_by_category` lookup table to `neuroconv.datainterfaces` to make searching for interfaces by modality and format easier. [PR #352](https://github.com/catalystneuro/neuroconv/pull/352)
* `neuroconv.utils.jsonschema.get_schema_from_method_signature` can now support the `Dict[str, str]` typehint, which allows `DataInterface.__init__` and `.run_conversion` to handle dictionary arguments. [PR #360](https://github.com/catalystneuro/neuroconv/pull/360)
* Added `neuroconv.tools.testing.data_interface_mixins` module, which contains test suites for different types of
  DataInterfaces [PR #357](https://github.com/catalystneuro/neuroconv/pull/357)
* Added `keywords` to `DataInterface` classes. [PR #375](https://github.com/catalystneuro/neuroconv/pull/375)
* Uses `open-cv-headless` instead of open-cv, making the package lighter [PR #387](https://github.com/catalystneuro/neuroconv/pull/387).
* Adds `MockRecordingInterface` as a general testing mechanism for ecephys interfaces [PR #395](https://github.com/catalystneuro/neuroconv/pull/395).
* `metadata` returned by `DataInterface.get_metadata()` is now a `DeepDict` object, making it easier to add and adjust metadata. [PR #404](https://github.com/catalystneuro/neuroconv/pull/404).
* The `OpenEphysLegacyRecordingInterface` is now extracts the `session_start_time` in `get_metadata()` from `Neo` (`OpenEphysRawIO`) and does not depend on `pyopenephys` anymore. [PR #410](https://github.com/catalystneuro/neuroconv/pull/410)
* Added `expand_paths`. [PR #377](https://github.com/catalystneuro/neuroconv/pull/377)
* Added basic temporal alignment methods to ecephys, ophys, and icephys DataInterfaces. These are `get_timestamps`, `align_starting_time`, `align_timestamps`, and `align_by_interpolation`. Added tests that serve as a first demonstration of the intended uses in a variety of cases. [PR #237](https://github.com/catalystneuro/neuroconv/pull/237) [PR #283](https://github.com/catalystneuro/neuroconv/pull/283) [PR #400](https://github.com/catalystneuro/neuroconv/pull/400)
* Added basic temporal alignment methods to the SLEAPInterface. Added holistic per-interface, per-method unit testing for ecephys and ophys interfaces. [PR #401](https://github.com/catalystneuro/neuroconv/pull/401)
* Added `expand_paths`. [PR #377](https://github.com/catalystneuro/neuroconv/pull/377), [PR #448](https://github.com/catalystneuro/neuroconv/pull/448)
* Added `.get_electrode_table_json()` to the `BaseRecordingExtractorInterface` as a convenience helper for the GUIDE project. [PR #431](https://github.com/catalystneuro/neuroconv/pull/431)
* Added `BrukerTiffImagingInterface` to support Bruker TIF imaging data. This format consists of individual TIFFs (each file contains a single frame) in OME-TIF format (.ome.tif files) and metadata in XML format (.xml file). [PR #390](https://github.com/catalystneuro/neuroconv/pull/390)
* Added `MicroManagerTiffImagingInterface` to support Micro-Manager TIF imaging data. This format consists of multipage TIFFs in OME-TIF format (.ome.tif files) and configuration settings in JSON format ('DisplaySettings.json' file). [PR #423](https://github.com/catalystneuro/neuroconv/pull/423)
* Added a `TemporallyAlignedDataInterface` definition for convenience when creating a custom interface for pre-aligned data. [PR #434](https://github.com/catalystneuro/neuroconv/pull/434)
* Added `write_as`, `units_name`, `units_description` to `BaseSortingExtractorInterface` `run_conversion` method to be able to modify them in conversion options. [PR #438](https://github.com/catalystneuro/neuroconv/pull/438)
* Added basic temporal alignment methods to the VideoInterface. These are `align_starting_time` is split into `align_starting_times` (list of times, one per video file) and `align_global_starting_time` (shift all by a scalar amount). `align_by_interpolation` is not yet implemented for this interface. [PR #283](https://github.com/catalystneuro/neuroconv/pull/283)
* Added stream control for the `OpenEphysBinaryRecordingInterface`. [PR #445](https://github.com/catalystneuro/neuroconv/pull/445)
* Added the `BaseTemporalAlignmentInterface` to serve as the new base class for all new temporal alignment methods. [PR #442](https://github.com/catalystneuro/neuroconv/pull/442)
* Added direct imports for all base classes from the outer level; you may now call `from neuroconv import BaseDataInterface, BaseTemporalAlignmentInterface, BaseExtractorInterface`. [PR #442](https://github.com/catalystneuro/neuroconv/pull/442)
* Added basic temporal alignment methods to the AudioInterface. `align_starting_time` is split into `align_starting_times` (list of times, one per audio file) and `align_global_starting_time` (shift all by a scalar amount). `align_by_interpolation` and other timestamp-based approaches is not yet implemented for this interface. [PR #402](https://github.com/catalystneuro/neuroconv/pull/402)
* Changed the order of recording properties extraction in `NeuroscopeRecordingInterface` and `NeuroScopeLFPInterface` to make them consistent with each other [PR #466](https://github.com/catalystneuro/neuroconv/pull/466)
* The `ScanImageImagingInterface` has been updated to read metadata from more recent versions of ScanImage [PR #457](https://github.com/catalystneuro/neuroconv/pull/457)
* Refactored `add_two_photon_series()` to `add_photon_series()` and added `photon_series_type` optional argument which can be either `"OnePhotonSeries"` or `"TwoPhotonSeries"`.
  Changed `get_default_ophys_metadata()` to add `Device` and `ImagingPlane` metadata which are both used by imaging and segmentation.
  Added `photon_series_type` to `get_nwb_imaging_metadata()` to fill metadata for `OnePhotonSeries` or `TwoPhotonSeries`. [PR #462](https://github.com/catalystneuro/neuroconv/pull/462)
* Split `align_timestamps` and `align_starting_times` into `align_segment_timestamps` and `align_segment_starting_times` for API consistency for multi-segment `RecordingInterface`s. [PR #463](https://github.com/catalystneuro/neuroconv/pull/463)
* Rename `align_timestamps` and `align_segmentt_timestamps` into `set_aligned_timestamps` and `set_aligned_segment_timestamps` to more clearly indicate their usage and behavior. [PR #470](https://github.com/catalystneuro/neuroconv/pull/470)


### Testing
* The tests for `automatic_dandi_upload` now follow up-to-date DANDI validation rules for file name conventions. [PR #310](https://github.com/catalystneuro/neuroconv/pull/310)
* Deactivate `MaxOneRecordingInterface` metadata tests [PR #371]((https://github.com/catalystneuro/neuroconv/pull/371)
* Integrated the DataInterface testing mixin to the SLEAP Interface. [PR #401](https://github.com/catalystneuro/neuroconv/pull/401)
* Added holistic per-interface, per-method unit testing for ecephys and ophys interfaces. [PR #283](https://github.com/catalystneuro/neuroconv/pull/283)
* Live service tests now run in a separate non-required GitHub action. [PR #420]((https://github.com/catalystneuro/neuroconv/pull/420)
* Integrated the `DataInterfaceMixin` class of tests to the `VideoInterface`. [PR #403](https://github.com/catalystneuro/neuroconv/pull/403)
* Add `generate_path_expander_demo_ibl` and associated test for `LocalPathExpander` [PR #456](https://github.com/catalystneuro/neuroconv/pull/456)
* Improved testing of all interface alignment methods via the new `TemporalAlignmentMixin` class. [PR #459](https://github.com/catalystneuro/neuroconv/pull/459)

### Fixes
* `BlackrockRecordingInterface` now writes all ElectricalSeries to "acquisition" unless changed using the `write_as` flag in `run_conversion`. [PR #315](https://github.com/catalystneuro/neuroconv/pull/315)
* Excluding Python versions 3.8 and 3.9 for the `EdfRecordingInterface` on M1 macs due to installation problems. [PR #319](https://github.com/catalystneuro/neuroconv/pull/319)
* Extend type array condition in `get_schema_from_hdmf_class` for dataset types (excludes that are DataIO). [PR #418](https://github.com/catalystneuro/neuroconv/pull/418)
* The `base_directory` argument to all `PathExpander` classes can now accept string inputs as well as `Path` inputs. [PR #427](https://github.com/catalystneuro/neuroconv/pull/427)
* Fixed the temporal alignment methods for the `RecordingInterfaces` which has multiple segments. [PR #411](https://github.com/catalystneuro/neuroconv/pull/411)
* Fixes to the temporal alignment methods for the `SortingInterface`, both single and multi-segment and recordingless. [PR #413](https://github.com/catalystneuro/neuroconv/pull/413)
* Fixes to the temporal alignment methods for the certain formats of the `RecordingInterface`. [PR #459](https://github.com/catalystneuro/neuroconv/pull/459)
* Fixes the naming of LFP interfaces to be `ElectricalSeriesLFP` instead of `ElectricalSeriesLF`. [PR #467](https://github.com/catalystneuro/neuroconv/pull/467)
* Fixed an issue with incorrect modality-specific extra requirements being associated with certain behavioral formats. [PR #469](https://github.com/catalystneuro/neuroconv/pull/469)

### Documentation and tutorial enhancements
* The instructions to build the documentation were moved to ReadTheDocs. [PR #323](https://github.com/catalystneuro/neuroconv/pull/323)
* Move testing instructions to ReadTheDocs. [PR #320](https://github.com/catalystneuro/neuroconv/pull/320)
* Moved NeuroConv catalogue from ReadMe.md to ReadTheDocs.
  [PR #322](https://github.com/catalystneuro/neuroconv/pull/322)
* Moved instructions to build the documentation from README.md to ReadTheDocs. [PR #323](https://github.com/catalystneuro/neuroconv/pull/323)
* Add `Spike2RecordingInterface` to conversion gallery. [PR #338](https://github.com/catalystneuro/neuroconv/pull/338)
* Remove authors from module docstrings [PR #354](https://github.com/catalystneuro/neuroconv/pull/354)
* Add examples for `LocalPathExpander` usage [PR #456](https://github.com/catalystneuro/neuroconv/pull/456)
* Add better docstrings to the aux functions of the Neuroscope interface [PR #485](https://github.com/catalystneuro/neuroconv/pull/485)

### Pending deprecation
* Change name from `CedRecordingInterface` to `Spike2RecordingInterface`. [PR #338](https://github.com/catalystneuro/neuroconv/pull/338)

### Improvements
* Use `Literal` in typehints (incompatible with Python<=3.8). [PR #340](https://github.com/catalystneuro/neuroconv/pull/340)
* `BaseDataInterface.get_source_schema` modified so it works for `.__init__` and `.__new__`. [PR #374](https://github.com/catalystneuro/neuroconv/pull/374)



# v0.2.4 (February 7, 2023)

### Deprecation
* All usages of `use_times` have been removed from spikeinterface tools and interfaces. The function `add_electrical_series` now determines whether the timestamps of the spikeinterface recording extractor are uniform or not and automatically stores the data according to best practices [PR #40](https://github.com/catalystneuro/neuroconv/pull/40)
* Dropped Python 3.7 support. [PR #237](https://github.com/catalystneuro/neuroconv/pull/237)

### Features
* Added a tool for determining rising and falling frames from TTL signals (`parse_rising_frames_from_ttl` and `get_falling_frames_from_ttl`). [PR #244](https://github.com/catalystneuro/neuroconv/pull/244)
* Added the `SpikeGLXNIDQInterface` for reading data from `.nidq.bin` files, as well as the ability to parse event times from specific channels via the `get_event_starting_times_from_ttl` method. Also included a `neuroconv.tools.testing.MockSpikeGLXNIDQInterface` for testing purposes. [PR #247](https://github.com/catalystneuro/neuroconv/pull/247)
* Improved handling of writing multiple probes to the same `NWB` file [PR #255](https://github.com/catalystneuro/neuroconv/pull/255)

### Pending deprecation
* Added `DeprecationWarnings` to all `spikeextractors` backends. [PR #265](https://github.com/catalystneuro/neuroconv/pull/265)
* Added `DeprecationWarning`s for `spikeextractors` objects in `neuroconv.tools.spikeinterface`. [PR #266](https://github.com/catalystneuro/neuroconv/pull/266)

### Fixes
* Temporarily hotfixed the `tensorflow` dependency after the release of `deeplabcut==2.3.0`. [PR #268](https://github.com/catalystneuro/neuroconv/pull/268)
* Fixed cleanup of waveform tests in SI tools. [PR #277](https://github.com/catalystneuro/neuroconv/pull/277)
* Fixed metadata structure for the CsvTimeIntervalsInterface, which was previously not passed validation in NWBConverters. [PR #237](https://github.com/catalystneuro/neuroconv/pull/237)
* Added propagation of the `load_sync_channel` argument for the `SpikeGLXNIDQInterface`. [PR #282](https://github.com/catalystneuro/neuroconv/pull/282)
* Fixed the default `es_key` used by stand-alone write using any `RecordingExtractorInterface` or `LFPExtractorInterface`. [PR #288](https://github.com/catalystneuro/neuroconv/pull/288)
* Fixed the default `ExtractorName` used to load the spikeinterface extractor of the `SpikeGLXLFPInterface`. [PR #288](https://github.com/catalystneuro/neuroconv/pull/288)

### Testing
* Re-organized the `test_gin_ecephys` file by splitting into each sub-modality. [PR #282](https://github.com/catalystneuro/neuroconv/pull/282)
* Add testing support for Python 3.11. [PR #234](https://github.com/catalystneuro/neuroconv/pull/234)




# v0.2.3

### Documentation and tutorial enhancements
* Remove `Path(path_to_save_nwbfile).is_file()` from each of the gallery pages. [PR #177](https://github.com/catalystneuro/neuroconv/pull/177)
* Improve docstring for `SpikeGLXRecordingInterface`. [PR #226](https://github.com/catalystneuro/neuroconv/pull/226)
* Correct typing of SpikeGLX in conversion gallery. [PR #223](https://github.com/catalystneuro/neuroconv/pull/223)
* Added tutorial for utilizing YAML metadata in a conversion pipeline. [PR #240](https://github.com/catalystneuro/neuroconv/pull/240)
* Added page in User Guide for how to use CSVs to specify metadata. [PR #241](https://github.com/catalystneuro/neuroconv/pull/177)
* Added the `BaseDataInterface` in the API docs. [PR #242](https://github.com/catalystneuro/neuroconv/pull/242)
* Fixed typo in styling section. [PR #253](https://github.com/catalystneuro/neuroconv/pull/253)
* Updated docs on JSON schema. [PR #256](https://github.com/catalystneuro/neuroconv/pull/256)
* Improved compliance with numpy-style docstring [PR #260](https://github.com/catalystneuro/neuroconv/pull/260)

### Features
* Added `AudioInterface` for files in `WAV` format using the `add_acoustic_waveform_series` utility function
  from `tools/audio` to write audio data to NWB. [PR #196](https://github.com/catalystneuro/neuroconv/pull/196)
* Added the `MaxOneRecordingInterface` for writing data stored in MaxOne (.raw.h5) format. [PR #222](https://github.com/catalystneuro/neuroconv/pull/222)
* Added the `MCSRawRecordingInterface` for writing data stored in MCSRaw (.raw) format. [PR #220](https://github.com/catalystneuro/neuroconv/pull/220)
* Added the `MEArecRecordingInterface` for writing data stored in MEArec (structured .h5) format. [PR #218](https://github.com/catalystneuro/neuroconv/pull/218)
* Added the `AlphaOmegaRecordingInterface` for writing data stored in AlphaOmega (folder of .mrx) format. [PR #212](https://github.com/catalystneuro/neuroconv/pull/212)
* Added the `PlexonRecordingInterface` for writing data stored in Plexon (.plx) format. [PR #206](https://github.com/catalystneuro/neuroconv/pull/206)
* Added the `BiocamRecordingInterface` for writing data stored in Biocam (.bwr) format. [PR #210](https://github.com/catalystneuro/neuroconv/pull/210)
* Added function to add acoustic series as `AcousticWaveformSeries` object as __acquisition__ or __stimulus__ to NWB. [PR #201](https://github.com/catalystneuro/neuroconv/pull/201)
* Added new form to the GitHub repo for requesting support for new formats. [PR #207](https://github.com/catalystneuro/neuroconv/pull/207)
* Simplified the writing of `channel_conversion` during `add_electrical_series` if the vector of gains is uniform; in this case, they are now combined into the scalar `conversion` value. [PR #218](https://github.com/catalystneuro/neuroconv/pull/218)
* Implement timestamp extraction from videos for the SLEAPInterface [PR #238](https://github.com/catalystneuro/neuroconv/pull/238)
* Prevented writing of default values for optional columns on the `ElectrodeTable`. [PR #219](https://github.com/catalystneuro/neuroconv/pull/219)
* Add interfaces for Excel and Csv time intervals tables. [PR #252](https://github.com/catalystneuro/neuroconv/pull/252)

### Testing
* Added a `session_id` to the test file for the `automatic_dandi_upload` helper function. [PR #199](https://github.com/catalystneuro/neuroconv/pull/199)
* `pre-commit` version bump. [PR #235](https://github.com/catalystneuro/neuroconv/pull/235)
* Added a `testing` sub-module to `src` and added a method (`generate_mock_ttl_signal`) for generating synthetic TTL pulses. [PR #245](https://github.com/catalystneuro/neuroconv/pull/245)

### Fixes
* `VideoInterface`. Only raise a warning if the difference between the rate estimated from timestamps and the fps (frames per seconds) is larger than two decimals. [PR #200](https://github.com/catalystneuro/neuroconv/pull/200)
* Fixed the bug in a `VideoInterface` where it would use `DataChunkIterator` even if the conversion options indicated that it should not. [PR #200](https://github.com/catalystneuro/neuroconv/pull/200)
* Update usage requirements for HDMF to prevent a buffer overflow issue fixed in hdmf-dev/hdmf#780. [PR #195](https://github.com/catalystneuro/neuroconv/pull/195)
* Remove the deprecated `distutils.version` in favor of `packaging.version` [PR #233](https://github.com/catalystneuro/neuroconv/pull/233)



# v0.2.2

### Testing

* Added a set of dev branch gallery tests for PyNWB, HDMF, SI, and NEO. [PR #113](https://github.com/catalystneuro/neuroconv/pull/113)
* Added tests for the `TypeError` and `ValueError` raising for the new `starting_frames` argument of `MovieDataInterface.run_conversion()`. [PR #113](https://github.com/catalystneuro/neuroconv/pull/113)
* Added workflow for automatic detection of CHANGELOG.md updates for PRs. [PR #187](https://github.com/catalystneuro/neuroconv/pull/187)
* Added support for python 3.10 [PR #229](https://github.com/catalystneuro/neuroconv/pull/229)

### Fixes

* Fixed a new docval typing error that arose in `hdmf>3.4.6` versions. [PR #113](https://github.com/catalystneuro/neuroconv/pull/113)
* Fixed a new input argument issue for `starting_frames` when using `external_file` for an `ImageSeries` in `pynwb>2.1.0` versions. [PR #113](https://github.com/catalystneuro/neuroconv/pull/113)
* Fixed issues regarding interaction between metadata rate values and extractor rate values in `tools.roiextractors`. [PR #159](https://github.com/catalystneuro/neuroconv/pull/159)
* Fixed sampling frequency resolution issue when detecting this from timestamps in `roiextractors.write_imaging` and `roiextractors.write_segmentation`. [PR #159](https://github.com/catalystneuro/neuroconv/pull/159)

### Documentation and tutorial enhancements
* Added a note in User Guide/DataInterfaces to help installing custom dependencies for users who use Z-shell (`zsh`). [PR #180](https://github.com/catalystneuro/neuroconv/pull/180)
* Added `MovieInterface` example in the conversion gallery. [PR #183](https://github.com/catalystneuro/neuroconv/pull/183)

### Features
* Added `ConverterPipe`, a class that allows chaining previously initialized interfaces for batch conversion and corresponding tests [PR #169](https://github.com/catalystneuro/neuroconv/pull/169)
* Added automatic extraction of metadata for `NeuralynxRecordingInterface` including filtering information for channels, device and recording time information [PR #170](https://github.com/catalystneuro/neuroconv/pull/170)
* Added stubbing capabilities to timestamp extraction in the `MovieInterface` avoiding scanning through the whole file when `stub_test=True` [PR #181](https://github.com/catalystneuro/neuroconv/pull/181)
* Added a flag `include_roi_acceptance` to `tools.roiextractors.write_segmentation` and corresponding interfaces to allow disabling the addition of boolean columns indicating ROI acceptance. [PR #193](https://github.com/catalystneuro/neuroconv/pull/193)
* Added `write_waveforms()` function in `tools.spikeinterface` to write `WaveformExtractor` objects
[PR #217](https://github.com/catalystneuro/neuroconv/pull/217)

### Pending deprecation
* Replaced the `MovieInterface` with `VideoInterface` and introduced deprecation warnings for the former. [PR #74](https://github.com/catalystneuro/neuroconv/pull/74)



# v0.2.1

### Fixes

* Updated `BlackrockRecordingInterface` to support multi stream file and added gin corresponding gin tests [PR #176](https://github.com/catalystneuro/neuroconv/pull/176)



# v0.2.0

### Back-compatability break
* All built-in DataInterfaces are now nested under the `neuroconv.datainterfaces` import structure - they are no longer available from the outer level. To import a data interface, use the syntax `from neuroconv.datainterfaces import <name of interface>`. [PR #74](https://github.com/catalystneuro/neuroconv/pull/74)
* The `AxonaRecordingExtractorInterface` has been renamed to `AxonaRecordingInterface`. [PR #74](https://github.com/catalystneuro/neuroconv/pull/74)
* The `AxonaUnitRecordingExtractorInterface` has been renamed to `AxonaUnitRecordingInterface`. [PR #74](https://github.com/catalystneuro/neuroconv/pull/74)
* The `BlackrockRecordingExtractorInterface` has been renamed to `BlackrockRecordingInterface`. [PR #74](https://github.com/catalystneuro/neuroconv/pull/74)
* The `BlackrockSortingExtractorInterface` has been renamed to `BlackrockSortingInterface`. [PR #74](https://github.com/catalystneuro/neuroconv/pull/74)
* The `OpenEphysRecordingExtractorInterface` has been renamed to `OpenEphysRecordingInterface`. [PR #74](https://github.com/catalystneuro/neuroconv/pull/74)
* The `OpenEphysSortingExtractorInterface` has been renamed to `OpenEphysSortingInterface`. [PR #74](https://github.com/catalystneuro/neuroconv/pull/74)
* The `KilosortSortingInterface` has been renamed to `KiloSortSortingInterface` to be more consistent with SpikeInterface. [PR #107](https://github.com/catalystneuro/neuroconv/pull/107)
* The `Neuroscope` interfaces have been renamed to `NeuroScope` to be more consistent with SpikeInterface. [PR #107](https://github.com/catalystneuro/neuroconv/pull/107)
* The `tools.roiextractors.add_epoch` functionality has been retired in the newest versions of ROIExtractors. [PR #112](https://github.com/catalystneuro/neuroconv/pull/112)
* Removed deprecation warnings for `save_path` argument (which is now `nwbfile_path` everywhere in the package). [PR #124](https://github.com/catalystneuro/neuroconv/pull/124)
* Changed default device name for the ecephys pipeline. Device_ecephys -> DeviceEcephys [PR #154](https://github.com/catalystneuro/neuroconv/pull/154)
* Change names of written electrical series on the ecephys pipeline. ElectricalSeries_raw -> ElectricalSeriesRaw, ElectricalSeries_processed -> ElectricalSeriesProcessed, ElectricalSeries_lfp -> ElectricalSeriesLFP  [PR #153](https://github.com/catalystneuro/neuroconv/pull/153)
* Drop spikeextractor backend support for NeuralynxRecordingInterface [PR #174](https://github.com/catalystneuro/neuroconv/pull/174)

### Fixes
* Prevented the CEDRecordingInterface from writing non-ecephys channel data. [PR #37](https://github.com/catalystneuro/neuroconv/pull/37)
* Fixed description in `write_sorting` and in `add_units_table` to have "neuroconv" in the description. [PR #104](https://github.com/catalystneuro/neuroconv/pull/104)
* Updated `spikeinterface` version number to 0.95.1 to fix issue with `SpikeGLXInterface` probe annotations.
  The issue is described [here](https://github.com/SpikeInterface/spikeinterface/issues/923). [PR #132](https://github.com/catalystneuro/neuroconv/pull/132)

### Improvements
* Unified the `run_conversion` method of `BaseSegmentationExtractorInterface` with that of all the other base interfaces. The method `write_segmentation` now uses the common `make_or_load_nwbfile` context manager [PR #29](https://github.com/catalystneuro/neuroconv/pull/29)
* Coerced the recording extractors with `spikeextractors_backend=True` to BaseRecording objects for Axona, Blackrock, Openephys, and SpikeGadgets. [PR #38](https://github.com/catalystneuro/neuroconv/pull/38)
* Added function to add PlaneSegmentation objects to an nwbfile in `roiextractors` and corresponding unit tests. [PR #23](https://github.com/catalystneuro/neuroconv/pull/23)
* `use_times` argument to be deprecated on the ecephys pipeline. The function `add_electrical_series` now determines whether the timestamps of the spikeinterface recording extractor are uniform or not and automatically stores the data according to best practices [PR #40](https://github.com/catalystneuro/neuroconv/pull/40)
* Add `NWBFile` metadata key at the level of the base data interface so it can always be inherited to be available. [PR #51](https://github.com/catalystneuro/neuroconv/pull/51).
* Added spikeinterface support to Axona LFP and coerece gin tests for LFP to be spikeinterface objects [PR #85](https://github.com/catalystneuro/neuroconv/pull/85)
* Added function to add fluorescence traces to an nwbfile in `roiextractors` and corresponding unit tests.
  The df over f traces are now added to a `DfOverF` container instead of the `Fluorescence` container.
  The metadata schema has been changed for the `BaseSegmentationExtractorInterface` to allow metadata for `DfOverF`,
  and `Flurorescence` is now not required in the metadata schema. [PR #41](https://github.com/catalystneuro/neuroconv/pull/41)
* Improved default values of OpticalChannel object names and other descriptions for Imaging data. [PR #88](https://github.com/catalystneuro/neuroconv/pull/88)
* Extended the `ImagingDataChunkIterator` to be  compatible with volumetric data. [PR #90](https://github.com/catalystneuro/neuroconv/pull/90)
* Integrated the `ImagingDataChunkIterator` with the `write_imaging` methods. [PR #90](https://github.com/catalystneuro/neuroconv/pull/90)
* Began work towards making SpikeInterface, SpikeExtractors, and ROIExtractors all non-minimal dependencies. [PR #74](https://github.com/catalystneuro/neuroconv/pull/74)
* Implemented format-wise and modality-wise extra installation requirements. If there are any requirements to use a module or data interface, these are defined in individual requirements files at the corresponding level of the package. These are in turn easily accessible from the commands `pip install neuroconv[format_name]`. `pip install neuroconv[modality_name]` will also install all dependencies necessary to make full use of any interfaces from that modality. [PR #100](https://github.com/catalystneuro/neuroconv/pull/100)
* Added frame stubbing to the `BaseSegmentationExtractorInterface`. [PR #116](https://github.com/catalystneuro/neuroconv/pull/116)
* Added `mask_type: str` and `include_roi_centroids: bool` to the `add_plane_segmentation` helper and `write_segmentation` functions for the `tools.roiextractors` submodule. [PR #117](https://github.com/catalystneuro/neuroconv/pull/117)
* Propagate `output_struct_name` argument to `ExtractSegmentationInterface` to match its extractor arguments. [PR #128](https://github.com/catalystneuro/neuroconv/pull/128)
* Added compression and iteration (with options control) to all Fluorescence traces in `write_segmentation`. [PR #120](https://github.com/catalystneuro/neuroconv/pull/120)
* For irregular recordings, timestamps can now be saved along with all traces in `write_segmentation`. [PR #130](https://github.com/catalystneuro/neuroconv/pull/130)
* Added `mask_type` argument to `tools.roiextractors.add_plane_segmentation` function and all upstream calls. This allows users to request writing not just the image_masks (still the default) but also pixels, voxels or `None` of the above. [PR #119](https://github.com/catalystneuro/neuroconv/pull/119)
* `utils.json_schema.get_schema_from_method_signature` now allows `Optional[...]` annotation typing and subsequent `None` values during validation as long as it is still only applied to a simple non-conflicting type (no `Optional[Union[..., ...]]`). [PR #119](https://github.com/catalystneuro/neuroconv/pull/119)


### Documentation and tutorial enhancements:
* Unified the documentation of NeuroConv structure in the User Guide readthedocs. [PR #39](https://github.com/catalystneuro/neuroconv/pull/39)
* Added package for viewing source code in the neuroconv documentation [PR #62](https://github.com/catalystneuro/neuroconv/pull/62)
* Added Contributing guide for the Developer section of readthedocs. [PR #73](https://github.com/catalystneuro/neuroconv/pull/73)
* Added style guide to the readthedocs [PR #28](https://github.com/catalystneuro/neuroconv/pull/28)
* Added ABF data conversion tutorial @luiztauffer [PR #89](https://github.com/catalystneuro/neuroconv/pull/89)
* Added Icephys API documentation @luiztauffer [PR #103](https://github.com/catalystneuro/neuroconv/pull/103)
* Added Blackrock sorting conversion gallery example [PR #134](https://github.com/catalystneuro/neuroconv/pull/134)
* Extended the User Guide Get metadata section in DataInterfaces with a demonstration for loading metadata from YAML. [PR #144](https://github.com/catalystneuro/neuroconv/pull/144)
* Fixed a redundancy in [PR #144](https://github.com/catalystneuro/neuroconv/pull/144) and API links. [PR #154](https://github.com/catalystneuro/neuroconv/pull/154)
* Added SLEAP conversion gallery example [PR #161](https://github.com/catalystneuro/neuroconv/pull/161)



### Features
* Added conversion interface for Neuralynx sorting data together with gin data test and a conversion example in the gallery. [PR #58](https://github.com/catalystneuro/neuroconv/pull/58)
* Added conversion interface for DeepLabCut data together with gin data test and a conversion example in the gallery. [PR #24](https://github.com/catalystneuro/neuroconv/pull/24)
* Allow writing of offsets to ElectricalSeries objects from SpikeInterface (requires PyNWB>=2.1.0). [PR #37](https://github.com/catalystneuro/neuroconv/pull/37)
* Added conversion interface for EDF (European Data Format) data together with corresponding unit tests and a conversion example in the gallery. [PR #45](https://github.com/catalystneuro/neuroconv/pull/45)
* Created ImagingExtractorDataChunkIterator, a data chunk iterator for `ImagingExtractor` objects. [PR #54](https://github.com/catalystneuro/neuroconv/pull/54)
* Added support for writing spikeinterface recording extractor with multiple segments and corresponding unit test [PR #67](https://github.com/catalystneuro/neuroconv/pull/67)
* Added spikeinterface support to the Axona data interface [PR #61](https://github.com/catalystneuro/neuroconv/pull/61)
* Added new util function `get_package` for safely attempting to attempt a package import and informatively notifying the user of how to perform the installation otherwise. [PR #74](https://github.com/catalystneuro/neuroconv/pull/74)
* All built-in DataInterfaces now load their external dependencies on-demand at time of object initialization instead of on package or interface import. [PR #74](https://github.com/catalystneuro/neuroconv/pull/74)
* Adde spikeinterface support for Blackrock sorting interface[PR #134](https://github.com/catalystneuro/neuroconv/pull/134)
* Added conversion interface for TDT recording data together with gin data test. [PR #135](https://github.com/catalystneuro/neuroconv/pull/135)
* Added conversion interface for SLEAP pose estimation data together with gin test for data. [PR #160](https://github.com/catalystneuro/neuroconv/pull/160)


### Testing
* Added unittests for correctly writing the scaling factors to the nwbfile in the `add_electrical_series` function of the spikeinterface module. [PR #37](https://github.com/catalystneuro/neuroconv/pull/37)
* Added unittest for compression options in the `add_electrical_series` function of the spikeinterface module. [PR #64](https://github.com/catalystneuro/neuroconv/pull/37)
* Added unittests for chunking in the `add_electrical_series` function of the spikeinterface module. [PR #84](https://github.com/catalystneuro/neuroconv/pull/84)
* Tests are now organized according to modality-wise lazy installations. [PR #100](https://github.com/catalystneuro/neuroconv/pull/100)

# v0.1.1
### Fixes
* Fixed the behavior of the `file_paths` usage in the MovieInterface when run via the YAML conversion specification. [PR #33](https://github.com/catalystneuro/neuroconv/pull/33)

### Improvements
* Added function to add ImagingPlane objects to an nwbfile in `roiextractors` and corresponding unit tests. [PR #19](https://github.com/catalystneuro/neuroconv/pull/19)
* Added function to add summary images from a `SegmentationExtractor` object to an nwbfile in the roiextractors module and corresponding unit tests [PR #22](https://github.com/catalystneuro/neuroconv/pull/22)
* Small improvements on ABFInterface @luiztauffer [PR #89](https://github.com/catalystneuro/neuroconv/pull/89)

### Features
* Add non-iterative writing capabilities to `add_electrical_series`. [PR #32](https://github.com/catalystneuro/neuroconv/pull/32)

### Testing
* Added unittests for the `write_as` functionality in the `add_electrical_series` of the spikeinterface module. [PR #32](https://github.com/catalystneuro/neuroconv/pull/32)


# v0.1.0

* The first release of NeuroConv.<|MERGE_RESOLUTION|>--- conflicted
+++ resolved
@@ -21,11 +21,8 @@
 * Add description to inter-sample-shift for `SpikeGLX` [PR #1177](https://github.com/catalystneuro/neuroconv/pull/1177)
 
 ## Improvements
-<<<<<<< HEAD
 * Improve the naming of ElectrodeGroups in `SpikeGLX` when multi probes are present [PR #1177](https://github.com/catalystneuro/neuroconv/pull/1177)
-=======
 * Fix metadata bug in `IntanRecordingInterface` where extra devices were added incorrectly if the recording contained multiple electrode groups or names [#1166](https://github.com/catalystneuro/neuroconv/pull/1166)
->>>>>>> 935bf6a4
 
 
 # v0.6.6 (December 20, 2024)
