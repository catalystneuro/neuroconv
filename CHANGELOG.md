# v0.3.0 (Upcoming)

### Back-compatibility break
* `ExtractorInterface` classes now access their extractor with the classmethod `cls.get_extractor()` instead of the attribute `self.Extractor`. [PR #324](https://github.com/catalystneuro/neuroconv/pull/324)
* The `spikeextractor_backend` option was removed for all `RecordingExtractorInterface` classes. ([PR #324](https://github.com/catalystneuro/neuroconv/pull/324), [PR #309](https://github.com/catalystneuro/neuroconv/pull/309)]
* The `NeuroScopeMultiRecordingExtractor` has been removed. If your conversion required this, please submit an issue requesting instructions for how to implement it. [PR #309](https://github.com/catalystneuro/neuroconv/pull/309)
* The `SIPickle` interfaces have been removed. [PR #309](https://github.com/catalystneuro/neuroconv/pull/309)
* The previous conversion option `es_key` has been moved to the `__init__` of all `BaseRecordingExtractorInterface` classes. It is no longer possible to use this argument in the `run_conversion` method. [PR #318](https://github.com/catalystneuro/neuroconv/pull/318)
* Change `BaseDataInterface.get_conversion_options_schema` from `classmethod` to object method. [PR #353](https://github.com/catalystneuro/neuroconv/pull/353)
* Removed `utils.json_schema.get_schema_for_NWBFile` and moved base metadata schema to external json file. Added constraints to Subject metadata to match DANDI. [PR #376](https://github.com/catalystneuro/neuroconv/pull/376)

### Features
* The `OpenEphysRecordingInterface` is now a wrapper for `OpenEphysBinaryRecordingInterface`. [PR #294](https://github.com/catalystneuro/neuroconv/pull/294)
* Swapped the backend for `CellExplorerSortingInterface` from `spikeextactors` to `spikeinterface`. [PR #267](https://github.com/catalystneuro/neuroconv/pull/267)
* In the conversion YAML, `DataInterface` classes must now be specified as a dictionary instead of a list. [PR #311](https://github.com/catalystneuro/neuroconv/pull/311)
* In the conversion YAML, conversion_options can be specified on the global level. [PR #312](https://github.com/catalystneuro/neuroconv/pull/312)
* The `OpenEphysRecordingInterface` now redirects to legacy or binary interface depending on the file format.
  It raises NotImplementedError until the interface for legacy format is added. [PR #296](https://github.com/catalystneuro/neuroconv/pull/296)
* Added the `OpenEphysLegacyRecordingInterface` to support Open Ephys legacy format (`.continuous` files). [PR #295](https://github.com/catalystneuro/neuroconv/pull/295)
* Added `PlexonSortingInterface` to support plexon spiking data. [PR #316](https://github.com/catalystneuro/neuroconv/pull/316)
* Changed `SpikeGLXRecordingInterface` to accept either the AP or LF bands as file paths. Each will automatically set the correseponding `es_key` and corresponding metadata for each band or probe. [PR #298](https://github.com/catalystneuro/neuroconv/pull/298)
* The `OpenEphysRecordingInterface` redirects to `OpenEphysLegacyRecordingInterface` for legacy format files instead of raising NotImplementedError. [PR #349](https://github.com/catalystneuro/neuroconv/pull/349)
* Added a `SpikeGLXConverter` for easy combination of multiple IMEC and NIDQ data streams. [PR #292](https://github.com/catalystneuro/neuroconv/pull/292)
* Added an `interfaces_by_category` lookup table to `neuroconv.datainterfaces` to make searching for interfaces by modality and format easier. [PR #352](https://github.com/catalystneuro/neuroconv/pull/352)
* `neuroconv.utils.jsonschema.get_schema_from_method_signature` can now support the `Dict[str, str]` typehint, which allows `DataInterface.__init__` and `.run_conversion` to handle dictionary arguments. [PR #360](https://github.com/catalystneuro/neuroconv/pull/360)
* Added `neuroconv.tools.testing.data_interface_mixins` module, which contains test suites for different types of
  DataInterfaces [PR #357](https://github.com/catalystneuro/neuroconv/pull/357)
* Added `keywords` to `DataInterface` classes. [PR #375](https://github.com/catalystneuro/neuroconv/pull/375)
* Uses `open-cv-headless` instead of open-cv, making the package lighter [PR #387](https://github.com/catalystneuro/neuroconv/pull/387).
* Adds `MockRecordingInterface` as a general testing mechanism for ecephys interfaces [PR #395](https://github.com/catalystneuro/neuroconv/pull/395).
* `metadata` returned by `DataInterface.get_metadata()` is now a `DeepDict` object, making it easier to add and adjust metadata. [PR #404](https://github.com/catalystneuro/neuroconv/pull/404).
* The `OpenEphysLegacyRecordingInterface` is now extracts the `session_start_time` in `get_metadata()` from `Neo` (`OpenEphysRawIO`) and does not depend on `pyopenephys` anymore. [PR #410](https://github.com/catalystneuro/neuroconv/pull/410)
* Added basic temporal alignment methods to ecephys, ophys, and icephys DataInterfaces. These are `get_timestamps`, `align_starting_time`, `align_timestamps`, and `align_by_interpolation`. Added tests that serve as a first demonstration of the intended uses in a variety of cases. [PR #237](https://github.com/catalystneuro/neuroconv/pull/237) [PR #283](https://github.com/catalystneuro/neuroconv/pull/283) [PR #400](https://github.com/catalystneuro/neuroconv/pull/400)
* Added `expand_paths`. [PR #377](https://github.com/catalystneuro/neuroconv/pull/377)
* Added `.get_electrode_table_json()` to the `BaseRecordingExtractorInterface` as a convenience helper for the GUIDE project. [PR #431](https://github.com/catalystneuro/neuroconv/pull/431)
<<<<<<< HEAD
* Added `MicroManagerTiffImagingInterface` to support Micro-Manager TIF imaging data.
  This format consists of multipage TIFFs in OME-TIF format (.ome.tif files) and configuration settings in JSON format ('DisplaySettings.json' file). [PR #423](https://github.com/catalystneuro/neuroconv/pull/423)
=======
* Added `BrukerTiffImagingInterface` to support Bruker TIF imaging data.
  This format consists of individual TIFFs (each file contains a single frame) in OME-TIF format (.ome.tif files) and metadata in XML format (.xml file). [PR #390](https://github.com/catalystneuro/neuroconv/pull/390)
>>>>>>> 8eeef1e0

### Testing
* The tests for `automatic_dandi_upload` now follow up-to-date DANDI validation rules for file name conventions. [PR #310](https://github.com/catalystneuro/neuroconv/pull/310)
* Deactivate `MaxOneRecordingInterface` metadata tests. [PR #371]((https://github.com/catalystneuro/neuroconv/pull/371)
* Added holistic per-interface, per-method unit testing for ecephys and ophys interfaces. [PR #283](https://github.com/catalystneuro/neuroconv/pull/283)
* Live service tests now run in a separate non-required GitHub action. [PR #420]((https://github.com/catalystneuro/neuroconv/pull/420)


### Fixes
* `BlackrockRecordingInterface` now writes all ElectricalSeries to "acquisition" unless changed using the `write_as` flag in `run_conversion`. [PR #315](https://github.com/catalystneuro/neuroconv/pull/315)
* Excluding Python versions 3.8 and 3.9 for the `EdfRecordingInterface` on M1 macs due to installation problems. [PR #319](https://github.com/catalystneuro/neuroconv/pull/319)
* Extend type array condition in `get_schema_from_hdmf_class` for dataset types (excludes that are DataIO). [PR #418](https://github.com/catalystneuro/neuroconv/pull/418)
* The `base_directory` argument to all `PathExpander` classes can now accept string inputs as well as `Path` inputs. [PR #427](https://github.com/catalystneuro/neuroconv/pull/427)

### Documentation and tutorial enhancements
* The instructions to build the documentation were moved to ReadTheDocs. [PR #323](https://github.com/catalystneuro/neuroconv/pull/323)
* Move testing instructions to ReadTheDocs. [PR #320](https://github.com/catalystneuro/neuroconv/pull/320)
* Moved NeuroConv catalogue from ReadMe.md to ReadTheDocs.
  [PR #322](https://github.com/catalystneuro/neuroconv/pull/322)
* Moved instructions to build the documentation from README.md to ReadTheDocs. [PR #323](https://github.com/catalystneuro/neuroconv/pull/323)
* Add `Spike2RecordingInterface` to conversion gallery. [PR #338](https://github.com/catalystneuro/neuroconv/pull/338)
* Remove authors from module docstrings [PR #354](https://github.com/catalystneuro/neuroconv/pull/354)

### Pending deprecation
* Change name from `CedRecordingInterface` to `Spike2RecordingInterface`. [PR #338](https://github.com/catalystneuro/neuroconv/pull/338)

### Improvements
* Use `Literal` in typehints (incompatible with Python<=3.8). [PR #340](https://github.com/catalystneuro/neuroconv/pull/340)
* `BaseDataInterface.get_source_schema` modified so it works for `.__init__` and `.__new__`. [PR #374](https://github.com/catalystneuro/neuroconv/pull/374)



# v0.2.4 (February 7, 2023)

### Deprecation
* All usages of `use_times` have been removed from spikeinterface tools and interfaces. The function `add_electrical_series` now determines whether the timestamps of the spikeinterface recording extractor are uniform or not and automatically stores the data according to best practices [PR #40](https://github.com/catalystneuro/neuroconv/pull/40)
* Dropped Python 3.7 support. [PR #237](https://github.com/catalystneuro/neuroconv/pull/237)

### Features
* Added a tool for determining rising and falling frames from TTL signals (`parse_rising_frames_from_ttl` and `get_falling_frames_from_ttl`). [PR #244](https://github.com/catalystneuro/neuroconv/pull/244)
* Added the `SpikeGLXNIDQInterface` for reading data from `.nidq.bin` files, as well as the ability to parse event times from specific channels via the `get_event_starting_times_from_ttl` method. Also included a `neuroconv.tools.testing.MockSpikeGLXNIDQInterface` for testing purposes. [PR #247](https://github.com/catalystneuro/neuroconv/pull/247)
* Improved handling of writing multiple probes to the same `NWB` file [PR #255](https://github.com/catalystneuro/neuroconv/pull/255)

### Pending deprecation
* Added `DeprecationWarnings` to all `spikeextractors` backends. [PR #265](https://github.com/catalystneuro/neuroconv/pull/265)
* Added `DeprecationWarning`s for `spikeextractors` objects in `neuroconv.tools.spikeinterface`. [PR #266](https://github.com/catalystneuro/neuroconv/pull/266)

### Fixes
* Temporarily hotfixed the `tensorflow` dependency after the release of `deeplabcut==2.3.0`. [PR #268](https://github.com/catalystneuro/neuroconv/pull/268)
* Fixed cleanup of waveform tests in SI tools. [PR #277](https://github.com/catalystneuro/neuroconv/pull/277)
* Fixed metadata structure for the CsvTimeIntervalsInterface, which was previously not passed validation in NWBConverters. [PR #237](https://github.com/catalystneuro/neuroconv/pull/237)
* Added propagation of the `load_sync_channel` argument for the `SpikeGLXNIDQInterface`. [PR #282](https://github.com/catalystneuro/neuroconv/pull/282)
* Fixed the default `es_key` used by stand-alone write using any `RecordingExtractorInterface` or `LFPExtractorInterface`. [PR #288](https://github.com/catalystneuro/neuroconv/pull/288)
* Fixed the default `ExtractorName` used to load the spikeinterface extractor of the `SpikeGLXLFPInterface`. [PR #288](https://github.com/catalystneuro/neuroconv/pull/288)

### Testing
* Re-organized the `test_gin_ecephys` file by splitting into each sub-modality. [PR #282](https://github.com/catalystneuro/neuroconv/pull/282)
* Add testing support for Python 3.11. [PR #234](https://github.com/catalystneuro/neuroconv/pull/234)




# v0.2.3

### Documentation and tutorial enhancements
* Remove `Path(path_to_save_nwbfile).is_file()` from each of the gallery pages. [PR #177](https://github.com/catalystneuro/neuroconv/pull/177)
* Improve docstring for `SpikeGLXRecordingInterface`. [PR #226](https://github.com/catalystneuro/neuroconv/pull/226)
* Correct typing of SpikeGLX in conversion gallery. [PR #223](https://github.com/catalystneuro/neuroconv/pull/223)
* Added tutorial for utilizing YAML metadata in a conversion pipeline. [PR #240](https://github.com/catalystneuro/neuroconv/pull/240)
* Added page in User Guide for how to use CSVs to specify metadata. [PR #241](https://github.com/catalystneuro/neuroconv/pull/177)
* Added the `BaseDataInterface` in the API docs. [PR #242](https://github.com/catalystneuro/neuroconv/pull/242)
* Fixed typo in styling section. [PR #253](https://github.com/catalystneuro/neuroconv/pull/253)
* Updated docs on JSON schema. [PR #256](https://github.com/catalystneuro/neuroconv/pull/256)
* Improved compliance with numpy-style docstring [PR #260](https://github.com/catalystneuro/neuroconv/pull/260)

### Features
* Added `AudioInterface` for files in `WAV` format using the `add_acoustic_waveform_series` utility function
  from `tools/audio` to write audio data to NWB. [PR #196](https://github.com/catalystneuro/neuroconv/pull/196)
* Added the `MaxOneRecordingInterface` for writing data stored in MaxOne (.raw.h5) format. [PR #222](https://github.com/catalystneuro/neuroconv/pull/222)
* Added the `MCSRawRecordingInterface` for writing data stored in MCSRaw (.raw) format. [PR #220](https://github.com/catalystneuro/neuroconv/pull/220)
* Added the `MEArecRecordingInterface` for writing data stored in MEArec (structured .h5) format. [PR #218](https://github.com/catalystneuro/neuroconv/pull/218)
* Added the `AlphaOmegaRecordingInterface` for writing data stored in AlphaOmega (folder of .mrx) format. [PR #212](https://github.com/catalystneuro/neuroconv/pull/212)
* Added the `PlexonRecordingInterface` for writing data stored in Plexon (.plx) format. [PR #206](https://github.com/catalystneuro/neuroconv/pull/206)
* Added the `BiocamRecordingInterface` for writing data stored in Biocam (.bwr) format. [PR #210](https://github.com/catalystneuro/neuroconv/pull/210)
* Added function to add acoustic series as `AcousticWaveformSeries` object as __acquisition__ or __stimulus__ to NWB. [PR #201](https://github.com/catalystneuro/neuroconv/pull/201)
* Added new form to the GitHub repo for requesting support for new formats. [PR #207](https://github.com/catalystneuro/neuroconv/pull/207)
* Simplified the writing of `channel_conversion` during `add_electrical_series` if the vector of gains is uniform; in this case, they are now combined into the scalar `conversion` value. [PR #218](https://github.com/catalystneuro/neuroconv/pull/218)
* Implement timestamp extraction from videos for the SLEAPInterface [PR #238](https://github.com/catalystneuro/neuroconv/pull/238)
* Prevented writing of default values for optional columns on the `ElectrodeTable`. [PR #219](https://github.com/catalystneuro/neuroconv/pull/219)
* Add interfaces for Excel and Csv time intervals tables. [PR #252](https://github.com/catalystneuro/neuroconv/pull/252)

### Testing
* Added a `session_id` to the test file for the `automatic_dandi_upload` helper function. [PR #199](https://github.com/catalystneuro/neuroconv/pull/199)
* `pre-commit` version bump. [PR #235](https://github.com/catalystneuro/neuroconv/pull/235)
* Added a `testing` sub-module to `src` and added a method (`generate_mock_ttl_signal`) for generating synthetic TTL pulses. [PR #245](https://github.com/catalystneuro/neuroconv/pull/245)

### Fixes
* `VideoInterface`. Only raise a warning if the difference between the rate estimated from timestamps and the fps (frames per seconds) is larger than two decimals. [PR #200](https://github.com/catalystneuro/neuroconv/pull/200)
* Fixed the bug in a `VideoInterface` where it would use `DataChunkIterator` even if the conversion options indicated that it should not. [PR #200](https://github.com/catalystneuro/neuroconv/pull/200)
* Update usage requirements for HDMF to prevent a buffer overflow issue fixed in hdmf-dev/hdmf#780. [PR #195](https://github.com/catalystneuro/neuroconv/pull/195)
* Remove the deprecated `distutils.version` in favor of `packaging.version` [PR #233](https://github.com/catalystneuro/neuroconv/pull/233)



# v0.2.2

### Testing

* Added a set of dev branch gallery tests for PyNWB, HDMF, SI, and NEO. [PR #113](https://github.com/catalystneuro/neuroconv/pull/113)
* Added tests for the `TypeError` and `ValueError` raising for the new `starting_frames` argument of `MovieDataInterface.run_conversion()`. [PR #113](https://github.com/catalystneuro/neuroconv/pull/113)
* Added workflow for automatic detection of CHANGELOG.md updates for PRs. [PR #187](https://github.com/catalystneuro/neuroconv/pull/187)
* Added support for python 3.10 [PR #229](https://github.com/catalystneuro/neuroconv/pull/229)

### Fixes

* Fixed a new docval typing error that arose in `hdmf>3.4.6` versions. [PR #113](https://github.com/catalystneuro/neuroconv/pull/113)
* Fixed a new input argument issue for `starting_frames` when using `external_file` for an `ImageSeries` in `pynwb>2.1.0` versions. [PR #113](https://github.com/catalystneuro/neuroconv/pull/113)
* Fixed issues regarding interaction between metadata rate values and extractor rate values in `tools.roiextractors`. [PR #159](https://github.com/catalystneuro/neuroconv/pull/159)
* Fixed sampling frequency resolution issue when detecting this from timestamps in `roiextractors.write_imaging` and `roiextractors.write_segmentation`. [PR #159](https://github.com/catalystneuro/neuroconv/pull/159)

### Documentation and tutorial enhancements
* Added a note in User Guide/DataInterfaces to help installing custom dependencies for users who use Z-shell (`zsh`). [PR #180](https://github.com/catalystneuro/neuroconv/pull/180)
* Added `MovieInterface` example in the conversion gallery. [PR #183](https://github.com/catalystneuro/neuroconv/pull/183)

### Features
* Added `ConverterPipe`, a class that allows chaining previously initialized interfaces for batch conversion and corresponding tests [PR #169](https://github.com/catalystneuro/neuroconv/pull/169)
* Added automatic extraction of metadata for `NeuralynxRecordingInterface` including filtering information for channels, device and recording time information [PR #170](https://github.com/catalystneuro/neuroconv/pull/170)
* Added stubbing capabilities to timestamp extraction in the `MovieInterface` avoiding scanning through the whole file when `stub_test=True` [PR #181](https://github.com/catalystneuro/neuroconv/pull/181)
* Added a flag `include_roi_acceptance` to `tools.roiextractors.write_segmentation` and corresponding interfaces to allow disabling the addition of boolean columns indicating ROI acceptance. [PR #193](https://github.com/catalystneuro/neuroconv/pull/193)
* Added `write_waveforms()` function in `tools.spikeinterface` to write `WaveformExtractor` objects
[PR #217](https://github.com/catalystneuro/neuroconv/pull/217)

### Pending deprecation
* Replaced the `MovieInterface` with `VideoInterface` and introduced deprecation warnings for the former. [PR #74](https://github.com/catalystneuro/neuroconv/pull/74)



# v0.2.1

### Fixes

* Updated `BlackrockRecordingInterface` to support multi stream file and added gin corresponding gin tests [PR #176](https://github.com/catalystneuro/neuroconv/pull/176)



# v0.2.0

### Back-compatability break
* All built-in DataInterfaces are now nested under the `neuroconv.datainterfaces` import structure - they are no longer available from the outer level. To import a data interface, use the syntax `from neuroconv.datainterfaces import <name of interface>`. [PR #74](https://github.com/catalystneuro/neuroconv/pull/74)
* The `AxonaRecordingExtractorInterface` has been renamed to `AxonaRecordingInterface`. [PR #74](https://github.com/catalystneuro/neuroconv/pull/74)
* The `AxonaUnitRecordingExtractorInterface` has been renamed to `AxonaUnitRecordingInterface`. [PR #74](https://github.com/catalystneuro/neuroconv/pull/74)
* The `BlackrockRecordingExtractorInterface` has been renamed to `BlackrockRecordingInterface`. [PR #74](https://github.com/catalystneuro/neuroconv/pull/74)
* The `BlackrockSortingExtractorInterface` has been renamed to `BlackrockSortingInterface`. [PR #74](https://github.com/catalystneuro/neuroconv/pull/74)
* The `OpenEphysRecordingExtractorInterface` has been renamed to `OpenEphysRecordingInterface`. [PR #74](https://github.com/catalystneuro/neuroconv/pull/74)
* The `OpenEphysSortingExtractorInterface` has been renamed to `OpenEphysSortingInterface`. [PR #74](https://github.com/catalystneuro/neuroconv/pull/74)
* The `KilosortSortingInterface` has been renamed to `KiloSortSortingInterface` to be more consistent with SpikeInterface. [PR #107](https://github.com/catalystneuro/neuroconv/pull/107)
* The `Neuroscope` interfaces have been renamed to `NeuroScope` to be more consistent with SpikeInterface. [PR #107](https://github.com/catalystneuro/neuroconv/pull/107)
* The `tools.roiextractors.add_epoch` functionality has been retired in the newest versions of ROIExtractors. [PR #112](https://github.com/catalystneuro/neuroconv/pull/112)
* Removed deprecation warnings for `save_path` argument (which is now `nwbfile_path` everywhere in the package). [PR #124](https://github.com/catalystneuro/neuroconv/pull/124)
* Changed default device name for the ecephys pipeline. Device_ecephys -> DeviceEcephys [PR #154](https://github.com/catalystneuro/neuroconv/pull/154)
* Change names of written electrical series on the ecephys pipeline. ElectricalSeries_raw -> ElectricalSeriesRaw, ElectricalSeries_processed -> ElectricalSeriesProcessed, ElectricalSeries_lfp -> ElectricalSeriesLFP  [PR #153](https://github.com/catalystneuro/neuroconv/pull/153)
* Drop spikeextractor backend support for NeuralynxRecordingInterface [PR #174](https://github.com/catalystneuro/neuroconv/pull/174)

### Fixes
* Prevented the CEDRecordingInterface from writing non-ecephys channel data. [PR #37](https://github.com/catalystneuro/neuroconv/pull/37)
* Fixed description in `write_sorting` and in `add_units_table` to have "neuroconv" in the description. [PR #104](https://github.com/catalystneuro/neuroconv/pull/104)
* Updated `spikeinterface` version number to 0.95.1 to fix issue with `SpikeGLXInterface` probe annotations.
  The issue is described [here](https://github.com/SpikeInterface/spikeinterface/issues/923). [PR #132](https://github.com/catalystneuro/neuroconv/pull/132)

### Improvements
* Unified the `run_conversion` method of `BaseSegmentationExtractorInterface` with that of all the other base interfaces. The method `write_segmentation` now uses the common `make_or_load_nwbfile` context manager [PR #29](https://github.com/catalystneuro/neuroconv/pull/29)
* Coerced the recording extractors with `spikeextractors_backend=True` to BaseRecording objects for Axona, Blackrock, Openephys, and SpikeGadgets. [PR #38](https://github.com/catalystneuro/neuroconv/pull/38)
* Added function to add PlaneSegmentation objects to an nwbfile in `roiextractors` and corresponding unit tests. [PR #23](https://github.com/catalystneuro/neuroconv/pull/23)
* `use_times` argument to be deprecated on the ecephys pipeline. The function `add_electrical_series` now determines whether the timestamps of the spikeinterface recording extractor are uniform or not and automatically stores the data according to best practices [PR #40](https://github.com/catalystneuro/neuroconv/pull/40)
* Add `NWBFile` metadata key at the level of the base data interface so it can always be inherited to be available. [PR #51](https://github.com/catalystneuro/neuroconv/pull/51).
* Added spikeinterface support to Axona LFP and coerece gin tests for LFP to be spikeinterface objects [PR #85](https://github.com/catalystneuro/neuroconv/pull/85)
* Added function to add fluorescence traces to an nwbfile in `roiextractors` and corresponding unit tests.
  The df over f traces are now added to a `DfOverF` container instead of the `Fluorescence` container.
  The metadata schema has been changed for the `BaseSegmentationExtractorInterface` to allow metadata for `DfOverF`,
  and `Flurorescence` is now not required in the metadata schema. [PR #41](https://github.com/catalystneuro/neuroconv/pull/41)
* Improved default values of OpticalChannel object names and other descriptions for Imaging data. [PR #88](https://github.com/catalystneuro/neuroconv/pull/88)
* Extended the `ImagingDataChunkIterator` to be  compatible with volumetric data. [PR #90](https://github.com/catalystneuro/neuroconv/pull/90)
* Integrated the `ImagingDataChunkIterator` with the `write_imaging` methods. [PR #90](https://github.com/catalystneuro/neuroconv/pull/90)
* Began work towards making SpikeInterface, SpikeExtractors, and ROIExtractors all non-minimal dependencies. [PR #74](https://github.com/catalystneuro/neuroconv/pull/74)
* Implemented format-wise and modality-wise extra installation requirements. If there are any requirements to use a module or data interface, these are defined in individual requirements files at the corresponding level of the package. These are in turn easily accessible from the commands `pip install neuroconv[format_name]`. `pip install neuroconv[modality_name]` will also install all dependencies necessary to make full use of any interfaces from that modality. [PR #100](https://github.com/catalystneuro/neuroconv/pull/100)
* Added frame stubbing to the `BaseSegmentationExtractorInterface`. [PR #116](https://github.com/catalystneuro/neuroconv/pull/116)
* Added `mask_type: str` and `include_roi_centroids: bool` to the `add_plane_segmentation` helper and `write_segmentation` functions for the `tools.roiextractors` submodule. [PR #117](https://github.com/catalystneuro/neuroconv/pull/117)
* Propagate `output_struct_name` argument to `ExtractSegmentationInterface` to match its extractor arguments. [PR #128](https://github.com/catalystneuro/neuroconv/pull/128)
* Added compression and iteration (with options control) to all Fluorescence traces in `write_segmentation`. [PR #120](https://github.com/catalystneuro/neuroconv/pull/120)
* For irregular recordings, timestamps can now be saved along with all traces in `write_segmentation`. [PR #130](https://github.com/catalystneuro/neuroconv/pull/130)
* Added `mask_type` argument to `tools.roiextractors.add_plane_segmentation` function and all upstream calls. This allows users to request writing not just the image_masks (still the default) but also pixels, voxels or `None` of the above. [PR #119](https://github.com/catalystneuro/neuroconv/pull/119)
* `utils.json_schema.get_schema_from_method_signature` now allows `Optional[...]` annotation typing and subsequent `None` values during validation as long as it is still only applied to a simple non-conflicting type (no `Optional[Union[..., ...]]`). [PR #119](https://github.com/catalystneuro/neuroconv/pull/119)


### Documentation and tutorial enhancements:
* Unified the documentation of NeuroConv structure in the User Guide readthedocs. [PR #39](https://github.com/catalystneuro/neuroconv/pull/39)
* Added package for viewing source code in the neuroconv documentation [PR #62](https://github.com/catalystneuro/neuroconv/pull/62)
* Added Contributing guide for the Developer section of readthedocs. [PR #73](https://github.com/catalystneuro/neuroconv/pull/73)
* Added style guide to the readthedocs [PR #28](https://github.com/catalystneuro/neuroconv/pull/28)
* Added ABF data conversion tutorial @luiztauffer [PR #89](https://github.com/catalystneuro/neuroconv/pull/89)
* Added Icephys API documentation @luiztauffer [PR #103](https://github.com/catalystneuro/neuroconv/pull/103)
* Added Blackrock sorting conversion gallery example [PR #134](https://github.com/catalystneuro/neuroconv/pull/134)
* Extended the User Guide Get metadata section in DataInterfaces with a demonstration for loading metadata from YAML. [PR #144](https://github.com/catalystneuro/neuroconv/pull/144)
* Fixed a redundancy in [PR #144](https://github.com/catalystneuro/neuroconv/pull/144) and API links. [PR #154](https://github.com/catalystneuro/neuroconv/pull/154)
* Added SLEAP conversion gallery example [PR #161](https://github.com/catalystneuro/neuroconv/pull/161)



### Features
* Added conversion interface for Neuralynx sorting data together with gin data test and a conversion example in the gallery. [PR #58](https://github.com/catalystneuro/neuroconv/pull/58)
* Added conversion interface for DeepLabCut data together with gin data test and a conversion example in the gallery. [PR #24](https://github.com/catalystneuro/neuroconv/pull/24)
* Allow writing of offsets to ElectricalSeries objects from SpikeInterface (requires PyNWB>=2.1.0). [PR #37](https://github.com/catalystneuro/neuroconv/pull/37)
* Added conversion interface for EDF (European Data Format) data together with corresponding unit tests and a conversion example in the gallery. [PR #45](https://github.com/catalystneuro/neuroconv/pull/45)
* Created ImagingExtractorDataChunkIterator, a data chunk iterator for `ImagingExtractor` objects. [PR #54](https://github.com/catalystneuro/neuroconv/pull/54)
* Added support for writing spikeinterface recording extractor with multiple segments and corresponding unit test [PR #67](https://github.com/catalystneuro/neuroconv/pull/67)
* Added spikeinterface support to the Axona data interface [PR #61](https://github.com/catalystneuro/neuroconv/pull/61)
* Added new util function `get_package` for safely attempting to attempt a package import and informatively notifying the user of how to perform the installation otherwise. [PR #74](https://github.com/catalystneuro/neuroconv/pull/74)
* All built-in DataInterfaces now load their external dependencies on-demand at time of object initialization instead of on package or interface import. [PR #74](https://github.com/catalystneuro/neuroconv/pull/74)
* Adde spikeinterface support for Blackrock sorting interface[PR #134](https://github.com/catalystneuro/neuroconv/pull/134)
* Added conversion interface for TDT recording data together with gin data test. [PR #135](https://github.com/catalystneuro/neuroconv/pull/135)
* Added conversion interface for SLEAP pose estimation data together with gin test for data. [PR #160](https://github.com/catalystneuro/neuroconv/pull/160)


### Testing
* Added unittests for correctly writing the scaling factors to the nwbfile in the `add_electrical_series` function of the spikeinterface module. [PR #37](https://github.com/catalystneuro/neuroconv/pull/37)
* Added unittest for compression options in the `add_electrical_series` function of the spikeinterface module. [PR #64](https://github.com/catalystneuro/neuroconv/pull/37)
* Added unittests for chunking in the `add_electrical_series` function of the spikeinterface module. [PR #84](https://github.com/catalystneuro/neuroconv/pull/84)
* Tests are now organized according to modality-wise lazy installations. [PR #100](https://github.com/catalystneuro/neuroconv/pull/100)

# v0.1.1
### Fixes
* Fixed the behavior of the `file_paths` usage in the MovieInterface when run via the YAML conversion specification. [PR #33](https://github.com/catalystneuro/neuroconv/pull/33)

### Improvements
* Added function to add ImagingPlane objects to an nwbfile in `roiextractors` and corresponding unit tests. [PR #19](https://github.com/catalystneuro/neuroconv/pull/19)
* Added function to add summary images from a `SegmentationExtractor` object to an nwbfile in the roiextractors module and corresponding unit tests [PR #22](https://github.com/catalystneuro/neuroconv/pull/22)
* Small improvements on ABFInterface @luiztauffer [PR #89](https://github.com/catalystneuro/neuroconv/pull/89)

### Features
* Add non-iterative writing capabilities to `add_electrical_series`. [PR #32](https://github.com/catalystneuro/neuroconv/pull/32)

### Testing
* Added unittests for the `write_as` functionality in the `add_electrical_series` of the spikeinterface module. [PR #32](https://github.com/catalystneuro/neuroconv/pull/32)


# v0.1.0

* The first release of NeuroConv.<|MERGE_RESOLUTION|>--- conflicted
+++ resolved
@@ -33,13 +33,10 @@
 * Added basic temporal alignment methods to ecephys, ophys, and icephys DataInterfaces. These are `get_timestamps`, `align_starting_time`, `align_timestamps`, and `align_by_interpolation`. Added tests that serve as a first demonstration of the intended uses in a variety of cases. [PR #237](https://github.com/catalystneuro/neuroconv/pull/237) [PR #283](https://github.com/catalystneuro/neuroconv/pull/283) [PR #400](https://github.com/catalystneuro/neuroconv/pull/400)
 * Added `expand_paths`. [PR #377](https://github.com/catalystneuro/neuroconv/pull/377)
 * Added `.get_electrode_table_json()` to the `BaseRecordingExtractorInterface` as a convenience helper for the GUIDE project. [PR #431](https://github.com/catalystneuro/neuroconv/pull/431)
-<<<<<<< HEAD
+* Added `BrukerTiffImagingInterface` to support Bruker TIF imaging data.
+  This format consists of individual TIFFs (each file contains a single frame) in OME-TIF format (.ome.tif files) and metadata in XML format (.xml file). [PR #390](https://github.com/catalystneuro/neuroconv/pull/390)
 * Added `MicroManagerTiffImagingInterface` to support Micro-Manager TIF imaging data.
   This format consists of multipage TIFFs in OME-TIF format (.ome.tif files) and configuration settings in JSON format ('DisplaySettings.json' file). [PR #423](https://github.com/catalystneuro/neuroconv/pull/423)
-=======
-* Added `BrukerTiffImagingInterface` to support Bruker TIF imaging data.
-  This format consists of individual TIFFs (each file contains a single frame) in OME-TIF format (.ome.tif files) and metadata in XML format (.xml file). [PR #390](https://github.com/catalystneuro/neuroconv/pull/390)
->>>>>>> 8eeef1e0
 
 ### Testing
 * The tests for `automatic_dandi_upload` now follow up-to-date DANDI validation rules for file name conventions. [PR #310](https://github.com/catalystneuro/neuroconv/pull/310)
