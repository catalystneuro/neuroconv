# v0.9.0 (Upcoming)

## Removals, Deprecations and Changes
* Removed  `VideoInterface` class scheduled for removal in September 2025. The class is now private (`_VideoInterface`) and used internally by `LightningPoseConverter`. Users should use `ExternalVideoInterface` or `InternalVideoInterface` instead. [PR #1589](https://github.com/catalystneuro/neuroconv/pull/1589)
* Removed deprecated ScanImage interfaces that were scheduled for removal in October 2025: `ScanImageMultiFileImagingInterface`, `ScanImageMultiPlaneImagingInterface`, `ScanImageMultiPlaneMultiFileImagingInterface`, `ScanImageSinglePlaneImagingInterface`, and `ScanImageSinglePlaneMultiFileImagingInterface`. Use `ScanImageImagingInterface` instead. [PR #1576](https://github.com/catalystneuro/neuroconv/pull/1576)
* Removed deprecated SpikeInterface functions scheduled for removal in October 2025: `add_electrical_series_to_nwbfile`, `check_if_recording_traces_fit_into_memory`, `add_electrodes_info_to_nwbfile`, and `add_units_table_to_nwbfile`. Use `add_recording_to_nwbfile`, `add_recording_metadata_to_nwbfile`, and `add_sorting_to_nwbfile` instead. [PR #1583](https://github.com/catalystneuro/neuroconv/pull/1583)
* Removed deprecated `BaseRecordingExtractorInterface.subset_recording()` method scheduled for removal in October 2025. [PR #1583](https://github.com/catalystneuro/neuroconv/pull/1583)
* Removed deprecated `write_electrical_series` parameter from `add_recording_to_nwbfile` scheduled for removal in October 2025. Use `add_recording_metadata_to_nwbfile` if only metadata addition is desired. [PR #1583](https://github.com/catalystneuro/neuroconv/pull/1583)
* Removed deprecated `write_scaled` parameter from `add_recording_to_nwbfile` and `write_recording_to_nwbfile` scheduled for removal in October 2025. The functions now automatically handle channel conversion and offsets. [PR #1583](https://github.com/catalystneuro/neuroconv/pull/1583)
* Removed deprecated `num_frames` parameter from `MockImagingInterface` and `MockSegmentationInterface` scheduled for removal in February 2025. Use `num_samples` instead. [PR #1583](https://github.com/catalystneuro/neuroconv/pull/1583)
* Removed deprecated `output_filepath` parameter from `configure_and_write_nwbfile`. Use `nwbfile_path` instead. [PR #1582](https://github.com/catalystneuro/neuroconv/pull/1582)
* Deprecated `configuration_file_path` parameter in `MiniscopeImagingInterface` and will be removed on or after May 2026. Use `folder_path` instead for standard folder structures. [PR #1593](https://github.com/catalystneuro/neuroconv/pull/1593)

## Bug Fixes
* Fixed bug with TDTFiberPhotometryInterface tests by swapping out test_all_conversion_checks_stub_test_invalid with test_check_run_conversion_stub_test_invalid (avoiding unittest.TestCase.subTests).  [PR #1579](https://github.com/catalystneuro/neuroconv/pull/1579)
* Fixed DANDI live service tests to support dandi-cli 0.73.2 instance-specific API key environment variables (`DANDI_SANDBOX_API_KEY`, `EMBER_SANDBOX_API_KEY`, etc.). Updated all workflows and test files to use the appropriate API key for each DANDI instance. [PR #1588](https://github.com/catalystneuro/neuroconv/pull/1588)

## Features
* Added a workflow to repack nwbfiles that have already been written to disk with desired chunking and compression settings: [PR #1003](https://github.com/catalystneuro/neuroconv/pull/1003) [PR #1592](https://github.com/catalystneuro/neuroconv/pull/1592)
* Enhanced `TiffImagingInterface` to support multi-file TIFF datasets using `MultiTIFFMultiPageExtractor` from roiextractors. Added support for configurable dimension orders (`dimension_order`), multi-channel data (`num_channels`, `channel_name`), and volumetric imaging (`num_planes`). Both `file_path` (single file) and `file_paths` (multiple files) parameters are now supported for backward compatibility. [PR #1577](https://github.com/catalystneuro/neuroconv/pull/1577)
* Added a workflow to repack nwbfiles that have already been written to disk with desired chunking and compression settings: [PR #1003](https://github.com/catalystneuro/neuroconv/pull/1003)
* Added `add_recording_as_spatial_series_to_nwbfile` function to write SpikeInterface recordings as `SpatialSeries` for behavioral tracking data (e.g., position, head direction, gaze tracking). [PR #1574](https://github.com/catalystneuro/neuroconv/pull/1574)
<<<<<<< HEAD
* Enhanced `SpikeGLXNIDQInterface` to support custom metadata for digital channels, enabling users to specify semantic labels, descriptions, and names for NIDQ digital events. Added `metadata_key` parameter to support multiple NIDQ interfaces in the same conversion. [PR #1580](https://github.com/catalystneuro/neuroconv/pull/1580)
=======
* Miniscope converter now uses the configuration file to read general folder structures [PR #1528](https://github.com/catalystneuro/neuroconv/pull/1528)
* Enhanced `SpikeGLXNIDQInterface` to support custom metadata for digital channels, enabling users to specify semantic labels, descriptions, and names for NIDQ digital events. Added `metadata_key` parameter to support multiple NIDQ interfaces in the same conversion. [PR #1579](https://github.com/catalystneuro/neuroconv/pull/1579)
>>>>>>> 0fe71be8

## Improvements
* Added comprehensive how-to guide "How to Add Behavioral and Sensor Data from Acquisition Systems" documenting usage of `add_recording_as_time_series_to_nwbfile` and `add_recording_as_spatial_series_to_nwbfile` for adding behavioral data from any SpikeInterface-supported format. [PR #1575](https://github.com/catalystneuro/neuroconv/pull/1575)
* Enhanced CSV interface documentation with comprehensive tutorial-style examples showing CSV format requirements, basic usage with column descriptions, customization options for storage location (trials/epochs/custom intervals), and advanced reading options. Fixed in-memory access to `nwbfile.trials` and `nwbfile.epochs`. Improved docstrings across `TimeIntervalsInterface` and `convert_df_to_time_intervals`. [PR #1572](https://github.com/catalystneuro/neuroconv/pull/1572)
* Enhanced live service testing CI to fail explicitly with clear error messages when repository secrets are unavailable for external contributors. Added validation step in workflow to check required credentials and updated documentation to explain the workflow for external contributors (maintainers fork PRs to run live tests). [PR #1590](https://github.com/catalystneuro/neuroconv/pull/1590)

# v0.8.3 (November 6, 2025)

## Removals, Deprecations and Changes
* Ophys: Low-level helper functions `add_background_plane_segmentation_to_nwbfile`, `add_fluorescence_traces_to_nwbfile`, `add_background_fluorescence_traces_to_nwbfile`, and `add_summary_images_to_nwbfile` are deprecated and will be removed on or after March 2026. These are low-level functions that should not be called directly. [PR #1559](https://github.com/catalystneuro/neuroconv/pull/1559)
* Refactored extractor interfaces to use explicit `_initialize_extractor` method instead of implicit string-based initialization, improving code clarity and maintainability across all recording, sorting, imaging, and segmentation interfaces [PR #1515](https://github.com/catalystneuro/neuroconv/pull/1515)
* SpikeInterface tools: Using `write_recording_to_nwbfile`, `write_sorting_to_nwbfile`, or `write_sorting_analyzer_to_nwbfile` without `nwbfile_path` to only add data to an in-memory nwbfile is deprecated and will be removed in or after March 2026. Use the corresponding `add_*_to_nwbfile` functions instead. [PR #1565](https://github.com/catalystneuro/neuroconv/pull/1565)
* SpikeInterface tools: Returning an NWBFile object from `write_recording_to_nwbfile`, `write_sorting_to_nwbfile`, and `write_sorting_analyzer_to_nwbfile` in append mode is deprecated and will return None in or after March 2026. This matches the pattern used in `BaseDataInterface.run_conversion[PR #1565](https://github.com/catalystneuro/neuroconv/pull/1565)
* Extractor interfaces: The `extractor` attribute and `get_extractor()` method are deprecated and will be removed on or after March 2026. These were confusingly named as they return extractor classes, not instances. Use the private `_extractor_class` attribute or access the instance directly via `_extractor_instance` [PR #1515](https://github.com/catalystneuro/neuroconv/pull/1515)

## Bug Fixes
* Excluded `contact_ids` property from being added as a duplicate column in the electrodes table. This property is already represented via the `electrode_name` column which uses probe contact identifiers. [PR #1560](https://github.com/catalystneuro/neuroconv/pull/1560)
* Fixed `DeepLabCutInterface` to support output files without 'DLC' in the filename by extracting scorer from CSV/H5 header instead of parsing filename. This improves compatibility with DeepLabCut outputs that don't follow the typical naming convention while maintaining backward compatibility. [PR #1573](https://github.com/catalystneuro/neuroconv/pull/1573)

## Features
* Support roiextractors 0.7.2 [PR #1566](https://github.com/catalystneuro/neuroconv/pull/1566)

## Improvements
* SpikeInterface tools: Enhanced `write_recording_to_nwbfile`, `write_sorting_to_nwbfile`, and `write_sorting_analyzer_to_nwbfile` to support backend configuration parameters (`backend`, `backend_configuration`) for controlling HDF5/Zarr compression and chunking settings, matching the pattern used in `BaseDataInterface.run_conversion`. [PR #1565](https://github.com/catalystneuro/neuroconv/pull/1565)
* Added citation information to README, documentation, and CITATION.cff with reference to the SciPy 2025 conference paper [PR #1569](https://github.com/catalystneuro/neuroconv/pull/1569)


# v0.8.2 (October 17, 2025)

## Removals, Deprecations and Changes
* Ophys: Low-level helper functions `add_imaging_plane_to_nwbfile`, `add_image_segmentation_to_nwbfile`, `add_photon_series_to_nwbfile`, and `add_plane_segmentation_to_nwbfile` are deprecated and will be removed on or after March 2026. These are low-level functions that should not be called directly. [PR #1552](https://github.com/catalystneuro/neuroconv/pull/1552)
* Ophys: Passing `pynwb.device.Device` objects in `metadata['Ophys']['Device']` to `add_devices_to_nwbfile` now issues a `FutureWarning` and is deprecated. This feature will be removed on or after March 2026. Pass device definitions as dictionaries instead (e.g., `{ "name": "Microscope" }`). . [PR #1513](https://github.com/catalystneuro/neuroconv/pull/1513)
* Ecephys: The `iterator_opts` parameter is deprecated across all ecephys interfaces and will be removed on or after March 2026. Use `iterator_options` instead for consistent naming with ophys and behavior interfaces. [PR #1546](https://github.com/catalystneuro/neuroconv/pull/1546)
* Ophys: The `iterator_type='v1'` option for imaging data is deprecated and will be removed on or after March 2026. Use `iterator_type='v2'`or `None` (no chunking). This aligns ophys with ecephys, which only supports 'v2' and None. [PR #1546](https://github.com/catalystneuro/neuroconv/pull/1546)
* Bump minimal python-neo version to 0.14.3 [PR #1550](https://github.com/catalystneuro/neuroconv/pull/1550)
* Add macos-15 intel to CI testing matrix. We no longer support macos 13 and 14 with intel as there is no free runner available [PR #1555](https://github.com/catalystneuro/neuroconv/pull/1555)
* Ophys: Passing `rate` in trace metadata (e.g., `metadata['Ophys']['Fluorescence']['PlaneSegmentation']['raw']['rate']`) is deprecated and will be removed on or after March 2026. [PR #1543](https://github.com/catalystneuro/neuroconv/pull/1543)

## Bug Fixes
* Capped h5py to <3.15 for macOS to prevent compatibility issues [PR #1551](https://github.com/catalystneuro/neuroconv/pull/1551)
* Temporary ceiling on hdmf-zarr (<0.12) to retain compatibility with existing code that uses read_io.file.store [PR #1547](https://github.com/catalystneuro/neuroconv/pull/1547)
* Fixed `append_on_disk_nwbfile=True` raising ValueError when file exists. Replaced `make_or_load_nwbfile` with direct pynwb `NWBHDF5IO` usage in append mode and improved code organization with private helper methods `_write_nwbfile` and `_append_nwbfile` in both `BaseDataInterface` and `NWBConverter` [PR #1540](https://github.com/catalystneuro/neuroconv/pull/1540)
* Refactored `_is_dataset_written_to_file` to use path comparison with public `source` attribute instead of protected `_file` attribute, avoiding dependency on hdmf-zarr internal APIs. Now uses `pathlib.Path.resolve()` for robust cross-platform path comparison. [PR #1545](https://github.com/catalystneuro/neuroconv/pull/1545)
* Enhanced SpikeGLX interface to set `channel_name` property showing all available streams (e.g., "AP0,LF0") for multi-stream deduplication, properly handling cases where AP and LF bands record from the same physical electrodes. [PR #1553](https://github.com/catalystneuro/neuroconv/pull/1553)

## Features
* Support NIDQ analog streams in `OpenEphysBinaryAnalogInterface` [PR #1503](https://github.com/catalystneuro/neuroconv/pull/1503)
* Added `MiniscopeImagingInterface` for single Miniscope acquisition folders with automatic session_start_time extraction, improved docstrings, and comprehensive documentation showing `MiniscopeConverter` for multi-acquisition data, `MiniscopeImagingInterface` for individual folders, and `ConverterPipe` for custom multi-acquisition workflows [PR #1524](https://github.com/catalystneuro/neuroconv/pull/1524)
* Added `iterator_options` parameter to `InternalVideoInterface` to support tqdm progress bars and custom chunking options during video write operations. [PR #1546](https://github.com/catalystneuro/neuroconv/pull/1546)
* Added EMBER support via the new `instance` option for `neuroconv.tools.data_transfers.automatic_dandi_upload`. [PR #1486](https://github.com/catalystneuro/neuroconv/pull/1486)

## Improvements
* Refactored electrode table infrastructure to add `electrode_name` column for probe-based recordings. The electrode table now uses `(group_name, electrode_name, channel_name)` as the unique identifier, enabling channel-specific metadata storage while `electrode_name` indicates which channels share physical electrodes. This supports multi-band recordings (e.g., AP/LF in Neuropixels) and multi-probe setups. [PR #1548](https://github.com/catalystneuro/neuroconv/pull/1548)
* Refactored `_add_fluorescence_traces_to_nwbfile` and `_create_roi_table_region` to remove `deepcopy(metadata)` and `dict_deep_update` patterns. Now extracts DfOverF and Fluorescence metadata separately from user or defaults, checks user metadata first before falling back to defaults for each trace, and passes unmodified metadata to dependencies without mutation. [PR #1543](https://github.com/catalystneuro/neuroconv/pull/1543)
* Aligned iterator type support across ecephys and ophys modules. Both now support only `iterator_type='v2'` and `None`. Fixed misleading error message in spikeinterface that incorrectly mentioned 'v1' support. [PR #1546](https://github.com/catalystneuro/neuroconv/pull/1546)
* Standardized iterator parameter naming across the codebase by introducing `iterator_options` as the preferred parameter name. Updated `BaseRecordingExtractorInterface` and `add_recording_to_nwbfile` to accept both `iterator_options` (new) and `iterator_opts` (deprecated) for backward compatibility. Improved documentation with comprehensive iterator options descriptions including tqdm progress bar support. [PR #1546](https://github.com/catalystneuro/neuroconv/pull/1546)
* Refactored `add_imaging_plane_to_nwbfile` to avoid `dict_deep_update` and metadata mutation, applying targeted defaults only for required fields at point of object creation (issue #1511) [PR #1530](https://github.com/catalystneuro/neuroconv/pull/1530)
* Refactored `add_devices_to_nwbfile` and `add_imaging_plane_to_nwbfile` to avoid `dict_deep_update` and metadata mutation, using defaults directly from single source of truth `_get_default_ophys_metadata()` [PR #1527](https://github.com/catalystneuro/neuroconv/pull/1527)
* Refactored ecephys metadata functions to use a single source of truth pattern, eliminating hardcoded duplications and improving maintainability [PR #1522](https://github.com/catalystneuro/neuroconv/pull/1522)
* Refactored ophys metadata functions to use a single source of truth pattern, preventing accidental mutation of global state and improving maintainability [PR #1521](https://github.com/catalystneuro/neuroconv/pull/1521)
* Add ruff-rule to detect non-pep585 annotation [PR #1520](https://github.com/catalystneuro/roiextractors/pull/1520)
* Replaced deprecated `frame_to_time()` method calls with `get_timestamps()` in optical physiology interfaces [PR #1513](https://github.com/catalystneuro/neuroconv/pull/1513)
* Added SpikeGLXNIDQ interface to conversion gallery with documentation on how different channel types (XA, MA, MD, XD) are converted to NWB [PR #1505](https://github.com/catalystneuro/neuroconv/pull/1505)
* Refactored extractor interfaces to use explicit `_initialize_extractor` method instead of implicit string-based initialization, improving code clarity and maintainability across all recording, sorting, imaging, and segmentation interfaces [PR #1513](https://github.com/catalystneuro/neuroconv/pull/1513)
* Updated `TDTFiberPhotometryInterface` to support the latest version of `ndx-fiber-photometry` (v0.2.1) [PR #1430](https://github.com/catalystneuro/neuroconv/pull/1430)
* Updated ophys roiextractors tests to use only public APIs instead of accessing private attributes, improving compatibility with roiextractors segmentation model changes [PR #1526](https://github.com/catalystneuro/neuroconv/pull/1526)
* Refactored `add_photon_series_to_nwbfile` to remove `get_nwb_imaging_metadata` middleman and inline extractor derivation. Now only derives `dimension` from imaging extractor when user doesn't provide it, ensuring user-provided values are always respected. Passes unmodified metadata to dependencies without mutation. [PR #1537](https://github.com/catalystneuro/neuroconv/pull/1537)
* Refactored `_add_plane_segmentation` to remove `deepcopy(metadata)` and `dict_deep_update` patterns. Now extracts user plane segmentation metadata directly, fills missing required fields with defaults, and passes unmodified metadata to dependencies without mutation. Tracks user intent to provide clear error messages when custom plane segmentation names are not found. [PR #1539](https://github.com/catalystneuro/neuroconv/pull/1539)
* Refactored `add_summary_images_to_nwbfile` to remove `deepcopy(metadata)` and `dict_deep_update` patterns. Now uses `_get_default_ophys_metadata()` directly and extracts SegmentationImages metadata from user or uses defaults. Changed error handling from `AssertionError` to `ValueError` for invalid plane segmentation names. [PR #1540](https://github.com/catalystneuro/neuroconv/pull/1540)


# v0.8.1 (September 16, 2025)

## Removals, Deprecations and Changes
* Changed `automatic_dandi_upload()` function parameter from `staging: bool = False` to `sandbox: bool = False` to align with DANDI Archive's server name change from "staging" to "sandbox". The old `staging` parameter is deprecated and will be removed in February 2026. [PR #1437](https://github.com/catalystneuro/neuroconv/pull/1437)

## Bug Fixes
* Fixed `write/add_sorting_analyzer_to_nwbfile` docstring for requirements of the recording object [PR #1506](https://github.com/catalystneuro/neuroconv/pull/1506)
* Fixed deprecated SpikeInterface extractor imports to use `spikeinterface.extractors.extractor_classes` and updated docstring references to wrapper functions for compatibility with SpikeInterface changes [PR #1490](https://github.com/catalystneuro/neuroconv/pull/1490)
* Fixed documentation version switcher not properly distinguishing between stable and development versions [PR #1483](https://github.com/catalystneuro/neuroconv/pull/1483)
* Fixed sleap-io compatibility by updating to version 0.5.2 and adjusting import path for `append_nwb_data` function [PR #1496](https://github.com/catalystneuro/neuroconv/pull/1496)

## Features
* Added `SortedSpikeGLXConverter` for handling multiple SpikeGLX streams with their corresponding sorting data, enabling proper unit-to-electrode linkage across multiple probes [PR #1449](https://github.com/catalystneuro/neuroconv/pull/1449)
* Added `EDFAnalogInterface` for converting non-electrode/analog channels from EDF files to NWB TimeSeries and a conversion gallery example showing how to combine `EDFRecordingInterface` and `EDFAnalogInterface` to handle mixed EDF files. [PR #1487](https://github.com/catalystneuro/neuroconv/pull/1487)

## Improvements
* Added test to mimic bad channel removal in `write_sorting_analyzer_to_nwbfile` [PR #1506](https://github.com/catalystneuro/neuroconv/pull/1506)
* Enhanced `SortedRecordingConverter` documentation with detailed explanation of the timing problem it solves when linking units to electrodes, and moved electrode linking guide from user guide to how-to section [PR #1479](https://github.com/catalystneuro/neuroconv/pull/1479)
* Use attestation instead of token for publish action [PR #1497](https://github.com/catalystneuro/neuroconv/pull/1497)


# v0.8.0 (August 21, 2025)

## Removals, Deprecations and Changes
* Segmentation writing pipeline no longer supports writing segmentation data without image or pixel masks [PR #1400](https://github.com/catalystneuro/neuroconv/pull/1400)
* Removed deprecated arguments: `load_sync_channel` in `SpikeGLXNIDQInterface` initialization and `start_time`, `write_as` and `write_electrical_series` in `SpikeGLXNIDQInterface.add_to_nwbfile()`. [PR #1378](https://github.com/catalystneuro/neuroconv/pull/1378)
* Removed `starting_time` as an argument from the recording interfaces `add_to_nwbfile` method and the stand alone  `add_recording_segment` utility [PR #1378](https://github.com/catalystneuro/neuroconv/pull/1378)
* Deprecated the `container_name` parameter in `ImageInterface.add_to_nwbfile()` method. Use `metadata_key` in `__init__` instead. This parameter will be removed on or after February 2026. [PR #1439](https://github.com/catalystneuro/neuroconv/pull/1439)
* Removed deprecated type aliases `FolderPathType`, `FilePath`, `OptionalFilePath`, and `OptionalFolderPathType` from utils. Use `pydantic.DirectoryPath`, `pydantic.FilePath`, or their optional variants directly. [PR #1442](https://github.com/catalystneuro/neuroconv/pull/1442)

## Bug Fixes
* Fixed SpikeInterface physical unit properties being incorrectly included in electrodes table [PR #1406](https://github.com/catalystneuro/neuroconv/pull/1406)
* Fixed deprecated ROI extractor method calls: replaced `get_image_size()` with `get_frame_shape()`, `get_num_frames()` with `get_num_samples()`, and `frame_slice()` with `slice_samples()` in ophys interfaces [PR #1443](https://github.com/catalystneuro/neuroconv/pull/1443)
* Fixed logic bug in `get_package` function where boolean check was incorrectly compared to `None` [PR #1477](https://github.com/catalystneuro/neuroconv/pull/1477)
* Fixed docstring typos: corrected "default: Falsee" to "default: False" in multiple datainterface files [PR #1472](https://github.com/catalystneuro/neuroconv/pull/1472)

## Features
* Segmentation interfaces now support roi ids that are strings [PR #1390](https://github.com/catalystneuro/neuroconv/pull/1390)
* Added `MinianSegmentationInterface` for converting Minian segmentation stream data [PR #1107](https://github.com/catalystneuro/neuroconv/pull/1107)
* Added `InscopixImagingInterface` for converting Inscopix imaging data. [PR #1361](https://github.com/catalystneuro/neuroconv/pull/1361)
* Added `InscopixSegmentationInterface` for converting Inscopix segmentation data. [PR #1364](https://github.com/catalystneuro/neuroconv/pull/1364)
* Added `AxonRecordingInterface` for converting extracellular electrophysiology data from Axon Binary Format (ABF) files with automatic session start time extraction [PR #1413](https://github.com/catalystneuro/neuroconv/pull/1413)
* Added `FemtonicsImagingInterface`for converting Femtonics imaging data. [PR #1408](https://github.com/catalystneuro/neuroconv/pull/1408)
* Added `get_available_subjects` static method to `DeepLabCutInterface` for extracting subject names from DeepLabCut output files [PR #1425](https://github.com/catalystneuro/neuroconv/pull/1425)
* Added `MockPoseEstimationInterface` for testing pose estimation workflows with deterministic Lissajous figure motion patterns [PR #1435](https://github.com/catalystneuro/neuroconv/pull/1435)
* Added `IntanAnalogInterface` for converting non-amplifier analog streams from Intan data files, supporting RHD2000 auxiliary input channels, RHD2000 supply voltage channels, USB board ADC input channels, and DC amplifier channels (RHS system only) [PR #1440](https://github.com/catalystneuro/neuroconv/pull/1440)
* Added `metadata_key` parameter to `ImageInterface` to allow custom naming and organization of image containers in NWB files. This enables multiple image interfaces to coexist with distinct container names. [PR #1439](https://github.com/catalystneuro/neuroconv/pull/1439)
* Added per-image metadata support to `ImageInterface` allowing users to specify individual `resolution` (pixels/cm), name and `description` for each image through metadata structure. [PR #1441](https://github.com/catalystneuro/neuroconv/pull/1441)
* Added `rename_unit_ids()` method to `BaseSortingExtractorInterface` for dictionary-based unit ID renaming, enabling clean handling of multiple sorting interfaces with overlapping unit IDs [PR #1451](https://github.com/catalystneuro/neuroconv/pull/1451)
* Added support for setting ProbeGroup objects in `BaseRecordingExtractorInterface.set_probe()` method[PR #1464](https://github.com/catalystneuro/neuroconv/pull/1464)
* Added comprehensive tests for `set_probe` method in `BaseRecordingExtractorInterface` to verify probe and probe group functionality with proper electrode group organization in NWB files [PR #1464](https://github.com/catalystneuro/neuroconv/pull/1464)
* Added PyData Sphinx Theme version switcher to documentation navbar, enabling users to switch between stable (latest release) and main (development) versions [PR #1478](https://github.com/catalystneuro/neuroconv/pull/1478)

## Improvements
* Added comprehensive FFmpeg video conversion how-to guide for converting bespoke video formats to DANDI-compatible formats [PR #1426](https://github.com/catalystneuro/neuroconv/pull/1426)
* Refactored Femtonics Imaging Interface session, munit and channel selection logic. [PR #1433](https://github.com/catalystneuro/roiextractors/pull/1433)
* Implemented PEP 735 dependency groups for test, docs, and dev dependencies [PR #1434](https://github.com/catalystneuro/neuroconv/pull/1434)
* Expanded test coverage for `CaimanSegmentationInterface` to include all stub files and added quality metrics properties (r_values, SNR_comp, cnn_preds) to the PlaneSegmentation table as segmentation_extractor_properties [PR #1436](https://github.com/catalystneuro/neuroconv/pull/1436)
* Added comprehensive how-to guide "Adding Multiple Sorting Interfaces" documenting approaches for handling multiple spike sorting outputs, including unit renaming strategies, separate processing tables, and adding custom properties for provenance tracking [PR #1451](https://github.com/catalystneuro/neuroconv/pull/1451) [PR #1473](https://github.com/catalystneuro/neuroconv/pull/1473)
* The copy button no longer copies the prompt (>>>) in the conversion gallery [PR 1467](https://github.com/catalystneuro/neuroconv/pull/1467)


# v0.7.5 (June 11, 2025)

## Removals, Deprecations and Changes
* Removed automatic subject addition for DeepLabCutInterface. A link is now created only if the skeleton metadata matches the subject ID.  [PR #1362](https://github.com/catalystneuro/neuroconv/pull/1362)

## Bug Fixes
* Fix a bug for avoiding loading the sync stream in `SpikeGLXConverterPipe` [PR #1373](https://github.com/catalystneuro/neuroconv/pull/1373)
* Fixed a bug in the `BrukerTiffSinglePlaneImagingInterface` where the criteria to identify frames belonging to a specific stream relied on the file name instead of the stream name. [PR #1375](https://github.com/catalystneuro/neuroconv/pull/1375)
* Fixed a bug with the Docker dev build [PR #1376](https://github.com/catalystneuro/neuroconv/pull/1376)

## Features
* Added `apply_global_compression` method to `BackendConfiguration` classes to apply compression settings globally across all datasets in a backend configuration. This method allows users to easily configure compression options for all datasets at once rather than setting them individually. [PR #1379](https://github.com/catalystneuro/neuroconv/pull/1379)
* Extra optional kwargs to `BlackrockRecordingInterface` and `BlackrockSortingInterface` for finer control of the neo reader [PR #1290](https://github.com/catalystneuro/neuroconv/pull/1290)



## Improvements
* Add a `how to` documentation for adding extracellular electrophysiology metadata [PR #1311](https://github.com/catalystneuro/neuroconv/pull/1311)
* Improved the docker dailies [PR #1372](https://github.com/catalystneuro/neuroconv/pull/1372)
* Re-enable and improve conversion gallery testing [PR #1380](https://github.com/catalystneuro/neuroconv/pull/1380)
* Implemented cross-OS caches in GitHub Actions load-data action to enable cache sharing between Ubuntu, Windows, and macOS runners, reducing cache storage usage and improving CI efficiency [PR #1385](https://github.com/catalystneuro/neuroconv/pull/1385)
* `MedPC` format is now tested on the conversion gallery [PR #1382](https://github.com/catalystneuro/neuroconv/pull/1382)
* Added conversion gallery testing to daily workflows [PR #1387](https://github.com/catalystneuro/neuroconv/pull/1387)
* Added full metadata support for PoseEstimation container in DeepLabCutInterface [PR #1392](https://github.com/catalystneuro/neuroconv/pull/1392).

# v0.7.4 (May 23, 2025)

## Removals, Deprecations and Changes
* Drop support for python 3.9 [PR #1313](https://github.com/catalystneuro/neuroconv/pull/1313)
* Updated type hints to take advantage of the | operator [PR #1316](https://github.com/catalystneuro/neuroconv/pull/1313)
* Deprecated the following ScanImage interfaces: `ScanImageMultiFileImagingInterface`, `ScanImageMultiPlaneImagingInterface`, `ScanImageMultiPlaneMultiFileImagingInterface`, `ScanImageSinglePlaneImagingInterface`, and `ScanImageSinglePlaneMultiFileImagingInterface`. These interfaces will be removed in or after October 2025. Use `ScanImageImagingInterface` for all those cases instead. [PR #1330](https://github.com/catalystneuro/neuroconv/pull/1330) [PR #1331](https://github.com/catalystneuro/neuroconv/pull/1331)
* Set minimum version requirement for `ndx-pose` to 0.2.0 [PR #1322](https://github.com/catalystneuro/neuroconv/pull/1322)
* Set minimum version for roiextractors as 0.5.13. [PR #1339](https://github.com/catalystneuro/neuroconv/pull/1339)
* ndx-events is now a required dependency by spikeglx [PR #1353](https://github.com/catalystneuro/neuroconv/pull/1353)

## Bug Fixes
* Fix `AudioInterface` to correctly handle WAV filenames with multiple dots by validating only the last suffix. [PR #1327](https://github.com/catalystneuro/neuroconv/pull/1327)
* Fix a stubbing bug in `SpikeGLXNIDQInterface` and `OpenEphysBinaryAnalogInterface` [PR #1360](https://github.com/catalystneuro/neuroconv/pull/1360)

## Features
* Add metadata support for `DeepLabCutInterface`. [PR #1319](https://github.com/catalystneuro/neuroconv/pull/1319)
* `AudioInterface` Adding support for IEEE float in WAV format [PR #1325](https://github.com/catalystneuro/neuroconv/pull/1325)
* Added a RecordingInterface for WhiteMatter ephys data [PR #1297](https://github.com/catalystneuro/neuroconv/pull/1297) [PR #1333](https://github.com/catalystneuro/neuroconv/pull/1333)
* Improved `ScanImageInteface` to support both single and multi-file data [PR #1330](https://github.com/catalystneuro/neuroconv/pull/1330)
* `DeepDict` now behaves as a python dict when printed in notebooks [PR #1351](https://github.com/catalystneuro/neuroconv/pull/1351)
* Enable chunking for `InternalVideoInterface` [PR #1338](https://github.com/catalystneuro/neuroconv/pull/1338)
* `ImageSeries` and `TwoPhotonSeries` now are chunked by default even if the data is passed as a plain array [PR #1338](https://github.com/catalystneuro/neuroconv/pull/1338)
* Added support for 'I;16' mode in `ImageInterface`. This mode is mapped to `GrayscaleImage` in NWB [PR #1365](https://github.com/catalystneuro/neuroconv/pull/1365)

## Improvements
* Make metadata optional in `NWBConverter.add_to_nwbfile` [PR #1309](https://github.com/catalystneuro/neuroconv/pull/1309)
* Add installation instructions on the documentation for `neuroconv` [PR #1344](https://github.com/catalystneuro/neuroconv/pull/1344)
* Separate dailies and dev-dailies workflows [PR #1343](https://github.com/catalystneuro/neuroconv/pull/1343)
* Added support for renaming Skeletons with `DeepLabCutInterface` [PR #1359](https://github.com/catalystneuro/neuroconv/pull/1359)
* Updated default `PoseEstimationSeries` names in `DeepLabCutInterface` [PR #1363](https://github.com/catalystneuro/neuroconv/pull/1363)
* Testing dependencies include only testing packages (.e.g pytest, pytest-cov) [PR #1357](https://github.com/catalystneuro/neuroconv/pull/1357)
* Testing modalities now run in their separated environment to avoid sequence contamination of dependencies [PR #1357](https://github.com/catalystneuro/neuroconv/pull/1357)


# v0.7.3 (April 25, 2025)

## Deprecations and Changes
* Release pydantic ceiling [PR #1273](https://github.com/catalystneuro/neuroconv/pull/1273)
* `write_scaled` behavior on `add_electrical_series_to_nwbfile` is deprecated and will be removed in or after October 2025 [PR #1292](https://github.com/catalystneuro/neuroconv/pull/1292)
* `add_electrical_series_to_nwbfile` now requires both gain and offsets to write scaling factor for voltage conversion when writing to NWB [PR #1292](https://github.com/catalystneuro/neuroconv/pull/1292)
* `add_electrical_series_to_nwbfile`, `add_units_table_to_nwbfile` and `add_electrodes_to_nwbfile` and `add_electrode_groups_to_nwbfile` are becoming private methods. Use `add_recording_to_nwbfile`, `add_sorting_to_nwbfile` and `add_recording_metadata_to_nwbfile` instead [PR #1298](https://github.com/catalystneuro/neuroconv/pull/1298)
* Set a new minimal dependency for `hdmf` to 4.0.0, `pynwb` to 3.0.0 and `hdmf-zarr` 0.11 [PR #1303](https://github.com/catalystneuro/neuroconv/pull/1303)

## Bug Fixes
* Fixed import errors in main modules caused by non-lazy dependencies. Added tests to prevent regressions. [PR #1305](https://github.com/catalystneuro/neuroconv/pull/1305)

## Features
* Added a new `add_recording_as_time_series_to_nwbfile` function to add recording extractors from SpikeInterface as recording extractors to an nwbfile as time series [PR #1296](https://github.com/catalystneuro/neuroconv/pull/1296)
* Added `OpenEphysBinaryAnalogInterface` for converting OpenEphys analog channels data similar to the SpikeGLX NIDQ interface [PR #1237](https://github.com/catalystneuro/neuroconv/pull/1237)
* Expose iterative write options on `BaseImagingExtractorInterface` [PR #1307](https://github.com/catalystneuro/neuroconv/pull/1307)

## Improvements
* Add documentation for conversion options with `NWBConverter` [PR #1301](https://github.com/catalystneuro/neuroconv/pull/1301)
* Support roiextractors 0.5.12 [PR #1306](https://github.com/catalystneuro/neuroconv/pull/1306)
* `configure_backend` is now exposed to be imported as `from neuroconv.tools import configure_and_write_nwbfile` [PR #1287](https://github.com/catalystneuro/neuroconv/pull/1287)
* Added metadata section to video conversion gallery [PR #1276](https://github.com/catalystneuro/neuroconv/pull/1276)
* `DeepLabCutInterface` now calculates whether the timestamps come from a constant sampling rate and adds that instead if detected [PR #1293](https://github.com/catalystneuro/neuroconv/pull/1293)
* Fixed a bug in the extractor interfaces where segmentation and sorting interfaces were initialized twice [PR #1288](https://github.com/catalystneuro/neuroconv/pull/1288)
* Support python 3.13 [PR #1117](https://github.com/catalystneuro/neuroconv/pull/1117)
* Added *how to* documentation on how to set a probe to a recording interfaces [PR #1300](https://github.com/catalystneuro/neuroconv/pull/1300)
* Fix API docs for `OpenEphysRecordingInterface` [PR #1302](https://github.com/catalystneuro/neuroconv/pull/1302)

# v0.7.2 (April 4, 2025)

## Deprecations and Changes
* Split VideoInterface (now deprecated) into ExternalVideoInterface and InternalVideoInterface [PR #1251](https://github.com/catalystneuro/neuroconv/pull/1251) [PR #1256](https://github.com/catalystneuro/neuroconv/pull/1256) [PR #1278](https://github.com/catalystneuro/neuroconv/pull/1278)
* `output_filepath` deprecated on `configure_and_write_nwbfile` use `nwbfile_path` instead [PR #1270](https://github.com/catalystneuro/neuroconv/pull/1270)
* Temporary set a ceiling on pydantic `<2.11` [PR #1275](https://github.com/catalystneuro/neuroconv/pull/1275)

## Bug Fixes
* Fixed a check in `_configure_backend` on neurodata_object ndx_events.Events to work only when ndx-events==0.2.0 is used. [PR #998](https://github.com/catalystneuro/neuroconv/pull/998)
* Added an `append_on_disk_nwbfile` argumento to `run_conversion`. This changes the semantics of the overwrite parameter from assuming append mode when a file exists to a more conventional `safe writing` mode where confirmation is required to overwrite an existing file. Append mode now is controlled with the `append_on_disk_nwbfile`. [PR #1256](https://github.com/catalystneuro/neuroconv/pull/1256)

## Features
* Added `SortedRecordingConverter` to convert sorted recordings to NWB with correct metadata mapping between units and electrodes [PR #1132](https://github.com/catalystneuro/neuroconv/pull/1132)
* Support roiextractors 0.5.11 [PR #1236](https://github.com/catalystneuro/neuroconv/pull/1236)
* Added stub_test option to TDTFiberPhotometryInterface [PR #1242](https://github.com/catalystneuro/neuroconv/pull/1242)
* Added ThorImagingInterface for Thor TIFF files with OME metadata [PR #1238](https://github.com/catalystneuro/neuroconv/pull/1238)
* Added `always_write_timestamps` parameter to ExternalVideoInterface and InternalVideoInterface to force writing timestamps even when they are regular [#1279](https://github.com/catalystneuro/neuroconv/pull/1279)

## Improvements
* Filter out warnings for missing timezone information in continuous integration [PR #1240](https://github.com/catalystneuro/neuroconv/pull/1240)
* `FilePathType` is deprecated, use `FilePath` from pydantic instead [PR #1239](https://github.com/catalystneuro/neuroconv/pull/1239)
* Change `np.NAN` to `np.nan` to support numpy 2.0 [PR #1245](https://github.com/catalystneuro/neuroconv/pull/1245)
* Re activate Plexon tests on Mac. Testing this for a while as they are unreliable tests [PR #1195](https://github.com/catalystneuro/neuroconv/pull/1195)
* Testing: only run tests for oldest and newest versions of python [PR #1249](https://github.com/catalystneuro/neuroconv/pull/1249)
* Improve error display on scan image interfaces [PR #1246](https://github.com/catalystneuro/neuroconv/pull/1246)
* Added concurrency to live-service-testing GitHub Actions workflow to prevent simultaneous write to the dandiset. [PR #1252](https://github.com/catalystneuro/neuroconv/pull/1252)
* Updated GitHub Actions workflows to use Environment Files instead of the deprecated `set-output` command [PR #1259](https://github.com/catalystneuro/neuroconv/pull/1259)
* Propagate `verbose` parameter from Converters to Interfaces [PR #1253](https://github.com/catalystneuro/neuroconv/issues/1253)
* Replace uses of scipy load_mat and h5storage loadmat with pymat_reader read_mat in `CellExplorerSortingInterface` [PR #1254](https://github.com/catalystneuro/neuroconv/pull/1254)
* Added camera device support for ExternalVideoInterface and InternalVideoInterface: [PR #1282](https://github.com/catalystneuro/neuroconv/pull/1282)


# v0.7.1 (March 5, 2025)

## Deprecations and Changes

## Bug Fixes
* Fix parsing of group_names in `tools.spikeinterface` [PR #1234](https://github.com/catalystneuro/neuroconv/pull/1234)

## Features

## Improvements
* Testing suite now supports numpy 2.0. [PR #1235](https://github.com/catalystneuro/neuroconv/pull/1235)

# v0.7.0 (March 3, 2025)

## Deprecations and Changes
* Interfaces and converters now have `verbose=False` by default [PR #1153](https://github.com/catalystneuro/neuroconv/pull/1153)
* Added `metadata` and `conversion_options` as arguments to `NWBConverter.temporally_align_data_interfaces` [PR #1162](https://github.com/catalystneuro/neuroconv/pull/1162)
* Deprecations in the ecephys pipeline: compression options, old iterator options, methods that did not end up in *to_nwbfile and the `get_schema_from_method_signature` function [PR #1207](https://github.com/catalystneuro/neuroconv/pull/1207)
* Removed all deprecated functions from the roiextractors module: `add_fluorescence_traces`, `add_background_fluorescence_traces`, `add_summary_images`, `add_segmentation`, and `write_segmentation` [PR #1233](https://github.com/catalystneuro/neuroconv/pull/1233)

## Bug Fixes
* `run_conversion` does not longer trigger append mode when `nwbfile_path` points to a faulty file [PR #1180](https://github.com/catalystneuro/neuroconv/pull/1180)
* `DatasetIOConfiguration` now recommends `chunk_shape = (len(candidate_dataset),)` for datasets with compound dtypes as used by hdmf >= 3.14.6. [PR #1146](https://github.com/catalystneuro/neuroconv/pull/1146)
* `OpenEphysBinaryRecordingInterface` no longer stores analog data as an `ElectricalSeries` [PR #1179](https://github.com/catalystneuro/neuroconv/pull/1179)

## Features
* Added `PlexonLFPInterface` for converting Plexon `FPl-Low Pass Filtered` stream data [PR #1209](https://github.com/catalystneuro/neuroconv/pull/1209)
* Added `ImageInterface` for writing large collection of images to NWB and automatically map the images to the correct NWB data types [PR #1190](https://github.com/catalystneuro/neuroconv/pull/1190)
* Fixed AudioInterface to properly handle 24-bit WAV files by disabling memory mapping for 24-bit files [PR #1226](https://github.com/catalystneuro/neuroconv/pull/1226)
* Use the latest version of ndx-pose for `DeepLabCutInterface` and `LightningPoseDataInterface` [PR #1128](https://github.com/catalystneuro/neuroconv/pull/1128)
* Added a first draft of `.clinerules` [PR #1229](https://github.com/catalystneuro/neuroconv/pull/1229)
* Support for pynwb 3.0 [PR #1231](https://github.com/catalystneuro/neuroconv/pull/1231)
* Support for hdmf 4.0 [PR #1204](https://github.com/catalystneuro/neuroconv/pull/1204)
* Support for numpy 2.0 [PR #1206](https://github.com/catalystneuro/neuroconv/pull/1206)
* Support Spikeinterface 0.102 [PR #1194](https://github.com/catalystneuro/neuroconv/pull/1194)

## Improvements
* Simple writing no longer uses a context manager [PR #1180](https://github.com/catalystneuro/neuroconv/pull/1180)
* Added Returns section to all getter docstrings [PR #1185](https://github.com/catalystneuro/neuroconv/pull/1185)
* ElectricalSeries have better chunking defaults when data is passed as plain array [PR #1184](https://github.com/catalystneuro/neuroconv/pull/1184)
* Ophys interfaces now call `get_metadata` by default when no metadata is passed [PR #1200](https://github.com/catalystneuro/neuroconv/pull/1200) and [PR #1232](https://github.com/catalystneuro/neuroconv/pull/1232)

# v0.6.7 (January 20, 2025)

## Deprecations and Changes

## Bug Fixes
* Temporary set a ceiling for hdmf to avoid a chunking bug  [PR #1175](https://github.com/catalystneuro/neuroconv/pull/1175)

## Features
* Add description to inter-sample-shift for `SpikeGLXRecordingInterface` [PR #1177](https://github.com/catalystneuro/neuroconv/pull/1177)

## Improvements
* `get_json_schema_from_method_signature` now throws a more informative error when an untyped parameter is passed [#1157](https://github.com/catalystneuro/neuroconv/pull/1157)
* Improve the naming of ElectrodeGroups in the `SpikeGLXRecordingInterface` when multi probes are present [PR #1177](https://github.com/catalystneuro/neuroconv/pull/1177)
* Detect mismatch errors between group and group names when writing ElectrodeGroups [PR #1165](https://github.com/catalystneuro/neuroconv/pull/1165)
* Fix metadata bug in `IntanRecordingInterface` where extra devices were added incorrectly if the recording contained multiple electrode groups or names [#1166](https://github.com/catalystneuro/neuroconv/pull/1166)
* Source validation is no longer performed when initializing interfaces or converters [PR #1168](https://github.com/catalystneuro/neuroconv/pull/1168)


# v0.6.6 (December 20, 2024)

## Deprecations and Changes
* Removed use of `jsonschema.RefResolver` as it will be deprecated from the jsonschema library [PR #1133](https://github.com/catalystneuro/neuroconv/pull/1133)
* Completely removed compression settings from most places[PR #1126](https://github.com/catalystneuro/neuroconv/pull/1126)
* Completely removed compression settings from most places [PR #1126](https://github.com/catalystneuro/neuroconv/pull/1126)
* Soft deprecation for `file_path` as an argument of  `SpikeGLXNIDQInterface` and `SpikeGLXRecordingInterface` [PR #1155](https://github.com/catalystneuro/neuroconv/pull/1155)
* `starting_time` in RecordingInterfaces has given a soft deprecation in favor of time alignment methods [PR #1158](https://github.com/catalystneuro/neuroconv/pull/1158)

## Bug Fixes
* datetime objects now can be validated as conversion options [PR #1139](https://github.com/catalystneuro/neuroconv/pull/1126)
* Make `NWBMetaDataEncoder` public again [PR #1142](https://github.com/catalystneuro/neuroconv/pull/1142)
* Fix a bug where data in `DeepLabCutInterface` failed to write when `ndx-pose` was not imported. [#1144](https://github.com/catalystneuro/neuroconv/pull/1144)
* `SpikeGLXConverterPipe` converter now accepts multi-probe structures with multi-trigger and does not assume a specific folder structure [#1150](https://github.com/catalystneuro/neuroconv/pull/1150)
* `SpikeGLXNIDQInterface` is no longer written as an ElectricalSeries [#1152](https://github.com/catalystneuro/neuroconv/pull/1152)
* Fix a bug on ecephys interfaces where extra electrode group and devices were written if the property of the "group_name" was set in the recording extractor [#1164](https://github.com/catalystneuro/neuroconv/pull/1164)


## Features
* Propagate the `unit_electrode_indices` argument from the spikeinterface tools to `BaseSortingExtractorInterface`. This allows users to map units to the electrode table when adding sorting data [PR #1124](https://github.com/catalystneuro/neuroconv/pull/1124)
* Imaging interfaces have a new conversion option `always_write_timestamps` that can be used to force writing timestamps even if neuroconv's heuristics indicates regular sampling rate [PR #1125](https://github.com/catalystneuro/neuroconv/pull/1125)
* Added .csv support to DeepLabCutInterface [PR #1140](https://github.com/catalystneuro/neuroconv/pull/1140)
* `SpikeGLXRecordingInterface` now also accepts `folder_path` making its behavior equivalent to SpikeInterface [#1150](https://github.com/catalystneuro/neuroconv/pull/1150)
* Added the `rclone_transfer_batch_job` helper function for executing Rclone data transfers in AWS Batch jobs. [PR #1085](https://github.com/catalystneuro/neuroconv/pull/1085)
* Added the `deploy_neuroconv_batch_job` helper function for deploying NeuroConv AWS Batch jobs. [PR #1086](https://github.com/catalystneuro/neuroconv/pull/1086)
* YAML specification files now accepts an outer keyword `upload_to_dandiset="< six-digit ID >"` to automatically upload the produced NWB files to the DANDI archive [PR #1089](https://github.com/catalystneuro/neuroconv/pull/1089)
*`SpikeGLXNIDQInterface` now handdles digital demuxed channels (`XD0`) [#1152](https://github.com/catalystneuro/neuroconv/pull/1152)

## Improvements
* Use mixing tests for ecephy's mocks [PR #1136](https://github.com/catalystneuro/neuroconv/pull/1136)
* Use pytest format for dandi tests to avoid window permission error on teardown [PR #1151](https://github.com/catalystneuro/neuroconv/pull/1151)
* Added many docstrings for public functions [PR #1063](https://github.com/catalystneuro/neuroconv/pull/1063)
* Clean up warnings and deprecations in the testing framework for the ecephys pipeline [PR #1158](https://github.com/catalystneuro/neuroconv/pull/1158)
* Enhance the typing of the signature on the `NWBConverter` by adding zarr as a literal option on the backend and backend configuration [PR #1160](https://github.com/catalystneuro/neuroconv/pull/1160)


# v0.6.5 (November 1, 2024)

## Bug Fixes
* Fixed formatwise installation from pipy [PR #1118](https://github.com/catalystneuro/neuroconv/pull/1118)
* Fixed dailies [PR #1113](https://github.com/catalystneuro/neuroconv/pull/1113)

## Deprecations

## Features
* Using in-house `GenericDataChunkIterator` [PR #1068](https://github.com/catalystneuro/neuroconv/pull/1068)
* Data interfaces now perform source (argument inputs) validation with the json schema  [PR #1020](https://github.com/catalystneuro/neuroconv/pull/1020)
* Improve the error message when writing a recording extractor with multiple offsets [PR #1111](https://github.com/catalystneuro/neuroconv/pull/1111)
* Added `channels_to_skip` to `EDFRecordingInterface` so the user can skip non-neural channels [PR #1110](https://github.com/catalystneuro/neuroconv/pull/1110)

## Improvements
* Remove dev test from PR  [PR #1092](https://github.com/catalystneuro/neuroconv/pull/1092)
* Run only the most basic testing while a PR is on draft  [PR #1082](https://github.com/catalystneuro/neuroconv/pull/1082)
* Test that zarr backend_configuration works in gin data tests  [PR #1094](https://github.com/catalystneuro/neuroconv/pull/1094)
* Consolidated weekly workflows into one workflow and added email notifications [PR #1088](https://github.com/catalystneuro/neuroconv/pull/1088)
* Avoid running link test when the PR is on draft  [PR #1093](https://github.com/catalystneuro/neuroconv/pull/1093)
* Centralize gin data preparation in a github action  [PR #1095](https://github.com/catalystneuro/neuroconv/pull/1095)

# v0.6.4 (September 17, 2024)

## Bug Fixes
* Fixed a setup bug introduced in `v0.6.2` where installation process created a directory instead of a file for test configuration file  [PR #1070](https://github.com/catalystneuro/neuroconv/pull/1070)
* The method `get_extractor` now works for `MockImagingInterface`  [PR #1076](https://github.com/catalystneuro/neuroconv/pull/1076)
* Updated opencv version for security [PR #1087](https://github.com/catalystneuro/neuroconv/pull/1087)
* Solved a bug of `PlexonRecordingInterface` where data with multiple streams could not be opened [PR #989](https://github.com/catalystneuro/neuroconv/pull/989)

## Deprecations

## Features
* Added chunking/compression for string-only compound objects: [PR #1042](https://github.com/catalystneuro/neuroconv/pull/1042)
* Added automated EFS volume creation and mounting to the `submit_aws_job` helper function. [PR #1018](https://github.com/catalystneuro/neuroconv/pull/1018)
* Added a mock for segmentation extractors interfaces in ophys: `MockSegmentationInterface` [PR #1067](https://github.com/catalystneuro/neuroconv/pull/1067)
* Added a `MockSortingInterface` for testing purposes. [PR #1065](https://github.com/catalystneuro/neuroconv/pull/1065)
* BaseRecordingInterfaces have a new conversion options `always_write_timestamps` that can be used to force writing timestamps even if neuroconv heuristic indicates regular sampling rate [PR #1091](https://github.com/catalystneuro/neuroconv/pull/1091)


## Improvements
* Testing on mac sillicon [PR #1061](https://github.com/catalystneuro/neuroconv/pull/1061)
* Add writing to zarr test for to the test on data [PR #1056](https://github.com/catalystneuro/neuroconv/pull/1056)
* Modified the CI to avoid running doctests twice [PR #1077](https://github.com/catalystneuro/neuroconv/pull/#1077)
* Consolidated daily workflows into one workflow and added email notifications [PR #1081](https://github.com/catalystneuro/neuroconv/pull/1081)
* Added zarr tests for the test on data with checking equivalent backends [PR #1083](https://github.com/catalystneuro/neuroconv/pull/1083)

# v0.6.3

# v0.6.2 (September 10, 2024)

## Bug Fixes
* Fixed a bug where `IntanRecordingInterface` added two devices [PR #1059](https://github.com/catalystneuro/neuroconv/pull/1059)
* Fix a bug in `add_sorting_to_nwbfile` where `unit_electrode_indices` was only propagated if `waveform_means` was passed [PR #1057](https://github.com/catalystneuro/neuroconv/pull/1057)

## Deprecations
* The following classes and objects are now private `NWBMetaDataEncoder`, `NWBMetaDataEncoder`, `check_if_imaging_fits_into_memory`, `NoDatesSafeLoader` [PR #1050](https://github.com/catalystneuro/neuroconv/pull/1050)

## Features
* Make `config_file_path` optional in `DeepLabCutInterface`[PR #1031](https://github.com/catalystneuro/neuroconv/pull/1031)
* Added `get_stream_names` to `OpenEphysRecordingInterface`: [PR #1039](https://github.com/catalystneuro/neuroconv/pull/1039)
* Most data interfaces and converters now use Pydantic to validate their inputs, including existence of file and folder paths. [PR #1022](https://github.com/catalystneuro/neuroconv/pull/1022)
* All remaining data interfaces and converters now use Pydantic to validate their inputs, including existence of file and folder paths. [PR #1055](https://github.com/catalystneuro/neuroconv/pull/1055)


## Improvements
* Using ruff to enforce existence of public classes' docstrings [PR #1034](https://github.com/catalystneuro/neuroconv/pull/1034)
* Separated tests that use external data by modality [PR #1049](https://github.com/catalystneuro/neuroconv/pull/1049)
* Added Unit Table descriptions for phy and kilosort: [PR #1053](https://github.com/catalystneuro/neuroconv/pull/1053)
* Using ruff to enforce existence of public functions's docstrings [PR #1062](https://github.com/catalystneuro/neuroconv/pull/1062)
* Improved device metadata of `IntanRecordingInterface` by adding the type of controller used [PR #1059](https://github.com/catalystneuro/neuroconv/pull/1059)




# v0.6.1 (August 30, 2024)

## Bug fixes
* Fixed the JSON schema inference warning on excluded fields; also improved error message reporting of which method triggered the error. [PR #1037](https://github.com/catalystneuro/neuroconv/pull/1037)



# v0.6.0 (August 27, 2024)

## Deprecations
* Deprecated  `WaveformExtractor` usage. [PR #821](https://github.com/catalystneuro/neuroconv/pull/821)
* Changed the `tools.spikeinterface` functions (e.g. `add_recording`, `add_sorting`) to have `_to_nwbfile` as suffix  [PR #1015](https://github.com/catalystneuro/neuroconv/pull/1015)
* Deprecated use of `compression` and `compression_options` in `VideoInterface` [PR #1005](https://github.com/catalystneuro/neuroconv/pull/1005)
* `get_schema_from_method_signature` has been deprecated; please use `get_json_schema_from_method_signature` instead. [PR #1016](https://github.com/catalystneuro/neuroconv/pull/1016)
* `neuroconv.utils.FilePathType` and `neuroconv.utils.FolderPathType` have been deprecated; please use `pydantic.FilePath` and `pydantic.DirectoryPath` instead. [PR #1017](https://github.com/catalystneuro/neuroconv/pull/1017)
* Changed the `tools.roiextractors` function (e.g. `add_imaging` and `add_segmentation`) to have the `_to_nwbfile` suffix [PR #1017](https://github.com/catalystneuro/neuroconv/pull/1027)


## Features
* Added `MedPCInterface` for operant behavioral output files. [PR #883](https://github.com/catalystneuro/neuroconv/pull/883)
* Support `SortingAnalyzer` in the `SpikeGLXConverterPipe`. [PR #821](https://github.com/catalystneuro/neuroconv/pull/821)
* Added `TDTFiberPhotometryInterface` data interface, for converting fiber photometry data from TDT file formats. [PR #920](https://github.com/catalystneuro/neuroconv/pull/920)
* Add argument to `add_electrodes` that grants fine control of what to do with the missing values. As a side effect this drops the implicit casting to int when writing int properties to the electrodes table [PR #985](https://github.com/catalystneuro/neuroconv/pull/985)
* Add Plexon2 support [PR #918](https://github.com/catalystneuro/neuroconv/pull/918)
* Converter working with multiple `VideoInterface` instances [PR #914](https://github.com/catalystneuro/neuroconv/pull/914)
* Added helper function `neuroconv.tools.data_transfers.submit_aws_batch_job` for basic automated submission of AWS batch jobs. [PR #384](https://github.com/catalystneuro/neuroconv/pull/384)
* Data interfaces `run_conversion` method now performs metadata validation before running the conversion. [PR #949](https://github.com/catalystneuro/neuroconv/pull/949)
* Introduced `null_values_for_properties` to `add_units_table` to give user control over null values behavior [PR #989](https://github.com/catalystneuro/neuroconv/pull/989)


## Bug fixes
* Fixed the default naming of multiple electrical series in the `SpikeGLXConverterPipe`. [PR #957](https://github.com/catalystneuro/neuroconv/pull/957)
* Write new properties to the electrode table use the global identifier channel_name, group [PR #984](https://github.com/catalystneuro/neuroconv/pull/984)
* Removed a bug where int64 was casted lossy to float [PR #989](https://github.com/catalystneuro/neuroconv/pull/989)

## Improvements
* The `OpenEphysBinaryRecordingInterface` now uses `lxml` for extracting the session start time from the settings.xml file and does not depend on `pyopenephys` anymore. [PR #971](https://github.com/catalystneuro/neuroconv/pull/971)
* Swap the majority of package setup and build steps to `pyproject.toml` instead of `setup.py`. [PR #955](https://github.com/catalystneuro/neuroconv/pull/955)
* The `DeeplabcutInterface` now skips inferring timestamps from movie when timestamps are specified, running faster. [PR #967](https://github.com/catalystneuro/neuroconv/pull/967)
* Improve metadata writing for SpikeGLX data interface. Added contact ids, shank ids and, remove references to shanks for neuropixels 1.0. Also deprecated the previous neuroconv exclusive property "electrode_shank_number` [PR #986](https://github.com/catalystneuro/neuroconv/pull/986)
* Add tqdm with warning to DeepLabCut interface [PR #1006](https://github.com/catalystneuro/neuroconv/pull/1006)
* `BaseRecordingInterface` now calls default metadata when metadata is not passing mimicking `run_conversion` behavior. [PR #1012](https://github.com/catalystneuro/neuroconv/pull/1012)
* Added `get_json_schema_from_method_signature` which constructs Pydantic models automatically from the signature of any function with typical annotation types used throughout NeuroConv. [PR #1016](https://github.com/catalystneuro/neuroconv/pull/1016)
* Replaced all interface annotations with Pydantic types. [PR #1017](https://github.com/catalystneuro/neuroconv/pull/1017)
* Changed typehint collections (e.g. `List`) to standard collections (e.g. `list`). [PR #1021](https://github.com/catalystneuro/neuroconv/pull/1021)
* Testing now is only one dataset per test [PR #1026](https://github.com/catalystneuro/neuroconv/pull/1026)




## v0.5.0 (July 17, 2024)

### Deprecations
* The usage of `compression_options` directly through the `neuroconv.tools.audio` submodule is now deprecated - users should refer to the new `configure_backend` method for a general approach for setting compression. [PR #939](https://github.com/catalystneuro/neuroconv/pull/939)
* The usage of `compression` and `compression_opts` directly through the `FicTracDataInterface` is now deprecated - users should refer to the new `configure_backend` method for a general approach for setting compression. [PR #941](https://github.com/catalystneuro/neuroconv/pull/941)
* The usage of `compression` directly through the `neuroconv.tools.neo` submodule is now deprecated - users should refer to the new `configure_backend` method for a general approach for setting compression. [PR #943](https://github.com/catalystneuro/neuroconv/pull/943)
* The usage of `compression_options` directly through the `neuroconv.tools.ophys` submodule is now deprecated - users should refer to the new `configure_backend` method for a general approach for setting compression. [PR #940](https://github.com/catalystneuro/neuroconv/pull/940)
* Removed the option of running `interface.run_conversion` without `nwbfile_path` argument . [PR #951](https://github.com/catalystneuro/neuroconv/pull/951)

### Features
* Added docker image and tests for an automated Rclone configuration (with file stream passed via an environment variable). [PR #902](https://github.com/catalystneuro/neuroconv/pull/902)

### Bug fixes
* Fixed the conversion option schema of a `SpikeGLXConverter` when used inside another `NWBConverter`. [PR #922](https://github.com/catalystneuro/neuroconv/pull/922)
* Fixed a case of the `NeuroScopeSortingExtractor` when the optional `xml_file_path` is not specified. [PR #926](https://github.com/catalystneuro/neuroconv/pull/926)
* Fixed `Can't specify experiment type when converting .abf to .nwb with Neuroconv`. [PR #609](https://github.com/catalystneuro/neuroconv/pull/609)
* Remove assumption that the ports of the Intan acquisition system correspond to electrode groupings in `IntanRecordingInterface`  [PR #933](https://github.com/catalystneuro/neuroconv/pull/933)
* Add ValueError for empty metadata in  `make_or_load_nwbfile` when an nwbfile needs to be created [PR #948](https://github.com/catalystneuro/neuroconv/pull/948)

### Improvements
* Make annotations from the raw format available on `IntanRecordingInterface`. [PR #934](https://github.com/catalystneuro/neuroconv/pull/943)
* Add an option to suppress display the progress bar (tqdm) in `VideoContext`  [PR #937](https://github.com/catalystneuro/neuroconv/pull/937)
* Automatic compression of data in the `LightnignPoseDataInterface` has been disabled - users should refer to the new `configure_backend` method for a general approach for setting compression. [PR #942](https://github.com/catalystneuro/neuroconv/pull/942)
* Port over `dlc2nwb` utility functions for ease of maintenance. [PR #946](https://github.com/catalystneuro/neuroconv/pull/946)



## v0.4.11 (June 14, 2024)

### Bug fixes
* Added a skip condition in `get_default_dataset_io_configurations` for datasets with any zero-length axis in their `full_shape`. [PR #894](https://github.com/catalystneuro/neuroconv/pull/894)
* Added `packaging` explicitly to minimal requirements. [PR #904](https://github.com/catalystneuro/neuroconv/pull/904)
* Fixed bug when using `make_or_load_nwbfile` with `overwrite=True` on an existing (but corrupt) HDF5 file. [PR #911](https://github.com/catalystneuro/neuroconv/pull/911)
* Change error trigger with warning trigger when adding both `OnePhotonSeries` and `TwoPhotonSeries` to the same file ([Issue #906](https://github.com/catalystneuro/neuroconv/issues/906)). [PR #907](https://github.com/catalystneuro/neuroconv/pull/907)

### Improvements
* Propagated `photon_series_type` to `BaseImagingExtractorInterface` init instead of passing it as an argument of `get_metadata()` and `get_metadata_schema()`. [PR #847](https://github.com/catalystneuro/neuroconv/pull/847)
* Converter working with multiple VideoInterface instances [PR 914](https://github.com/catalystneuro/neuroconv/pull/914)



## v0.4.10 (June 6, 2024)

### Bug fixes
* Fixed bug causing overwrite of NWB GUIDE watermark. [PR #890](https://github.com/catalystneuro/neuroconv/pull/890)


## v0.4.9 (June 5, 2024)

### Deprecations
* Removed `stream_id` as an argument from `IntanRecordingInterface`. [PR #794](https://github.com/catalystneuro/neuroconv/pull/794)
* The usage of `compression` and `compression_opts` directly through the `neuroconv.tools.spikeinterface` submodule are now deprecated - users should refer to the new `configure_backend` method for a general approach for setting compression. [PR #805](https://github.com/catalystneuro/neuroconv/pull/805)
* Dropped the testing of Python 3.8 on the CI. Dropped support for Python 3.8 in setup. [PR #853](https://github.com/catalystneuro/neuroconv/pull/853)
* Deprecated skip_features argument in `add_sorting`. [PR #872](https://github.com/catalystneuro/neuroconv/pull/872)
* Deprecate old (v1) iterator from the ecephys pipeline. [PR #876](https://github.com/catalystneuro/neuroconv/pull/876)

### Features
* Added `backend` control to the `make_or_load_nwbfile` helper method in `neuroconv.tools.nwb_helpers`. [PR #800](https://github.com/catalystneuro/neuroconv/pull/800)
* Released the first official Docker images for the package on the GitHub Container Repository (GHCR). [PR #383](https://github.com/catalystneuro/neuroconv/pull/383)
* Support "one-file-per-signal" and "one-file-per-channel" mode with `IntanRecordingInterface`. [PR #791](https://github.com/catalystneuro/neuroconv/pull/791)
* Added `get_default_backend_configuration` method to all `DataInterface` classes. Also added HDF5 `backend` control to all standalone `.run_conversion(...)` methods for those interfaces. [PR #801](https://github.com/catalystneuro/neuroconv/pull/801)
* Added `get_default_backend_configuration` method to all `NWBConverter` classes. Also added HDF5 `backend` control to `.run_conversion(...)`. [PR #804](https://github.com/catalystneuro/neuroconv/pull/804)
* Released the first official Docker images for the package on the GitHub Container Repository (GHCR). [PR #383](https://github.com/catalystneuro/neuroconv/pull/383)
* Added `ScanImageMultiFileImagingInterface` for multi-file (buffered) ScanImage format and changed `ScanImageImagingInterface` to be routing classes for single and multi-plane imaging. [PR #809](https://github.com/catalystneuro/neuroconv/pull/809)
* Added a function to generate ogen timestamps and data from onset times and parameters to `tools.optogenetics`. [PR #832](https://github.com/catalystneuro/neuroconv/pull/832)
* Added `configure_and_write_nwbfile` and optimized imports in `tools.nwb_helpers` module. [PR #848](https://github.com/catalystneuro/neuroconv/pull/848)
* `configure_backend` may now apply a `BackendConfiguration` to equivalent in-memory `pynwb.NWBFile` objects that have different address in RAM. [PR #848](https://github.com/catalystneuro/neuroconv/pull/848)
* Add support for doubled ragged arrays in `add_units_table` [PR #879](https://github.com/catalystneuro/neuroconv/pull/879)
* Add support for doubled ragged arrays in `add_electrodes` [PR #881](https://github.com/catalystneuro/neuroconv/pull/881)
* Propagate `ignore_integrity_checks` from neo to IntanRecordingInterface [PR #887](https://github.com/catalystneuro/neuroconv/pull/887)


### Bug fixes
* Remove JSON Schema `definitions` from the `properties` field. [PR #818](https://github.com/catalystneuro/neuroconv/pull/818)
* Fixed writing waveforms directly to file. [PR #799](https://github.com/catalystneuro/neuroconv/pull/799)
* Avoid in-place modification of the metadata in the `VideoInterface` and on neo tools. [PR #814](https://github.com/catalystneuro/neuroconv/pull/814)
* Replaced `waveform_extractor.is_extension` with `waveform_extractor.has_extension`. [PR #799](https://github.com/catalystneuro/neuroconv/pull/799)
* Fixed an issue with `set_aligned_starting_time` for all `SortingInterface`'s that did not have an initial segment start set (and no recording attached). [PR #823](https://github.com/catalystneuro/neuroconv/pull/823)
* Fixed a bug with `parameterized` and `pytest-xdist==3.6.1` in the `ScanImageImagingInterface` tests. [PR #829](https://github.com/catalystneuro/neuroconv/pull/829)
* Added `XX` and `XO` to the base metadata schema. [PR #833](https://github.com/catalystneuro/neuroconv/pull/833)
* `BaseImagingExtractor.add_to_nwbfile()` is fixed in the case where metadata is not supplied. [PR #849](https://github.com/catalystneuro/neuroconv/pull/849)
* Prevent `SpikeGLXConverterPipe` from setting false properties on the sub-`SpikeGLXNIDQInterface`. [PR #860](https://github.com/catalystneuro/neuroconv/pull/860)
* Fixed a bug when adding ragged arrays to the electrode and units table. [PR #870](https://github.com/catalystneuro/neuroconv/pull/870)
* Fixed a bug where `write_recording` will call an empty nwbfile when passing a path. [PR #877](https://github.com/catalystneuro/neuroconv/pull/877)
* Fixed a bug that failed to properly include time alignment information in the output NWB file for objects added from any `RecordingInterface` in combination with `stub_test=True`. [PR #884](https://github.com/catalystneuro/neuroconv/pull/884)
* Fixed a bug that prevented passing `nwbfile=None` and a `backend_configuration` to `NWBConverter.run_conversion`. [PR #885](https://github.com/catalystneuro/neuroconv/pull/885)

### Improvements
* Added soft deprecation warning for removing `photon_series_type` from `get_metadata()` and `get_metadata_schema()` (in [PR #847](https://github.com/catalystneuro/neuroconv/pull/847)). [PR #866](https://github.com/catalystneuro/neuroconv/pull/866)
* Fixed docstrings related to backend configurations for various methods. [PR #822](https://github.com/catalystneuro/neuroconv/pull/822)
* Added automatic `backend` detection when a `backend_configuration` is passed to an interface or converter. [PR #840](https://github.com/catalystneuro/neuroconv/pull/840)
* Improve printing of bytes. [PR #831](https://github.com/catalystneuro/neuroconv/pull/831)
* Support for pathlib in source data schema validation. [PR #854](https://github.com/catalystneuro/neuroconv/pull/854)
* Use `ZoneInfo` instead of `dateutil.tz` in the conversion gallery. [PR #858](https://github.com/catalystneuro/neuroconv/pull/858)
* Exposed `progress_bar_class` to ecephys and ophys data iterators. [PR #861](https://github.com/catalystneuro/neuroconv/pull/861)
* Unified the signatures between `add_units`, `add_sorting` and `write_sorting`. [PR #875](https://github.com/catalystneuro/neuroconv/pull/875)
* Improved descriptions of all folder and file paths in the source schema, useful for rendering in the GUIDE. [PR #886](https://github.com/catalystneuro/neuroconv/pull/886)
* Added watermark via `source_script` field of `NWBFile` metadata. `source_script_file_name` is also required to be specified in this case to avoid invalidation. [PR #888](https://github.com/catalystneuro/neuroconv/pull/888)
* Remove parsing xml parsing from the `__init__` of `BrukerTiffSinglePlaneImagingInterface` [PR #895](https://github.com/catalystneuro/neuroconv/pull/895)

### Testing
* Add general test for metadata in-place modification by interfaces. [PR #815](https://github.com/catalystneuro/neuroconv/pull/815)



# v0.4.8 (March 20, 2024)

### Bug fixes
* Fixed writing the `electrodes` field in `add_electrical_series` when multiple groups are present. [PR #784](https://github.com/catalystneuro/neuroconv/pull/784)

### Improvements
* Upgraded Pydantic support to `>v2.0.0`. [PR #767](https://github.com/catalystneuro/neuroconv/pull/767)
* Absorbed the `DatasetInfo` model into the `DatasetIOConfiguration` model. [PR #767](https://github.com/catalystneuro/neuroconv/pull/767)
* Keyword argument `field_name` of the `DatasetIOConfiguration.from_neurodata_object` method has been renamed to `dataset_name` to be more consistent with its usage. This only affects direct initialization of the model; usage via the `BackendConfiguration` constructor and its associated helper functions in `neuroconv.tools.nwb_helpers` is unaffected. [PR #767](https://github.com/catalystneuro/neuroconv/pull/767)
* Manual construction of a `DatasetIOConfiguration` now requires the field `dataset_name`, and will be validated to match the final path of `location_in_file`. Usage via the automated constructors is unchanged. [PR #767](https://github.com/catalystneuro/neuroconv/pull/767)
* Enhance `get_schema_from_method_signature` to extract descriptions from the method docval. [PR #771](https://github.com/catalystneuro/neuroconv/pull/771)
* Avoid writing `channel_to_uV` and `offset_to_uV` in `add_electrodes`  [PR #803](https://github.com/catalystneuro/neuroconv/pull/803)
* `BaseSegmentationExtractorInterface` now supports optional background plane segmentations and associated fluorescence traces [PR #783](https://github.com/catalystneuro/neuroconv/pull/783)



# v0.4.7 (February 21, 2024)

### Deprecation
* Removed `.get_electrode_table_json()` on the `BaseRecordingExtractorInterface` in favor of GUIDE specific interactions. [PR #431](https://github.com/catalystneuro/neuroconv/pull/431)
* Removed the `SIPickleRecordingInterface` and `SIPickleSortingInterface` interfaces. [PR #757](https://github.com/catalystneuro/neuroconv/pull/757)
* Removed the `SpikeGLXLFPInterface` interface. [PR #757](https://github.com/catalystneuro/neuroconv/pull/757)

### Bug fixes
* LocalPathExpander matches only `folder_paths` or `file_paths` if that is indicated in the passed specification. [PR #679](https://github.com/catalystneuro/neuroconv/pull/675) and [PR #675](https://github.com/catalystneuro/neuroconv/pull/679
* Fixed depth consideration in partial chunking pattern for the ROI data buffer. [PR #677](https://github.com/catalystneuro/neuroconv/pull/677)
* Fix mapping between channel names and the electrode table when writing more than one `ElectricalSeries` to the NWBFile. This fixes an issue when the converter pipeline of `SpikeGLXConverterPipe` was writing the electrode table region of the NIDQ stream incorrectly. [PR #678](https://github.com/catalystneuro/neuroconv/pull/678)
* Fix `configure_backend` when applied to `TimeSeries` contents that leverage internal links for `data` or `timestamps`. [PR #732](https://github.com/catalystneuro/neuroconv/pull/732)

### Features
* Changed the `Suite2pSegmentationInterface` to support multiple plane segmentation outputs. The interface now has a `plane_name` and `channel_name` arguments to determine which plane output and channel trace add to the NWBFile. [PR #601](https://github.com/catalystneuro/neuroconv/pull/601)
* Added `create_path_template` and corresponding tests [PR #680](https://github.com/catalystneuro/neuroconv/pull/680)
* Added tool function `configure_datasets` for configuring all datasets of an in-memory `NWBFile` to be backend specific. [PR #571](https://github.com/catalystneuro/neuroconv/pull/571)
* Added `LightningPoseConverter` to add pose estimation data and the original and the optional labeled video added as ImageSeries to NWB. [PR #633](https://github.com/catalystneuro/neuroconv/pull/633)
* Added gain as a required `__init__` argument for `TdtRecordingInterface`. [PR #704](https://github.com/catalystneuro/neuroconv/pull/704)
* Extract session_start_time from Plexon `plx` recording file. [PR #723](https://github.com/catalystneuro/neuroconv/pull/723)

### Improvements
* `nwbinspector` has been removed as a minimal dependency. It becomes an extra (optional) dependency with `neuroconv[dandi]`. [PR #672](https://github.com/catalystneuro/neuroconv/pull/672)
* Added a `from_nwbfile` class method constructor to all `BackendConfiguration` models. [PR #673](https://github.com/catalystneuro/neuroconv/pull/673)
* Added compression to `FicTracDataInterface`. [PR #678](https://github.com/catalystneuro/neuroconv/pull/678)
* Exposed `block_index` to all OpenEphys interfaces. [PR #695](https://github.com/catalystneuro/neuroconv/pull/695)
* Added support for `DynamicTable` columns in the `configure_backend` tool function. [PR #700](https://github.com/catalystneuro/neuroconv/pull/700)
* Refactored `ScanImagingInterface` to reference ROIExtractors' version of `extract_extra_metadata`. [PR #731](https://github.com/catalystneuro/neuroconv/pull/731)
* Added support for Long NHP probe types for the `SpikeGLXRecorddingInterfacce`. [PR #701](https://github.com/catalystneuro/neuroconv/pull/701)
* Remove unnecessary duplication of probe setting in `SpikeGLXRecordingInterface`. [PR #696](https://github.com/catalystneuro/neuroconv/pull/696)
* Added associated suffixes to all interfaces and converters. [PR #734](https://github.com/catalystneuro/neuroconv/pull/734)
* Added convenience function `get_format_summaries` to `tools.importing` (and exposed at highest level). [PR #734](https://github.com/catalystneuro/neuroconv/pull/734)

### Testing
* `RecordingExtractorInterfaceTestMixin` now compares either `group_name`, `group` or a default value of  `ElectrodeGroup` to the `group` property in the `NWBRecordingExtractor` instead of comparing `group` to `group` as it was done before [PR #736](https://github.com/catalystneuro/neuroconv/pull/736)
* `TestScanImageImagingInterfaceRecent` now checks metadata against new roiextractors implementation [PR #741](https://github.com/catalystneuro/neuroconv/pull/741).
* Removed editable installs from the CI workflow. [PR #756](https://github.com/catalystneuro/neuroconv/pull/756)


# v0.4.6 (November 30, 2023)

### Features
* Added Pydantic data models of `BackendConfiguration` for both HDF5 and Zarr datasets (container/mapper of all the `DatasetConfiguration`s for a particular file). [PR #568](https://github.com/catalystneuro/neuroconv/pull/568)
* Changed the metadata schema for `Fluorescence` and `DfOverF` where the traces metadata can be provided as a dict instead of a list of dicts.
  The name of the plane segmentation is used to determine which traces to add to the `Fluorescence` and `DfOverF` containers. [PR #632](https://github.com/catalystneuro/neuroconv/pull/632)
* Modify the filtering of traces to also filter out traces with empty values. [PR #649](https://github.com/catalystneuro/neuroconv/pull/649)
* Added tool function `get_default_dataset_configurations` for identifying and collecting all fields of an in-memory `NWBFile` that could become datasets on disk; and return instances of the Pydantic dataset models filled with default values for chunking/buffering/compression. [PR #569](https://github.com/catalystneuro/neuroconv/pull/569)
* Added tool function `get_default_backend_configuration` for conveniently packaging the results of `get_default_dataset_configurations` into an easy-to-modify mapping from locations of objects within the file to their correseponding dataset configuration options, as well as linking to a specific backend DataIO. [PR #570](https://github.com/catalystneuro/neuroconv/pull/570)
* Added `set_probe()` method to `BaseRecordingExtractorInterface`. [PR #639](https://github.com/catalystneuro/neuroconv/pull/639)
* Changed default chunking of `ImagingExtractorDataChunkIterator` to select `chunk_shape` less than the chunk_mb threshold while keeping the original image size. The default `chunk_mb` changed to 10MB. [PR #667](https://github.com/catalystneuro/neuroconv/pull/667)

### Fixes
* Fixed GenericDataChunkIterator (in hdmf.py) in the case where the number of dimensions is 1 and the size in bytes is greater than the threshold of 1 GB. [PR #638](https://github.com/catalystneuro/neuroconv/pull/638)
* Changed `np.floor` and `np.prod` usage to `math.floor` and `math.prod` in various files. [PR #638](https://github.com/catalystneuro/neuroconv/pull/638)
* Updated minimal required version of DANDI CLI; updated `run_conversion_from_yaml` API function and tests to be compatible with naming changes. [PR #664](https://github.com/catalystneuro/neuroconv/pull/664)

### Improvements
 * Change metadata extraction library from `fparse` to `parse`. [PR #654](https://github.com/catalystneuro/neuroconv/pull/654)
 * The `dandi` CLI/API is now an optional dependency; it is still required to use the `tool` function for automated upload as well as the YAML-based NeuroConv CLI. [PR #655](https://github.com/catalystneuro/neuroconv/pull/655)



# v0.4.5 (November 6, 2023)

### Back-compatibility break
* The `CEDRecordingInterface` has now been removed; use the `Spike2RecordingInterface` instead. [PR #602](https://github.com/catalystneuro/neuroconv/pull/602)

### Features
* Added support for python 3.12 [PR #626](https://github.com/catalystneuro/neuroconv/pull/626)
* Added `session_start_time` extraction to `FicTracDataInterface`. [PR #598](https://github.com/catalystneuro/neuroconv/pull/598)
* Added `imaging_plane_name` keyword argument to `add_imaging_plane` function to determine which imaging plane to add from the metadata by name instead of `imaging_plane_index`.
* Added reference for `imaging_plane` to default plane segmentation metadata. [PR #594](https://github.com/catalystneuro/neuroconv/pull/594)
* Changed Compass container for Position container in the `FicTracDataInterface`.  [PR #606](https://github.com/catalystneuro/neuroconv/pull/605)
* Added option to write units in meters by providing a radius in `FicTracDataInterface`. [PR #606](https://github.com/catalystneuro/neuroconv/pull/605)
* Added `parent_container` keyword argument to `add_photon_series` that defines whether to add the photon series to acquisition or 'ophys' processing module. [PR #587](https://github.com/catalystneuro/neuroconv/pull/587)
* Added Pydantic data models of `DatasetInfo` (immutable summary of core dataset values such as maximum shape and dtype) and `DatasetConfiguration` for both HDF5 and Zarr datasets (the optional layer that specifies chunk/buffering/compression). [PR #567](https://github.com/catalystneuro/neuroconv/pull/567)
* Added alignment methods to `FicTracDataInterface`.  [PR #607](https://github.com/catalystneuro/neuroconv/pull/607)
* Added alignment methods support to `MockRecordingInterface` [PR #611](https://github.com/catalystneuro/neuroconv/pull/611)
* Added `NeuralynxNvtInterface`, which can read position tracking NVT files. [PR #580](https://github.com/catalystneuro/neuroconv/pull/580)
* Adding radius as a conversion factor in `FicTracDataInterface`.  [PR #619](https://github.com/catalystneuro/neuroconv/pull/619)
* Coerce `FicTracDataInterface` original timestamps to start from 0.  [PR #619](https://github.com/catalystneuro/neuroconv/pull/619)
* Added configuration metadata to `FicTracDataInterface`.  [PR #618](https://github.com/catalystneuro/neuroconv/pull/618)
* Expose number of jobs to `automatic_dandi_upload`. [PR #624](https://github.com/catalystneuro/neuroconv/pull/624)
* Added `plane_segmentation_name` keyword argument to determine which plane segmentation to add from the metadata by name instead of `plane_segmentation_index`.
  `plane_segmentation_name` is exposed at `BaseSegmentationExtractorInterface.add_to_nwbfile()` function to support adding segmentation output from multiple planes. [PR #623](https://github.com/catalystneuro/neuroconv/pull/623)
* Added `SegmentationImages` to metadata_schema in `BaseSegmentationExtractorInterface` to allow for the modification of the name and description of Images container and description of the summary images. [PR #622](https://github.com/catalystneuro/neuroconv/pull/622)
* Default chunking pattern of RecordingInterfaces now attempts to use as many channels as possible up to 64 total, and fill with as much time as possible up to the `chunk_mb`. This also required raising the lower HDMF version to 3.11.0 (which introduced 10 MB default chunk sizes). [PR #630](https://github.com/catalystneuro/neuroconv/pull/630)

### Fixes
* Remove `starting_time` reset to default value (0.0) when adding the rate and updating the `photon_series_kwargs` or `roi_response_series_kwargs`, in `add_photon_series` or `add_fluorescence_traces`. [PR #595](https://github.com/catalystneuro/neuroconv/pull/595)
* Changed the date parsing in `OpenEphysLegacyRecordingInterface` to `datetime.strptime` with the expected date format explicitly set to `"%d-%b-%Y %H%M%S"`. [PR #577](https://github.com/catalystneuro/neuroconv/pull/577)
* Pin lower bound HDMF version to `3.10.0`. [PR #586](https://github.com/catalystneuro/neuroconv/pull/586)

### Deprecation
* Removed `use_times` and `buffer_size` from `add_photon_series`. [PR #600](https://github.com/catalystneuro/neuroconv/pull/600)

### Testing
* Adds `MockImagingInterface` as a general testing mechanism for ophys imaging interfaces [PR #604](https://github.com/catalystneuro/neuroconv/pull/604).



# v0.4.4

### Features

* `DeepLabCutInterface` now allows using custom timestamps via `set_aligned_timestamps` method before running conversion. [PR #531](https://github.com/catalystneuro/neuroconv/pull/532)

### Fixes

* Reorganize timeintervals schema to reside in `schemas/` dir to ensure its inclusion in package build. [PR #573](https://github.com/catalystneuro/neuroconv/pull/573)



# v0.4.3

### Fixes

* The `sonpy` package for the Spike2 interface no longer attempts installation on M1 Macs. [PR #563](https://github.com/catalystneuro/neuroconv/pull/563)
* Fixed `subset_sorting` to explicitly cast `end_frame` to int to avoid SpikeInterface frame slicing edge case. [PR #565](https://github.com/catalystneuro/neuroconv/pull/565)



# v0.4.2

### Fixes

* Exposed `es_key` argument to users where it was previously omitted on `MaxOneRecordingInterface`, `OpenEphysLegacyRecordingInterface`, and `OpenEphysRecordingInterface`. [PR #542](https://github.com/catalystneuro/neuroconv/pull/542)
* Added deepcopy for metadata in `make_nwbfile_from_metadata`. [PR #545](https://github.com/catalystneuro/neuroconv/pull/545)
* Fixed edge case in `subset_sorting` where `end_frame` could exceed recording length. [PR #551](https://github.com/catalystneuro/neuroconv/pull/551)
* Alter `add_electrodes` behavior,  no error is thrown if a property is present in the metadata but not in the recording extractors. This allows the combination of recording objects that have different properties. [PR #558](https://github.com/catalystneuro/neuroconv/pull/558)

### Features

* Added converters for Bruker TIF format to support multiple streams of imaging data.
  Added `BrukerTiffSinglePlaneConverter` for single plane imaging data which initializes a `BrukerTiffSinglePlaneImagingInterface` for each data stream.
  The available data streams can be checked by `BrukerTiffSinglePlaneImagingInterface.get_streams(folder_path)` method.
  Added `BrukerTiffMultiPlaneConverter` for volumetric imaging data with `plane_separation_type` argument that defines
  whether to load the imaging planes as a volume (`"contiguous"`) or separately (`"disjoint"`).
  The available data streams for the defined  `plane_separation_type`  can be checked by `BrukerTiffMultiPlaneImagingInterface.get_streams(folder_path, plane_separation_type)` method.
* Added FicTrac data interface. [PR #517](https://github.com/catalystneuro/neuroconv/pull/#517)

### Documentation and tutorial enhancements

* Added FicTrac to the conversion gallery and docs API. [PR #560](https://github.com/catalystneuro/neuroconv/pull/#560)



# v0.4.1

### Fixes

* Propagated additional arguments, such as `cell_id`, from the `metadata["Icephys"]["Electrodes"]` dictionary used in `tools.neo.add_icephys_electrode`. [PR #538](https://github.com/catalystneuro/neuroconv/pull/538)
* Fixed mismatch between expected `Electrodes` key in `tools.neo.add_icephys_electrode` and the metadata automatically generated by the `AbfInterface`. [PR #538](https://github.com/catalystneuro/neuroconv/pull/538)



# v0.4.0

### Back-compatibility break

* Create separate `.add_to_nwbfile` method for all DataInterfaces. This is effectively the previous `.run_conversion` method but limited to operations on an in-memory `nwbfile`: pynwb.NWBFile` object and does not handle any I/O. [PR #455](https://github.com/catalystneuro/neuroconv/pull/455)

### Fixes

* Set gzip compression by default on spikeinterface based interfaces `run_conversion`. [PR #499](https://github.com/catalystneuro/neuroconv/pull/#499)

* Temporarily disabled filtering for all-zero traces in `add_fluorescence_traces` as the current implementation is very slow for nearly all zero traces (e.g. suite2p deconvolved traces). [PR #527](https://github.com/catalystneuro/neuroconv/pull/527)

### Features

* Added stream control with the `stream_name` argument to the `NeuralynxRecordingExtractor`. [PR #369](https://github.com/catalystneuro/neuroconv/pull/369)

* Added a common `.temporally_align_data_interfaces` method to the `NWBConverter` class to use as a specification of the protocol for temporally aligning the data interfaces of the converter. [PR #362](https://github.com/catalystneuro/neuroconv/pull/362)

* Added `CellExplorerRecordingInterface` for adding data raw and lfp data from the CellExplorer format. CellExplorer's new format contains a `basename.session.mat` file containing
    rich metadata about the session which can be used to extract the recording information such as sampling frequency and type and channel metadata such as
    groups, location and brain area [#488](https://github.com/catalystneuro/neuroconv/pull/488)

* `CellExplorerSortingInterface` now supports extracting sampling frequency from the new data format. CellExplorer's new format contains a `basename.session.mat` file containing
    rich metadata including the sorting sampling frequency [PR #491](https://github.com/catalystneuro/neuroconv/pull/491) and [PR #502](https://github.com/catalystneuro/neuroconv/pull/502)
* Added `MiniscopeBehaviorInterface` for Miniscope behavioral data. The interface uses `ndx-miniscope` extension to add a `Miniscope` device with the behavioral camera metadata,
  and an `ImageSeries` in external mode that is linked to the device. [PR #482](https://github.com/catalystneuro/neuroconv/pull/482)
  * `CellExplorerSortingInterface` now supports adding channel metadata to the nwbfile with `write_ecephys_metadata=True` as a conversion option [PR #494](https://github.com/catalystneuro/neuroconv/pull/494)

* Added `MiniscopeImagingInterface` for Miniscope imaging data stream. The interface uses `ndx-miniscope` extension to add a `Miniscope` device with the microscope device metadata,
  and the imaging data as `OnePhotonSeries`. [PR #468](https://github.com/catalystneuro/neuroconv/pull/468)

* Added `MiniscopeConverter` for combining the conversion of Miniscope imaging and behavioral data streams. [PR #498](https://github.com/catalystneuro/neuroconv/pull/498)

### Improvements

* Avoid redundant timestamp creation in `add_eletrical_series` for recording objects without time vector. [PR #495](https://github.com/catalystneuro/neuroconv/pull/495)

* Avoid modifying the passed `metadata` structure via `deep_dict_update` in `make_nwbfile_from_metadata`.  [PR #476](https://github.com/catalystneuro/neuroconv/pull/476)

### Testing

* Added gin test for `CellExplorerRecordingInterface`. CellExplorer's new format contains a `basename.session.mat` file containing
    rich metadata about the session which can be used to extract the recording information such as sampling frequency and type and channel metadata such as
    groups, location and brain area [#488](https://github.com/catalystneuro/neuroconv/pull/488).
  * Added gin test for `CellExplorerSortingInterface`. CellExplorer's new format contains a `basename.session.mat` file containing
  rich metadata about the session which can be used to extract the recording information such as sampling frequency and type and channel metadata such as
  groups, location and brain area [PR #494](https://github.com/catalystneuro/neuroconv/pull/494).




# v0.3.0 (June 7, 2023)

### Back-compatibility break
* `ExtractorInterface` classes now access their extractor with the classmethod `cls.get_extractor()` instead of the attribute `self.Extractor`. [PR #324](https://github.com/catalystneuro/neuroconv/pull/324)
* The `spikeextractor_backend` option was removed for all `RecordingExtractorInterface` classes. ([PR #324](https://github.com/catalystneuro/neuroconv/pull/324), [PR #309](https://github.com/catalystneuro/neuroconv/pull/309)]
* The `NeuroScopeMultiRecordingExtractor` has been removed. If your conversion required this, please submit an issue requesting instructions for how to implement it. [PR #309](https://github.com/catalystneuro/neuroconv/pull/309)
* The `SIPickle` interfaces have been removed. [PR #309](https://github.com/catalystneuro/neuroconv/pull/309)
* The previous conversion option `es_key` has been moved to the `__init__` of all `BaseRecordingExtractorInterface` classes. It is no longer possible to use this argument in the `run_conversion` method. [PR #318](https://github.com/catalystneuro/neuroconv/pull/318)
* Change `BaseDataInterface.get_conversion_options_schema` from `classmethod` to object method. [PR #353](https://github.com/catalystneuro/neuroconv/pull/353)
* Removed `utils.json_schema.get_schema_for_NWBFile` and moved base metadata schema to external json file. Added constraints to Subject metadata to match DANDI. [PR #376](https://github.com/catalystneuro/neuroconv/pull/376)
* Duplicate video file paths in the VideoInterface and AudioInterface are no longer silently resolved; please explicitly remove duplicates when initializing the interfaces. [PR #403](https://github.com/catalystneuro/neuroconv/pull/403)
* Duplicate audio file paths in the AudioInterface are no longer silently resolved; please explicitly remove duplicates when initializing the interfaces. [PR #402](https://github.com/catalystneuro/neuroconv/pull/402)

### Features
* The `OpenEphysRecordingInterface` is now a wrapper for `OpenEphysBinaryRecordingInterface`. [PR #294](https://github.com/catalystneuro/neuroconv/pull/294)
* Swapped the backend for `CellExplorerSortingInterface` from `spikeextactors` to `spikeinterface`. [PR #267](https://github.com/catalystneuro/neuroconv/pull/267)
* In the conversion YAML, `DataInterface` classes must now be specified as a dictionary instead of a list. [PR #311](https://github.com/catalystneuro/neuroconv/pull/311)
* In the conversion YAML, conversion_options can be specified on the global level. [PR #312](https://github.com/catalystneuro/neuroconv/pull/312)
* The `OpenEphysRecordingInterface` now redirects to legacy or binary interface depending on the file format.
  It raises NotImplementedError until the interface for legacy format is added. [PR #296](https://github.com/catalystneuro/neuroconv/pull/296)
* Added the `OpenEphysLegacyRecordingInterface` to support Open Ephys legacy format (`.continuous` files). [PR #295](https://github.com/catalystneuro/neuroconv/pull/295)
* Added `PlexonSortingInterface` to support plexon spiking data. [PR #316](https://github.com/catalystneuro/neuroconv/pull/316)
* Changed `SpikeGLXRecordingInterface` to accept either the AP or LF bands as file paths. Each will automatically set the correseponding `es_key` and corresponding metadata for each band or probe. [PR #298](https://github.com/catalystneuro/neuroconv/pull/298)
* The `OpenEphysRecordingInterface` redirects to `OpenEphysLegacyRecordingInterface` for legacy format files instead of raising NotImplementedError. [PR #349](https://github.com/catalystneuro/neuroconv/pull/349)
* Added a `SpikeGLXConverter` for easy combination of multiple IMEC and NIDQ data streams. [PR #292](https://github.com/catalystneuro/neuroconv/pull/292)
* Added an `interfaces_by_category` lookup table to `neuroconv.datainterfaces` to make searching for interfaces by modality and format easier. [PR #352](https://github.com/catalystneuro/neuroconv/pull/352)
* `neuroconv.utils.jsonschema.get_schema_from_method_signature` can now support the `Dict[str, str]` typehint, which allows `DataInterface.__init__` and `.run_conversion` to handle dictionary arguments. [PR #360](https://github.com/catalystneuro/neuroconv/pull/360)
* Added `neuroconv.tools.testing.data_interface_mixins` module, which contains test suites for different types of
  DataInterfaces [PR #357](https://github.com/catalystneuro/neuroconv/pull/357)
* Added `keywords` to `DataInterface` classes. [PR #375](https://github.com/catalystneuro/neuroconv/pull/375)
* Uses `open-cv-headless` instead of open-cv, making the package lighter [PR #387](https://github.com/catalystneuro/neuroconv/pull/387).
* Adds `MockRecordingInterface` as a general testing mechanism for ecephys interfaces [PR #395](https://github.com/catalystneuro/neuroconv/pull/395).
* `metadata` returned by `DataInterface.get_metadata()` is now a `DeepDict` object, making it easier to add and adjust metadata. [PR #404](https://github.com/catalystneuro/neuroconv/pull/404).
* The `OpenEphysLegacyRecordingInterface` is now extracts the `session_start_time` in `get_metadata()` from `Neo` (`OpenEphysRawIO`) and does not depend on `pyopenephys` anymore. [PR #410](https://github.com/catalystneuro/neuroconv/pull/410)
* Added `expand_paths`. [PR #377](https://github.com/catalystneuro/neuroconv/pull/377)
* Added basic temporal alignment methods to ecephys, ophys, and icephys DataInterfaces. These are `get_timestamps`, `align_starting_time`, `align_timestamps`, and `align_by_interpolation`. Added tests that serve as a first demonstration of the intended uses in a variety of cases. [PR #237](https://github.com/catalystneuro/neuroconv/pull/237) [PR #283](https://github.com/catalystneuro/neuroconv/pull/283) [PR #400](https://github.com/catalystneuro/neuroconv/pull/400)
* Added basic temporal alignment methods to the SLEAPInterface. Added holistic per-interface, per-method unit testing for ecephys and ophys interfaces. [PR #401](https://github.com/catalystneuro/neuroconv/pull/401)
* Added `expand_paths`. [PR #377](https://github.com/catalystneuro/neuroconv/pull/377), [PR #448](https://github.com/catalystneuro/neuroconv/pull/448)
* Added `.get_electrode_table_json()` to the `BaseRecordingExtractorInterface` as a convenience helper for the GUIDE project. [PR #431](https://github.com/catalystneuro/neuroconv/pull/431)
* Added `BrukerTiffImagingInterface` to support Bruker TIF imaging data. This format consists of individual TIFFs (each file contains a single frame) in OME-TIF format (.ome.tif files) and metadata in XML format (.xml file). [PR #390](https://github.com/catalystneuro/neuroconv/pull/390)
* Added `MicroManagerTiffImagingInterface` to support Micro-Manager TIF imaging data. This format consists of multipage TIFFs in OME-TIF format (.ome.tif files) and configuration settings in JSON format ('DisplaySettings.json' file). [PR #423](https://github.com/catalystneuro/neuroconv/pull/423)
* Added a `TemporallyAlignedDataInterface` definition for convenience when creating a custom interface for pre-aligned data. [PR #434](https://github.com/catalystneuro/neuroconv/pull/434)
* Added `write_as`, `units_name`, `units_description` to `BaseSortingExtractorInterface` `run_conversion` method to be able to modify them in conversion options. [PR #438](https://github.com/catalystneuro/neuroconv/pull/438)
* Added basic temporal alignment methods to the VideoInterface. These are `align_starting_time` is split into `align_starting_times` (list of times, one per video file) and `align_global_starting_time` (shift all by a scalar amount). `align_by_interpolation` is not yet implemented for this interface. [PR #283](https://github.com/catalystneuro/neuroconv/pull/283)
* Added stream control for the `OpenEphysBinaryRecordingInterface`. [PR #445](https://github.com/catalystneuro/neuroconv/pull/445)
* Added the `BaseTemporalAlignmentInterface` to serve as the new base class for all new temporal alignment methods. [PR #442](https://github.com/catalystneuro/neuroconv/pull/442)
* Added direct imports for all base classes from the outer level; you may now call `from neuroconv import BaseDataInterface, BaseTemporalAlignmentInterface, BaseExtractorInterface`. [PR #442](https://github.com/catalystneuro/neuroconv/pull/442)
* Added basic temporal alignment methods to the AudioInterface. `align_starting_time` is split into `align_starting_times` (list of times, one per audio file) and `align_global_starting_time` (shift all by a scalar amount). `align_by_interpolation` and other timestamp-based approaches is not yet implemented for this interface. [PR #402](https://github.com/catalystneuro/neuroconv/pull/402)
* Changed the order of recording properties extraction in `NeuroscopeRecordingInterface` and `NeuroScopeLFPInterface` to make them consistent with each other [PR #466](https://github.com/catalystneuro/neuroconv/pull/466)
* The `ScanImageImagingInterface` has been updated to read metadata from more recent versions of ScanImage [PR #457](https://github.com/catalystneuro/neuroconv/pull/457)
* Refactored `add_two_photon_series()` to `add_photon_series()` and added `photon_series_type` optional argument which can be either `"OnePhotonSeries"` or `"TwoPhotonSeries"`.
  Changed `get_default_ophys_metadata()` to add `Device` and `ImagingPlane` metadata which are both used by imaging and segmentation.
  Added `photon_series_type` to `get_nwb_imaging_metadata()` to fill metadata for `OnePhotonSeries` or `TwoPhotonSeries`. [PR #462](https://github.com/catalystneuro/neuroconv/pull/462)
* Split `align_timestamps` and `align_starting_times` into `align_segment_timestamps` and `align_segment_starting_times` for API consistency for multi-segment `RecordingInterface`s. [PR #463](https://github.com/catalystneuro/neuroconv/pull/463)
* Rename `align_timestamps` and `align_segmentt_timestamps` into `set_aligned_timestamps` and `set_aligned_segment_timestamps` to more clearly indicate their usage and behavior. [PR #470](https://github.com/catalystneuro/neuroconv/pull/470)


### Testing
* The tests for `automatic_dandi_upload` now follow up-to-date DANDI validation rules for file name conventions. [PR #310](https://github.com/catalystneuro/neuroconv/pull/310)
* Deactivate `MaxOneRecordingInterface` metadata tests [PR #371]((https://github.com/catalystneuro/neuroconv/pull/371)
* Integrated the DataInterface testing mixin to the SLEAP Interface. [PR #401](https://github.com/catalystneuro/neuroconv/pull/401)
* Added holistic per-interface, per-method unit testing for ecephys and ophys interfaces. [PR #283](https://github.com/catalystneuro/neuroconv/pull/283)
* Live service tests now run in a separate non-required GitHub action. [PR #420]((https://github.com/catalystneuro/neuroconv/pull/420)
* Integrated the `DataInterfaceMixin` class of tests to the `VideoInterface`. [PR #403](https://github.com/catalystneuro/neuroconv/pull/403)
* Add `generate_path_expander_demo_ibl` and associated test for `LocalPathExpander` [PR #456](https://github.com/catalystneuro/neuroconv/pull/456)
* Improved testing of all interface alignment methods via the new `TemporalAlignmentMixin` class. [PR #459](https://github.com/catalystneuro/neuroconv/pull/459)

### Fixes
* `BlackrockRecordingInterface` now writes all ElectricalSeries to "acquisition" unless changed using the `write_as` flag in `run_conversion`. [PR #315](https://github.com/catalystneuro/neuroconv/pull/315)
* Excluding Python versions 3.8 and 3.9 for the `EdfRecordingInterface` on M1 macs due to installation problems. [PR #319](https://github.com/catalystneuro/neuroconv/pull/319)
* Extend type array condition in `get_schema_from_hdmf_class` for dataset types (excludes that are DataIO). [PR #418](https://github.com/catalystneuro/neuroconv/pull/418)
* The `base_directory` argument to all `PathExpander` classes can now accept string inputs as well as `Path` inputs. [PR #427](https://github.com/catalystneuro/neuroconv/pull/427)
* Fixed the temporal alignment methods for the `RecordingInterfaces` which has multiple segments. [PR #411](https://github.com/catalystneuro/neuroconv/pull/411)
* Fixes to the temporal alignment methods for the `SortingInterface`, both single and multi-segment and recordingless. [PR #413](https://github.com/catalystneuro/neuroconv/pull/413)
* Fixes to the temporal alignment methods for the certain formats of the `RecordingInterface`. [PR #459](https://github.com/catalystneuro/neuroconv/pull/459)
* Fixes the naming of LFP interfaces to be `ElectricalSeriesLFP` instead of `ElectricalSeriesLF`. [PR #467](https://github.com/catalystneuro/neuroconv/pull/467)
* Fixed an issue with incorrect modality-specific extra requirements being associated with certain behavioral formats. [PR #469](https://github.com/catalystneuro/neuroconv/pull/469)

### Documentation and tutorial enhancements
* The instructions to build the documentation were moved to ReadTheDocs. [PR #323](https://github.com/catalystneuro/neuroconv/pull/323)
* Move testing instructions to ReadTheDocs. [PR #320](https://github.com/catalystneuro/neuroconv/pull/320)
* Moved NeuroConv catalogue from ReadMe.md to ReadTheDocs.
  [PR #322](https://github.com/catalystneuro/neuroconv/pull/322)
* Moved instructions to build the documentation from README.md to ReadTheDocs. [PR #323](https://github.com/catalystneuro/neuroconv/pull/323)
* Add `Spike2RecordingInterface` to conversion gallery. [PR #338](https://github.com/catalystneuro/neuroconv/pull/338)
* Remove authors from module docstrings [PR #354](https://github.com/catalystneuro/neuroconv/pull/354)
* Add examples for `LocalPathExpander` usage [PR #456](https://github.com/catalystneuro/neuroconv/pull/456)
* Add better docstrings to the aux functions of the Neuroscope interface [PR #485](https://github.com/catalystneuro/neuroconv/pull/485)

### Pending deprecation
* Change name from `CedRecordingInterface` to `Spike2RecordingInterface`. [PR #338](https://github.com/catalystneuro/neuroconv/pull/338)

### Improvements
* Use `Literal` in typehints (incompatible with Python<=3.8). [PR #340](https://github.com/catalystneuro/neuroconv/pull/340)
* `BaseDataInterface.get_source_schema` modified so it works for `.__init__` and `.__new__`. [PR #374](https://github.com/catalystneuro/neuroconv/pull/374)



# v0.2.4 (February 7, 2023)

### Deprecation
* All usages of `use_times` have been removed from spikeinterface tools and interfaces. The function `add_electrical_series` now determines whether the timestamps of the spikeinterface recording extractor are uniform or not and automatically stores the data according to best practices [PR #40](https://github.com/catalystneuro/neuroconv/pull/40)
* Dropped Python 3.7 support. [PR #237](https://github.com/catalystneuro/neuroconv/pull/237)

### Features
* Added a tool for determining rising and falling frames from TTL signals (`parse_rising_frames_from_ttl` and `get_falling_frames_from_ttl`). [PR #244](https://github.com/catalystneuro/neuroconv/pull/244)
* Added the `SpikeGLXNIDQInterface` for reading data from `.nidq.bin` files, as well as the ability to parse event times from specific channels via the `get_event_starting_times_from_ttl` method. Also included a `neuroconv.tools.testing.MockSpikeGLXNIDQInterface` for testing purposes. [PR #247](https://github.com/catalystneuro/neuroconv/pull/247)
* Improved handling of writing multiple probes to the same `NWB` file [PR #255](https://github.com/catalystneuro/neuroconv/pull/255)

### Pending deprecation
* Added `DeprecationWarnings` to all `spikeextractors` backends. [PR #265](https://github.com/catalystneuro/neuroconv/pull/265)
* Added `DeprecationWarning`s for `spikeextractors` objects in `neuroconv.tools.spikeinterface`. [PR #266](https://github.com/catalystneuro/neuroconv/pull/266)

### Fixes
* Temporarily hotfixed the `tensorflow` dependency after the release of `deeplabcut==2.3.0`. [PR #268](https://github.com/catalystneuro/neuroconv/pull/268)
* Fixed cleanup of waveform tests in SI tools. [PR #277](https://github.com/catalystneuro/neuroconv/pull/277)
* Fixed metadata structure for the CsvTimeIntervalsInterface, which was previously not passed validation in NWBConverters. [PR #237](https://github.com/catalystneuro/neuroconv/pull/237)
* Added propagation of the `load_sync_channel` argument for the `SpikeGLXNIDQInterface`. [PR #282](https://github.com/catalystneuro/neuroconv/pull/282)
* Fixed the default `es_key` used by stand-alone write using any `RecordingExtractorInterface` or `LFPExtractorInterface`. [PR #288](https://github.com/catalystneuro/neuroconv/pull/288)
* Fixed the default `ExtractorName` used to load the spikeinterface extractor of the `SpikeGLXLFPInterface`. [PR #288](https://github.com/catalystneuro/neuroconv/pull/288)

### Testing
* Re-organized the `test_gin_ecephys` file by splitting into each sub-modality. [PR #282](https://github.com/catalystneuro/neuroconv/pull/282)
* Add testing support for Python 3.11. [PR #234](https://github.com/catalystneuro/neuroconv/pull/234)




# v0.2.3

### Documentation and tutorial enhancements
* Remove `Path(path_to_save_nwbfile).is_file()` from each of the gallery pages. [PR #177](https://github.com/catalystneuro/neuroconv/pull/177)
* Improve docstring for `SpikeGLXRecordingInterface`. [PR #226](https://github.com/catalystneuro/neuroconv/pull/226)
* Correct typing of SpikeGLX in conversion gallery. [PR #223](https://github.com/catalystneuro/neuroconv/pull/223)
* Added tutorial for utilizing YAML metadata in a conversion pipeline. [PR #240](https://github.com/catalystneuro/neuroconv/pull/240)
* Added page in User Guide for how to use CSVs to specify metadata. [PR #241](https://github.com/catalystneuro/neuroconv/pull/177)
* Added the `BaseDataInterface` in the API docs. [PR #242](https://github.com/catalystneuro/neuroconv/pull/242)
* Fixed typo in styling section. [PR #253](https://github.com/catalystneuro/neuroconv/pull/253)
* Updated docs on JSON schema. [PR #256](https://github.com/catalystneuro/neuroconv/pull/256)
* Improved compliance with numpy-style docstring [PR #260](https://github.com/catalystneuro/neuroconv/pull/260)

### Features
* Added `AudioInterface` for files in `WAV` format using the `add_acoustic_waveform_series` utility function
  from `tools/audio` to write audio data to NWB. [PR #196](https://github.com/catalystneuro/neuroconv/pull/196)
* Added the `MaxOneRecordingInterface` for writing data stored in MaxOne (.raw.h5) format. [PR #222](https://github.com/catalystneuro/neuroconv/pull/222)
* Added the `MCSRawRecordingInterface` for writing data stored in MCSRaw (.raw) format. [PR #220](https://github.com/catalystneuro/neuroconv/pull/220)
* Added the `MEArecRecordingInterface` for writing data stored in MEArec (structured .h5) format. [PR #218](https://github.com/catalystneuro/neuroconv/pull/218)
* Added the `AlphaOmegaRecordingInterface` for writing data stored in AlphaOmega (folder of .mrx) format. [PR #212](https://github.com/catalystneuro/neuroconv/pull/212)
* Added the `PlexonRecordingInterface` for writing data stored in Plexon (.plx) format. [PR #206](https://github.com/catalystneuro/neuroconv/pull/206)
* Added the `BiocamRecordingInterface` for writing data stored in Biocam (.bwr) format. [PR #210](https://github.com/catalystneuro/neuroconv/pull/210)
* Added function to add acoustic series as `AcousticWaveformSeries` object as __acquisition__ or __stimulus__ to NWB. [PR #201](https://github.com/catalystneuro/neuroconv/pull/201)
* Added new form to the GitHub repo for requesting support for new formats. [PR #207](https://github.com/catalystneuro/neuroconv/pull/207)
* Simplified the writing of `channel_conversion` during `add_electrical_series` if the vector of gains is uniform; in this case, they are now combined into the scalar `conversion` value. [PR #218](https://github.com/catalystneuro/neuroconv/pull/218)
* Implement timestamp extraction from videos for the SLEAPInterface [PR #238](https://github.com/catalystneuro/neuroconv/pull/238)
* Prevented writing of default values for optional columns on the `ElectrodeTable`. [PR #219](https://github.com/catalystneuro/neuroconv/pull/219)
* Add interfaces for Excel and Csv time intervals tables. [PR #252](https://github.com/catalystneuro/neuroconv/pull/252)

### Testing
* Added a `session_id` to the test file for the `automatic_dandi_upload` helper function. [PR #199](https://github.com/catalystneuro/neuroconv/pull/199)
* `pre-commit` version bump. [PR #235](https://github.com/catalystneuro/neuroconv/pull/235)
* Added a `testing` sub-module to `src` and added a method (`generate_mock_ttl_signal`) for generating synthetic TTL pulses. [PR #245](https://github.com/catalystneuro/neuroconv/pull/245)

### Fixes
* `VideoInterface`. Only raise a warning if the difference between the rate estimated from timestamps and the fps (frames per seconds) is larger than two decimals. [PR #200](https://github.com/catalystneuro/neuroconv/pull/200)
* Fixed the bug in a `VideoInterface` where it would use `DataChunkIterator` even if the conversion options indicated that it should not. [PR #200](https://github.com/catalystneuro/neuroconv/pull/200)
* Update usage requirements for HDMF to prevent a buffer overflow issue fixed in hdmf-dev/hdmf#780. [PR #195](https://github.com/catalystneuro/neuroconv/pull/195)
* Remove the deprecated `distutils.version` in favor of `packaging.version` [PR #233](https://github.com/catalystneuro/neuroconv/pull/233)



# v0.2.2

### Testing

* Added a set of dev branch gallery tests for PyNWB, HDMF, SI, and NEO. [PR #113](https://github.com/catalystneuro/neuroconv/pull/113)
* Added tests for the `TypeError` and `ValueError` raising for the new `starting_frames` argument of `MovieDataInterface.run_conversion()`. [PR #113](https://github.com/catalystneuro/neuroconv/pull/113)
* Added workflow for automatic detection of CHANGELOG.md updates for PRs. [PR #187](https://github.com/catalystneuro/neuroconv/pull/187)
* Added support for python 3.10 [PR #229](https://github.com/catalystneuro/neuroconv/pull/229)

### Fixes

* Fixed a new docval typing error that arose in `hdmf>3.4.6` versions. [PR #113](https://github.com/catalystneuro/neuroconv/pull/113)
* Fixed a new input argument issue for `starting_frames` when using `external_file` for an `ImageSeries` in `pynwb>2.1.0` versions. [PR #113](https://github.com/catalystneuro/neuroconv/pull/113)
* Fixed issues regarding interaction between metadata rate values and extractor rate values in `tools.roiextractors`. [PR #159](https://github.com/catalystneuro/neuroconv/pull/159)
* Fixed sampling frequency resolution issue when detecting this from timestamps in `roiextractors.write_imaging` and `roiextractors.write_segmentation`. [PR #159](https://github.com/catalystneuro/neuroconv/pull/159)

### Documentation and tutorial enhancements
* Added a note in User Guide/DataInterfaces to help installing custom dependencies for users who use Z-shell (`zsh`). [PR #180](https://github.com/catalystneuro/neuroconv/pull/180)
* Added `MovieInterface` example in the conversion gallery. [PR #183](https://github.com/catalystneuro/neuroconv/pull/183)

### Features
* Added `ConverterPipe`, a class that allows chaining previously initialized interfaces for batch conversion and corresponding tests [PR #169](https://github.com/catalystneuro/neuroconv/pull/169)
* Added automatic extraction of metadata for `NeuralynxRecordingInterface` including filtering information for channels, device and recording time information [PR #170](https://github.com/catalystneuro/neuroconv/pull/170)
* Added stubbing capabilities to timestamp extraction in the `MovieInterface` avoiding scanning through the whole file when `stub_test=True` [PR #181](https://github.com/catalystneuro/neuroconv/pull/181)
* Added a flag `include_roi_acceptance` to `tools.roiextractors.write_segmentation` and corresponding interfaces to allow disabling the addition of boolean columns indicating ROI acceptance. [PR #193](https://github.com/catalystneuro/neuroconv/pull/193)
* Added `write_waveforms()` function in `tools.spikeinterface` to write `WaveformExtractor` objects
[PR #217](https://github.com/catalystneuro/neuroconv/pull/217)

### Pending deprecation
* Replaced the `MovieInterface` with `VideoInterface` and introduced deprecation warnings for the former. [PR #74](https://github.com/catalystneuro/neuroconv/pull/74)



# v0.2.1

### Fixes

* Updated `BlackrockRecordingInterface` to support multi stream file and added gin corresponding gin tests [PR #176](https://github.com/catalystneuro/neuroconv/pull/176)



# v0.2.0

### Back-compatability break
* All built-in DataInterfaces are now nested under the `neuroconv.datainterfaces` import structure - they are no longer available from the outer level. To import a data interface, use the syntax `from neuroconv.datainterfaces import <name of interface>`. [PR #74](https://github.com/catalystneuro/neuroconv/pull/74)
* The `AxonaRecordingExtractorInterface` has been renamed to `AxonaRecordingInterface`. [PR #74](https://github.com/catalystneuro/neuroconv/pull/74)
* The `AxonaUnitRecordingExtractorInterface` has been renamed to `AxonaUnitRecordingInterface`. [PR #74](https://github.com/catalystneuro/neuroconv/pull/74)
* The `BlackrockRecordingExtractorInterface` has been renamed to `BlackrockRecordingInterface`. [PR #74](https://github.com/catalystneuro/neuroconv/pull/74)
* The `BlackrockSortingExtractorInterface` has been renamed to `BlackrockSortingInterface`. [PR #74](https://github.com/catalystneuro/neuroconv/pull/74)
* The `OpenEphysRecordingExtractorInterface` has been renamed to `OpenEphysRecordingInterface`. [PR #74](https://github.com/catalystneuro/neuroconv/pull/74)
* The `OpenEphysSortingExtractorInterface` has been renamed to `OpenEphysSortingInterface`. [PR #74](https://github.com/catalystneuro/neuroconv/pull/74)
* The `KilosortSortingInterface` has been renamed to `KiloSortSortingInterface` to be more consistent with SpikeInterface. [PR #107](https://github.com/catalystneuro/neuroconv/pull/107)
* The `Neuroscope` interfaces have been renamed to `NeuroScope` to be more consistent with SpikeInterface. [PR #107](https://github.com/catalystneuro/neuroconv/pull/107)
* The `tools.roiextractors.add_epoch` functionality has been retired in the newest versions of ROIExtractors. [PR #112](https://github.com/catalystneuro/neuroconv/pull/112)
* Removed deprecation warnings for `save_path` argument (which is now `nwbfile_path` everywhere in the package). [PR #124](https://github.com/catalystneuro/neuroconv/pull/124)
* Changed default device name for the ecephys pipeline. Device_ecephys -> DeviceEcephys [PR #154](https://github.com/catalystneuro/neuroconv/pull/154)
* Change names of written electrical series on the ecephys pipeline. ElectricalSeries_raw -> ElectricalSeriesRaw, ElectricalSeries_processed -> ElectricalSeriesProcessed, ElectricalSeries_lfp -> ElectricalSeriesLFP  [PR #153](https://github.com/catalystneuro/neuroconv/pull/153)
* Drop spikeextractor backend support for NeuralynxRecordingInterface [PR #174](https://github.com/catalystneuro/neuroconv/pull/174)

### Fixes
* Prevented the CEDRecordingInterface from writing non-ecephys channel data. [PR #37](https://github.com/catalystneuro/neuroconv/pull/37)
* Fixed description in `write_sorting` and in `add_units_table` to have "neuroconv" in the description. [PR #104](https://github.com/catalystneuro/neuroconv/pull/104)
* Updated `spikeinterface` version number to 0.95.1 to fix issue with `SpikeGLXInterface` probe annotations.
  The issue is described [here](https://github.com/SpikeInterface/spikeinterface/issues/923). [PR #132](https://github.com/catalystneuro/neuroconv/pull/132)

### Improvements
* Unified the `run_conversion` method of `BaseSegmentationExtractorInterface` with that of all the other base interfaces. The method `write_segmentation` now uses the common `make_or_load_nwbfile` context manager [PR #29](https://github.com/catalystneuro/neuroconv/pull/29)
* Coerced the recording extractors with `spikeextractors_backend=True` to BaseRecording objects for Axona, Blackrock, Openephys, and SpikeGadgets. [PR #38](https://github.com/catalystneuro/neuroconv/pull/38)
* Added function to add PlaneSegmentation objects to an nwbfile in `roiextractors` and corresponding unit tests. [PR #23](https://github.com/catalystneuro/neuroconv/pull/23)
* `use_times` argument to be deprecated on the ecephys pipeline. The function `add_electrical_series` now determines whether the timestamps of the spikeinterface recording extractor are uniform or not and automatically stores the data according to best practices [PR #40](https://github.com/catalystneuro/neuroconv/pull/40)
* Add `NWBFile` metadata key at the level of the base data interface so it can always be inherited to be available. [PR #51](https://github.com/catalystneuro/neuroconv/pull/51).
* Added spikeinterface support to Axona LFP and coerece gin tests for LFP to be spikeinterface objects [PR #85](https://github.com/catalystneuro/neuroconv/pull/85)
* Added function to add fluorescence traces to an nwbfile in `roiextractors` and corresponding unit tests.
  The df over f traces are now added to a `DfOverF` container instead of the `Fluorescence` container.
  The metadata schema has been changed for the `BaseSegmentationExtractorInterface` to allow metadata for `DfOverF`,
  and `Flurorescence` is now not required in the metadata schema. [PR #41](https://github.com/catalystneuro/neuroconv/pull/41)
* Improved default values of OpticalChannel object names and other descriptions for Imaging data. [PR #88](https://github.com/catalystneuro/neuroconv/pull/88)
* Extended the `ImagingDataChunkIterator` to be  compatible with volumetric data. [PR #90](https://github.com/catalystneuro/neuroconv/pull/90)
* Integrated the `ImagingDataChunkIterator` with the `write_imaging` methods. [PR #90](https://github.com/catalystneuro/neuroconv/pull/90)
* Began work towards making SpikeInterface, SpikeExtractors, and ROIExtractors all non-minimal dependencies. [PR #74](https://github.com/catalystneuro/neuroconv/pull/74)
* Implemented format-wise and modality-wise extra installation requirements. If there are any requirements to use a module or data interface, these are defined in individual requirements files at the corresponding level of the package. These are in turn easily accessible from the commands `pip install neuroconv[format_name]`. `pip install neuroconv[modality_name]` will also install all dependencies necessary to make full use of any interfaces from that modality. [PR #100](https://github.com/catalystneuro/neuroconv/pull/100)
* Added frame stubbing to the `BaseSegmentationExtractorInterface`. [PR #116](https://github.com/catalystneuro/neuroconv/pull/116)
* Added `mask_type: str` and `include_roi_centroids: bool` to the `add_plane_segmentation` helper and `write_segmentation` functions for the `tools.roiextractors` submodule. [PR #117](https://github.com/catalystneuro/neuroconv/pull/117)
* Propagate `output_struct_name` argument to `ExtractSegmentationInterface` to match its extractor arguments. [PR #128](https://github.com/catalystneuro/neuroconv/pull/128)
* Added compression and iteration (with options control) to all Fluorescence traces in `write_segmentation`. [PR #120](https://github.com/catalystneuro/neuroconv/pull/120)
* For irregular recordings, timestamps can now be saved along with all traces in `write_segmentation`. [PR #130](https://github.com/catalystneuro/neuroconv/pull/130)
* Added `mask_type` argument to `tools.roiextractors.add_plane_segmentation` function and all upstream calls. This allows users to request writing not just the image_masks (still the default) but also pixels, voxels or `None` of the above. [PR #119](https://github.com/catalystneuro/neuroconv/pull/119)
* `utils.json_schema.get_schema_from_method_signature` now allows `Optional[...]` annotation typing and subsequent `None` values during validation as long as it is still only applied to a simple non-conflicting type (no `Optional[Union[..., ...]]`). [PR #119](https://github.com/catalystneuro/neuroconv/pull/119)


### Documentation and tutorial enhancements:
* Unified the documentation of NeuroConv structure in the User Guide readthedocs. [PR #39](https://github.com/catalystneuro/neuroconv/pull/39)
* Added package for viewing source code in the neuroconv documentation [PR #62](https://github.com/catalystneuro/neuroconv/pull/62)
* Added Contributing guide for the Developer section of readthedocs. [PR #73](https://github.com/catalystneuro/neuroconv/pull/73)
* Added style guide to the readthedocs [PR #28](https://github.com/catalystneuro/neuroconv/pull/28)
* Added ABF data conversion tutorial @luiztauffer [PR #89](https://github.com/catalystneuro/neuroconv/pull/89)
* Added Icephys API documentation @luiztauffer [PR #103](https://github.com/catalystneuro/neuroconv/pull/103)
* Added Blackrock sorting conversion gallery example [PR #134](https://github.com/catalystneuro/neuroconv/pull/134)
* Extended the User Guide Get metadata section in DataInterfaces with a demonstration for loading metadata from YAML. [PR #144](https://github.com/catalystneuro/neuroconv/pull/144)
* Fixed a redundancy in [PR #144](https://github.com/catalystneuro/neuroconv/pull/144) and API links. [PR #154](https://github.com/catalystneuro/neuroconv/pull/154)
* Added SLEAP conversion gallery example [PR #161](https://github.com/catalystneuro/neuroconv/pull/161)



### Features
* Added conversion interface for Neuralynx sorting data together with gin data test and a conversion example in the gallery. [PR #58](https://github.com/catalystneuro/neuroconv/pull/58)
* Added conversion interface for DeepLabCut data together with gin data test and a conversion example in the gallery. [PR #24](https://github.com/catalystneuro/neuroconv/pull/24)
* Allow writing of offsets to ElectricalSeries objects from SpikeInterface (requires PyNWB>=2.1.0). [PR #37](https://github.com/catalystneuro/neuroconv/pull/37)
* Added conversion interface for EDF (European Data Format) data together with corresponding unit tests and a conversion example in the gallery. [PR #45](https://github.com/catalystneuro/neuroconv/pull/45)
* Created ImagingExtractorDataChunkIterator, a data chunk iterator for `ImagingExtractor` objects. [PR #54](https://github.com/catalystneuro/neuroconv/pull/54)
* Added support for writing spikeinterface recording extractor with multiple segments and corresponding unit test [PR #67](https://github.com/catalystneuro/neuroconv/pull/67)
* Added spikeinterface support to the Axona data interface [PR #61](https://github.com/catalystneuro/neuroconv/pull/61)
* Added new util function `get_package` for safely attempting to attempt a package import and informatively notifying the user of how to perform the installation otherwise. [PR #74](https://github.com/catalystneuro/neuroconv/pull/74)
* All built-in DataInterfaces now load their external dependencies on-demand at time of object initialization instead of on package or interface import. [PR #74](https://github.com/catalystneuro/neuroconv/pull/74)
* Adde spikeinterface support for Blackrock sorting interface[PR #134](https://github.com/catalystneuro/neuroconv/pull/134)
* Added conversion interface for TDT recording data together with gin data test. [PR #135](https://github.com/catalystneuro/neuroconv/pull/135)
* Added conversion interface for SLEAP pose estimation data together with gin test for data. [PR #160](https://github.com/catalystneuro/neuroconv/pull/160)


### Testing
* Added unittests for correctly writing the scaling factors to the nwbfile in the `add_electrical_series` function of the spikeinterface module. [PR #37](https://github.com/catalystneuro/neuroconv/pull/37)
* Added unittest for compression options in the `add_electrical_series` function of the spikeinterface module. [PR #64](https://github.com/catalystneuro/neuroconv/pull/37)
* Added unittests for chunking in the `add_electrical_series` function of the spikeinterface module. [PR #84](https://github.com/catalystneuro/neuroconv/pull/84)
* Tests are now organized according to modality-wise lazy installations. [PR #100](https://github.com/catalystneuro/neuroconv/pull/100)

# v0.1.1
### Fixes
* Fixed the behavior of the `file_paths` usage in the MovieInterface when run via the YAML conversion specification. [PR #33](https://github.com/catalystneuro/neuroconv/pull/33)

### Improvements
* Added function to add ImagingPlane objects to an nwbfile in `roiextractors` and corresponding unit tests. [PR #19](https://github.com/catalystneuro/neuroconv/pull/19)
* Added function to add summary images from a `SegmentationExtractor` object to an nwbfile in the roiextractors module and corresponding unit tests [PR #22](https://github.com/catalystneuro/neuroconv/pull/22)
* Small improvements on ABFInterface @luiztauffer [PR #89](https://github.com/catalystneuro/neuroconv/pull/89)

### Features
* Add non-iterative writing capabilities to `add_electrical_series`. [PR #32](https://github.com/catalystneuro/neuroconv/pull/32)

### Testing
* Added unittests for the `write_as` functionality in the `add_electrical_series` of the spikeinterface module. [PR #32](https://github.com/catalystneuro/neuroconv/pull/32)


# v0.1.0

* The first release of NeuroConv.<|MERGE_RESOLUTION|>--- conflicted
+++ resolved
@@ -20,12 +20,9 @@
 * Enhanced `TiffImagingInterface` to support multi-file TIFF datasets using `MultiTIFFMultiPageExtractor` from roiextractors. Added support for configurable dimension orders (`dimension_order`), multi-channel data (`num_channels`, `channel_name`), and volumetric imaging (`num_planes`). Both `file_path` (single file) and `file_paths` (multiple files) parameters are now supported for backward compatibility. [PR #1577](https://github.com/catalystneuro/neuroconv/pull/1577)
 * Added a workflow to repack nwbfiles that have already been written to disk with desired chunking and compression settings: [PR #1003](https://github.com/catalystneuro/neuroconv/pull/1003)
 * Added `add_recording_as_spatial_series_to_nwbfile` function to write SpikeInterface recordings as `SpatialSeries` for behavioral tracking data (e.g., position, head direction, gaze tracking). [PR #1574](https://github.com/catalystneuro/neuroconv/pull/1574)
-<<<<<<< HEAD
 * Enhanced `SpikeGLXNIDQInterface` to support custom metadata for digital channels, enabling users to specify semantic labels, descriptions, and names for NIDQ digital events. Added `metadata_key` parameter to support multiple NIDQ interfaces in the same conversion. [PR #1580](https://github.com/catalystneuro/neuroconv/pull/1580)
-=======
 * Miniscope converter now uses the configuration file to read general folder structures [PR #1528](https://github.com/catalystneuro/neuroconv/pull/1528)
 * Enhanced `SpikeGLXNIDQInterface` to support custom metadata for digital channels, enabling users to specify semantic labels, descriptions, and names for NIDQ digital events. Added `metadata_key` parameter to support multiple NIDQ interfaces in the same conversion. [PR #1579](https://github.com/catalystneuro/neuroconv/pull/1579)
->>>>>>> 0fe71be8
 
 ## Improvements
 * Added comprehensive how-to guide "How to Add Behavioral and Sensor Data from Acquisition Systems" documenting usage of `add_recording_as_time_series_to_nwbfile` and `add_recording_as_spatial_series_to_nwbfile` for adding behavioral data from any SpikeInterface-supported format. [PR #1575](https://github.com/catalystneuro/neuroconv/pull/1575)
