--- conflicted
+++ resolved
@@ -8,12 +8,10 @@
 * Added tool function `get_default_dataset_configurations` for identifying and collecting all fields of an in-memory `NWBFile` that could become datasets on disk; and return instances of the Pydantic dataset models filled with default values for chunking/buffering/compression. [PR #569](https://github.com/catalystneuro/neuroconv/pull/569)
 * Added tool function `get_default_backend_configuration` for conveniently packaging the results of `get_default_dataset_configurations` into an easy-to-modify mapping from locations of objects within the file to their correseponding dataset configuration options, as well as linking to a specific backend DataIO. [PR #570](https://github.com/catalystneuro/neuroconv/pull/570)
 * Added `set_probe()` method to `BaseRecordingExtractorInterface`. [PR #639](https://github.com/catalystneuro/neuroconv/pull/639)
-<<<<<<< HEAD
-* Changed the `Suite2pSegmentationInterface` to support multiple plane segmentation outputs. The interface now has a `plane_name` and `channel_name` arguments to determine which plane output and channel trace add to the NWBFile. [PR #601](https://github.com/catalystneuro/neuroconv/pull/601)
-=======
 * Changed default chunking of `ImagingExtractorDataChunkIterator` to select `chunk_shape` less than the chunk_mb threshold while keeping the original image size.
   The default `chunk_mb` changed to 10MB. [PR #667](https://github.com/catalystneuro/neuroconv/pull/667)
->>>>>>> ae8affd0
+* Changed the `Suite2pSegmentationInterface` to support multiple plane segmentation outputs. The interface now has a `plane_name` and `channel_name` arguments to determine which plane output and channel trace add to the NWBFile. [PR #601](https://github.com/catalystneuro/neuroconv/pull/601)
+
 
 ### Fixes
 * Fixed GenericDataChunkIterator (in hdmf.py) in the case where the number of dimensions is 1 and the size in bytes is greater than the threshold of 1 GB. [PR #638](https://github.com/catalystneuro/neuroconv/pull/638)
