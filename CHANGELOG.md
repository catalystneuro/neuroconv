# v0.7.0 (Upcoming)

## Deprecations

## Bug Fixes

## Features

## Improvements

# v0.6.9 (Upcoming)
Small fixes should be here.

## Deprecations

## Bug Fixes
* Temporary set a ceiling for hdmf to avoid a chunking bug  [PR #1175](https://github.com/catalystneuro/neuroconv/pull/1175)

## Features

## Improvements


# v0.6.6 (December 20, 2024)

## Deprecations
* Removed use of `jsonschema.RefResolver` as it will be deprecated from the jsonschema library [PR #1133](https://github.com/catalystneuro/neuroconv/pull/1133)
* Completely removed compression settings from most places [PR #1126](https://github.com/catalystneuro/neuroconv/pull/1126)
* Soft deprecation for `file_path` as an argument of  `SpikeGLXNIDQInterface` and `SpikeGLXRecordingInterface` [PR #1155](https://github.com/catalystneuro/neuroconv/pull/1155)
* `starting_time` in RecordingInterfaces has given a soft deprecation in favor of time alignment methods [PR #1158](https://github.com/catalystneuro/neuroconv/pull/1158)
<<<<<<< HEAD

=======
>>>>>>> cd7764e6

## Bug Fixes
* datetime objects now can be validated as conversion options [#1139](https://github.com/catalystneuro/neuroconv/pull/1126)
* Make `NWBMetaDataEncoder` public again [PR #1142](https://github.com/catalystneuro/neuroconv/pull/1142)
* Fix a bug where data in `DeepLabCutInterface` failed to write when `ndx-pose` was not imported. [#1144](https://github.com/catalystneuro/neuroconv/pull/1144)
* `SpikeGLXConverterPipe` converter now accepts multi-probe structures with multi-trigger and does not assume a specific folder structure [#1150](https://github.com/catalystneuro/neuroconv/pull/1150)
* `SpikeGLXNIDQInterface` is no longer written as an ElectricalSeries [#1152](https://github.com/catalystneuro/neuroconv/pull/1152)
* Fix a bug on ecephys interfaces where extra electrode group and devices were written if the property of the "group_name" was set in the recording extractor [#1164](https://github.com/catalystneuro/neuroconv/pull/1164)

## Features
* Propagate the `unit_electrode_indices` argument from the spikeinterface tools to `BaseSortingExtractorInterface`. This allows users to map units to the electrode table when adding sorting data [PR #1124](https://github.com/catalystneuro/neuroconv/pull/1124)
* Imaging interfaces have a new conversion option `always_write_timestamps` that can be used to force writing timestamps even if neuroconv's heuristics indicates regular sampling rate [PR #1125](https://github.com/catalystneuro/neuroconv/pull/1125)
* Added .csv support to DeepLabCutInterface [PR #1140](https://github.com/catalystneuro/neuroconv/pull/1140)
* `SpikeGLXRecordingInterface` now also accepts `folder_path` making its behavior equivalent to SpikeInterface [#1150](https://github.com/catalystneuro/neuroconv/pull/1150)
* Added the `rclone_transfer_batch_job` helper function for executing Rclone data transfers in AWS Batch jobs. [PR #1085](https://github.com/catalystneuro/neuroconv/pull/1085)
* Added the `deploy_neuroconv_batch_job` helper function for deploying NeuroConv AWS Batch jobs. [PR #1086](https://github.com/catalystneuro/neuroconv/pull/1086)
* YAML specification files now accepts an outer keyword `upload_to_dandiset="< six-digit ID >"` to automatically upload the produced NWB files to the DANDI archive [PR #1089](https://github.com/catalystneuro/neuroconv/pull/1089)
*`SpikeGLXNIDQInterface` now handdles digital demuxed channels (`XD0`) [#1152](https://github.com/catalystneuro/neuroconv/pull/1152)

## Improvements
* Use mixing tests for ecephy's mocks [PR #1136](https://github.com/catalystneuro/neuroconv/pull/1136)
* Use pytest format for dandi tests to avoid window permission error on teardown [PR #1151](https://github.com/catalystneuro/neuroconv/pull/1151)
* Added many docstrings for public functions [PR #1063](https://github.com/catalystneuro/neuroconv/pull/1063)
* Clean up with warnings and deprecations in the testing framework [PR #1158](https://github.com/catalystneuro/neuroconv/pull/1158)
<<<<<<< HEAD

=======
* Enhance the typing of the signature on the `NWBConverter` by adding zarr as a literal option on the backend and backend configuration [PR #1160](https://github.com/catalystneuro/neuroconv/pull/1160)
>>>>>>> cd7764e6


# v0.6.5 (November 1, 2024)

## Bug Fixes
* Fixed formatwise installation from pipy [PR #1118](https://github.com/catalystneuro/neuroconv/pull/1118)
* Fixed dailies [PR #1113](https://github.com/catalystneuro/neuroconv/pull/1113)

## Deprecations

## Features
* Using in-house `GenericDataChunkIterator` [PR #1068](https://github.com/catalystneuro/neuroconv/pull/1068)
* Data interfaces now perform source (argument inputs) validation with the json schema  [PR #1020](https://github.com/catalystneuro/neuroconv/pull/1020)
* Improve the error message when writing a recording extractor with multiple offsets [PR #1111](https://github.com/catalystneuro/neuroconv/pull/1111)
* Added `channels_to_skip` to `EDFRecordingInterface` so the user can skip non-neural channels [PR #1110](https://github.com/catalystneuro/neuroconv/pull/1110)

## Improvements
* Remove dev test from PR  [PR #1092](https://github.com/catalystneuro/neuroconv/pull/1092)
* Run only the most basic testing while a PR is on draft  [PR #1082](https://github.com/catalystneuro/neuroconv/pull/1082)
* Test that zarr backend_configuration works in gin data tests  [PR #1094](https://github.com/catalystneuro/neuroconv/pull/1094)
* Consolidated weekly workflows into one workflow and added email notifications [PR #1088](https://github.com/catalystneuro/neuroconv/pull/1088)
* Avoid running link test when the PR is on draft  [PR #1093](https://github.com/catalystneuro/neuroconv/pull/1093)
* Centralize gin data preparation in a github action  [PR #1095](https://github.com/catalystneuro/neuroconv/pull/1095)

# v0.6.4 (September 17, 2024)

## Bug Fixes
* Fixed a setup bug introduced in `v0.6.2` where installation process created a directory instead of a file for test configuration file  [PR #1070](https://github.com/catalystneuro/neuroconv/pull/1070)
* The method `get_extractor` now works for `MockImagingInterface`  [PR #1076](https://github.com/catalystneuro/neuroconv/pull/1076)
* Updated opencv version for security [PR #1087](https://github.com/catalystneuro/neuroconv/pull/1087)
* Solved a bug of `PlexonRecordingInterface` where data with multiple streams could not be opened [PR #989](https://github.com/catalystneuro/neuroconv/pull/989)

## Deprecations

## Features
* Added chunking/compression for string-only compound objects: [PR #1042](https://github.com/catalystneuro/neuroconv/pull/1042)
* Added automated EFS volume creation and mounting to the `submit_aws_job` helper function. [PR #1018](https://github.com/catalystneuro/neuroconv/pull/1018)
* Added a mock for segmentation extractors interfaces in ophys: `MockSegmentationInterface` [PR #1067](https://github.com/catalystneuro/neuroconv/pull/1067)
* Added a `MockSortingInterface` for testing purposes. [PR #1065](https://github.com/catalystneuro/neuroconv/pull/1065)
* BaseRecordingInterfaces have a new conversion options `always_write_timestamps` that can be used to force writing timestamps even if neuroconv heuristic indicates regular sampling rate [PR #1091](https://github.com/catalystneuro/neuroconv/pull/1091)


## Improvements
* Testing on mac sillicon [PR #1061](https://github.com/catalystneuro/neuroconv/pull/1061)
* Add writing to zarr test for to the test on data [PR #1056](https://github.com/catalystneuro/neuroconv/pull/1056)
* Modified the CI to avoid running doctests twice [PR #1077](https://github.com/catalystneuro/neuroconv/pull/#1077)
* Consolidated daily workflows into one workflow and added email notifications [PR #1081](https://github.com/catalystneuro/neuroconv/pull/1081)
* Added zarr tests for the test on data with checking equivalent backends [PR #1083](https://github.com/catalystneuro/neuroconv/pull/1083)

# v0.6.3

# v0.6.2 (September 10, 2024)

## Bug Fixes
* Fixed a bug where `IntanRecordingInterface` added two devices [PR #1059](https://github.com/catalystneuro/neuroconv/pull/1059)
* Fix a bug in `add_sorting_to_nwbfile` where `unit_electrode_indices` was only propagated if `waveform_means` was passed [PR #1057](https://github.com/catalystneuro/neuroconv/pull/1057)

## Deprecations
* The following classes and objects are now private `NWBMetaDataEncoder`, `NWBMetaDataEncoder`, `check_if_imaging_fits_into_memory`, `NoDatesSafeLoader` [PR #1050](https://github.com/catalystneuro/neuroconv/pull/1050)

## Features
* Make `config_file_path` optional in `DeepLabCutInterface`[PR #1031](https://github.com/catalystneuro/neuroconv/pull/1031)
* Added `get_stream_names` to `OpenEphysRecordingInterface`: [PR #1039](https://github.com/catalystneuro/neuroconv/pull/1039)
* Most data interfaces and converters now use Pydantic to validate their inputs, including existence of file and folder paths. [PR #1022](https://github.com/catalystneuro/neuroconv/pull/1022)
* All remaining data interfaces and converters now use Pydantic to validate their inputs, including existence of file and folder paths. [PR #1055](https://github.com/catalystneuro/neuroconv/pull/1055)


## Improvements
* Using ruff to enforce existence of public classes' docstrings [PR #1034](https://github.com/catalystneuro/neuroconv/pull/1034)
* Separated tests that use external data by modality [PR #1049](https://github.com/catalystneuro/neuroconv/pull/1049)
* Added Unit Table descriptions for phy and kilosort: [PR #1053](https://github.com/catalystneuro/neuroconv/pull/1053)
* Using ruff to enforce existence of public functions's docstrings [PR #1062](https://github.com/catalystneuro/neuroconv/pull/1062)
* Improved device metadata of `IntanRecordingInterface` by adding the type of controller used [PR #1059](https://github.com/catalystneuro/neuroconv/pull/1059)




# v0.6.1 (August 30, 2024)

## Bug fixes
* Fixed the JSON schema inference warning on excluded fields; also improved error message reporting of which method triggered the error. [PR #1037](https://github.com/catalystneuro/neuroconv/pull/1037)



# v0.6.0 (August 27, 2024)

## Deprecations
* Deprecated  `WaveformExtractor` usage. [PR #821](https://github.com/catalystneuro/neuroconv/pull/821)
* Changed the `tools.spikeinterface` functions (e.g. `add_recording`, `add_sorting`) to have `_to_nwbfile` as suffix  [PR #1015](https://github.com/catalystneuro/neuroconv/pull/1015)
* Deprecated use of `compression` and `compression_options` in `VideoInterface` [PR #1005](https://github.com/catalystneuro/neuroconv/pull/1005)
* `get_schema_from_method_signature` has been deprecated; please use `get_json_schema_from_method_signature` instead. [PR #1016](https://github.com/catalystneuro/neuroconv/pull/1016)
* `neuroconv.utils.FilePathType` and `neuroconv.utils.FolderPathType` have been deprecated; please use `pydantic.FilePath` and `pydantic.DirectoryPath` instead. [PR #1017](https://github.com/catalystneuro/neuroconv/pull/1017)
* Changed the `tools.roiextractors` function (e.g. `add_imaging` and `add_segmentation`) to have the `_to_nwbfile` suffix [PR #1017](https://github.com/catalystneuro/neuroconv/pull/1027)


## Features
* Added `MedPCInterface` for operant behavioral output files. [PR #883](https://github.com/catalystneuro/neuroconv/pull/883)
* Support `SortingAnalyzer` in the `SpikeGLXConverterPipe`. [PR #821](https://github.com/catalystneuro/neuroconv/pull/821)
* Added `TDTFiberPhotometryInterface` data interface, for converting fiber photometry data from TDT file formats. [PR #920](https://github.com/catalystneuro/neuroconv/pull/920)
* Add argument to `add_electrodes` that grants fine control of what to do with the missing values. As a side effect this drops the implicit casting to int when writing int properties to the electrodes table [PR #985](https://github.com/catalystneuro/neuroconv/pull/985)
* Add Plexon2 support [PR #918](https://github.com/catalystneuro/neuroconv/pull/918)
* Converter working with multiple `VideoInterface` instances [PR #914](https://github.com/catalystneuro/neuroconv/pull/914)
* Added helper function `neuroconv.tools.data_transfers.submit_aws_batch_job` for basic automated submission of AWS batch jobs. [PR #384](https://github.com/catalystneuro/neuroconv/pull/384)
* Data interfaces `run_conversion` method now performs metadata validation before running the conversion. [PR #949](https://github.com/catalystneuro/neuroconv/pull/949)
* Introduced `null_values_for_properties` to `add_units_table` to give user control over null values behavior [PR #989](https://github.com/catalystneuro/neuroconv/pull/989)


## Bug fixes
* Fixed the default naming of multiple electrical series in the `SpikeGLXConverterPipe`. [PR #957](https://github.com/catalystneuro/neuroconv/pull/957)
* Write new properties to the electrode table use the global identifier channel_name, group [PR #984](https://github.com/catalystneuro/neuroconv/pull/984)
* Removed a bug where int64 was casted lossy to float [PR #989](https://github.com/catalystneuro/neuroconv/pull/989)

## Improvements
* The `OpenEphysBinaryRecordingInterface` now uses `lxml` for extracting the session start time from the settings.xml file and does not depend on `pyopenephys` anymore. [PR #971](https://github.com/catalystneuro/neuroconv/pull/971)
* Swap the majority of package setup and build steps to `pyproject.toml` instead of `setup.py`. [PR #955](https://github.com/catalystneuro/neuroconv/pull/955)
* The `DeeplabcutInterface` now skips inferring timestamps from movie when timestamps are specified, running faster. [PR #967](https://github.com/catalystneuro/neuroconv/pull/967)
* Improve metadata writing for SpikeGLX data interface. Added contact ids, shank ids and, remove references to shanks for neuropixels 1.0. Also deprecated the previous neuroconv exclusive property "electrode_shank_number` [PR #986](https://github.com/catalystneuro/neuroconv/pull/986)
* Add tqdm with warning to DeepLabCut interface [PR #1006](https://github.com/catalystneuro/neuroconv/pull/1006)
* `BaseRecordingInterface` now calls default metadata when metadata is not passing mimicking `run_conversion` behavior. [PR #1012](https://github.com/catalystneuro/neuroconv/pull/1012)
* Added `get_json_schema_from_method_signature` which constructs Pydantic models automatically from the signature of any function with typical annotation types used throughout NeuroConv. [PR #1016](https://github.com/catalystneuro/neuroconv/pull/1016)
* Replaced all interface annotations with Pydantic types. [PR #1017](https://github.com/catalystneuro/neuroconv/pull/1017)
* Changed typehint collections (e.g. `List`) to standard collections (e.g. `list`). [PR #1021](https://github.com/catalystneuro/neuroconv/pull/1021)
* Testing now is only one dataset per test [PR #1026](https://github.com/catalystneuro/neuroconv/pull/1026)




## v0.5.0 (July 17, 2024)

### Deprecations
* The usage of `compression_options` directly through the `neuroconv.tools.audio` submodule is now deprecated - users should refer to the new `configure_backend` method for a general approach for setting compression. [PR #939](https://github.com/catalystneuro/neuroconv/pull/939)
* The usage of `compression` and `compression_opts` directly through the `FicTracDataInterface` is now deprecated - users should refer to the new `configure_backend` method for a general approach for setting compression. [PR #941](https://github.com/catalystneuro/neuroconv/pull/941)
* The usage of `compression` directly through the `neuroconv.tools.neo` submodule is now deprecated - users should refer to the new `configure_backend` method for a general approach for setting compression. [PR #943](https://github.com/catalystneuro/neuroconv/pull/943)
* The usage of `compression_options` directly through the `neuroconv.tools.ophys` submodule is now deprecated - users should refer to the new `configure_backend` method for a general approach for setting compression. [PR #940](https://github.com/catalystneuro/neuroconv/pull/940)
* Removed the option of running `interface.run_conversion` without `nwbfile_path` argument . [PR #951](https://github.com/catalystneuro/neuroconv/pull/951)

### Features
* Added docker image and tests for an automated Rclone configuration (with file stream passed via an environment variable). [PR #902](https://github.com/catalystneuro/neuroconv/pull/902)

### Bug fixes
* Fixed the conversion option schema of a `SpikeGLXConverter` when used inside another `NWBConverter`. [PR #922](https://github.com/catalystneuro/neuroconv/pull/922)
* Fixed a case of the `NeuroScopeSortingExtractor` when the optional `xml_file_path` is not specified. [PR #926](https://github.com/catalystneuro/neuroconv/pull/926)
* Fixed `Can't specify experiment type when converting .abf to .nwb with Neuroconv`. [PR #609](https://github.com/catalystneuro/neuroconv/pull/609)
* Remove assumption that the ports of the Intan acquisition system correspond to electrode groupings in `IntanRecordingInterface`  [PR #933](https://github.com/catalystneuro/neuroconv/pull/933)
* Add ValueError for empty metadata in  `make_or_load_nwbfile` when an nwbfile needs to be created [PR #948](https://github.com/catalystneuro/neuroconv/pull/948)

### Improvements
* Make annotations from the raw format available on `IntanRecordingInterface`. [PR #934](https://github.com/catalystneuro/neuroconv/pull/943)
* Add an option to suppress display the progress bar (tqdm) in `VideoContext`  [PR #937](https://github.com/catalystneuro/neuroconv/pull/937)
* Automatic compression of data in the `LightnignPoseDataInterface` has been disabled - users should refer to the new `configure_backend` method for a general approach for setting compression. [PR #942](https://github.com/catalystneuro/neuroconv/pull/942)
* Port over `dlc2nwb` utility functions for ease of maintenance. [PR #946](https://github.com/catalystneuro/neuroconv/pull/946)



## v0.4.11 (June 14, 2024)

### Bug fixes
* Added a skip condition in `get_default_dataset_io_configurations` for datasets with any zero-length axis in their `full_shape`. [PR #894](https://github.com/catalystneuro/neuroconv/pull/894)
* Added `packaging` explicitly to minimal requirements. [PR #904](https://github.com/catalystneuro/neuroconv/pull/904)
* Fixed bug when using `make_or_load_nwbfile` with `overwrite=True` on an existing (but corrupt) HDF5 file. [PR #911](https://github.com/catalystneuro/neuroconv/pull/911)
* Change error trigger with warning trigger when adding both `OnePhotonSeries` and `TwoPhotonSeries` to the same file ([Issue #906](https://github.com/catalystneuro/neuroconv/issues/906)). [PR #907](https://github.com/catalystneuro/neuroconv/pull/907)

### Improvements
* Propagated `photon_series_type` to `BaseImagingExtractorInterface` init instead of passing it as an argument of `get_metadata()` and `get_metadata_schema()`. [PR #847](https://github.com/catalystneuro/neuroconv/pull/847)
* Converter working with multiple VideoInterface instances [PR 914](https://github.com/catalystneuro/neuroconv/pull/914)



## v0.4.10 (June 6, 2024)

### Bug fixes
* Fixed bug causing overwrite of NWB GUIDE watermark. [PR #890](https://github.com/catalystneuro/neuroconv/pull/890)


## v0.4.9 (June 5, 2024)

### Deprecations
* Removed `stream_id` as an argument from `IntanRecordingInterface`. [PR #794](https://github.com/catalystneuro/neuroconv/pull/794)
* The usage of `compression` and `compression_opts` directly through the `neuroconv.tools.spikeinterface` submodule are now deprecated - users should refer to the new `configure_backend` method for a general approach for setting compression. [PR #805](https://github.com/catalystneuro/neuroconv/pull/805)
* Dropped the testing of Python 3.8 on the CI. Dropped support for Python 3.8 in setup. [PR #853](https://github.com/catalystneuro/neuroconv/pull/853)
* Deprecated skip_features argument in `add_sorting`. [PR #872](https://github.com/catalystneuro/neuroconv/pull/872)
* Deprecate old (v1) iterator from the ecephys pipeline. [PR #876](https://github.com/catalystneuro/neuroconv/pull/876)

### Features
* Added `backend` control to the `make_or_load_nwbfile` helper method in `neuroconv.tools.nwb_helpers`. [PR #800](https://github.com/catalystneuro/neuroconv/pull/800)
* Released the first official Docker images for the package on the GitHub Container Repository (GHCR). [PR #383](https://github.com/catalystneuro/neuroconv/pull/383)
* Support "one-file-per-signal" and "one-file-per-channel" mode with `IntanRecordingInterface`. [PR #791](https://github.com/catalystneuro/neuroconv/pull/791)
* Added `get_default_backend_configuration` method to all `DataInterface` classes. Also added HDF5 `backend` control to all standalone `.run_conversion(...)` methods for those interfaces. [PR #801](https://github.com/catalystneuro/neuroconv/pull/801)
* Added `get_default_backend_configuration` method to all `NWBConverter` classes. Also added HDF5 `backend` control to `.run_conversion(...)`. [PR #804](https://github.com/catalystneuro/neuroconv/pull/804)
* Released the first official Docker images for the package on the GitHub Container Repository (GHCR). [PR #383](https://github.com/catalystneuro/neuroconv/pull/383)
* Added `ScanImageMultiFileImagingInterface` for multi-file (buffered) ScanImage format and changed `ScanImageImagingInterface` to be routing classes for single and multi-plane imaging. [PR #809](https://github.com/catalystneuro/neuroconv/pull/809)
* Added a function to generate ogen timestamps and data from onset times and parameters to `tools.optogenetics`. [PR #832](https://github.com/catalystneuro/neuroconv/pull/832)
* Added `configure_and_write_nwbfile` and optimized imports in `tools.nwb_helpers` module. [PR #848](https://github.com/catalystneuro/neuroconv/pull/848)
* `configure_backend` may now apply a `BackendConfiguration` to equivalent in-memory `pynwb.NWBFile` objects that have different address in RAM. [PR #848](https://github.com/catalystneuro/neuroconv/pull/848)
* Add support for doubled ragged arrays in `add_units_table` [PR #879](https://github.com/catalystneuro/neuroconv/pull/879)
* Add support for doubled ragged arrays in `add_electrodes` [PR #881](https://github.com/catalystneuro/neuroconv/pull/881)
* Propagate `ignore_integrity_checks` from neo to IntanRecordingInterface [PR #887](https://github.com/catalystneuro/neuroconv/pull/887)


### Bug fixes
* Remove JSON Schema `definitions` from the `properties` field. [PR #818](https://github.com/catalystneuro/neuroconv/pull/818)
* Fixed writing waveforms directly to file. [PR #799](https://github.com/catalystneuro/neuroconv/pull/799)
* Avoid in-place modification of the metadata in the `VideoInterface` and on neo tools. [PR #814](https://github.com/catalystneuro/neuroconv/pull/814)
* Replaced `waveform_extractor.is_extension` with `waveform_extractor.has_extension`. [PR #799](https://github.com/catalystneuro/neuroconv/pull/799)
* Fixed an issue with `set_aligned_starting_time` for all `SortingInterface`'s that did not have an initial segment start set (and no recording attached). [PR #823](https://github.com/catalystneuro/neuroconv/pull/823)
* Fixed a bug with `parameterized` and `pytest-xdist==3.6.1` in the `ScanImageImagingInterface` tests. [PR #829](https://github.com/catalystneuro/neuroconv/pull/829)
* Added `XX` and `XO` to the base metadata schema. [PR #833](https://github.com/catalystneuro/neuroconv/pull/833)
* `BaseImagingExtractor.add_to_nwbfile()` is fixed in the case where metadata is not supplied. [PR #849](https://github.com/catalystneuro/neuroconv/pull/849)
* Prevent `SpikeGLXConverterPipe` from setting false properties on the sub-`SpikeGLXNIDQInterface`. [PR #860](https://github.com/catalystneuro/neuroconv/pull/860)
* Fixed a bug when adding ragged arrays to the electrode and units table. [PR #870](https://github.com/catalystneuro/neuroconv/pull/870)
* Fixed a bug where `write_recording` will call an empty nwbfile when passing a path. [PR #877](https://github.com/catalystneuro/neuroconv/pull/877)
* Fixed a bug that failed to properly include time alignment information in the output NWB file for objects added from any `RecordingInterface` in combination with `stub_test=True`. [PR #884](https://github.com/catalystneuro/neuroconv/pull/884)
* Fixed a bug that prevented passing `nwbfile=None` and a `backend_configuration` to `NWBConverter.run_conversion`. [PR #885](https://github.com/catalystneuro/neuroconv/pull/885)

### Improvements
* Added soft deprecation warning for removing `photon_series_type` from `get_metadata()` and `get_metadata_schema()` (in [PR #847](https://github.com/catalystneuro/neuroconv/pull/847)). [PR #866](https://github.com/catalystneuro/neuroconv/pull/866)
* Fixed docstrings related to backend configurations for various methods. [PR #822](https://github.com/catalystneuro/neuroconv/pull/822)
* Added automatic `backend` detection when a `backend_configuration` is passed to an interface or converter. [PR #840](https://github.com/catalystneuro/neuroconv/pull/840)
* Improve printing of bytes. [PR #831](https://github.com/catalystneuro/neuroconv/pull/831)
* Support for pathlib in source data schema validation. [PR #854](https://github.com/catalystneuro/neuroconv/pull/854)
* Use `ZoneInfo` instead of `dateutil.tz` in the conversion gallery. [PR #858](https://github.com/catalystneuro/neuroconv/pull/858)
* Exposed `progress_bar_class` to ecephys and ophys data iterators. [PR #861](https://github.com/catalystneuro/neuroconv/pull/861)
* Unified the signatures between `add_units`, `add_sorting` and `write_sorting`. [PR #875](https://github.com/catalystneuro/neuroconv/pull/875)
* Improved descriptions of all folder and file paths in the source schema, useful for rendering in the GUIDE. [PR #886](https://github.com/catalystneuro/neuroconv/pull/886)
* Added watermark via `source_script` field of `NWBFile` metadata. `source_script_file_name` is also required to be specified in this case to avoid invalidation. [PR #888](https://github.com/catalystneuro/neuroconv/pull/888)
* Remove parsing xml parsing from the `__init__` of `BrukerTiffSinglePlaneImagingInterface` [PR #895](https://github.com/catalystneuro/neuroconv/pull/895)

### Testing
* Add general test for metadata in-place modification by interfaces. [PR #815](https://github.com/catalystneuro/neuroconv/pull/815)



# v0.4.8 (March 20, 2024)

### Bug fixes
* Fixed writing the `electrodes` field in `add_electrical_series` when multiple groups are present. [PR #784](https://github.com/catalystneuro/neuroconv/pull/784)

### Improvements
* Upgraded Pydantic support to `>v2.0.0`. [PR #767](https://github.com/catalystneuro/neuroconv/pull/767)
* Absorbed the `DatasetInfo` model into the `DatasetIOConfiguration` model. [PR #767](https://github.com/catalystneuro/neuroconv/pull/767)
* Keyword argument `field_name` of the `DatasetIOConfiguration.from_neurodata_object` method has been renamed to `dataset_name` to be more consistent with its usage. This only affects direct initialization of the model; usage via the `BackendConfiguration` constructor and its associated helper functions in `neuroconv.tools.nwb_helpers` is unaffected. [PR #767](https://github.com/catalystneuro/neuroconv/pull/767)
* Manual construction of a `DatasetIOConfiguration` now requires the field `dataset_name`, and will be validated to match the final path of `location_in_file`. Usage via the automated constructors is unchanged. [PR #767](https://github.com/catalystneuro/neuroconv/pull/767)
* Enhance `get_schema_from_method_signature` to extract descriptions from the method docval. [PR #771](https://github.com/catalystneuro/neuroconv/pull/771)
* Avoid writing `channel_to_uV` and `offset_to_uV` in `add_electrodes`  [PR #803](https://github.com/catalystneuro/neuroconv/pull/803)
* `BaseSegmentationExtractorInterface` now supports optional background plane segmentations and associated fluorescence traces [PR #783](https://github.com/catalystneuro/neuroconv/pull/783)



# v0.4.7 (February 21, 2024)

### Deprecation
* Removed `.get_electrode_table_json()` on the `BaseRecordingExtractorInterface` in favor of GUIDE specific interactions. [PR #431](https://github.com/catalystneuro/neuroconv/pull/431)
* Removed the `SIPickleRecordingInterface` and `SIPickleSortingInterface` interfaces. [PR #757](https://github.com/catalystneuro/neuroconv/pull/757)
* Removed the `SpikeGLXLFPInterface` interface. [PR #757](https://github.com/catalystneuro/neuroconv/pull/757)

### Bug fixes
* LocalPathExpander matches only `folder_paths` or `file_paths` if that is indicated in the passed specification. [PR #679](https://github.com/catalystneuro/neuroconv/pull/675) and [PR #675](https://github.com/catalystneuro/neuroconv/pull/679
* Fixed depth consideration in partial chunking pattern for the ROI data buffer. [PR #677](https://github.com/catalystneuro/neuroconv/pull/677)
* Fix mapping between channel names and the electrode table when writing more than one `ElectricalSeries` to the NWBFile. This fixes an issue when the converter pipeline of `SpikeGLXConverterPipe` was writing the electrode table region of the NIDQ stream incorrectly. [PR #678](https://github.com/catalystneuro/neuroconv/pull/678)
* Fix `configure_backend` when applied to `TimeSeries` contents that leverage internal links for `data` or `timestamps`. [PR #732](https://github.com/catalystneuro/neuroconv/pull/732)

### Features
* Changed the `Suite2pSegmentationInterface` to support multiple plane segmentation outputs. The interface now has a `plane_name` and `channel_name` arguments to determine which plane output and channel trace add to the NWBFile. [PR #601](https://github.com/catalystneuro/neuroconv/pull/601)
* Added `create_path_template` and corresponding tests [PR #680](https://github.com/catalystneuro/neuroconv/pull/680)
* Added tool function `configure_datasets` for configuring all datasets of an in-memory `NWBFile` to be backend specific. [PR #571](https://github.com/catalystneuro/neuroconv/pull/571)
* Added `LightningPoseConverter` to add pose estimation data and the original and the optional labeled video added as ImageSeries to NWB. [PR #633](https://github.com/catalystneuro/neuroconv/pull/633)
* Added gain as a required `__init__` argument for `TdtRecordingInterface`. [PR #704](https://github.com/catalystneuro/neuroconv/pull/704)
* Extract session_start_time from Plexon `plx` recording file. [PR #723](https://github.com/catalystneuro/neuroconv/pull/723)

### Improvements
* `nwbinspector` has been removed as a minimal dependency. It becomes an extra (optional) dependency with `neuroconv[dandi]`. [PR #672](https://github.com/catalystneuro/neuroconv/pull/672)
* Added a `from_nwbfile` class method constructor to all `BackendConfiguration` models. [PR #673](https://github.com/catalystneuro/neuroconv/pull/673)
* Added compression to `FicTracDataInterface`. [PR #678](https://github.com/catalystneuro/neuroconv/pull/678)
* Exposed `block_index` to all OpenEphys interfaces. [PR #695](https://github.com/catalystneuro/neuroconv/pull/695)
* Added support for `DynamicTable` columns in the `configure_backend` tool function. [PR #700](https://github.com/catalystneuro/neuroconv/pull/700)
* Refactored `ScanImagingInterface` to reference ROIExtractors' version of `extract_extra_metadata`. [PR #731](https://github.com/catalystneuro/neuroconv/pull/731)
* Added support for Long NHP probe types for the `SpikeGLXRecorddingInterfacce`. [PR #701](https://github.com/catalystneuro/neuroconv/pull/701)
* Remove unnecessary duplication of probe setting in `SpikeGLXRecordingInterface`. [PR #696](https://github.com/catalystneuro/neuroconv/pull/696)
* Added associated suffixes to all interfaces and converters. [PR #734](https://github.com/catalystneuro/neuroconv/pull/734)
* Added convenience function `get_format_summaries` to `tools.importing` (and exposed at highest level). [PR #734](https://github.com/catalystneuro/neuroconv/pull/734)

### Testing
* `RecordingExtractorInterfaceTestMixin` now compares either `group_name`, `group` or a default value of  `ElectrodeGroup` to the `group` property in the `NWBRecordingExtractor` instead of comparing `group` to `group` as it was done before [PR #736](https://github.com/catalystneuro/neuroconv/pull/736)
* `TestScanImageImagingInterfaceRecent` now checks metadata against new roiextractors implementation [PR #741](https://github.com/catalystneuro/neuroconv/pull/741).
* Removed editable installs from the CI workflow. [PR #756](https://github.com/catalystneuro/neuroconv/pull/756)


# v0.4.6 (November 30, 2023)

### Features
* Added Pydantic data models of `BackendConfiguration` for both HDF5 and Zarr datasets (container/mapper of all the `DatasetConfiguration`s for a particular file). [PR #568](https://github.com/catalystneuro/neuroconv/pull/568)
* Changed the metadata schema for `Fluorescence` and `DfOverF` where the traces metadata can be provided as a dict instead of a list of dicts.
  The name of the plane segmentation is used to determine which traces to add to the `Fluorescence` and `DfOverF` containers. [PR #632](https://github.com/catalystneuro/neuroconv/pull/632)
* Modify the filtering of traces to also filter out traces with empty values. [PR #649](https://github.com/catalystneuro/neuroconv/pull/649)
* Added tool function `get_default_dataset_configurations` for identifying and collecting all fields of an in-memory `NWBFile` that could become datasets on disk; and return instances of the Pydantic dataset models filled with default values for chunking/buffering/compression. [PR #569](https://github.com/catalystneuro/neuroconv/pull/569)
* Added tool function `get_default_backend_configuration` for conveniently packaging the results of `get_default_dataset_configurations` into an easy-to-modify mapping from locations of objects within the file to their correseponding dataset configuration options, as well as linking to a specific backend DataIO. [PR #570](https://github.com/catalystneuro/neuroconv/pull/570)
* Added `set_probe()` method to `BaseRecordingExtractorInterface`. [PR #639](https://github.com/catalystneuro/neuroconv/pull/639)
* Changed default chunking of `ImagingExtractorDataChunkIterator` to select `chunk_shape` less than the chunk_mb threshold while keeping the original image size. The default `chunk_mb` changed to 10MB. [PR #667](https://github.com/catalystneuro/neuroconv/pull/667)

### Fixes
* Fixed GenericDataChunkIterator (in hdmf.py) in the case where the number of dimensions is 1 and the size in bytes is greater than the threshold of 1 GB. [PR #638](https://github.com/catalystneuro/neuroconv/pull/638)
* Changed `np.floor` and `np.prod` usage to `math.floor` and `math.prod` in various files. [PR #638](https://github.com/catalystneuro/neuroconv/pull/638)
* Updated minimal required version of DANDI CLI; updated `run_conversion_from_yaml` API function and tests to be compatible with naming changes. [PR #664](https://github.com/catalystneuro/neuroconv/pull/664)

### Improvements
 * Change metadata extraction library from `fparse` to `parse`. [PR #654](https://github.com/catalystneuro/neuroconv/pull/654)
 * The `dandi` CLI/API is now an optional dependency; it is still required to use the `tool` function for automated upload as well as the YAML-based NeuroConv CLI. [PR #655](https://github.com/catalystneuro/neuroconv/pull/655)



# v0.4.5 (November 6, 2023)

### Back-compatibility break
* The `CEDRecordingInterface` has now been removed; use the `Spike2RecordingInterface` instead. [PR #602](https://github.com/catalystneuro/neuroconv/pull/602)

### Features
* Added support for python 3.12 [PR #626](https://github.com/catalystneuro/neuroconv/pull/626)
* Added `session_start_time` extraction to `FicTracDataInterface`. [PR #598](https://github.com/catalystneuro/neuroconv/pull/598)
* Added `imaging_plane_name` keyword argument to `add_imaging_plane` function to determine which imaging plane to add from the metadata by name instead of `imaging_plane_index`.
* Added reference for `imaging_plane` to default plane segmentation metadata. [PR #594](https://github.com/catalystneuro/neuroconv/pull/594)
* Changed Compass container for Position container in the `FicTracDataInterface`.  [PR #606](https://github.com/catalystneuro/neuroconv/pull/605)
* Added option to write units in meters by providing a radius in `FicTracDataInterface`. [PR #606](https://github.com/catalystneuro/neuroconv/pull/605)
* Added `parent_container` keyword argument to `add_photon_series` that defines whether to add the photon series to acquisition or 'ophys' processing module. [PR #587](https://github.com/catalystneuro/neuroconv/pull/587)
* Added Pydantic data models of `DatasetInfo` (immutable summary of core dataset values such as maximum shape and dtype) and `DatasetConfiguration` for both HDF5 and Zarr datasets (the optional layer that specifies chunk/buffering/compression). [PR #567](https://github.com/catalystneuro/neuroconv/pull/567)
* Added alignment methods to `FicTracDataInterface`.  [PR #607](https://github.com/catalystneuro/neuroconv/pull/607)
* Added alignment methods support to `MockRecordingInterface` [PR #611](https://github.com/catalystneuro/neuroconv/pull/611)
* Added `NeuralynxNvtInterface`, which can read position tracking NVT files. [PR #580](https://github.com/catalystneuro/neuroconv/pull/580)
* Adding radius as a conversion factor in `FicTracDataInterface`.  [PR #619](https://github.com/catalystneuro/neuroconv/pull/619)
* Coerce `FicTracDataInterface` original timestamps to start from 0.  [PR #619](https://github.com/catalystneuro/neuroconv/pull/619)
* Added configuration metadata to `FicTracDataInterface`.  [PR #618](https://github.com/catalystneuro/neuroconv/pull/618)
* Expose number of jobs to `automatic_dandi_upload`. [PR #624](https://github.com/catalystneuro/neuroconv/pull/624)
* Added `plane_segmentation_name` keyword argument to determine which plane segmentation to add from the metadata by name instead of `plane_segmentation_index`.
  `plane_segmentation_name` is exposed at `BaseSegmentationExtractorInterface.add_to_nwbfile()` function to support adding segmentation output from multiple planes. [PR #623](https://github.com/catalystneuro/neuroconv/pull/623)
* Added `SegmentationImages` to metadata_schema in `BaseSegmentationExtractorInterface` to allow for the modification of the name and description of Images container and description of the summary images. [PR #622](https://github.com/catalystneuro/neuroconv/pull/622)
* Default chunking pattern of RecordingInterfaces now attempts to use as many channels as possible up to 64 total, and fill with as much time as possible up to the `chunk_mb`. This also required raising the lower HDMF version to 3.11.0 (which introduced 10 MB default chunk sizes). [PR #630](https://github.com/catalystneuro/neuroconv/pull/630)

### Fixes
* Remove `starting_time` reset to default value (0.0) when adding the rate and updating the `photon_series_kwargs` or `roi_response_series_kwargs`, in `add_photon_series` or `add_fluorescence_traces`. [PR #595](https://github.com/catalystneuro/neuroconv/pull/595)
* Changed the date parsing in `OpenEphysLegacyRecordingInterface` to `datetime.strptime` with the expected date format explicitly set to `"%d-%b-%Y %H%M%S"`. [PR #577](https://github.com/catalystneuro/neuroconv/pull/577)
* Pin lower bound HDMF version to `3.10.0`. [PR #586](https://github.com/catalystneuro/neuroconv/pull/586)

### Deprecation
* Removed `use_times` and `buffer_size` from `add_photon_series`. [PR #600](https://github.com/catalystneuro/neuroconv/pull/600)

### Testing
* Adds `MockImagingInterface` as a general testing mechanism for ophys imaging interfaces [PR #604](https://github.com/catalystneuro/neuroconv/pull/604).



# v0.4.4

### Features

* `DeepLabCutInterface` now allows using custom timestamps via `set_aligned_timestamps` method before running conversion. [PR #531](https://github.com/catalystneuro/neuroconv/pull/532)

### Fixes

* Reorganize timeintervals schema to reside in `schemas/` dir to ensure its inclusion in package build. [PR #573](https://github.com/catalystneuro/neuroconv/pull/573)



# v0.4.3

### Fixes

* The `sonpy` package for the Spike2 interface no longer attempts installation on M1 Macs. [PR #563](https://github.com/catalystneuro/neuroconv/pull/563)
* Fixed `subset_sorting` to explicitly cast `end_frame` to int to avoid SpikeInterface frame slicing edge case. [PR #565](https://github.com/catalystneuro/neuroconv/pull/565)



# v0.4.2

### Fixes

* Exposed `es_key` argument to users where it was previously omitted on `MaxOneRecordingInterface`, `OpenEphysLegacyRecordingInterface`, and `OpenEphysRecordingInterface`. [PR #542](https://github.com/catalystneuro/neuroconv/pull/542)
* Added deepcopy for metadata in `make_nwbfile_from_metadata`. [PR #545](https://github.com/catalystneuro/neuroconv/pull/545)
* Fixed edge case in `subset_sorting` where `end_frame` could exceed recording length. [PR #551](https://github.com/catalystneuro/neuroconv/pull/551)
* Alter `add_electrodes` behavior,  no error is thrown if a property is present in the metadata but not in the recording extractors. This allows the combination of recording objects that have different properties. [PR #558](https://github.com/catalystneuro/neuroconv/pull/558)

### Features

* Added converters for Bruker TIF format to support multiple streams of imaging data.
  Added `BrukerTiffSinglePlaneConverter` for single plane imaging data which initializes a `BrukerTiffSinglePlaneImagingInterface` for each data stream.
  The available data streams can be checked by `BrukerTiffSinglePlaneImagingInterface.get_streams(folder_path)` method.
  Added `BrukerTiffMultiPlaneConverter` for volumetric imaging data with `plane_separation_type` argument that defines
  whether to load the imaging planes as a volume (`"contiguous"`) or separately (`"disjoint"`).
  The available data streams for the defined  `plane_separation_type`  can be checked by `BrukerTiffMultiPlaneImagingInterface.get_streams(folder_path, plane_separation_type)` method.
* Added FicTrac data interface. [PR #517](https://github.com/catalystneuro/neuroconv/pull/#517)

### Documentation and tutorial enhancements

* Added FicTrac to the conversion gallery and docs API. [PR #560](https://github.com/catalystneuro/neuroconv/pull/#560)



# v0.4.1

### Fixes

* Propagated additional arguments, such as `cell_id`, from the `metadata["Icephys"]["Electrodes"]` dictionary used in `tools.neo.add_icephys_electrode`. [PR #538](https://github.com/catalystneuro/neuroconv/pull/538)
* Fixed mismatch between expected `Electrodes` key in `tools.neo.add_icephys_electrode` and the metadata automatically generated by the `AbfInterface`. [PR #538](https://github.com/catalystneuro/neuroconv/pull/538)



# v0.4.0

### Back-compatibility break

* Create separate `.add_to_nwbfile` method for all DataInterfaces. This is effectively the previous `.run_conversion` method but limited to operations on an in-memory `nwbfile`: pynwb.NWBFile` object and does not handle any I/O. [PR #455](https://github.com/catalystneuro/neuroconv/pull/455)

### Fixes

* Set gzip compression by default on spikeinterface based interfaces `run_conversion`. [PR #499](https://github.com/catalystneuro/neuroconv/pull/#499)

* Temporarily disabled filtering for all-zero traces in `add_fluorescence_traces` as the current implementation is very slow for nearly all zero traces (e.g. suite2p deconvolved traces). [PR #527](https://github.com/catalystneuro/neuroconv/pull/527)

### Features

* Added stream control with the `stream_name` argument to the `NeuralynxRecordingExtractor`. [PR #369](https://github.com/catalystneuro/neuroconv/pull/369)

* Added a common `.temporally_align_data_interfaces` method to the `NWBConverter` class to use as a specification of the protocol for temporally aligning the data interfaces of the converter. [PR #362](https://github.com/catalystneuro/neuroconv/pull/362)

* Added `CellExplorerRecordingInterface` for adding data raw and lfp data from the CellExplorer format. CellExplorer's new format contains a `basename.session.mat` file containing
    rich metadata about the session which can be used to extract the recording information such as sampling frequency and type and channel metadata such as
    groups, location and brain area [#488](https://github.com/catalystneuro/neuroconv/pull/488)

* `CellExplorerSortingInterface` now supports extracting sampling frequency from the new data format. CellExplorer's new format contains a `basename.session.mat` file containing
    rich metadata including the sorting sampling frequency [PR #491](https://github.com/catalystneuro/neuroconv/pull/491) and [PR #502](https://github.com/catalystneuro/neuroconv/pull/502)
* Added `MiniscopeBehaviorInterface` for Miniscope behavioral data. The interface uses `ndx-miniscope` extension to add a `Miniscope` device with the behavioral camera metadata,
  and an `ImageSeries` in external mode that is linked to the device. [PR #482](https://github.com/catalystneuro/neuroconv/pull/482)
  * `CellExplorerSortingInterface` now supports adding channel metadata to the nwbfile with `write_ecephys_metadata=True` as a conversion option [PR #494](https://github.com/catalystneuro/neuroconv/pull/494)

* Added `MiniscopeImagingInterface` for Miniscope imaging data stream. The interface uses `ndx-miniscope` extension to add a `Miniscope` device with the microscope device metadata,
  and the imaging data as `OnePhotonSeries`. [PR #468](https://github.com/catalystneuro/neuroconv/pull/468)

* Added `MiniscopeConverter` for combining the conversion of Miniscope imaging and behavioral data streams. [PR #498](https://github.com/catalystneuro/neuroconv/pull/498)

### Improvements

* Avoid redundant timestamp creation in `add_eletrical_series` for recording objects without time vector. [PR #495](https://github.com/catalystneuro/neuroconv/pull/495)

* Avoid modifying the passed `metadata` structure via `deep_dict_update` in `make_nwbfile_from_metadata`.  [PR #476](https://github.com/catalystneuro/neuroconv/pull/476)

### Testing

* Added gin test for `CellExplorerRecordingInterface`. CellExplorer's new format contains a `basename.session.mat` file containing
    rich metadata about the session which can be used to extract the recording information such as sampling frequency and type and channel metadata such as
    groups, location and brain area [#488](https://github.com/catalystneuro/neuroconv/pull/488).
  * Added gin test for `CellExplorerSortingInterface`. CellExplorer's new format contains a `basename.session.mat` file containing
  rich metadata about the session which can be used to extract the recording information such as sampling frequency and type and channel metadata such as
  groups, location and brain area [PR #494](https://github.com/catalystneuro/neuroconv/pull/494).




# v0.3.0 (June 7, 2023)

### Back-compatibility break
* `ExtractorInterface` classes now access their extractor with the classmethod `cls.get_extractor()` instead of the attribute `self.Extractor`. [PR #324](https://github.com/catalystneuro/neuroconv/pull/324)
* The `spikeextractor_backend` option was removed for all `RecordingExtractorInterface` classes. ([PR #324](https://github.com/catalystneuro/neuroconv/pull/324), [PR #309](https://github.com/catalystneuro/neuroconv/pull/309)]
* The `NeuroScopeMultiRecordingExtractor` has been removed. If your conversion required this, please submit an issue requesting instructions for how to implement it. [PR #309](https://github.com/catalystneuro/neuroconv/pull/309)
* The `SIPickle` interfaces have been removed. [PR #309](https://github.com/catalystneuro/neuroconv/pull/309)
* The previous conversion option `es_key` has been moved to the `__init__` of all `BaseRecordingExtractorInterface` classes. It is no longer possible to use this argument in the `run_conversion` method. [PR #318](https://github.com/catalystneuro/neuroconv/pull/318)
* Change `BaseDataInterface.get_conversion_options_schema` from `classmethod` to object method. [PR #353](https://github.com/catalystneuro/neuroconv/pull/353)
* Removed `utils.json_schema.get_schema_for_NWBFile` and moved base metadata schema to external json file. Added constraints to Subject metadata to match DANDI. [PR #376](https://github.com/catalystneuro/neuroconv/pull/376)
* Duplicate video file paths in the VideoInterface and AudioInterface are no longer silently resolved; please explicitly remove duplicates when initializing the interfaces. [PR #403](https://github.com/catalystneuro/neuroconv/pull/403)
* Duplicate audio file paths in the AudioInterface are no longer silently resolved; please explicitly remove duplicates when initializing the interfaces. [PR #402](https://github.com/catalystneuro/neuroconv/pull/402)

### Features
* The `OpenEphysRecordingInterface` is now a wrapper for `OpenEphysBinaryRecordingInterface`. [PR #294](https://github.com/catalystneuro/neuroconv/pull/294)
* Swapped the backend for `CellExplorerSortingInterface` from `spikeextactors` to `spikeinterface`. [PR #267](https://github.com/catalystneuro/neuroconv/pull/267)
* In the conversion YAML, `DataInterface` classes must now be specified as a dictionary instead of a list. [PR #311](https://github.com/catalystneuro/neuroconv/pull/311)
* In the conversion YAML, conversion_options can be specified on the global level. [PR #312](https://github.com/catalystneuro/neuroconv/pull/312)
* The `OpenEphysRecordingInterface` now redirects to legacy or binary interface depending on the file format.
  It raises NotImplementedError until the interface for legacy format is added. [PR #296](https://github.com/catalystneuro/neuroconv/pull/296)
* Added the `OpenEphysLegacyRecordingInterface` to support Open Ephys legacy format (`.continuous` files). [PR #295](https://github.com/catalystneuro/neuroconv/pull/295)
* Added `PlexonSortingInterface` to support plexon spiking data. [PR #316](https://github.com/catalystneuro/neuroconv/pull/316)
* Changed `SpikeGLXRecordingInterface` to accept either the AP or LF bands as file paths. Each will automatically set the correseponding `es_key` and corresponding metadata for each band or probe. [PR #298](https://github.com/catalystneuro/neuroconv/pull/298)
* The `OpenEphysRecordingInterface` redirects to `OpenEphysLegacyRecordingInterface` for legacy format files instead of raising NotImplementedError. [PR #349](https://github.com/catalystneuro/neuroconv/pull/349)
* Added a `SpikeGLXConverter` for easy combination of multiple IMEC and NIDQ data streams. [PR #292](https://github.com/catalystneuro/neuroconv/pull/292)
* Added an `interfaces_by_category` lookup table to `neuroconv.datainterfaces` to make searching for interfaces by modality and format easier. [PR #352](https://github.com/catalystneuro/neuroconv/pull/352)
* `neuroconv.utils.jsonschema.get_schema_from_method_signature` can now support the `Dict[str, str]` typehint, which allows `DataInterface.__init__` and `.run_conversion` to handle dictionary arguments. [PR #360](https://github.com/catalystneuro/neuroconv/pull/360)
* Added `neuroconv.tools.testing.data_interface_mixins` module, which contains test suites for different types of
  DataInterfaces [PR #357](https://github.com/catalystneuro/neuroconv/pull/357)
* Added `keywords` to `DataInterface` classes. [PR #375](https://github.com/catalystneuro/neuroconv/pull/375)
* Uses `open-cv-headless` instead of open-cv, making the package lighter [PR #387](https://github.com/catalystneuro/neuroconv/pull/387).
* Adds `MockRecordingInterface` as a general testing mechanism for ecephys interfaces [PR #395](https://github.com/catalystneuro/neuroconv/pull/395).
* `metadata` returned by `DataInterface.get_metadata()` is now a `DeepDict` object, making it easier to add and adjust metadata. [PR #404](https://github.com/catalystneuro/neuroconv/pull/404).
* The `OpenEphysLegacyRecordingInterface` is now extracts the `session_start_time` in `get_metadata()` from `Neo` (`OpenEphysRawIO`) and does not depend on `pyopenephys` anymore. [PR #410](https://github.com/catalystneuro/neuroconv/pull/410)
* Added `expand_paths`. [PR #377](https://github.com/catalystneuro/neuroconv/pull/377)
* Added basic temporal alignment methods to ecephys, ophys, and icephys DataInterfaces. These are `get_timestamps`, `align_starting_time`, `align_timestamps`, and `align_by_interpolation`. Added tests that serve as a first demonstration of the intended uses in a variety of cases. [PR #237](https://github.com/catalystneuro/neuroconv/pull/237) [PR #283](https://github.com/catalystneuro/neuroconv/pull/283) [PR #400](https://github.com/catalystneuro/neuroconv/pull/400)
* Added basic temporal alignment methods to the SLEAPInterface. Added holistic per-interface, per-method unit testing for ecephys and ophys interfaces. [PR #401](https://github.com/catalystneuro/neuroconv/pull/401)
* Added `expand_paths`. [PR #377](https://github.com/catalystneuro/neuroconv/pull/377), [PR #448](https://github.com/catalystneuro/neuroconv/pull/448)
* Added `.get_electrode_table_json()` to the `BaseRecordingExtractorInterface` as a convenience helper for the GUIDE project. [PR #431](https://github.com/catalystneuro/neuroconv/pull/431)
* Added `BrukerTiffImagingInterface` to support Bruker TIF imaging data. This format consists of individual TIFFs (each file contains a single frame) in OME-TIF format (.ome.tif files) and metadata in XML format (.xml file). [PR #390](https://github.com/catalystneuro/neuroconv/pull/390)
* Added `MicroManagerTiffImagingInterface` to support Micro-Manager TIF imaging data. This format consists of multipage TIFFs in OME-TIF format (.ome.tif files) and configuration settings in JSON format ('DisplaySettings.json' file). [PR #423](https://github.com/catalystneuro/neuroconv/pull/423)
* Added a `TemporallyAlignedDataInterface` definition for convenience when creating a custom interface for pre-aligned data. [PR #434](https://github.com/catalystneuro/neuroconv/pull/434)
* Added `write_as`, `units_name`, `units_description` to `BaseSortingExtractorInterface` `run_conversion` method to be able to modify them in conversion options. [PR #438](https://github.com/catalystneuro/neuroconv/pull/438)
* Added basic temporal alignment methods to the VideoInterface. These are `align_starting_time` is split into `align_starting_times` (list of times, one per video file) and `align_global_starting_time` (shift all by a scalar amount). `align_by_interpolation` is not yet implemented for this interface. [PR #283](https://github.com/catalystneuro/neuroconv/pull/283)
* Added stream control for the `OpenEphysBinaryRecordingInterface`. [PR #445](https://github.com/catalystneuro/neuroconv/pull/445)
* Added the `BaseTemporalAlignmentInterface` to serve as the new base class for all new temporal alignment methods. [PR #442](https://github.com/catalystneuro/neuroconv/pull/442)
* Added direct imports for all base classes from the outer level; you may now call `from neuroconv import BaseDataInterface, BaseTemporalAlignmentInterface, BaseExtractorInterface`. [PR #442](https://github.com/catalystneuro/neuroconv/pull/442)
* Added basic temporal alignment methods to the AudioInterface. `align_starting_time` is split into `align_starting_times` (list of times, one per audio file) and `align_global_starting_time` (shift all by a scalar amount). `align_by_interpolation` and other timestamp-based approaches is not yet implemented for this interface. [PR #402](https://github.com/catalystneuro/neuroconv/pull/402)
* Changed the order of recording properties extraction in `NeuroscopeRecordingInterface` and `NeuroScopeLFPInterface` to make them consistent with each other [PR #466](https://github.com/catalystneuro/neuroconv/pull/466)
* The `ScanImageImagingInterface` has been updated to read metadata from more recent versions of ScanImage [PR #457](https://github.com/catalystneuro/neuroconv/pull/457)
* Refactored `add_two_photon_series()` to `add_photon_series()` and added `photon_series_type` optional argument which can be either `"OnePhotonSeries"` or `"TwoPhotonSeries"`.
  Changed `get_default_ophys_metadata()` to add `Device` and `ImagingPlane` metadata which are both used by imaging and segmentation.
  Added `photon_series_type` to `get_nwb_imaging_metadata()` to fill metadata for `OnePhotonSeries` or `TwoPhotonSeries`. [PR #462](https://github.com/catalystneuro/neuroconv/pull/462)
* Split `align_timestamps` and `align_starting_times` into `align_segment_timestamps` and `align_segment_starting_times` for API consistency for multi-segment `RecordingInterface`s. [PR #463](https://github.com/catalystneuro/neuroconv/pull/463)
* Rename `align_timestamps` and `align_segmentt_timestamps` into `set_aligned_timestamps` and `set_aligned_segment_timestamps` to more clearly indicate their usage and behavior. [PR #470](https://github.com/catalystneuro/neuroconv/pull/470)


### Testing
* The tests for `automatic_dandi_upload` now follow up-to-date DANDI validation rules for file name conventions. [PR #310](https://github.com/catalystneuro/neuroconv/pull/310)
* Deactivate `MaxOneRecordingInterface` metadata tests [PR #371]((https://github.com/catalystneuro/neuroconv/pull/371)
* Integrated the DataInterface testing mixin to the SLEAP Interface. [PR #401](https://github.com/catalystneuro/neuroconv/pull/401)
* Added holistic per-interface, per-method unit testing for ecephys and ophys interfaces. [PR #283](https://github.com/catalystneuro/neuroconv/pull/283)
* Live service tests now run in a separate non-required GitHub action. [PR #420]((https://github.com/catalystneuro/neuroconv/pull/420)
* Integrated the `DataInterfaceMixin` class of tests to the `VideoInterface`. [PR #403](https://github.com/catalystneuro/neuroconv/pull/403)
* Add `generate_path_expander_demo_ibl` and associated test for `LocalPathExpander` [PR #456](https://github.com/catalystneuro/neuroconv/pull/456)
* Improved testing of all interface alignment methods via the new `TemporalAlignmentMixin` class. [PR #459](https://github.com/catalystneuro/neuroconv/pull/459)

### Fixes
* `BlackrockRecordingInterface` now writes all ElectricalSeries to "acquisition" unless changed using the `write_as` flag in `run_conversion`. [PR #315](https://github.com/catalystneuro/neuroconv/pull/315)
* Excluding Python versions 3.8 and 3.9 for the `EdfRecordingInterface` on M1 macs due to installation problems. [PR #319](https://github.com/catalystneuro/neuroconv/pull/319)
* Extend type array condition in `get_schema_from_hdmf_class` for dataset types (excludes that are DataIO). [PR #418](https://github.com/catalystneuro/neuroconv/pull/418)
* The `base_directory` argument to all `PathExpander` classes can now accept string inputs as well as `Path` inputs. [PR #427](https://github.com/catalystneuro/neuroconv/pull/427)
* Fixed the temporal alignment methods for the `RecordingInterfaces` which has multiple segments. [PR #411](https://github.com/catalystneuro/neuroconv/pull/411)
* Fixes to the temporal alignment methods for the `SortingInterface`, both single and multi-segment and recordingless. [PR #413](https://github.com/catalystneuro/neuroconv/pull/413)
* Fixes to the temporal alignment methods for the certain formats of the `RecordingInterface`. [PR #459](https://github.com/catalystneuro/neuroconv/pull/459)
* Fixes the naming of LFP interfaces to be `ElectricalSeriesLFP` instead of `ElectricalSeriesLF`. [PR #467](https://github.com/catalystneuro/neuroconv/pull/467)
* Fixed an issue with incorrect modality-specific extra requirements being associated with certain behavioral formats. [PR #469](https://github.com/catalystneuro/neuroconv/pull/469)

### Documentation and tutorial enhancements
* The instructions to build the documentation were moved to ReadTheDocs. [PR #323](https://github.com/catalystneuro/neuroconv/pull/323)
* Move testing instructions to ReadTheDocs. [PR #320](https://github.com/catalystneuro/neuroconv/pull/320)
* Moved NeuroConv catalogue from ReadMe.md to ReadTheDocs.
  [PR #322](https://github.com/catalystneuro/neuroconv/pull/322)
* Moved instructions to build the documentation from README.md to ReadTheDocs. [PR #323](https://github.com/catalystneuro/neuroconv/pull/323)
* Add `Spike2RecordingInterface` to conversion gallery. [PR #338](https://github.com/catalystneuro/neuroconv/pull/338)
* Remove authors from module docstrings [PR #354](https://github.com/catalystneuro/neuroconv/pull/354)
* Add examples for `LocalPathExpander` usage [PR #456](https://github.com/catalystneuro/neuroconv/pull/456)
* Add better docstrings to the aux functions of the Neuroscope interface [PR #485](https://github.com/catalystneuro/neuroconv/pull/485)

### Pending deprecation
* Change name from `CedRecordingInterface` to `Spike2RecordingInterface`. [PR #338](https://github.com/catalystneuro/neuroconv/pull/338)

### Improvements
* Use `Literal` in typehints (incompatible with Python<=3.8). [PR #340](https://github.com/catalystneuro/neuroconv/pull/340)
* `BaseDataInterface.get_source_schema` modified so it works for `.__init__` and `.__new__`. [PR #374](https://github.com/catalystneuro/neuroconv/pull/374)



# v0.2.4 (February 7, 2023)

### Deprecation
* All usages of `use_times` have been removed from spikeinterface tools and interfaces. The function `add_electrical_series` now determines whether the timestamps of the spikeinterface recording extractor are uniform or not and automatically stores the data according to best practices [PR #40](https://github.com/catalystneuro/neuroconv/pull/40)
* Dropped Python 3.7 support. [PR #237](https://github.com/catalystneuro/neuroconv/pull/237)

### Features
* Added a tool for determining rising and falling frames from TTL signals (`parse_rising_frames_from_ttl` and `get_falling_frames_from_ttl`). [PR #244](https://github.com/catalystneuro/neuroconv/pull/244)
* Added the `SpikeGLXNIDQInterface` for reading data from `.nidq.bin` files, as well as the ability to parse event times from specific channels via the `get_event_starting_times_from_ttl` method. Also included a `neuroconv.tools.testing.MockSpikeGLXNIDQInterface` for testing purposes. [PR #247](https://github.com/catalystneuro/neuroconv/pull/247)
* Improved handling of writing multiple probes to the same `NWB` file [PR #255](https://github.com/catalystneuro/neuroconv/pull/255)

### Pending deprecation
* Added `DeprecationWarnings` to all `spikeextractors` backends. [PR #265](https://github.com/catalystneuro/neuroconv/pull/265)
* Added `DeprecationWarning`s for `spikeextractors` objects in `neuroconv.tools.spikeinterface`. [PR #266](https://github.com/catalystneuro/neuroconv/pull/266)

### Fixes
* Temporarily hotfixed the `tensorflow` dependency after the release of `deeplabcut==2.3.0`. [PR #268](https://github.com/catalystneuro/neuroconv/pull/268)
* Fixed cleanup of waveform tests in SI tools. [PR #277](https://github.com/catalystneuro/neuroconv/pull/277)
* Fixed metadata structure for the CsvTimeIntervalsInterface, which was previously not passed validation in NWBConverters. [PR #237](https://github.com/catalystneuro/neuroconv/pull/237)
* Added propagation of the `load_sync_channel` argument for the `SpikeGLXNIDQInterface`. [PR #282](https://github.com/catalystneuro/neuroconv/pull/282)
* Fixed the default `es_key` used by stand-alone write using any `RecordingExtractorInterface` or `LFPExtractorInterface`. [PR #288](https://github.com/catalystneuro/neuroconv/pull/288)
* Fixed the default `ExtractorName` used to load the spikeinterface extractor of the `SpikeGLXLFPInterface`. [PR #288](https://github.com/catalystneuro/neuroconv/pull/288)

### Testing
* Re-organized the `test_gin_ecephys` file by splitting into each sub-modality. [PR #282](https://github.com/catalystneuro/neuroconv/pull/282)
* Add testing support for Python 3.11. [PR #234](https://github.com/catalystneuro/neuroconv/pull/234)




# v0.2.3

### Documentation and tutorial enhancements
* Remove `Path(path_to_save_nwbfile).is_file()` from each of the gallery pages. [PR #177](https://github.com/catalystneuro/neuroconv/pull/177)
* Improve docstring for `SpikeGLXRecordingInterface`. [PR #226](https://github.com/catalystneuro/neuroconv/pull/226)
* Correct typing of SpikeGLX in conversion gallery. [PR #223](https://github.com/catalystneuro/neuroconv/pull/223)
* Added tutorial for utilizing YAML metadata in a conversion pipeline. [PR #240](https://github.com/catalystneuro/neuroconv/pull/240)
* Added page in User Guide for how to use CSVs to specify metadata. [PR #241](https://github.com/catalystneuro/neuroconv/pull/177)
* Added the `BaseDataInterface` in the API docs. [PR #242](https://github.com/catalystneuro/neuroconv/pull/242)
* Fixed typo in styling section. [PR #253](https://github.com/catalystneuro/neuroconv/pull/253)
* Updated docs on JSON schema. [PR #256](https://github.com/catalystneuro/neuroconv/pull/256)
* Improved compliance with numpy-style docstring [PR #260](https://github.com/catalystneuro/neuroconv/pull/260)

### Features
* Added `AudioInterface` for files in `WAV` format using the `add_acoustic_waveform_series` utility function
  from `tools/audio` to write audio data to NWB. [PR #196](https://github.com/catalystneuro/neuroconv/pull/196)
* Added the `MaxOneRecordingInterface` for writing data stored in MaxOne (.raw.h5) format. [PR #222](https://github.com/catalystneuro/neuroconv/pull/222)
* Added the `MCSRawRecordingInterface` for writing data stored in MCSRaw (.raw) format. [PR #220](https://github.com/catalystneuro/neuroconv/pull/220)
* Added the `MEArecRecordingInterface` for writing data stored in MEArec (structured .h5) format. [PR #218](https://github.com/catalystneuro/neuroconv/pull/218)
* Added the `AlphaOmegaRecordingInterface` for writing data stored in AlphaOmega (folder of .mrx) format. [PR #212](https://github.com/catalystneuro/neuroconv/pull/212)
* Added the `PlexonRecordingInterface` for writing data stored in Plexon (.plx) format. [PR #206](https://github.com/catalystneuro/neuroconv/pull/206)
* Added the `BiocamRecordingInterface` for writing data stored in Biocam (.bwr) format. [PR #210](https://github.com/catalystneuro/neuroconv/pull/210)
* Added function to add acoustic series as `AcousticWaveformSeries` object as __acquisition__ or __stimulus__ to NWB. [PR #201](https://github.com/catalystneuro/neuroconv/pull/201)
* Added new form to the GitHub repo for requesting support for new formats. [PR #207](https://github.com/catalystneuro/neuroconv/pull/207)
* Simplified the writing of `channel_conversion` during `add_electrical_series` if the vector of gains is uniform; in this case, they are now combined into the scalar `conversion` value. [PR #218](https://github.com/catalystneuro/neuroconv/pull/218)
* Implement timestamp extraction from videos for the SLEAPInterface [PR #238](https://github.com/catalystneuro/neuroconv/pull/238)
* Prevented writing of default values for optional columns on the `ElectrodeTable`. [PR #219](https://github.com/catalystneuro/neuroconv/pull/219)
* Add interfaces for Excel and Csv time intervals tables. [PR #252](https://github.com/catalystneuro/neuroconv/pull/252)

### Testing
* Added a `session_id` to the test file for the `automatic_dandi_upload` helper function. [PR #199](https://github.com/catalystneuro/neuroconv/pull/199)
* `pre-commit` version bump. [PR #235](https://github.com/catalystneuro/neuroconv/pull/235)
* Added a `testing` sub-module to `src` and added a method (`generate_mock_ttl_signal`) for generating synthetic TTL pulses. [PR #245](https://github.com/catalystneuro/neuroconv/pull/245)

### Fixes
* `VideoInterface`. Only raise a warning if the difference between the rate estimated from timestamps and the fps (frames per seconds) is larger than two decimals. [PR #200](https://github.com/catalystneuro/neuroconv/pull/200)
* Fixed the bug in a `VideoInterface` where it would use `DataChunkIterator` even if the conversion options indicated that it should not. [PR #200](https://github.com/catalystneuro/neuroconv/pull/200)
* Update usage requirements for HDMF to prevent a buffer overflow issue fixed in hdmf-dev/hdmf#780. [PR #195](https://github.com/catalystneuro/neuroconv/pull/195)
* Remove the deprecated `distutils.version` in favor of `packaging.version` [PR #233](https://github.com/catalystneuro/neuroconv/pull/233)



# v0.2.2

### Testing

* Added a set of dev branch gallery tests for PyNWB, HDMF, SI, and NEO. [PR #113](https://github.com/catalystneuro/neuroconv/pull/113)
* Added tests for the `TypeError` and `ValueError` raising for the new `starting_frames` argument of `MovieDataInterface.run_conversion()`. [PR #113](https://github.com/catalystneuro/neuroconv/pull/113)
* Added workflow for automatic detection of CHANGELOG.md updates for PRs. [PR #187](https://github.com/catalystneuro/neuroconv/pull/187)
* Added support for python 3.10 [PR #229](https://github.com/catalystneuro/neuroconv/pull/229)

### Fixes

* Fixed a new docval typing error that arose in `hdmf>3.4.6` versions. [PR #113](https://github.com/catalystneuro/neuroconv/pull/113)
* Fixed a new input argument issue for `starting_frames` when using `external_file` for an `ImageSeries` in `pynwb>2.1.0` versions. [PR #113](https://github.com/catalystneuro/neuroconv/pull/113)
* Fixed issues regarding interaction between metadata rate values and extractor rate values in `tools.roiextractors`. [PR #159](https://github.com/catalystneuro/neuroconv/pull/159)
* Fixed sampling frequency resolution issue when detecting this from timestamps in `roiextractors.write_imaging` and `roiextractors.write_segmentation`. [PR #159](https://github.com/catalystneuro/neuroconv/pull/159)

### Documentation and tutorial enhancements
* Added a note in User Guide/DataInterfaces to help installing custom dependencies for users who use Z-shell (`zsh`). [PR #180](https://github.com/catalystneuro/neuroconv/pull/180)
* Added `MovieInterface` example in the conversion gallery. [PR #183](https://github.com/catalystneuro/neuroconv/pull/183)

### Features
* Added `ConverterPipe`, a class that allows chaining previously initialized interfaces for batch conversion and corresponding tests [PR #169](https://github.com/catalystneuro/neuroconv/pull/169)
* Added automatic extraction of metadata for `NeuralynxRecordingInterface` including filtering information for channels, device and recording time information [PR #170](https://github.com/catalystneuro/neuroconv/pull/170)
* Added stubbing capabilities to timestamp extraction in the `MovieInterface` avoiding scanning through the whole file when `stub_test=True` [PR #181](https://github.com/catalystneuro/neuroconv/pull/181)
* Added a flag `include_roi_acceptance` to `tools.roiextractors.write_segmentation` and corresponding interfaces to allow disabling the addition of boolean columns indicating ROI acceptance. [PR #193](https://github.com/catalystneuro/neuroconv/pull/193)
* Added `write_waveforms()` function in `tools.spikeinterface` to write `WaveformExtractor` objects
[PR #217](https://github.com/catalystneuro/neuroconv/pull/217)

### Pending deprecation
* Replaced the `MovieInterface` with `VideoInterface` and introduced deprecation warnings for the former. [PR #74](https://github.com/catalystneuro/neuroconv/pull/74)



# v0.2.1

### Fixes

* Updated `BlackrockRecordingInterface` to support multi stream file and added gin corresponding gin tests [PR #176](https://github.com/catalystneuro/neuroconv/pull/176)



# v0.2.0

### Back-compatability break
* All built-in DataInterfaces are now nested under the `neuroconv.datainterfaces` import structure - they are no longer available from the outer level. To import a data interface, use the syntax `from neuroconv.datainterfaces import <name of interface>`. [PR #74](https://github.com/catalystneuro/neuroconv/pull/74)
* The `AxonaRecordingExtractorInterface` has been renamed to `AxonaRecordingInterface`. [PR #74](https://github.com/catalystneuro/neuroconv/pull/74)
* The `AxonaUnitRecordingExtractorInterface` has been renamed to `AxonaUnitRecordingInterface`. [PR #74](https://github.com/catalystneuro/neuroconv/pull/74)
* The `BlackrockRecordingExtractorInterface` has been renamed to `BlackrockRecordingInterface`. [PR #74](https://github.com/catalystneuro/neuroconv/pull/74)
* The `BlackrockSortingExtractorInterface` has been renamed to `BlackrockSortingInterface`. [PR #74](https://github.com/catalystneuro/neuroconv/pull/74)
* The `OpenEphysRecordingExtractorInterface` has been renamed to `OpenEphysRecordingInterface`. [PR #74](https://github.com/catalystneuro/neuroconv/pull/74)
* The `OpenEphysSortingExtractorInterface` has been renamed to `OpenEphysSortingInterface`. [PR #74](https://github.com/catalystneuro/neuroconv/pull/74)
* The `KilosortSortingInterface` has been renamed to `KiloSortSortingInterface` to be more consistent with SpikeInterface. [PR #107](https://github.com/catalystneuro/neuroconv/pull/107)
* The `Neuroscope` interfaces have been renamed to `NeuroScope` to be more consistent with SpikeInterface. [PR #107](https://github.com/catalystneuro/neuroconv/pull/107)
* The `tools.roiextractors.add_epoch` functionality has been retired in the newest versions of ROIExtractors. [PR #112](https://github.com/catalystneuro/neuroconv/pull/112)
* Removed deprecation warnings for `save_path` argument (which is now `nwbfile_path` everywhere in the package). [PR #124](https://github.com/catalystneuro/neuroconv/pull/124)
* Changed default device name for the ecephys pipeline. Device_ecephys -> DeviceEcephys [PR #154](https://github.com/catalystneuro/neuroconv/pull/154)
* Change names of written electrical series on the ecephys pipeline. ElectricalSeries_raw -> ElectricalSeriesRaw, ElectricalSeries_processed -> ElectricalSeriesProcessed, ElectricalSeries_lfp -> ElectricalSeriesLFP  [PR #153](https://github.com/catalystneuro/neuroconv/pull/153)
* Drop spikeextractor backend support for NeuralynxRecordingInterface [PR #174](https://github.com/catalystneuro/neuroconv/pull/174)

### Fixes
* Prevented the CEDRecordingInterface from writing non-ecephys channel data. [PR #37](https://github.com/catalystneuro/neuroconv/pull/37)
* Fixed description in `write_sorting` and in `add_units_table` to have "neuroconv" in the description. [PR #104](https://github.com/catalystneuro/neuroconv/pull/104)
* Updated `spikeinterface` version number to 0.95.1 to fix issue with `SpikeGLXInterface` probe annotations.
  The issue is described [here](https://github.com/SpikeInterface/spikeinterface/issues/923). [PR #132](https://github.com/catalystneuro/neuroconv/pull/132)

### Improvements
* Unified the `run_conversion` method of `BaseSegmentationExtractorInterface` with that of all the other base interfaces. The method `write_segmentation` now uses the common `make_or_load_nwbfile` context manager [PR #29](https://github.com/catalystneuro/neuroconv/pull/29)
* Coerced the recording extractors with `spikeextractors_backend=True` to BaseRecording objects for Axona, Blackrock, Openephys, and SpikeGadgets. [PR #38](https://github.com/catalystneuro/neuroconv/pull/38)
* Added function to add PlaneSegmentation objects to an nwbfile in `roiextractors` and corresponding unit tests. [PR #23](https://github.com/catalystneuro/neuroconv/pull/23)
* `use_times` argument to be deprecated on the ecephys pipeline. The function `add_electrical_series` now determines whether the timestamps of the spikeinterface recording extractor are uniform or not and automatically stores the data according to best practices [PR #40](https://github.com/catalystneuro/neuroconv/pull/40)
* Add `NWBFile` metadata key at the level of the base data interface so it can always be inherited to be available. [PR #51](https://github.com/catalystneuro/neuroconv/pull/51).
* Added spikeinterface support to Axona LFP and coerece gin tests for LFP to be spikeinterface objects [PR #85](https://github.com/catalystneuro/neuroconv/pull/85)
* Added function to add fluorescence traces to an nwbfile in `roiextractors` and corresponding unit tests.
  The df over f traces are now added to a `DfOverF` container instead of the `Fluorescence` container.
  The metadata schema has been changed for the `BaseSegmentationExtractorInterface` to allow metadata for `DfOverF`,
  and `Flurorescence` is now not required in the metadata schema. [PR #41](https://github.com/catalystneuro/neuroconv/pull/41)
* Improved default values of OpticalChannel object names and other descriptions for Imaging data. [PR #88](https://github.com/catalystneuro/neuroconv/pull/88)
* Extended the `ImagingDataChunkIterator` to be  compatible with volumetric data. [PR #90](https://github.com/catalystneuro/neuroconv/pull/90)
* Integrated the `ImagingDataChunkIterator` with the `write_imaging` methods. [PR #90](https://github.com/catalystneuro/neuroconv/pull/90)
* Began work towards making SpikeInterface, SpikeExtractors, and ROIExtractors all non-minimal dependencies. [PR #74](https://github.com/catalystneuro/neuroconv/pull/74)
* Implemented format-wise and modality-wise extra installation requirements. If there are any requirements to use a module or data interface, these are defined in individual requirements files at the corresponding level of the package. These are in turn easily accessible from the commands `pip install neuroconv[format_name]`. `pip install neuroconv[modality_name]` will also install all dependencies necessary to make full use of any interfaces from that modality. [PR #100](https://github.com/catalystneuro/neuroconv/pull/100)
* Added frame stubbing to the `BaseSegmentationExtractorInterface`. [PR #116](https://github.com/catalystneuro/neuroconv/pull/116)
* Added `mask_type: str` and `include_roi_centroids: bool` to the `add_plane_segmentation` helper and `write_segmentation` functions for the `tools.roiextractors` submodule. [PR #117](https://github.com/catalystneuro/neuroconv/pull/117)
* Propagate `output_struct_name` argument to `ExtractSegmentationInterface` to match its extractor arguments. [PR #128](https://github.com/catalystneuro/neuroconv/pull/128)
* Added compression and iteration (with options control) to all Fluorescence traces in `write_segmentation`. [PR #120](https://github.com/catalystneuro/neuroconv/pull/120)
* For irregular recordings, timestamps can now be saved along with all traces in `write_segmentation`. [PR #130](https://github.com/catalystneuro/neuroconv/pull/130)
* Added `mask_type` argument to `tools.roiextractors.add_plane_segmentation` function and all upstream calls. This allows users to request writing not just the image_masks (still the default) but also pixels, voxels or `None` of the above. [PR #119](https://github.com/catalystneuro/neuroconv/pull/119)
* `utils.json_schema.get_schema_from_method_signature` now allows `Optional[...]` annotation typing and subsequent `None` values during validation as long as it is still only applied to a simple non-conflicting type (no `Optional[Union[..., ...]]`). [PR #119](https://github.com/catalystneuro/neuroconv/pull/119)


### Documentation and tutorial enhancements:
* Unified the documentation of NeuroConv structure in the User Guide readthedocs. [PR #39](https://github.com/catalystneuro/neuroconv/pull/39)
* Added package for viewing source code in the neuroconv documentation [PR #62](https://github.com/catalystneuro/neuroconv/pull/62)
* Added Contributing guide for the Developer section of readthedocs. [PR #73](https://github.com/catalystneuro/neuroconv/pull/73)
* Added style guide to the readthedocs [PR #28](https://github.com/catalystneuro/neuroconv/pull/28)
* Added ABF data conversion tutorial @luiztauffer [PR #89](https://github.com/catalystneuro/neuroconv/pull/89)
* Added Icephys API documentation @luiztauffer [PR #103](https://github.com/catalystneuro/neuroconv/pull/103)
* Added Blackrock sorting conversion gallery example [PR #134](https://github.com/catalystneuro/neuroconv/pull/134)
* Extended the User Guide Get metadata section in DataInterfaces with a demonstration for loading metadata from YAML. [PR #144](https://github.com/catalystneuro/neuroconv/pull/144)
* Fixed a redundancy in [PR #144](https://github.com/catalystneuro/neuroconv/pull/144) and API links. [PR #154](https://github.com/catalystneuro/neuroconv/pull/154)
* Added SLEAP conversion gallery example [PR #161](https://github.com/catalystneuro/neuroconv/pull/161)



### Features
* Added conversion interface for Neuralynx sorting data together with gin data test and a conversion example in the gallery. [PR #58](https://github.com/catalystneuro/neuroconv/pull/58)
* Added conversion interface for DeepLabCut data together with gin data test and a conversion example in the gallery. [PR #24](https://github.com/catalystneuro/neuroconv/pull/24)
* Allow writing of offsets to ElectricalSeries objects from SpikeInterface (requires PyNWB>=2.1.0). [PR #37](https://github.com/catalystneuro/neuroconv/pull/37)
* Added conversion interface for EDF (European Data Format) data together with corresponding unit tests and a conversion example in the gallery. [PR #45](https://github.com/catalystneuro/neuroconv/pull/45)
* Created ImagingExtractorDataChunkIterator, a data chunk iterator for `ImagingExtractor` objects. [PR #54](https://github.com/catalystneuro/neuroconv/pull/54)
* Added support for writing spikeinterface recording extractor with multiple segments and corresponding unit test [PR #67](https://github.com/catalystneuro/neuroconv/pull/67)
* Added spikeinterface support to the Axona data interface [PR #61](https://github.com/catalystneuro/neuroconv/pull/61)
* Added new util function `get_package` for safely attempting to attempt a package import and informatively notifying the user of how to perform the installation otherwise. [PR #74](https://github.com/catalystneuro/neuroconv/pull/74)
* All built-in DataInterfaces now load their external dependencies on-demand at time of object initialization instead of on package or interface import. [PR #74](https://github.com/catalystneuro/neuroconv/pull/74)
* Adde spikeinterface support for Blackrock sorting interface[PR #134](https://github.com/catalystneuro/neuroconv/pull/134)
* Added conversion interface for TDT recording data together with gin data test. [PR #135](https://github.com/catalystneuro/neuroconv/pull/135)
* Added conversion interface for SLEAP pose estimation data together with gin test for data. [PR #160](https://github.com/catalystneuro/neuroconv/pull/160)


### Testing
* Added unittests for correctly writing the scaling factors to the nwbfile in the `add_electrical_series` function of the spikeinterface module. [PR #37](https://github.com/catalystneuro/neuroconv/pull/37)
* Added unittest for compression options in the `add_electrical_series` function of the spikeinterface module. [PR #64](https://github.com/catalystneuro/neuroconv/pull/37)
* Added unittests for chunking in the `add_electrical_series` function of the spikeinterface module. [PR #84](https://github.com/catalystneuro/neuroconv/pull/84)
* Tests are now organized according to modality-wise lazy installations. [PR #100](https://github.com/catalystneuro/neuroconv/pull/100)

# v0.1.1
### Fixes
* Fixed the behavior of the `file_paths` usage in the MovieInterface when run via the YAML conversion specification. [PR #33](https://github.com/catalystneuro/neuroconv/pull/33)

### Improvements
* Added function to add ImagingPlane objects to an nwbfile in `roiextractors` and corresponding unit tests. [PR #19](https://github.com/catalystneuro/neuroconv/pull/19)
* Added function to add summary images from a `SegmentationExtractor` object to an nwbfile in the roiextractors module and corresponding unit tests [PR #22](https://github.com/catalystneuro/neuroconv/pull/22)
* Small improvements on ABFInterface @luiztauffer [PR #89](https://github.com/catalystneuro/neuroconv/pull/89)

### Features
* Add non-iterative writing capabilities to `add_electrical_series`. [PR #32](https://github.com/catalystneuro/neuroconv/pull/32)

### Testing
* Added unittests for the `write_as` functionality in the `add_electrical_series` of the spikeinterface module. [PR #32](https://github.com/catalystneuro/neuroconv/pull/32)


# v0.1.0

* The first release of NeuroConv.<|MERGE_RESOLUTION|>--- conflicted
+++ resolved
@@ -28,10 +28,6 @@
 * Completely removed compression settings from most places [PR #1126](https://github.com/catalystneuro/neuroconv/pull/1126)
 * Soft deprecation for `file_path` as an argument of  `SpikeGLXNIDQInterface` and `SpikeGLXRecordingInterface` [PR #1155](https://github.com/catalystneuro/neuroconv/pull/1155)
 * `starting_time` in RecordingInterfaces has given a soft deprecation in favor of time alignment methods [PR #1158](https://github.com/catalystneuro/neuroconv/pull/1158)
-<<<<<<< HEAD
-
-=======
->>>>>>> cd7764e6
 
 ## Bug Fixes
 * datetime objects now can be validated as conversion options [#1139](https://github.com/catalystneuro/neuroconv/pull/1126)
@@ -55,12 +51,8 @@
 * Use mixing tests for ecephy's mocks [PR #1136](https://github.com/catalystneuro/neuroconv/pull/1136)
 * Use pytest format for dandi tests to avoid window permission error on teardown [PR #1151](https://github.com/catalystneuro/neuroconv/pull/1151)
 * Added many docstrings for public functions [PR #1063](https://github.com/catalystneuro/neuroconv/pull/1063)
-* Clean up with warnings and deprecations in the testing framework [PR #1158](https://github.com/catalystneuro/neuroconv/pull/1158)
-<<<<<<< HEAD
-
-=======
+* Clean up warnings and deprecations in the testing framework [PR #1158](https://github.com/catalystneuro/neuroconv/pull/1158)
 * Enhance the typing of the signature on the `NWBConverter` by adding zarr as a literal option on the backend and backend configuration [PR #1160](https://github.com/catalystneuro/neuroconv/pull/1160)
->>>>>>> cd7764e6
 
 
 # v0.6.5 (November 1, 2024)
