--- conflicted
+++ resolved
@@ -5,11 +5,8 @@
 ## Bug Fixes
 
 ## Features
-<<<<<<< HEAD
 * Added `SortedRecordingConverter` to convert sorted recordings to NWB with correct metadata mapping between units and electrodes [PR #1132](https://github.com/catalystneuro/neuroconv/pull/1132)
-=======
 * Support roiextractors 0.5.11 [PR #1236](https://github.com/catalystneuro/neuroconv/pull/1236)
->>>>>>> 90315859
 
 ## Improvements
 
