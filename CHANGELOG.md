# (Upcoming)

### Features

* Create separate `.add_to_nwbfile` method for all DataInterfaces. [PR #455](https://github.com/catalystneuro/neuroconv/pull/455)

* Added stream control with the `stream_name` argument to the `NeuralynxRecordingExtractor`. [PR #369](https://github.com/catalystneuro/neuroconv/pull/369)

* Added a common `.temporally_align_data_interfaces` method to the `NWBConverter` class to use as a specification of the protocol for temporally aligning the data interfaces of the converter. [PR #362](https://github.com/catalystneuro/neuroconv/pull/362)

* Added `CellExplorerRecordingInterface` for adding data raw and lfp data from the CellExplorer format. CellExplorer's new format contains a `basename.session.mat` file containing
    rich metadata about the session which can be used to extract the recording information such as sampling frequency and type and channel metadata such as
    groups, location and brain area [#488](https://github.com/catalystneuro/neuroconv/pull/488)
* `CellExplorerSortingInterface` now supports exrtacting sampling frequency from the new data format. CellExplorer's new format contains a `basename.session.mat` file containing
    rich metadata including the sorting sampling frequency [PR #491](https://github.com/catalystneuro/neuroconv/pull/491)
* Added `MiniscopeBehaviorInterface` for Miniscope behavioral data. The interface uses `ndx-miniscope` extension to add a `Miniscope` device with the behavioral camera metadata,
  and an `ImageSeries` in external mode that is linked to the device. [PR #482](https://github.com/catalystneuro/neuroconv/pull/482)

### Improvements

* Avoid redundant timestamp creation in `add_eletrical_series` for recording objects without time vector. [PR #495](https://github.com/catalystneuro/neuroconv/pull/495)

* Avoid modifying the passed `metadata` structure via `deep_dict_update` in `make_nwbfile_from_metadata`.  [PR #476](https://github.com/catalystneuro/neuroconv/pull/476)
<<<<<<< HEAD
* Set gzip compression by default on spikeinterface based interfaces `run_conversion`. [PR #499](https://github.com/catalystneuro/neuroconv/pull/#499)
=======


### Testing
* Added gin test for `CellExplorerRecordingInterface`. CellExplorer's new format contains a `basename.session.mat` file containing
    rich metadata about the session which can be used to extract the recording information such as sampling frequency and type and channel metadata such as
    groups, location and brain area [#488](https://github.com/catalystneuro/neuroconv/pull/488).
>>>>>>> 846f4ca5

# v0.3.0 (June 7, 2023)

### Back-compatibility break
* `ExtractorInterface` classes now access their extractor with the classmethod `cls.get_extractor()` instead of the attribute `self.Extractor`. [PR #324](https://github.com/catalystneuro/neuroconv/pull/324)
* The `spikeextractor_backend` option was removed for all `RecordingExtractorInterface` classes. ([PR #324](https://github.com/catalystneuro/neuroconv/pull/324), [PR #309](https://github.com/catalystneuro/neuroconv/pull/309)]
* The `NeuroScopeMultiRecordingExtractor` has been removed. If your conversion required this, please submit an issue requesting instructions for how to implement it. [PR #309](https://github.com/catalystneuro/neuroconv/pull/309)
* The `SIPickle` interfaces have been removed. [PR #309](https://github.com/catalystneuro/neuroconv/pull/309)
* The previous conversion option `es_key` has been moved to the `__init__` of all `BaseRecordingExtractorInterface` classes. It is no longer possible to use this argument in the `run_conversion` method. [PR #318](https://github.com/catalystneuro/neuroconv/pull/318)
* Change `BaseDataInterface.get_conversion_options_schema` from `classmethod` to object method. [PR #353](https://github.com/catalystneuro/neuroconv/pull/353)
* Removed `utils.json_schema.get_schema_for_NWBFile` and moved base metadata schema to external json file. Added constraints to Subject metadata to match DANDI. [PR #376](https://github.com/catalystneuro/neuroconv/pull/376)
* Duplicate video file paths in the VideoInterface and AudioInterface are no longer silently resolved; please explicitly remove duplicates when initializing the interfaces. [PR #403](https://github.com/catalystneuro/neuroconv/pull/403)
* Duplicate audio file paths in the AudioInterface are no longer silently resolved; please explicitly remove duplicates when initializing the interfaces. [PR #402](https://github.com/catalystneuro/neuroconv/pull/402)

### Features
* The `OpenEphysRecordingInterface` is now a wrapper for `OpenEphysBinaryRecordingInterface`. [PR #294](https://github.com/catalystneuro/neuroconv/pull/294)
* Swapped the backend for `CellExplorerSortingInterface` from `spikeextactors` to `spikeinterface`. [PR #267](https://github.com/catalystneuro/neuroconv/pull/267)
* In the conversion YAML, `DataInterface` classes must now be specified as a dictionary instead of a list. [PR #311](https://github.com/catalystneuro/neuroconv/pull/311)
* In the conversion YAML, conversion_options can be specified on the global level. [PR #312](https://github.com/catalystneuro/neuroconv/pull/312)
* The `OpenEphysRecordingInterface` now redirects to legacy or binary interface depending on the file format.
  It raises NotImplementedError until the interface for legacy format is added. [PR #296](https://github.com/catalystneuro/neuroconv/pull/296)
* Added the `OpenEphysLegacyRecordingInterface` to support Open Ephys legacy format (`.continuous` files). [PR #295](https://github.com/catalystneuro/neuroconv/pull/295)
* Added `PlexonSortingInterface` to support plexon spiking data. [PR #316](https://github.com/catalystneuro/neuroconv/pull/316)
* Changed `SpikeGLXRecordingInterface` to accept either the AP or LF bands as file paths. Each will automatically set the correseponding `es_key` and corresponding metadata for each band or probe. [PR #298](https://github.com/catalystneuro/neuroconv/pull/298)
* The `OpenEphysRecordingInterface` redirects to `OpenEphysLegacyRecordingInterface` for legacy format files instead of raising NotImplementedError. [PR #349](https://github.com/catalystneuro/neuroconv/pull/349)
* Added a `SpikeGLXConverter` for easy combination of multiple IMEC and NIDQ data streams. [PR #292](https://github.com/catalystneuro/neuroconv/pull/292)
* Added an `interfaces_by_category` lookup table to `neuroconv.datainterfaces` to make searching for interfaces by modality and format easier. [PR #352](https://github.com/catalystneuro/neuroconv/pull/352)
* `neuroconv.utils.jsonschema.get_schema_from_method_signature` can now support the `Dict[str, str]` typehint, which allows `DataInterface.__init__` and `.run_conversion` to handle dictionary arguments. [PR #360](https://github.com/catalystneuro/neuroconv/pull/360)
* Added `neuroconv.tools.testing.data_interface_mixins` module, which contains test suites for different types of
  DataInterfaces [PR #357](https://github.com/catalystneuro/neuroconv/pull/357)
* Added `keywords` to `DataInterface` classes. [PR #375](https://github.com/catalystneuro/neuroconv/pull/375)
* Uses `open-cv-headless` instead of open-cv, making the package lighter [PR #387](https://github.com/catalystneuro/neuroconv/pull/387).
* Adds `MockRecordingInterface` as a general testing mechanism for ecephys interfaces [PR #395](https://github.com/catalystneuro/neuroconv/pull/395).
* `metadata` returned by `DataInterface.get_metadata()` is now a `DeepDict` object, making it easier to add and adjust metadata. [PR #404](https://github.com/catalystneuro/neuroconv/pull/404).
* The `OpenEphysLegacyRecordingInterface` is now extracts the `session_start_time` in `get_metadata()` from `Neo` (`OpenEphysRawIO`) and does not depend on `pyopenephys` anymore. [PR #410](https://github.com/catalystneuro/neuroconv/pull/410)
* Added `expand_paths`. [PR #377](https://github.com/catalystneuro/neuroconv/pull/377)
* Added basic temporal alignment methods to ecephys, ophys, and icephys DataInterfaces. These are `get_timestamps`, `align_starting_time`, `align_timestamps`, and `align_by_interpolation`. Added tests that serve as a first demonstration of the intended uses in a variety of cases. [PR #237](https://github.com/catalystneuro/neuroconv/pull/237) [PR #283](https://github.com/catalystneuro/neuroconv/pull/283) [PR #400](https://github.com/catalystneuro/neuroconv/pull/400)
* Added basic temporal alignment methods to the SLEAPInterface. Added holistic per-interface, per-method unit testing for ecephys and ophys interfaces. [PR #401](https://github.com/catalystneuro/neuroconv/pull/401)
* Added `expand_paths`. [PR #377](https://github.com/catalystneuro/neuroconv/pull/377), [PR #448](https://github.com/catalystneuro/neuroconv/pull/448)
* Added `.get_electrode_table_json()` to the `BaseRecordingExtractorInterface` as a convenience helper for the GUIDE project. [PR #431](https://github.com/catalystneuro/neuroconv/pull/431)
* Added `BrukerTiffImagingInterface` to support Bruker TIF imaging data. This format consists of individual TIFFs (each file contains a single frame) in OME-TIF format (.ome.tif files) and metadata in XML format (.xml file). [PR #390](https://github.com/catalystneuro/neuroconv/pull/390)
* Added `MicroManagerTiffImagingInterface` to support Micro-Manager TIF imaging data. This format consists of multipage TIFFs in OME-TIF format (.ome.tif files) and configuration settings in JSON format ('DisplaySettings.json' file). [PR #423](https://github.com/catalystneuro/neuroconv/pull/423)
* Added a `TemporallyAlignedDataInterface` definition for convenience when creating a custom interface for pre-aligned data. [PR #434](https://github.com/catalystneuro/neuroconv/pull/434)
* Added `write_as`, `units_name`, `units_description` to `BaseSortingExtractorInterface` `run_conversion` method to be able to modify them in conversion options. [PR #438](https://github.com/catalystneuro/neuroconv/pull/438)
* Added basic temporal alignment methods to the VideoInterface. These are `align_starting_time` is split into `align_starting_times` (list of times, one per video file) and `align_global_starting_time` (shift all by a scalar amount). `align_by_interpolation` is not yet implemented for this interface. [PR #283](https://github.com/catalystneuro/neuroconv/pull/283)
* Added stream control for the `OpenEphysBinaryRecordingInterface`. [PR #445](https://github.com/catalystneuro/neuroconv/pull/445)
* Added the `BaseTemporalAlignmentInterface` to serve as the new base class for all new temporal alignment methods. [PR #442](https://github.com/catalystneuro/neuroconv/pull/442)
* Added direct imports for all base classes from the outer level; you may now call `from neuroconv import BaseDataInterface, BaseTemporalAlignmentInterface, BaseExtractorInterface`. [PR #442](https://github.com/catalystneuro/neuroconv/pull/442)
* Added basic temporal alignment methods to the AudioInterface. `align_starting_time` is split into `align_starting_times` (list of times, one per audio file) and `align_global_starting_time` (shift all by a scalar amount). `align_by_interpolation` and other timestamp-based approaches is not yet implemented for this interface. [PR #402](https://github.com/catalystneuro/neuroconv/pull/402)
* Changed the order of recording properties extraction in `NeuroscopeRecordingInterface` and `NeuroScopeLFPInterface` to make them consistent with each other [PR #466](https://github.com/catalystneuro/neuroconv/pull/466)
* The `ScanImageImagingInterface` has been updated to read metadata from more recent versions of ScanImage [PR #457](https://github.com/catalystneuro/neuroconv/pull/457)
* Refactored `add_two_photon_series()` to `add_photon_series()` and added `photon_series_type` optional argument which can be either `"OnePhotonSeries"` or `"TwoPhotonSeries"`.
  Changed `get_default_ophys_metadata()` to add `Device` and `ImagingPlane` metadata which are both used by imaging and segmentation.
  Added `photon_series_type` to `get_nwb_imaging_metadata()` to fill metadata for `OnePhotonSeries` or `TwoPhotonSeries`. [PR #462](https://github.com/catalystneuro/neuroconv/pull/462)
* Split `align_timestamps` and `align_starting_times` into `align_segment_timestamps` and `align_segment_starting_times` for API consistency for multi-segment `RecordingInterface`s. [PR #463](https://github.com/catalystneuro/neuroconv/pull/463)
* Rename `align_timestamps` and `align_segmentt_timestamps` into `set_aligned_timestamps` and `set_aligned_segment_timestamps` to more clearly indicate their usage and behavior. [PR #470](https://github.com/catalystneuro/neuroconv/pull/470)


### Testing
* The tests for `automatic_dandi_upload` now follow up-to-date DANDI validation rules for file name conventions. [PR #310](https://github.com/catalystneuro/neuroconv/pull/310)
* Deactivate `MaxOneRecordingInterface` metadata tests [PR #371]((https://github.com/catalystneuro/neuroconv/pull/371)
* Integrated the DataInterface testing mixin to the SLEAP Interface. [PR #401](https://github.com/catalystneuro/neuroconv/pull/401)
* Added holistic per-interface, per-method unit testing for ecephys and ophys interfaces. [PR #283](https://github.com/catalystneuro/neuroconv/pull/283)
* Live service tests now run in a separate non-required GitHub action. [PR #420]((https://github.com/catalystneuro/neuroconv/pull/420)
* Integrated the `DataInterfaceMixin` class of tests to the `VideoInterface`. [PR #403](https://github.com/catalystneuro/neuroconv/pull/403)
* Add `generate_path_expander_demo_ibl` and associated test for `LocalPathExpander` [PR #456](https://github.com/catalystneuro/neuroconv/pull/456)
* Improved testing of all interface alignment methods via the new `TemporalAlignmentMixin` class. [PR #459](https://github.com/catalystneuro/neuroconv/pull/459)

### Fixes
* `BlackrockRecordingInterface` now writes all ElectricalSeries to "acquisition" unless changed using the `write_as` flag in `run_conversion`. [PR #315](https://github.com/catalystneuro/neuroconv/pull/315)
* Excluding Python versions 3.8 and 3.9 for the `EdfRecordingInterface` on M1 macs due to installation problems. [PR #319](https://github.com/catalystneuro/neuroconv/pull/319)
* Extend type array condition in `get_schema_from_hdmf_class` for dataset types (excludes that are DataIO). [PR #418](https://github.com/catalystneuro/neuroconv/pull/418)
* The `base_directory` argument to all `PathExpander` classes can now accept string inputs as well as `Path` inputs. [PR #427](https://github.com/catalystneuro/neuroconv/pull/427)
* Fixed the temporal alignment methods for the `RecordingInterfaces` which has multiple segments. [PR #411](https://github.com/catalystneuro/neuroconv/pull/411)
* Fixes to the temporal alignment methods for the `SortingInterface`, both single and multi-segment and recordingless. [PR #413](https://github.com/catalystneuro/neuroconv/pull/413)
* Fixes to the temporal alignment methods for the certain formats of the `RecordingInterface`. [PR #459](https://github.com/catalystneuro/neuroconv/pull/459)
* Fixes the naming of LFP interfaces to be `ElectricalSeriesLFP` instead of `ElectricalSeriesLF`. [PR #467](https://github.com/catalystneuro/neuroconv/pull/467)
* Fixed an issue with incorrect modality-specific extra requirements being associated with certain behavioral formats. [PR #469](https://github.com/catalystneuro/neuroconv/pull/469)

### Documentation and tutorial enhancements
* The instructions to build the documentation were moved to ReadTheDocs. [PR #323](https://github.com/catalystneuro/neuroconv/pull/323)
* Move testing instructions to ReadTheDocs. [PR #320](https://github.com/catalystneuro/neuroconv/pull/320)
* Moved NeuroConv catalogue from ReadMe.md to ReadTheDocs.
  [PR #322](https://github.com/catalystneuro/neuroconv/pull/322)
* Moved instructions to build the documentation from README.md to ReadTheDocs. [PR #323](https://github.com/catalystneuro/neuroconv/pull/323)
* Add `Spike2RecordingInterface` to conversion gallery. [PR #338](https://github.com/catalystneuro/neuroconv/pull/338)
* Remove authors from module docstrings [PR #354](https://github.com/catalystneuro/neuroconv/pull/354)
* Add examples for `LocalPathExpander` usage [PR #456](https://github.com/catalystneuro/neuroconv/pull/456)
* Add better docstrings to the aux functions of the Neuroscope interface [PR #485](https://github.com/catalystneuro/neuroconv/pull/485)

### Pending deprecation
* Change name from `CedRecordingInterface` to `Spike2RecordingInterface`. [PR #338](https://github.com/catalystneuro/neuroconv/pull/338)

### Improvements
* Use `Literal` in typehints (incompatible with Python<=3.8). [PR #340](https://github.com/catalystneuro/neuroconv/pull/340)
* `BaseDataInterface.get_source_schema` modified so it works for `.__init__` and `.__new__`. [PR #374](https://github.com/catalystneuro/neuroconv/pull/374)



# v0.2.4 (February 7, 2023)

### Deprecation
* All usages of `use_times` have been removed from spikeinterface tools and interfaces. The function `add_electrical_series` now determines whether the timestamps of the spikeinterface recording extractor are uniform or not and automatically stores the data according to best practices [PR #40](https://github.com/catalystneuro/neuroconv/pull/40)
* Dropped Python 3.7 support. [PR #237](https://github.com/catalystneuro/neuroconv/pull/237)

### Features
* Added a tool for determining rising and falling frames from TTL signals (`parse_rising_frames_from_ttl` and `get_falling_frames_from_ttl`). [PR #244](https://github.com/catalystneuro/neuroconv/pull/244)
* Added the `SpikeGLXNIDQInterface` for reading data from `.nidq.bin` files, as well as the ability to parse event times from specific channels via the `get_event_starting_times_from_ttl` method. Also included a `neuroconv.tools.testing.MockSpikeGLXNIDQInterface` for testing purposes. [PR #247](https://github.com/catalystneuro/neuroconv/pull/247)
* Improved handling of writing multiple probes to the same `NWB` file [PR #255](https://github.com/catalystneuro/neuroconv/pull/255)

### Pending deprecation
* Added `DeprecationWarnings` to all `spikeextractors` backends. [PR #265](https://github.com/catalystneuro/neuroconv/pull/265)
* Added `DeprecationWarning`s for `spikeextractors` objects in `neuroconv.tools.spikeinterface`. [PR #266](https://github.com/catalystneuro/neuroconv/pull/266)

### Fixes
* Temporarily hotfixed the `tensorflow` dependency after the release of `deeplabcut==2.3.0`. [PR #268](https://github.com/catalystneuro/neuroconv/pull/268)
* Fixed cleanup of waveform tests in SI tools. [PR #277](https://github.com/catalystneuro/neuroconv/pull/277)
* Fixed metadata structure for the CsvTimeIntervalsInterface, which was previously not passed validation in NWBConverters. [PR #237](https://github.com/catalystneuro/neuroconv/pull/237)
* Added propagation of the `load_sync_channel` argument for the `SpikeGLXNIDQInterface`. [PR #282](https://github.com/catalystneuro/neuroconv/pull/282)
* Fixed the default `es_key` used by stand-alone write using any `RecordingExtractorInterface` or `LFPExtractorInterface`. [PR #288](https://github.com/catalystneuro/neuroconv/pull/288)
* Fixed the default `ExtractorName` used to load the spikeinterface extractor of the `SpikeGLXLFPInterface`. [PR #288](https://github.com/catalystneuro/neuroconv/pull/288)

### Testing
* Re-organized the `test_gin_ecephys` file by splitting into each sub-modality. [PR #282](https://github.com/catalystneuro/neuroconv/pull/282)
* Add testing support for Python 3.11. [PR #234](https://github.com/catalystneuro/neuroconv/pull/234)




# v0.2.3

### Documentation and tutorial enhancements
* Remove `Path(path_to_save_nwbfile).is_file()` from each of the gallery pages. [PR #177](https://github.com/catalystneuro/neuroconv/pull/177)
* Improve docstring for `SpikeGLXRecordingInterface`. [PR #226](https://github.com/catalystneuro/neuroconv/pull/226)
* Correct typing of SpikeGLX in conversion gallery. [PR #223](https://github.com/catalystneuro/neuroconv/pull/223)
* Added tutorial for utilizing YAML metadata in a conversion pipeline. [PR #240](https://github.com/catalystneuro/neuroconv/pull/240)
* Added page in User Guide for how to use CSVs to specify metadata. [PR #241](https://github.com/catalystneuro/neuroconv/pull/177)
* Added the `BaseDataInterface` in the API docs. [PR #242](https://github.com/catalystneuro/neuroconv/pull/242)
* Fixed typo in styling section. [PR #253](https://github.com/catalystneuro/neuroconv/pull/253)
* Updated docs on JSON schema. [PR #256](https://github.com/catalystneuro/neuroconv/pull/256)
* Improved compliance with numpy-style docstring [PR #260](https://github.com/catalystneuro/neuroconv/pull/260)

### Features
* Added `AudioInterface` for files in `WAV` format using the `add_acoustic_waveform_series` utility function
  from `tools/audio` to write audio data to NWB. [PR #196](https://github.com/catalystneuro/neuroconv/pull/196)
* Added the `MaxOneRecordingInterface` for writing data stored in MaxOne (.raw.h5) format. [PR #222](https://github.com/catalystneuro/neuroconv/pull/222)
* Added the `MCSRawRecordingInterface` for writing data stored in MCSRaw (.raw) format. [PR #220](https://github.com/catalystneuro/neuroconv/pull/220)
* Added the `MEArecRecordingInterface` for writing data stored in MEArec (structured .h5) format. [PR #218](https://github.com/catalystneuro/neuroconv/pull/218)
* Added the `AlphaOmegaRecordingInterface` for writing data stored in AlphaOmega (folder of .mrx) format. [PR #212](https://github.com/catalystneuro/neuroconv/pull/212)
* Added the `PlexonRecordingInterface` for writing data stored in Plexon (.plx) format. [PR #206](https://github.com/catalystneuro/neuroconv/pull/206)
* Added the `BiocamRecordingInterface` for writing data stored in Biocam (.bwr) format. [PR #210](https://github.com/catalystneuro/neuroconv/pull/210)
* Added function to add acoustic series as `AcousticWaveformSeries` object as __acquisition__ or __stimulus__ to NWB. [PR #201](https://github.com/catalystneuro/neuroconv/pull/201)
* Added new form to the GitHub repo for requesting support for new formats. [PR #207](https://github.com/catalystneuro/neuroconv/pull/207)
* Simplified the writing of `channel_conversion` during `add_electrical_series` if the vector of gains is uniform; in this case, they are now combined into the scalar `conversion` value. [PR #218](https://github.com/catalystneuro/neuroconv/pull/218)
* Implement timestamp extraction from videos for the SLEAPInterface [PR #238](https://github.com/catalystneuro/neuroconv/pull/238)
* Prevented writing of default values for optional columns on the `ElectrodeTable`. [PR #219](https://github.com/catalystneuro/neuroconv/pull/219)
* Add interfaces for Excel and Csv time intervals tables. [PR #252](https://github.com/catalystneuro/neuroconv/pull/252)

### Testing
* Added a `session_id` to the test file for the `automatic_dandi_upload` helper function. [PR #199](https://github.com/catalystneuro/neuroconv/pull/199)
* `pre-commit` version bump. [PR #235](https://github.com/catalystneuro/neuroconv/pull/235)
* Added a `testing` sub-module to `src` and added a method (`generate_mock_ttl_signal`) for generating synthetic TTL pulses. [PR #245](https://github.com/catalystneuro/neuroconv/pull/245)

### Fixes
* `VideoInterface`. Only raise a warning if the difference between the rate estimated from timestamps and the fps (frames per seconds) is larger than two decimals. [PR #200](https://github.com/catalystneuro/neuroconv/pull/200)
* Fixed the bug in a `VideoInterface` where it would use `DataChunkIterator` even if the conversion options indicated that it should not. [PR #200](https://github.com/catalystneuro/neuroconv/pull/200)
* Update usage requirements for HDMF to prevent a buffer overflow issue fixed in hdmf-dev/hdmf#780. [PR #195](https://github.com/catalystneuro/neuroconv/pull/195)
* Remove the deprecated `distutils.version` in favor of `packaging.version` [PR #233](https://github.com/catalystneuro/neuroconv/pull/233)



# v0.2.2

### Testing

* Added a set of dev branch gallery tests for PyNWB, HDMF, SI, and NEO. [PR #113](https://github.com/catalystneuro/neuroconv/pull/113)
* Added tests for the `TypeError` and `ValueError` raising for the new `starting_frames` argument of `MovieDataInterface.run_conversion()`. [PR #113](https://github.com/catalystneuro/neuroconv/pull/113)
* Added workflow for automatic detection of CHANGELOG.md updates for PRs. [PR #187](https://github.com/catalystneuro/neuroconv/pull/187)
* Added support for python 3.10 [PR #229](https://github.com/catalystneuro/neuroconv/pull/229)

### Fixes

* Fixed a new docval typing error that arose in `hdmf>3.4.6` versions. [PR #113](https://github.com/catalystneuro/neuroconv/pull/113)
* Fixed a new input argument issue for `starting_frames` when using `external_file` for an `ImageSeries` in `pynwb>2.1.0` versions. [PR #113](https://github.com/catalystneuro/neuroconv/pull/113)
* Fixed issues regarding interaction between metadata rate values and extractor rate values in `tools.roiextractors`. [PR #159](https://github.com/catalystneuro/neuroconv/pull/159)
* Fixed sampling frequency resolution issue when detecting this from timestamps in `roiextractors.write_imaging` and `roiextractors.write_segmentation`. [PR #159](https://github.com/catalystneuro/neuroconv/pull/159)

### Documentation and tutorial enhancements
* Added a note in User Guide/DataInterfaces to help installing custom dependencies for users who use Z-shell (`zsh`). [PR #180](https://github.com/catalystneuro/neuroconv/pull/180)
* Added `MovieInterface` example in the conversion gallery. [PR #183](https://github.com/catalystneuro/neuroconv/pull/183)

### Features
* Added `ConverterPipe`, a class that allows chaining previously initialized interfaces for batch conversion and corresponding tests [PR #169](https://github.com/catalystneuro/neuroconv/pull/169)
* Added automatic extraction of metadata for `NeuralynxRecordingInterface` including filtering information for channels, device and recording time information [PR #170](https://github.com/catalystneuro/neuroconv/pull/170)
* Added stubbing capabilities to timestamp extraction in the `MovieInterface` avoiding scanning through the whole file when `stub_test=True` [PR #181](https://github.com/catalystneuro/neuroconv/pull/181)
* Added a flag `include_roi_acceptance` to `tools.roiextractors.write_segmentation` and corresponding interfaces to allow disabling the addition of boolean columns indicating ROI acceptance. [PR #193](https://github.com/catalystneuro/neuroconv/pull/193)
* Added `write_waveforms()` function in `tools.spikeinterface` to write `WaveformExtractor` objects
[PR #217](https://github.com/catalystneuro/neuroconv/pull/217)

### Pending deprecation
* Replaced the `MovieInterface` with `VideoInterface` and introduced deprecation warnings for the former. [PR #74](https://github.com/catalystneuro/neuroconv/pull/74)



# v0.2.1

### Fixes

* Updated `BlackrockRecordingInterface` to support multi stream file and added gin corresponding gin tests [PR #176](https://github.com/catalystneuro/neuroconv/pull/176)



# v0.2.0

### Back-compatability break
* All built-in DataInterfaces are now nested under the `neuroconv.datainterfaces` import structure - they are no longer available from the outer level. To import a data interface, use the syntax `from neuroconv.datainterfaces import <name of interface>`. [PR #74](https://github.com/catalystneuro/neuroconv/pull/74)
* The `AxonaRecordingExtractorInterface` has been renamed to `AxonaRecordingInterface`. [PR #74](https://github.com/catalystneuro/neuroconv/pull/74)
* The `AxonaUnitRecordingExtractorInterface` has been renamed to `AxonaUnitRecordingInterface`. [PR #74](https://github.com/catalystneuro/neuroconv/pull/74)
* The `BlackrockRecordingExtractorInterface` has been renamed to `BlackrockRecordingInterface`. [PR #74](https://github.com/catalystneuro/neuroconv/pull/74)
* The `BlackrockSortingExtractorInterface` has been renamed to `BlackrockSortingInterface`. [PR #74](https://github.com/catalystneuro/neuroconv/pull/74)
* The `OpenEphysRecordingExtractorInterface` has been renamed to `OpenEphysRecordingInterface`. [PR #74](https://github.com/catalystneuro/neuroconv/pull/74)
* The `OpenEphysSortingExtractorInterface` has been renamed to `OpenEphysSortingInterface`. [PR #74](https://github.com/catalystneuro/neuroconv/pull/74)
* The `KilosortSortingInterface` has been renamed to `KiloSortSortingInterface` to be more consistent with SpikeInterface. [PR #107](https://github.com/catalystneuro/neuroconv/pull/107)
* The `Neuroscope` interfaces have been renamed to `NeuroScope` to be more consistent with SpikeInterface. [PR #107](https://github.com/catalystneuro/neuroconv/pull/107)
* The `tools.roiextractors.add_epoch` functionality has been retired in the newest versions of ROIExtractors. [PR #112](https://github.com/catalystneuro/neuroconv/pull/112)
* Removed deprecation warnings for `save_path` argument (which is now `nwbfile_path` everywhere in the package). [PR #124](https://github.com/catalystneuro/neuroconv/pull/124)
* Changed default device name for the ecephys pipeline. Device_ecephys -> DeviceEcephys [PR #154](https://github.com/catalystneuro/neuroconv/pull/154)
* Change names of written electrical series on the ecephys pipeline. ElectricalSeries_raw -> ElectricalSeriesRaw, ElectricalSeries_processed -> ElectricalSeriesProcessed, ElectricalSeries_lfp -> ElectricalSeriesLFP  [PR #153](https://github.com/catalystneuro/neuroconv/pull/153)
* Drop spikeextractor backend support for NeuralynxRecordingInterface [PR #174](https://github.com/catalystneuro/neuroconv/pull/174)

### Fixes
* Prevented the CEDRecordingInterface from writing non-ecephys channel data. [PR #37](https://github.com/catalystneuro/neuroconv/pull/37)
* Fixed description in `write_sorting` and in `add_units_table` to have "neuroconv" in the description. [PR #104](https://github.com/catalystneuro/neuroconv/pull/104)
* Updated `spikeinterface` version number to 0.95.1 to fix issue with `SpikeGLXInterface` probe annotations.
  The issue is described [here](https://github.com/SpikeInterface/spikeinterface/issues/923). [PR #132](https://github.com/catalystneuro/neuroconv/pull/132)

### Improvements
* Unified the `run_conversion` method of `BaseSegmentationExtractorInterface` with that of all the other base interfaces. The method `write_segmentation` now uses the common `make_or_load_nwbfile` context manager [PR #29](https://github.com/catalystneuro/neuroconv/pull/29)
* Coerced the recording extractors with `spikeextractors_backend=True` to BaseRecording objects for Axona, Blackrock, Openephys, and SpikeGadgets. [PR #38](https://github.com/catalystneuro/neuroconv/pull/38)
* Added function to add PlaneSegmentation objects to an nwbfile in `roiextractors` and corresponding unit tests. [PR #23](https://github.com/catalystneuro/neuroconv/pull/23)
* `use_times` argument to be deprecated on the ecephys pipeline. The function `add_electrical_series` now determines whether the timestamps of the spikeinterface recording extractor are uniform or not and automatically stores the data according to best practices [PR #40](https://github.com/catalystneuro/neuroconv/pull/40)
* Add `NWBFile` metadata key at the level of the base data interface so it can always be inherited to be available. [PR #51](https://github.com/catalystneuro/neuroconv/pull/51).
* Added spikeinterface support to Axona LFP and coerece gin tests for LFP to be spikeinterface objects [PR #85](https://github.com/catalystneuro/neuroconv/pull/85)
* Added function to add fluorescence traces to an nwbfile in `roiextractors` and corresponding unit tests.
  The df over f traces are now added to a `DfOverF` container instead of the `Fluorescence` container.
  The metadata schema has been changed for the `BaseSegmentationExtractorInterface` to allow metadata for `DfOverF`,
  and `Flurorescence` is now not required in the metadata schema. [PR #41](https://github.com/catalystneuro/neuroconv/pull/41)
* Improved default values of OpticalChannel object names and other descriptions for Imaging data. [PR #88](https://github.com/catalystneuro/neuroconv/pull/88)
* Extended the `ImagingDataChunkIterator` to be  compatible with volumetric data. [PR #90](https://github.com/catalystneuro/neuroconv/pull/90)
* Integrated the `ImagingDataChunkIterator` with the `write_imaging` methods. [PR #90](https://github.com/catalystneuro/neuroconv/pull/90)
* Began work towards making SpikeInterface, SpikeExtractors, and ROIExtractors all non-minimal dependencies. [PR #74](https://github.com/catalystneuro/neuroconv/pull/74)
* Implemented format-wise and modality-wise extra installation requirements. If there are any requirements to use a module or data interface, these are defined in individual requirements files at the corresponding level of the package. These are in turn easily accessible from the commands `pip install neuroconv[format_name]`. `pip install neuroconv[modality_name]` will also install all dependencies necessary to make full use of any interfaces from that modality. [PR #100](https://github.com/catalystneuro/neuroconv/pull/100)
* Added frame stubbing to the `BaseSegmentationExtractorInterface`. [PR #116](https://github.com/catalystneuro/neuroconv/pull/116)
* Added `mask_type: str` and `include_roi_centroids: bool` to the `add_plane_segmentation` helper and `write_segmentation` functions for the `tools.roiextractors` submodule. [PR #117](https://github.com/catalystneuro/neuroconv/pull/117)
* Propagate `output_struct_name` argument to `ExtractSegmentationInterface` to match its extractor arguments. [PR #128](https://github.com/catalystneuro/neuroconv/pull/128)
* Added compression and iteration (with options control) to all Fluorescence traces in `write_segmentation`. [PR #120](https://github.com/catalystneuro/neuroconv/pull/120)
* For irregular recordings, timestamps can now be saved along with all traces in `write_segmentation`. [PR #130](https://github.com/catalystneuro/neuroconv/pull/130)
* Added `mask_type` argument to `tools.roiextractors.add_plane_segmentation` function and all upstream calls. This allows users to request writing not just the image_masks (still the default) but also pixels, voxels or `None` of the above. [PR #119](https://github.com/catalystneuro/neuroconv/pull/119)
* `utils.json_schema.get_schema_from_method_signature` now allows `Optional[...]` annotation typing and subsequent `None` values during validation as long as it is still only applied to a simple non-conflicting type (no `Optional[Union[..., ...]]`). [PR #119](https://github.com/catalystneuro/neuroconv/pull/119)


### Documentation and tutorial enhancements:
* Unified the documentation of NeuroConv structure in the User Guide readthedocs. [PR #39](https://github.com/catalystneuro/neuroconv/pull/39)
* Added package for viewing source code in the neuroconv documentation [PR #62](https://github.com/catalystneuro/neuroconv/pull/62)
* Added Contributing guide for the Developer section of readthedocs. [PR #73](https://github.com/catalystneuro/neuroconv/pull/73)
* Added style guide to the readthedocs [PR #28](https://github.com/catalystneuro/neuroconv/pull/28)
* Added ABF data conversion tutorial @luiztauffer [PR #89](https://github.com/catalystneuro/neuroconv/pull/89)
* Added Icephys API documentation @luiztauffer [PR #103](https://github.com/catalystneuro/neuroconv/pull/103)
* Added Blackrock sorting conversion gallery example [PR #134](https://github.com/catalystneuro/neuroconv/pull/134)
* Extended the User Guide Get metadata section in DataInterfaces with a demonstration for loading metadata from YAML. [PR #144](https://github.com/catalystneuro/neuroconv/pull/144)
* Fixed a redundancy in [PR #144](https://github.com/catalystneuro/neuroconv/pull/144) and API links. [PR #154](https://github.com/catalystneuro/neuroconv/pull/154)
* Added SLEAP conversion gallery example [PR #161](https://github.com/catalystneuro/neuroconv/pull/161)



### Features
* Added conversion interface for Neuralynx sorting data together with gin data test and a conversion example in the gallery. [PR #58](https://github.com/catalystneuro/neuroconv/pull/58)
* Added conversion interface for DeepLabCut data together with gin data test and a conversion example in the gallery. [PR #24](https://github.com/catalystneuro/neuroconv/pull/24)
* Allow writing of offsets to ElectricalSeries objects from SpikeInterface (requires PyNWB>=2.1.0). [PR #37](https://github.com/catalystneuro/neuroconv/pull/37)
* Added conversion interface for EDF (European Data Format) data together with corresponding unit tests and a conversion example in the gallery. [PR #45](https://github.com/catalystneuro/neuroconv/pull/45)
* Created ImagingExtractorDataChunkIterator, a data chunk iterator for `ImagingExtractor` objects. [PR #54](https://github.com/catalystneuro/neuroconv/pull/54)
* Added support for writing spikeinterface recording extractor with multiple segments and corresponding unit test [PR #67](https://github.com/catalystneuro/neuroconv/pull/67)
* Added spikeinterface support to the Axona data interface [PR #61](https://github.com/catalystneuro/neuroconv/pull/61)
* Added new util function `get_package` for safely attempting to attempt a package import and informatively notifying the user of how to perform the installation otherwise. [PR #74](https://github.com/catalystneuro/neuroconv/pull/74)
* All built-in DataInterfaces now load their external dependencies on-demand at time of object initialization instead of on package or interface import. [PR #74](https://github.com/catalystneuro/neuroconv/pull/74)
* Adde spikeinterface support for Blackrock sorting interface[PR #134](https://github.com/catalystneuro/neuroconv/pull/134)
* Added conversion interface for TDT recording data together with gin data test. [PR #135](https://github.com/catalystneuro/neuroconv/pull/135)
* Added conversion interface for SLEAP pose estimation data together with gin test for data. [PR #160](https://github.com/catalystneuro/neuroconv/pull/160)


### Testing
* Added unittests for correctly writing the scaling factors to the nwbfile in the `add_electrical_series` function of the spikeinterface module. [PR #37](https://github.com/catalystneuro/neuroconv/pull/37)
* Added unittest for compression options in the `add_electrical_series` function of the spikeinterface module. [PR #64](https://github.com/catalystneuro/neuroconv/pull/37)
* Added unittests for chunking in the `add_electrical_series` function of the spikeinterface module. [PR #84](https://github.com/catalystneuro/neuroconv/pull/84)
* Tests are now organized according to modality-wise lazy installations. [PR #100](https://github.com/catalystneuro/neuroconv/pull/100)

# v0.1.1
### Fixes
* Fixed the behavior of the `file_paths` usage in the MovieInterface when run via the YAML conversion specification. [PR #33](https://github.com/catalystneuro/neuroconv/pull/33)

### Improvements
* Added function to add ImagingPlane objects to an nwbfile in `roiextractors` and corresponding unit tests. [PR #19](https://github.com/catalystneuro/neuroconv/pull/19)
* Added function to add summary images from a `SegmentationExtractor` object to an nwbfile in the roiextractors module and corresponding unit tests [PR #22](https://github.com/catalystneuro/neuroconv/pull/22)
* Small improvements on ABFInterface @luiztauffer [PR #89](https://github.com/catalystneuro/neuroconv/pull/89)

### Features
* Add non-iterative writing capabilities to `add_electrical_series`. [PR #32](https://github.com/catalystneuro/neuroconv/pull/32)

### Testing
* Added unittests for the `write_as` functionality in the `add_electrical_series` of the spikeinterface module. [PR #32](https://github.com/catalystneuro/neuroconv/pull/32)


# v0.1.0

* The first release of NeuroConv.<|MERGE_RESOLUTION|>--- conflicted
+++ resolved
@@ -1,4 +1,8 @@
 # (Upcoming)
+
+### Fixes
+
+* Set gzip compression by default on spikeinterface based interfaces `run_conversion`. [PR #499](https://github.com/catalystneuro/neuroconv/pull/#499)
 
 ### Features
 
@@ -21,16 +25,14 @@
 * Avoid redundant timestamp creation in `add_eletrical_series` for recording objects without time vector. [PR #495](https://github.com/catalystneuro/neuroconv/pull/495)
 
 * Avoid modifying the passed `metadata` structure via `deep_dict_update` in `make_nwbfile_from_metadata`.  [PR #476](https://github.com/catalystneuro/neuroconv/pull/476)
-<<<<<<< HEAD
-* Set gzip compression by default on spikeinterface based interfaces `run_conversion`. [PR #499](https://github.com/catalystneuro/neuroconv/pull/#499)
-=======
-
-
-### Testing
+
+### Testing
+
 * Added gin test for `CellExplorerRecordingInterface`. CellExplorer's new format contains a `basename.session.mat` file containing
     rich metadata about the session which can be used to extract the recording information such as sampling frequency and type and channel metadata such as
     groups, location and brain area [#488](https://github.com/catalystneuro/neuroconv/pull/488).
->>>>>>> 846f4ca5
+
+
 
 # v0.3.0 (June 7, 2023)
 
