# Upcoming

### Features
* Added Pydantic data models of `BackendConfiguration` for both HDF5 and Zarr datasets (container/mapper of all the `DatasetConfiguration`s for a particular file). [PR #568](https://github.com/catalystneuro/neuroconv/pull/568)
* Changed the metadata schema for `Fluorescence` and `DfOverF` where the traces metadata can be provided as a dict instead of a list of dicts.
  The name of the plane segmentation is used to determine which traces to add to the `Fluorescence` and `DfOverF` containers. [PR #632](https://github.com/catalystneuro/neuroconv/pull/632)
<<<<<<< HEAD
* Changed the `Suite2pSegmentationInterface` to support multiple plane segmentation outputs.
  The interface now has a `plane_name` and `channel_name` arguments to determine which plane output and channel trace add to the NWBFile. [PR #601](https://github.com/catalystneuro/neuroconv/pull/601)
=======
* Modify the filtering of traces to also filter out traces with empty values. [PR #649](https://github.com/catalystneuro/neuroconv/pull/649)
>>>>>>> be00782f

### Fixes
* Fixed GenericDataChunkIterator (in hdmf.py) in the case where the number of dimensions is 1 and the size in bytes is greater than the threshold of 1 GB. [PR #638](https://github.com/catalystneuro/neuroconv/pull/638)
* Changed `np.floor` and `np.prod` usage to `math.floor` and `math.prod` in various files. [PR #638](https://github.com/catalystneuro/neuroconv/pull/638)

# v0.4.5

### Back-compatibility break
* The `CEDRecordingInterface` has now been removed; use the `Spike2RecordingInterface` instead. [PR #602](https://github.com/catalystneuro/neuroconv/pull/602)

### Features
* Added `session_start_time` extraction to `FicTracDataInterface`. [PR #598](https://github.com/catalystneuro/neuroconv/pull/598)
* Added `imaging_plane_name` keyword argument to `add_imaging_plane` function to determine which imaging plane to add from the metadata by name instead of `imaging_plane_index`.
* Added reference for `imaging_plane` to default plane segmentation metadata. [PR #594](https://github.com/catalystneuro/neuroconv/pull/594)
* Changed Compass container for Position container in the `FicTracDataInterface`.  [PR #606](https://github.com/catalystneuro/neuroconv/pull/605)
* Added option to write units in meters by providing a radius in `FicTracDataInterface`. [PR #606](https://github.com/catalystneuro/neuroconv/pull/605)
* Added `parent_container` keyword argument to `add_photon_series` that defines whether to add the photon series to acquisition or 'ophys' processing module. [PR #587](https://github.com/catalystneuro/neuroconv/pull/587)
* Added Pydantic data models of `DatasetInfo` (immutable summary of core dataset values such as maximum shape and dtype) and `DatasetConfiguration` for both HDF5 and Zarr datasets (the optional layer that specifies chunk/buffering/compression). [PR #567](https://github.com/catalystneuro/neuroconv/pull/567)
* Added alignment methods to `FicTracDataInterface`.  [PR #607](https://github.com/catalystneuro/neuroconv/pull/607)
* Added alignment methods support to `MockRecordingInterface` [PR #611](https://github.com/catalystneuro/neuroconv/pull/611)
* Added `NeuralynxNvtInterface`, which can read position tracking NVT files. [PR #580](https://github.com/catalystneuro/neuroconv/pull/580)
* Adding radius as a conversion factor in `FicTracDataInterface`.  [PR #619](https://github.com/catalystneuro/neuroconv/pull/619)
* Coerce `FicTracDataInterface` original timestamps to start from 0.  [PR #619](https://github.com/catalystneuro/neuroconv/pull/619)
* Added configuration metadata to `FicTracDataInterface`.  [PR #618](https://github.com/catalystneuro/neuroconv/pull/618)
* Expose number of jobs to `automatic_dandi_upload`. [PR #624](https://github.com/catalystneuro/neuroconv/pull/624)
* Added `plane_segmentation_name` keyword argument to determine which plane segmentation to add from the metadata by name instead of `plane_segmentation_index`.
  `plane_segmentation_name` is exposed at `BaseSegmentationExtractorInterface.add_to_nwbfile()` function to support adding segmentation output from multiple planes. [PR #623](https://github.com/catalystneuro/neuroconv/pull/623)
* Added `SegmentationImages` to metadata_schema in `BaseSegmentationExtractorInterface` to allow for the modification of the name and description of Images container and description of the summary images. [PR #622](https://github.com/catalystneuro/neuroconv/pull/622)
* Default chunking pattern of RecordingInterfaces now attempts to use as many channels as possible up to 64 total, and fill with as much time as possible up to the `chunk_mb`. This also required raising the lower HDMF version to 3.11.0 (which introduced 10 MB default chunk sizes). [PR #630](https://github.com/catalystneuro/neuroconv/pull/630)

### Fixes
* Remove `starting_time` reset to default value (0.0) when adding the rate and updating the `photon_series_kwargs` or `roi_response_series_kwargs`, in `add_photon_series` or `add_fluorescence_traces`. [PR #595](https://github.com/catalystneuro/neuroconv/pull/595)
* Changed the date parsing in `OpenEphysLegacyRecordingInterface` to `datetime.strptime` with the expected date format explicitly set to `"%d-%b-%Y %H%M%S"`. [PR #577](https://github.com/catalystneuro/neuroconv/pull/577)
* Pin lower bound HDMF version to `3.10.0`. [PR #586](https://github.com/catalystneuro/neuroconv/pull/586)

### Deprecation
* Removed `use_times` and `buffer_size` from `add_photon_series`. [PR #600](https://github.com/catalystneuro/neuroconv/pull/600)

### Testing
* Adds `MockImagingInterface` as a general testing mechanism for ophys imaging interfaces [PR #604](https://github.com/catalystneuro/neuroconv/pull/604).



# v0.4.4

### Features

* `DeepLabCutInterface` now allows using custom timestamps via `set_aligned_timestamps` method before running conversion. [PR #531](https://github.com/catalystneuro/neuroconv/pull/532)

### Fixes

* Reorganize timeintervals schema to reside in `schemas/` dir to ensure its inclusion in package build. [PR #573](https://github.com/catalystneuro/neuroconv/pull/573)



# v0.4.3

### Fixes

* The `sonpy` package for the Spike2 interface no longer attempts installation on M1 Macs. [PR #563](https://github.com/catalystneuro/neuroconv/pull/563)
* Fixed `subset_sorting` to explicitly cast `end_frame` to int to avoid SpikeInterface frame slicing edge case. [PR #565](https://github.com/catalystneuro/neuroconv/pull/565)



# v0.4.2

### Fixes

* Exposed `es_key` argument to users where it was previously omitted on `MaxOneRecordingInterface`, `OpenEphysLegacyRecordingInterface`, and `OpenEphysRecordingInterface`. [PR #542](https://github.com/catalystneuro/neuroconv/pull/542)
* Added deepcopy for metadata in `make_nwbfile_from_metadata`. [PR #545](https://github.com/catalystneuro/neuroconv/pull/545)
* Fixed edge case in `subset_sorting` where `end_frame` could exceed recording length. [PR #551](https://github.com/catalystneuro/neuroconv/pull/551)
* Alter `add_electrodes` behavior,  no error is thrown if a property is present in the metadata but not in the recording extractors. This allows the combination of recording objects that have different properties. [PR #558](https://github.com/catalystneuro/neuroconv/pull/558)

### Features

* Added converters for Bruker TIF format to support multiple streams of imaging data.
  Added `BrukerTiffSinglePlaneConverter` for single plane imaging data which initializes a `BrukerTiffSinglePlaneImagingInterface` for each data stream.
  The available data streams can be checked by `BrukerTiffSinglePlaneImagingInterface.get_streams(folder_path)` method.
  Added `BrukerTiffMultiPlaneConverter` for volumetric imaging data with `plane_separation_type` argument that defines
  whether to load the imaging planes as a volume (`"contiguous"`) or separately (`"disjoint"`).
  The available data streams for the defined  `plane_separation_type`  can be checked by `BrukerTiffMultiPlaneImagingInterface.get_streams(folder_path, plane_separation_type)` method.
* Added FicTrac data interface. [PR #517](https://github.com/catalystneuro/neuroconv/pull/#517)

### Documentation and tutorial enhancements

* Added FicTrac to the conversion gallery and docs API. [PR #560](https://github.com/catalystneuro/neuroconv/pull/#560)



# v0.4.1

### Fixes

* Propagated additional arguments, such as `cell_id`, from the `metadata["Icephys"]["Electrodes"]` dictionary used in `tools.neo.add_icephys_electrode`. [PR #538](https://github.com/catalystneuro/neuroconv/pull/538)
* Fixed mismatch between expected `Electrodes` key in `tools.neo.add_icephys_electrode` and the metadata automatically generated by the `AbfInterface`. [PR #538](https://github.com/catalystneuro/neuroconv/pull/538)



# v0.4.0

### Back-compatibility break

* Create separate `.add_to_nwbfile` method for all DataInterfaces. This is effectively the previous `.run_conversion` method but limited to operations on an in-memory `nwbfile`: pynwb.NWBFile` object and does not handle any I/O. [PR #455](https://github.com/catalystneuro/neuroconv/pull/455)

### Fixes

* Set gzip compression by default on spikeinterface based interfaces `run_conversion`. [PR #499](https://github.com/catalystneuro/neuroconv/pull/#499)

* Temporarily disabled filtering for all-zero traces in `add_fluorescence_traces` as the current implementation is very slow for nearly all zero traces (e.g. suite2p deconvolved traces). [PR #527](https://github.com/catalystneuro/neuroconv/pull/527)

### Features

* Added stream control with the `stream_name` argument to the `NeuralynxRecordingExtractor`. [PR #369](https://github.com/catalystneuro/neuroconv/pull/369)

* Added a common `.temporally_align_data_interfaces` method to the `NWBConverter` class to use as a specification of the protocol for temporally aligning the data interfaces of the converter. [PR #362](https://github.com/catalystneuro/neuroconv/pull/362)

* Added `CellExplorerRecordingInterface` for adding data raw and lfp data from the CellExplorer format. CellExplorer's new format contains a `basename.session.mat` file containing
    rich metadata about the session which can be used to extract the recording information such as sampling frequency and type and channel metadata such as
    groups, location and brain area [#488](https://github.com/catalystneuro/neuroconv/pull/488)

* `CellExplorerSortingInterface` now supports extracting sampling frequency from the new data format. CellExplorer's new format contains a `basename.session.mat` file containing
    rich metadata including the sorting sampling frequency [PR #491](https://github.com/catalystneuro/neuroconv/pull/491) and [PR #502](https://github.com/catalystneuro/neuroconv/pull/502)
* Added `MiniscopeBehaviorInterface` for Miniscope behavioral data. The interface uses `ndx-miniscope` extension to add a `Miniscope` device with the behavioral camera metadata,
  and an `ImageSeries` in external mode that is linked to the device. [PR #482](https://github.com/catalystneuro/neuroconv/pull/482)
  * `CellExplorerSortingInterface` now supports adding channel metadata to the nwbfile with `write_ecephys_metadata=True` as a conversion option [PR #494](https://github.com/catalystneuro/neuroconv/pull/494)

* Added `MiniscopeImagingInterface` for Miniscope imaging data stream. The interface uses `ndx-miniscope` extension to add a `Miniscope` device with the microscope device metadata,
  and the imaging data as `OnePhotonSeries`. [PR #468](https://github.com/catalystneuro/neuroconv/pull/468)

* Added `MiniscopeConverter` for combining the conversion of Miniscope imaging and behavioral data streams. [PR #498](https://github.com/catalystneuro/neuroconv/pull/498)

### Improvements

* Avoid redundant timestamp creation in `add_eletrical_series` for recording objects without time vector. [PR #495](https://github.com/catalystneuro/neuroconv/pull/495)

* Avoid modifying the passed `metadata` structure via `deep_dict_update` in `make_nwbfile_from_metadata`.  [PR #476](https://github.com/catalystneuro/neuroconv/pull/476)

### Testing

* Added gin test for `CellExplorerRecordingInterface`. CellExplorer's new format contains a `basename.session.mat` file containing
    rich metadata about the session which can be used to extract the recording information such as sampling frequency and type and channel metadata such as
    groups, location and brain area [#488](https://github.com/catalystneuro/neuroconv/pull/488).
  * Added gin test for `CellExplorerSortingInterface`. CellExplorer's new format contains a `basename.session.mat` file containing
  rich metadata about the session which can be used to extract the recording information such as sampling frequency and type and channel metadata such as
  groups, location and brain area [PR #494](https://github.com/catalystneuro/neuroconv/pull/494).




# v0.3.0 (June 7, 2023)

### Back-compatibility break
* `ExtractorInterface` classes now access their extractor with the classmethod `cls.get_extractor()` instead of the attribute `self.Extractor`. [PR #324](https://github.com/catalystneuro/neuroconv/pull/324)
* The `spikeextractor_backend` option was removed for all `RecordingExtractorInterface` classes. ([PR #324](https://github.com/catalystneuro/neuroconv/pull/324), [PR #309](https://github.com/catalystneuro/neuroconv/pull/309)]
* The `NeuroScopeMultiRecordingExtractor` has been removed. If your conversion required this, please submit an issue requesting instructions for how to implement it. [PR #309](https://github.com/catalystneuro/neuroconv/pull/309)
* The `SIPickle` interfaces have been removed. [PR #309](https://github.com/catalystneuro/neuroconv/pull/309)
* The previous conversion option `es_key` has been moved to the `__init__` of all `BaseRecordingExtractorInterface` classes. It is no longer possible to use this argument in the `run_conversion` method. [PR #318](https://github.com/catalystneuro/neuroconv/pull/318)
* Change `BaseDataInterface.get_conversion_options_schema` from `classmethod` to object method. [PR #353](https://github.com/catalystneuro/neuroconv/pull/353)
* Removed `utils.json_schema.get_schema_for_NWBFile` and moved base metadata schema to external json file. Added constraints to Subject metadata to match DANDI. [PR #376](https://github.com/catalystneuro/neuroconv/pull/376)
* Duplicate video file paths in the VideoInterface and AudioInterface are no longer silently resolved; please explicitly remove duplicates when initializing the interfaces. [PR #403](https://github.com/catalystneuro/neuroconv/pull/403)
* Duplicate audio file paths in the AudioInterface are no longer silently resolved; please explicitly remove duplicates when initializing the interfaces. [PR #402](https://github.com/catalystneuro/neuroconv/pull/402)

### Features
* The `OpenEphysRecordingInterface` is now a wrapper for `OpenEphysBinaryRecordingInterface`. [PR #294](https://github.com/catalystneuro/neuroconv/pull/294)
* Swapped the backend for `CellExplorerSortingInterface` from `spikeextactors` to `spikeinterface`. [PR #267](https://github.com/catalystneuro/neuroconv/pull/267)
* In the conversion YAML, `DataInterface` classes must now be specified as a dictionary instead of a list. [PR #311](https://github.com/catalystneuro/neuroconv/pull/311)
* In the conversion YAML, conversion_options can be specified on the global level. [PR #312](https://github.com/catalystneuro/neuroconv/pull/312)
* The `OpenEphysRecordingInterface` now redirects to legacy or binary interface depending on the file format.
  It raises NotImplementedError until the interface for legacy format is added. [PR #296](https://github.com/catalystneuro/neuroconv/pull/296)
* Added the `OpenEphysLegacyRecordingInterface` to support Open Ephys legacy format (`.continuous` files). [PR #295](https://github.com/catalystneuro/neuroconv/pull/295)
* Added `PlexonSortingInterface` to support plexon spiking data. [PR #316](https://github.com/catalystneuro/neuroconv/pull/316)
* Changed `SpikeGLXRecordingInterface` to accept either the AP or LF bands as file paths. Each will automatically set the correseponding `es_key` and corresponding metadata for each band or probe. [PR #298](https://github.com/catalystneuro/neuroconv/pull/298)
* The `OpenEphysRecordingInterface` redirects to `OpenEphysLegacyRecordingInterface` for legacy format files instead of raising NotImplementedError. [PR #349](https://github.com/catalystneuro/neuroconv/pull/349)
* Added a `SpikeGLXConverter` for easy combination of multiple IMEC and NIDQ data streams. [PR #292](https://github.com/catalystneuro/neuroconv/pull/292)
* Added an `interfaces_by_category` lookup table to `neuroconv.datainterfaces` to make searching for interfaces by modality and format easier. [PR #352](https://github.com/catalystneuro/neuroconv/pull/352)
* `neuroconv.utils.jsonschema.get_schema_from_method_signature` can now support the `Dict[str, str]` typehint, which allows `DataInterface.__init__` and `.run_conversion` to handle dictionary arguments. [PR #360](https://github.com/catalystneuro/neuroconv/pull/360)
* Added `neuroconv.tools.testing.data_interface_mixins` module, which contains test suites for different types of
  DataInterfaces [PR #357](https://github.com/catalystneuro/neuroconv/pull/357)
* Added `keywords` to `DataInterface` classes. [PR #375](https://github.com/catalystneuro/neuroconv/pull/375)
* Uses `open-cv-headless` instead of open-cv, making the package lighter [PR #387](https://github.com/catalystneuro/neuroconv/pull/387).
* Adds `MockRecordingInterface` as a general testing mechanism for ecephys interfaces [PR #395](https://github.com/catalystneuro/neuroconv/pull/395).
* `metadata` returned by `DataInterface.get_metadata()` is now a `DeepDict` object, making it easier to add and adjust metadata. [PR #404](https://github.com/catalystneuro/neuroconv/pull/404).
* The `OpenEphysLegacyRecordingInterface` is now extracts the `session_start_time` in `get_metadata()` from `Neo` (`OpenEphysRawIO`) and does not depend on `pyopenephys` anymore. [PR #410](https://github.com/catalystneuro/neuroconv/pull/410)
* Added `expand_paths`. [PR #377](https://github.com/catalystneuro/neuroconv/pull/377)
* Added basic temporal alignment methods to ecephys, ophys, and icephys DataInterfaces. These are `get_timestamps`, `align_starting_time`, `align_timestamps`, and `align_by_interpolation`. Added tests that serve as a first demonstration of the intended uses in a variety of cases. [PR #237](https://github.com/catalystneuro/neuroconv/pull/237) [PR #283](https://github.com/catalystneuro/neuroconv/pull/283) [PR #400](https://github.com/catalystneuro/neuroconv/pull/400)
* Added basic temporal alignment methods to the SLEAPInterface. Added holistic per-interface, per-method unit testing for ecephys and ophys interfaces. [PR #401](https://github.com/catalystneuro/neuroconv/pull/401)
* Added `expand_paths`. [PR #377](https://github.com/catalystneuro/neuroconv/pull/377), [PR #448](https://github.com/catalystneuro/neuroconv/pull/448)
* Added `.get_electrode_table_json()` to the `BaseRecordingExtractorInterface` as a convenience helper for the GUIDE project. [PR #431](https://github.com/catalystneuro/neuroconv/pull/431)
* Added `BrukerTiffImagingInterface` to support Bruker TIF imaging data. This format consists of individual TIFFs (each file contains a single frame) in OME-TIF format (.ome.tif files) and metadata in XML format (.xml file). [PR #390](https://github.com/catalystneuro/neuroconv/pull/390)
* Added `MicroManagerTiffImagingInterface` to support Micro-Manager TIF imaging data. This format consists of multipage TIFFs in OME-TIF format (.ome.tif files) and configuration settings in JSON format ('DisplaySettings.json' file). [PR #423](https://github.com/catalystneuro/neuroconv/pull/423)
* Added a `TemporallyAlignedDataInterface` definition for convenience when creating a custom interface for pre-aligned data. [PR #434](https://github.com/catalystneuro/neuroconv/pull/434)
* Added `write_as`, `units_name`, `units_description` to `BaseSortingExtractorInterface` `run_conversion` method to be able to modify them in conversion options. [PR #438](https://github.com/catalystneuro/neuroconv/pull/438)
* Added basic temporal alignment methods to the VideoInterface. These are `align_starting_time` is split into `align_starting_times` (list of times, one per video file) and `align_global_starting_time` (shift all by a scalar amount). `align_by_interpolation` is not yet implemented for this interface. [PR #283](https://github.com/catalystneuro/neuroconv/pull/283)
* Added stream control for the `OpenEphysBinaryRecordingInterface`. [PR #445](https://github.com/catalystneuro/neuroconv/pull/445)
* Added the `BaseTemporalAlignmentInterface` to serve as the new base class for all new temporal alignment methods. [PR #442](https://github.com/catalystneuro/neuroconv/pull/442)
* Added direct imports for all base classes from the outer level; you may now call `from neuroconv import BaseDataInterface, BaseTemporalAlignmentInterface, BaseExtractorInterface`. [PR #442](https://github.com/catalystneuro/neuroconv/pull/442)
* Added basic temporal alignment methods to the AudioInterface. `align_starting_time` is split into `align_starting_times` (list of times, one per audio file) and `align_global_starting_time` (shift all by a scalar amount). `align_by_interpolation` and other timestamp-based approaches is not yet implemented for this interface. [PR #402](https://github.com/catalystneuro/neuroconv/pull/402)
* Changed the order of recording properties extraction in `NeuroscopeRecordingInterface` and `NeuroScopeLFPInterface` to make them consistent with each other [PR #466](https://github.com/catalystneuro/neuroconv/pull/466)
* The `ScanImageImagingInterface` has been updated to read metadata from more recent versions of ScanImage [PR #457](https://github.com/catalystneuro/neuroconv/pull/457)
* Refactored `add_two_photon_series()` to `add_photon_series()` and added `photon_series_type` optional argument which can be either `"OnePhotonSeries"` or `"TwoPhotonSeries"`.
  Changed `get_default_ophys_metadata()` to add `Device` and `ImagingPlane` metadata which are both used by imaging and segmentation.
  Added `photon_series_type` to `get_nwb_imaging_metadata()` to fill metadata for `OnePhotonSeries` or `TwoPhotonSeries`. [PR #462](https://github.com/catalystneuro/neuroconv/pull/462)
* Split `align_timestamps` and `align_starting_times` into `align_segment_timestamps` and `align_segment_starting_times` for API consistency for multi-segment `RecordingInterface`s. [PR #463](https://github.com/catalystneuro/neuroconv/pull/463)
* Rename `align_timestamps` and `align_segmentt_timestamps` into `set_aligned_timestamps` and `set_aligned_segment_timestamps` to more clearly indicate their usage and behavior. [PR #470](https://github.com/catalystneuro/neuroconv/pull/470)


### Testing
* The tests for `automatic_dandi_upload` now follow up-to-date DANDI validation rules for file name conventions. [PR #310](https://github.com/catalystneuro/neuroconv/pull/310)
* Deactivate `MaxOneRecordingInterface` metadata tests [PR #371]((https://github.com/catalystneuro/neuroconv/pull/371)
* Integrated the DataInterface testing mixin to the SLEAP Interface. [PR #401](https://github.com/catalystneuro/neuroconv/pull/401)
* Added holistic per-interface, per-method unit testing for ecephys and ophys interfaces. [PR #283](https://github.com/catalystneuro/neuroconv/pull/283)
* Live service tests now run in a separate non-required GitHub action. [PR #420]((https://github.com/catalystneuro/neuroconv/pull/420)
* Integrated the `DataInterfaceMixin` class of tests to the `VideoInterface`. [PR #403](https://github.com/catalystneuro/neuroconv/pull/403)
* Add `generate_path_expander_demo_ibl` and associated test for `LocalPathExpander` [PR #456](https://github.com/catalystneuro/neuroconv/pull/456)
* Improved testing of all interface alignment methods via the new `TemporalAlignmentMixin` class. [PR #459](https://github.com/catalystneuro/neuroconv/pull/459)

### Fixes
* `BlackrockRecordingInterface` now writes all ElectricalSeries to "acquisition" unless changed using the `write_as` flag in `run_conversion`. [PR #315](https://github.com/catalystneuro/neuroconv/pull/315)
* Excluding Python versions 3.8 and 3.9 for the `EdfRecordingInterface` on M1 macs due to installation problems. [PR #319](https://github.com/catalystneuro/neuroconv/pull/319)
* Extend type array condition in `get_schema_from_hdmf_class` for dataset types (excludes that are DataIO). [PR #418](https://github.com/catalystneuro/neuroconv/pull/418)
* The `base_directory` argument to all `PathExpander` classes can now accept string inputs as well as `Path` inputs. [PR #427](https://github.com/catalystneuro/neuroconv/pull/427)
* Fixed the temporal alignment methods for the `RecordingInterfaces` which has multiple segments. [PR #411](https://github.com/catalystneuro/neuroconv/pull/411)
* Fixes to the temporal alignment methods for the `SortingInterface`, both single and multi-segment and recordingless. [PR #413](https://github.com/catalystneuro/neuroconv/pull/413)
* Fixes to the temporal alignment methods for the certain formats of the `RecordingInterface`. [PR #459](https://github.com/catalystneuro/neuroconv/pull/459)
* Fixes the naming of LFP interfaces to be `ElectricalSeriesLFP` instead of `ElectricalSeriesLF`. [PR #467](https://github.com/catalystneuro/neuroconv/pull/467)
* Fixed an issue with incorrect modality-specific extra requirements being associated with certain behavioral formats. [PR #469](https://github.com/catalystneuro/neuroconv/pull/469)

### Documentation and tutorial enhancements
* The instructions to build the documentation were moved to ReadTheDocs. [PR #323](https://github.com/catalystneuro/neuroconv/pull/323)
* Move testing instructions to ReadTheDocs. [PR #320](https://github.com/catalystneuro/neuroconv/pull/320)
* Moved NeuroConv catalogue from ReadMe.md to ReadTheDocs.
  [PR #322](https://github.com/catalystneuro/neuroconv/pull/322)
* Moved instructions to build the documentation from README.md to ReadTheDocs. [PR #323](https://github.com/catalystneuro/neuroconv/pull/323)
* Add `Spike2RecordingInterface` to conversion gallery. [PR #338](https://github.com/catalystneuro/neuroconv/pull/338)
* Remove authors from module docstrings [PR #354](https://github.com/catalystneuro/neuroconv/pull/354)
* Add examples for `LocalPathExpander` usage [PR #456](https://github.com/catalystneuro/neuroconv/pull/456)
* Add better docstrings to the aux functions of the Neuroscope interface [PR #485](https://github.com/catalystneuro/neuroconv/pull/485)

### Pending deprecation
* Change name from `CedRecordingInterface` to `Spike2RecordingInterface`. [PR #338](https://github.com/catalystneuro/neuroconv/pull/338)

### Improvements
* Use `Literal` in typehints (incompatible with Python<=3.8). [PR #340](https://github.com/catalystneuro/neuroconv/pull/340)
* `BaseDataInterface.get_source_schema` modified so it works for `.__init__` and `.__new__`. [PR #374](https://github.com/catalystneuro/neuroconv/pull/374)



# v0.2.4 (February 7, 2023)

### Deprecation
* All usages of `use_times` have been removed from spikeinterface tools and interfaces. The function `add_electrical_series` now determines whether the timestamps of the spikeinterface recording extractor are uniform or not and automatically stores the data according to best practices [PR #40](https://github.com/catalystneuro/neuroconv/pull/40)
* Dropped Python 3.7 support. [PR #237](https://github.com/catalystneuro/neuroconv/pull/237)

### Features
* Added a tool for determining rising and falling frames from TTL signals (`parse_rising_frames_from_ttl` and `get_falling_frames_from_ttl`). [PR #244](https://github.com/catalystneuro/neuroconv/pull/244)
* Added the `SpikeGLXNIDQInterface` for reading data from `.nidq.bin` files, as well as the ability to parse event times from specific channels via the `get_event_starting_times_from_ttl` method. Also included a `neuroconv.tools.testing.MockSpikeGLXNIDQInterface` for testing purposes. [PR #247](https://github.com/catalystneuro/neuroconv/pull/247)
* Improved handling of writing multiple probes to the same `NWB` file [PR #255](https://github.com/catalystneuro/neuroconv/pull/255)

### Pending deprecation
* Added `DeprecationWarnings` to all `spikeextractors` backends. [PR #265](https://github.com/catalystneuro/neuroconv/pull/265)
* Added `DeprecationWarning`s for `spikeextractors` objects in `neuroconv.tools.spikeinterface`. [PR #266](https://github.com/catalystneuro/neuroconv/pull/266)

### Fixes
* Temporarily hotfixed the `tensorflow` dependency after the release of `deeplabcut==2.3.0`. [PR #268](https://github.com/catalystneuro/neuroconv/pull/268)
* Fixed cleanup of waveform tests in SI tools. [PR #277](https://github.com/catalystneuro/neuroconv/pull/277)
* Fixed metadata structure for the CsvTimeIntervalsInterface, which was previously not passed validation in NWBConverters. [PR #237](https://github.com/catalystneuro/neuroconv/pull/237)
* Added propagation of the `load_sync_channel` argument for the `SpikeGLXNIDQInterface`. [PR #282](https://github.com/catalystneuro/neuroconv/pull/282)
* Fixed the default `es_key` used by stand-alone write using any `RecordingExtractorInterface` or `LFPExtractorInterface`. [PR #288](https://github.com/catalystneuro/neuroconv/pull/288)
* Fixed the default `ExtractorName` used to load the spikeinterface extractor of the `SpikeGLXLFPInterface`. [PR #288](https://github.com/catalystneuro/neuroconv/pull/288)

### Testing
* Re-organized the `test_gin_ecephys` file by splitting into each sub-modality. [PR #282](https://github.com/catalystneuro/neuroconv/pull/282)
* Add testing support for Python 3.11. [PR #234](https://github.com/catalystneuro/neuroconv/pull/234)




# v0.2.3

### Documentation and tutorial enhancements
* Remove `Path(path_to_save_nwbfile).is_file()` from each of the gallery pages. [PR #177](https://github.com/catalystneuro/neuroconv/pull/177)
* Improve docstring for `SpikeGLXRecordingInterface`. [PR #226](https://github.com/catalystneuro/neuroconv/pull/226)
* Correct typing of SpikeGLX in conversion gallery. [PR #223](https://github.com/catalystneuro/neuroconv/pull/223)
* Added tutorial for utilizing YAML metadata in a conversion pipeline. [PR #240](https://github.com/catalystneuro/neuroconv/pull/240)
* Added page in User Guide for how to use CSVs to specify metadata. [PR #241](https://github.com/catalystneuro/neuroconv/pull/177)
* Added the `BaseDataInterface` in the API docs. [PR #242](https://github.com/catalystneuro/neuroconv/pull/242)
* Fixed typo in styling section. [PR #253](https://github.com/catalystneuro/neuroconv/pull/253)
* Updated docs on JSON schema. [PR #256](https://github.com/catalystneuro/neuroconv/pull/256)
* Improved compliance with numpy-style docstring [PR #260](https://github.com/catalystneuro/neuroconv/pull/260)

### Features
* Added `AudioInterface` for files in `WAV` format using the `add_acoustic_waveform_series` utility function
  from `tools/audio` to write audio data to NWB. [PR #196](https://github.com/catalystneuro/neuroconv/pull/196)
* Added the `MaxOneRecordingInterface` for writing data stored in MaxOne (.raw.h5) format. [PR #222](https://github.com/catalystneuro/neuroconv/pull/222)
* Added the `MCSRawRecordingInterface` for writing data stored in MCSRaw (.raw) format. [PR #220](https://github.com/catalystneuro/neuroconv/pull/220)
* Added the `MEArecRecordingInterface` for writing data stored in MEArec (structured .h5) format. [PR #218](https://github.com/catalystneuro/neuroconv/pull/218)
* Added the `AlphaOmegaRecordingInterface` for writing data stored in AlphaOmega (folder of .mrx) format. [PR #212](https://github.com/catalystneuro/neuroconv/pull/212)
* Added the `PlexonRecordingInterface` for writing data stored in Plexon (.plx) format. [PR #206](https://github.com/catalystneuro/neuroconv/pull/206)
* Added the `BiocamRecordingInterface` for writing data stored in Biocam (.bwr) format. [PR #210](https://github.com/catalystneuro/neuroconv/pull/210)
* Added function to add acoustic series as `AcousticWaveformSeries` object as __acquisition__ or __stimulus__ to NWB. [PR #201](https://github.com/catalystneuro/neuroconv/pull/201)
* Added new form to the GitHub repo for requesting support for new formats. [PR #207](https://github.com/catalystneuro/neuroconv/pull/207)
* Simplified the writing of `channel_conversion` during `add_electrical_series` if the vector of gains is uniform; in this case, they are now combined into the scalar `conversion` value. [PR #218](https://github.com/catalystneuro/neuroconv/pull/218)
* Implement timestamp extraction from videos for the SLEAPInterface [PR #238](https://github.com/catalystneuro/neuroconv/pull/238)
* Prevented writing of default values for optional columns on the `ElectrodeTable`. [PR #219](https://github.com/catalystneuro/neuroconv/pull/219)
* Add interfaces for Excel and Csv time intervals tables. [PR #252](https://github.com/catalystneuro/neuroconv/pull/252)

### Testing
* Added a `session_id` to the test file for the `automatic_dandi_upload` helper function. [PR #199](https://github.com/catalystneuro/neuroconv/pull/199)
* `pre-commit` version bump. [PR #235](https://github.com/catalystneuro/neuroconv/pull/235)
* Added a `testing` sub-module to `src` and added a method (`generate_mock_ttl_signal`) for generating synthetic TTL pulses. [PR #245](https://github.com/catalystneuro/neuroconv/pull/245)

### Fixes
* `VideoInterface`. Only raise a warning if the difference between the rate estimated from timestamps and the fps (frames per seconds) is larger than two decimals. [PR #200](https://github.com/catalystneuro/neuroconv/pull/200)
* Fixed the bug in a `VideoInterface` where it would use `DataChunkIterator` even if the conversion options indicated that it should not. [PR #200](https://github.com/catalystneuro/neuroconv/pull/200)
* Update usage requirements for HDMF to prevent a buffer overflow issue fixed in hdmf-dev/hdmf#780. [PR #195](https://github.com/catalystneuro/neuroconv/pull/195)
* Remove the deprecated `distutils.version` in favor of `packaging.version` [PR #233](https://github.com/catalystneuro/neuroconv/pull/233)



# v0.2.2

### Testing

* Added a set of dev branch gallery tests for PyNWB, HDMF, SI, and NEO. [PR #113](https://github.com/catalystneuro/neuroconv/pull/113)
* Added tests for the `TypeError` and `ValueError` raising for the new `starting_frames` argument of `MovieDataInterface.run_conversion()`. [PR #113](https://github.com/catalystneuro/neuroconv/pull/113)
* Added workflow for automatic detection of CHANGELOG.md updates for PRs. [PR #187](https://github.com/catalystneuro/neuroconv/pull/187)
* Added support for python 3.10 [PR #229](https://github.com/catalystneuro/neuroconv/pull/229)

### Fixes

* Fixed a new docval typing error that arose in `hdmf>3.4.6` versions. [PR #113](https://github.com/catalystneuro/neuroconv/pull/113)
* Fixed a new input argument issue for `starting_frames` when using `external_file` for an `ImageSeries` in `pynwb>2.1.0` versions. [PR #113](https://github.com/catalystneuro/neuroconv/pull/113)
* Fixed issues regarding interaction between metadata rate values and extractor rate values in `tools.roiextractors`. [PR #159](https://github.com/catalystneuro/neuroconv/pull/159)
* Fixed sampling frequency resolution issue when detecting this from timestamps in `roiextractors.write_imaging` and `roiextractors.write_segmentation`. [PR #159](https://github.com/catalystneuro/neuroconv/pull/159)

### Documentation and tutorial enhancements
* Added a note in User Guide/DataInterfaces to help installing custom dependencies for users who use Z-shell (`zsh`). [PR #180](https://github.com/catalystneuro/neuroconv/pull/180)
* Added `MovieInterface` example in the conversion gallery. [PR #183](https://github.com/catalystneuro/neuroconv/pull/183)

### Features
* Added `ConverterPipe`, a class that allows chaining previously initialized interfaces for batch conversion and corresponding tests [PR #169](https://github.com/catalystneuro/neuroconv/pull/169)
* Added automatic extraction of metadata for `NeuralynxRecordingInterface` including filtering information for channels, device and recording time information [PR #170](https://github.com/catalystneuro/neuroconv/pull/170)
* Added stubbing capabilities to timestamp extraction in the `MovieInterface` avoiding scanning through the whole file when `stub_test=True` [PR #181](https://github.com/catalystneuro/neuroconv/pull/181)
* Added a flag `include_roi_acceptance` to `tools.roiextractors.write_segmentation` and corresponding interfaces to allow disabling the addition of boolean columns indicating ROI acceptance. [PR #193](https://github.com/catalystneuro/neuroconv/pull/193)
* Added `write_waveforms()` function in `tools.spikeinterface` to write `WaveformExtractor` objects
[PR #217](https://github.com/catalystneuro/neuroconv/pull/217)

### Pending deprecation
* Replaced the `MovieInterface` with `VideoInterface` and introduced deprecation warnings for the former. [PR #74](https://github.com/catalystneuro/neuroconv/pull/74)



# v0.2.1

### Fixes

* Updated `BlackrockRecordingInterface` to support multi stream file and added gin corresponding gin tests [PR #176](https://github.com/catalystneuro/neuroconv/pull/176)



# v0.2.0

### Back-compatability break
* All built-in DataInterfaces are now nested under the `neuroconv.datainterfaces` import structure - they are no longer available from the outer level. To import a data interface, use the syntax `from neuroconv.datainterfaces import <name of interface>`. [PR #74](https://github.com/catalystneuro/neuroconv/pull/74)
* The `AxonaRecordingExtractorInterface` has been renamed to `AxonaRecordingInterface`. [PR #74](https://github.com/catalystneuro/neuroconv/pull/74)
* The `AxonaUnitRecordingExtractorInterface` has been renamed to `AxonaUnitRecordingInterface`. [PR #74](https://github.com/catalystneuro/neuroconv/pull/74)
* The `BlackrockRecordingExtractorInterface` has been renamed to `BlackrockRecordingInterface`. [PR #74](https://github.com/catalystneuro/neuroconv/pull/74)
* The `BlackrockSortingExtractorInterface` has been renamed to `BlackrockSortingInterface`. [PR #74](https://github.com/catalystneuro/neuroconv/pull/74)
* The `OpenEphysRecordingExtractorInterface` has been renamed to `OpenEphysRecordingInterface`. [PR #74](https://github.com/catalystneuro/neuroconv/pull/74)
* The `OpenEphysSortingExtractorInterface` has been renamed to `OpenEphysSortingInterface`. [PR #74](https://github.com/catalystneuro/neuroconv/pull/74)
* The `KilosortSortingInterface` has been renamed to `KiloSortSortingInterface` to be more consistent with SpikeInterface. [PR #107](https://github.com/catalystneuro/neuroconv/pull/107)
* The `Neuroscope` interfaces have been renamed to `NeuroScope` to be more consistent with SpikeInterface. [PR #107](https://github.com/catalystneuro/neuroconv/pull/107)
* The `tools.roiextractors.add_epoch` functionality has been retired in the newest versions of ROIExtractors. [PR #112](https://github.com/catalystneuro/neuroconv/pull/112)
* Removed deprecation warnings for `save_path` argument (which is now `nwbfile_path` everywhere in the package). [PR #124](https://github.com/catalystneuro/neuroconv/pull/124)
* Changed default device name for the ecephys pipeline. Device_ecephys -> DeviceEcephys [PR #154](https://github.com/catalystneuro/neuroconv/pull/154)
* Change names of written electrical series on the ecephys pipeline. ElectricalSeries_raw -> ElectricalSeriesRaw, ElectricalSeries_processed -> ElectricalSeriesProcessed, ElectricalSeries_lfp -> ElectricalSeriesLFP  [PR #153](https://github.com/catalystneuro/neuroconv/pull/153)
* Drop spikeextractor backend support for NeuralynxRecordingInterface [PR #174](https://github.com/catalystneuro/neuroconv/pull/174)

### Fixes
* Prevented the CEDRecordingInterface from writing non-ecephys channel data. [PR #37](https://github.com/catalystneuro/neuroconv/pull/37)
* Fixed description in `write_sorting` and in `add_units_table` to have "neuroconv" in the description. [PR #104](https://github.com/catalystneuro/neuroconv/pull/104)
* Updated `spikeinterface` version number to 0.95.1 to fix issue with `SpikeGLXInterface` probe annotations.
  The issue is described [here](https://github.com/SpikeInterface/spikeinterface/issues/923). [PR #132](https://github.com/catalystneuro/neuroconv/pull/132)

### Improvements
* Unified the `run_conversion` method of `BaseSegmentationExtractorInterface` with that of all the other base interfaces. The method `write_segmentation` now uses the common `make_or_load_nwbfile` context manager [PR #29](https://github.com/catalystneuro/neuroconv/pull/29)
* Coerced the recording extractors with `spikeextractors_backend=True` to BaseRecording objects for Axona, Blackrock, Openephys, and SpikeGadgets. [PR #38](https://github.com/catalystneuro/neuroconv/pull/38)
* Added function to add PlaneSegmentation objects to an nwbfile in `roiextractors` and corresponding unit tests. [PR #23](https://github.com/catalystneuro/neuroconv/pull/23)
* `use_times` argument to be deprecated on the ecephys pipeline. The function `add_electrical_series` now determines whether the timestamps of the spikeinterface recording extractor are uniform or not and automatically stores the data according to best practices [PR #40](https://github.com/catalystneuro/neuroconv/pull/40)
* Add `NWBFile` metadata key at the level of the base data interface so it can always be inherited to be available. [PR #51](https://github.com/catalystneuro/neuroconv/pull/51).
* Added spikeinterface support to Axona LFP and coerece gin tests for LFP to be spikeinterface objects [PR #85](https://github.com/catalystneuro/neuroconv/pull/85)
* Added function to add fluorescence traces to an nwbfile in `roiextractors` and corresponding unit tests.
  The df over f traces are now added to a `DfOverF` container instead of the `Fluorescence` container.
  The metadata schema has been changed for the `BaseSegmentationExtractorInterface` to allow metadata for `DfOverF`,
  and `Flurorescence` is now not required in the metadata schema. [PR #41](https://github.com/catalystneuro/neuroconv/pull/41)
* Improved default values of OpticalChannel object names and other descriptions for Imaging data. [PR #88](https://github.com/catalystneuro/neuroconv/pull/88)
* Extended the `ImagingDataChunkIterator` to be  compatible with volumetric data. [PR #90](https://github.com/catalystneuro/neuroconv/pull/90)
* Integrated the `ImagingDataChunkIterator` with the `write_imaging` methods. [PR #90](https://github.com/catalystneuro/neuroconv/pull/90)
* Began work towards making SpikeInterface, SpikeExtractors, and ROIExtractors all non-minimal dependencies. [PR #74](https://github.com/catalystneuro/neuroconv/pull/74)
* Implemented format-wise and modality-wise extra installation requirements. If there are any requirements to use a module or data interface, these are defined in individual requirements files at the corresponding level of the package. These are in turn easily accessible from the commands `pip install neuroconv[format_name]`. `pip install neuroconv[modality_name]` will also install all dependencies necessary to make full use of any interfaces from that modality. [PR #100](https://github.com/catalystneuro/neuroconv/pull/100)
* Added frame stubbing to the `BaseSegmentationExtractorInterface`. [PR #116](https://github.com/catalystneuro/neuroconv/pull/116)
* Added `mask_type: str` and `include_roi_centroids: bool` to the `add_plane_segmentation` helper and `write_segmentation` functions for the `tools.roiextractors` submodule. [PR #117](https://github.com/catalystneuro/neuroconv/pull/117)
* Propagate `output_struct_name` argument to `ExtractSegmentationInterface` to match its extractor arguments. [PR #128](https://github.com/catalystneuro/neuroconv/pull/128)
* Added compression and iteration (with options control) to all Fluorescence traces in `write_segmentation`. [PR #120](https://github.com/catalystneuro/neuroconv/pull/120)
* For irregular recordings, timestamps can now be saved along with all traces in `write_segmentation`. [PR #130](https://github.com/catalystneuro/neuroconv/pull/130)
* Added `mask_type` argument to `tools.roiextractors.add_plane_segmentation` function and all upstream calls. This allows users to request writing not just the image_masks (still the default) but also pixels, voxels or `None` of the above. [PR #119](https://github.com/catalystneuro/neuroconv/pull/119)
* `utils.json_schema.get_schema_from_method_signature` now allows `Optional[...]` annotation typing and subsequent `None` values during validation as long as it is still only applied to a simple non-conflicting type (no `Optional[Union[..., ...]]`). [PR #119](https://github.com/catalystneuro/neuroconv/pull/119)


### Documentation and tutorial enhancements:
* Unified the documentation of NeuroConv structure in the User Guide readthedocs. [PR #39](https://github.com/catalystneuro/neuroconv/pull/39)
* Added package for viewing source code in the neuroconv documentation [PR #62](https://github.com/catalystneuro/neuroconv/pull/62)
* Added Contributing guide for the Developer section of readthedocs. [PR #73](https://github.com/catalystneuro/neuroconv/pull/73)
* Added style guide to the readthedocs [PR #28](https://github.com/catalystneuro/neuroconv/pull/28)
* Added ABF data conversion tutorial @luiztauffer [PR #89](https://github.com/catalystneuro/neuroconv/pull/89)
* Added Icephys API documentation @luiztauffer [PR #103](https://github.com/catalystneuro/neuroconv/pull/103)
* Added Blackrock sorting conversion gallery example [PR #134](https://github.com/catalystneuro/neuroconv/pull/134)
* Extended the User Guide Get metadata section in DataInterfaces with a demonstration for loading metadata from YAML. [PR #144](https://github.com/catalystneuro/neuroconv/pull/144)
* Fixed a redundancy in [PR #144](https://github.com/catalystneuro/neuroconv/pull/144) and API links. [PR #154](https://github.com/catalystneuro/neuroconv/pull/154)
* Added SLEAP conversion gallery example [PR #161](https://github.com/catalystneuro/neuroconv/pull/161)



### Features
* Added conversion interface for Neuralynx sorting data together with gin data test and a conversion example in the gallery. [PR #58](https://github.com/catalystneuro/neuroconv/pull/58)
* Added conversion interface for DeepLabCut data together with gin data test and a conversion example in the gallery. [PR #24](https://github.com/catalystneuro/neuroconv/pull/24)
* Allow writing of offsets to ElectricalSeries objects from SpikeInterface (requires PyNWB>=2.1.0). [PR #37](https://github.com/catalystneuro/neuroconv/pull/37)
* Added conversion interface for EDF (European Data Format) data together with corresponding unit tests and a conversion example in the gallery. [PR #45](https://github.com/catalystneuro/neuroconv/pull/45)
* Created ImagingExtractorDataChunkIterator, a data chunk iterator for `ImagingExtractor` objects. [PR #54](https://github.com/catalystneuro/neuroconv/pull/54)
* Added support for writing spikeinterface recording extractor with multiple segments and corresponding unit test [PR #67](https://github.com/catalystneuro/neuroconv/pull/67)
* Added spikeinterface support to the Axona data interface [PR #61](https://github.com/catalystneuro/neuroconv/pull/61)
* Added new util function `get_package` for safely attempting to attempt a package import and informatively notifying the user of how to perform the installation otherwise. [PR #74](https://github.com/catalystneuro/neuroconv/pull/74)
* All built-in DataInterfaces now load their external dependencies on-demand at time of object initialization instead of on package or interface import. [PR #74](https://github.com/catalystneuro/neuroconv/pull/74)
* Adde spikeinterface support for Blackrock sorting interface[PR #134](https://github.com/catalystneuro/neuroconv/pull/134)
* Added conversion interface for TDT recording data together with gin data test. [PR #135](https://github.com/catalystneuro/neuroconv/pull/135)
* Added conversion interface for SLEAP pose estimation data together with gin test for data. [PR #160](https://github.com/catalystneuro/neuroconv/pull/160)


### Testing
* Added unittests for correctly writing the scaling factors to the nwbfile in the `add_electrical_series` function of the spikeinterface module. [PR #37](https://github.com/catalystneuro/neuroconv/pull/37)
* Added unittest for compression options in the `add_electrical_series` function of the spikeinterface module. [PR #64](https://github.com/catalystneuro/neuroconv/pull/37)
* Added unittests for chunking in the `add_electrical_series` function of the spikeinterface module. [PR #84](https://github.com/catalystneuro/neuroconv/pull/84)
* Tests are now organized according to modality-wise lazy installations. [PR #100](https://github.com/catalystneuro/neuroconv/pull/100)

# v0.1.1
### Fixes
* Fixed the behavior of the `file_paths` usage in the MovieInterface when run via the YAML conversion specification. [PR #33](https://github.com/catalystneuro/neuroconv/pull/33)

### Improvements
* Added function to add ImagingPlane objects to an nwbfile in `roiextractors` and corresponding unit tests. [PR #19](https://github.com/catalystneuro/neuroconv/pull/19)
* Added function to add summary images from a `SegmentationExtractor` object to an nwbfile in the roiextractors module and corresponding unit tests [PR #22](https://github.com/catalystneuro/neuroconv/pull/22)
* Small improvements on ABFInterface @luiztauffer [PR #89](https://github.com/catalystneuro/neuroconv/pull/89)

### Features
* Add non-iterative writing capabilities to `add_electrical_series`. [PR #32](https://github.com/catalystneuro/neuroconv/pull/32)

### Testing
* Added unittests for the `write_as` functionality in the `add_electrical_series` of the spikeinterface module. [PR #32](https://github.com/catalystneuro/neuroconv/pull/32)


# v0.1.0

* The first release of NeuroConv.<|MERGE_RESOLUTION|>--- conflicted
+++ resolved
@@ -4,16 +4,14 @@
 * Added Pydantic data models of `BackendConfiguration` for both HDF5 and Zarr datasets (container/mapper of all the `DatasetConfiguration`s for a particular file). [PR #568](https://github.com/catalystneuro/neuroconv/pull/568)
 * Changed the metadata schema for `Fluorescence` and `DfOverF` where the traces metadata can be provided as a dict instead of a list of dicts.
   The name of the plane segmentation is used to determine which traces to add to the `Fluorescence` and `DfOverF` containers. [PR #632](https://github.com/catalystneuro/neuroconv/pull/632)
-<<<<<<< HEAD
-* Changed the `Suite2pSegmentationInterface` to support multiple plane segmentation outputs.
-  The interface now has a `plane_name` and `channel_name` arguments to determine which plane output and channel trace add to the NWBFile. [PR #601](https://github.com/catalystneuro/neuroconv/pull/601)
-=======
 * Modify the filtering of traces to also filter out traces with empty values. [PR #649](https://github.com/catalystneuro/neuroconv/pull/649)
->>>>>>> be00782f
+* Changed the `Suite2pSegmentationInterface` to support multiple plane segmentation outputs. The interface now has a `plane_name` and `channel_name` arguments to determine which plane output and channel trace add to the NWBFile. [PR #601](https://github.com/catalystneuro/neuroconv/pull/601)
 
 ### Fixes
 * Fixed GenericDataChunkIterator (in hdmf.py) in the case where the number of dimensions is 1 and the size in bytes is greater than the threshold of 1 GB. [PR #638](https://github.com/catalystneuro/neuroconv/pull/638)
 * Changed `np.floor` and `np.prod` usage to `math.floor` and `math.prod` in various files. [PR #638](https://github.com/catalystneuro/neuroconv/pull/638)
+
+
 
 # v0.4.5
 
