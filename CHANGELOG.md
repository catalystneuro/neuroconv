--- conflicted
+++ resolved
@@ -2,12 +2,9 @@
 
 ## Removals, Deprecations and Changes
 * Ophys: Passing `pynwb.device.Device` objects in `metadata['Ophys']['Device']` to `add_devices_to_nwbfile` now issues a `FutureWarning` and is deprecated. This feature will be removed on or after March 2026. Pass device definitions as dictionaries instead (e.g., `{ "name": "Microscope" }`). . [PR #1513](https://github.com/catalystneuro/neuroconv/pull/1513)
-<<<<<<< HEAD
 * Ecephys: The `iterator_opts` parameter is deprecated across all ecephys interfaces and will be removed on or after March 2026. Use `iterator_options` instead for consistent naming with ophys and behavior interfaces. [PR #1546](https://github.com/catalystneuro/neuroconv/pull/1546)
-* Ophys: The `iterator_type='v1'` option for imaging data is deprecated and will be removed on or after March 2026. Use `iterator_type='v2'` (recommended, supports progress bars and better chunking) or `None` (no chunking). This aligns ophys with ecephys, which only supports 'v2' and None. [PR #1546](https://github.com/catalystneuro/neuroconv/pull/1546)
-=======
+* Ophys: The `iterator_type='v1'` option for imaging data is deprecated and will be removed on or after March 2026. Use `iterator_type='v2'`or `None` (no chunking). This aligns ophys with ecephys, which only supports 'v2' and None. [PR #1546](https://github.com/catalystneuro/neuroconv/pull/1546)
 * Bump minimal python-neo version to 0.14.3 [PR #1550](https://github.com/catalystneuro/neuroconv/pull/1550)
->>>>>>> c8b3ab38
 
 ## Bug Fixes
 * Capped h5py to <3.15 for macOS to prevent compatibility issues [PR #1551](https://github.com/catalystneuro/neuroconv/pull/1551)
