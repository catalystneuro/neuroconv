# Upcoming

## Deprecations

## Bug Fixes

## Features
* Using in-house `GenericDataChunkIterator` [PR #1068](https://github.com/catalystneuro/neuroconv/pull/1068)

## Improvements
* Run only the most basic testing while a PR is on draft  [PR #1082](https://github.com/catalystneuro/neuroconv/pull/1082)

# v0.6.4 (September 17, 2024)

## Bug Fixes
* Fixed a setup bug introduced in `v0.6.2` where installation process created a directory instead of a file for test configuration file  [PR #1070](https://github.com/catalystneuro/neuroconv/pull/1070)
* The method `get_extractor` now works for `MockImagingInterface`  [PR #1076](https://github.com/catalystneuro/neuroconv/pull/1076)
* Updated opencv version for security [PR #1087](https://github.com/catalystneuro/neuroconv/pull/1087)
* Solved a bug of `PlexonRecordingInterface` where data with multiple streams could not be opened [PR #989](https://github.com/catalystneuro/neuroconv/pull/989)

## Deprecations

## Features
* Added chunking/compression for string-only compound objects: [PR #1042](https://github.com/catalystneuro/neuroconv/pull/1042)
* Added automated EFS volume creation and mounting to the `submit_aws_job` helper function. [PR #1018](https://github.com/catalystneuro/neuroconv/pull/1018)
* Added a mock for segmentation extractors interfaces in ophys: `MockSegmentationInterface`  [PR #1067](https://github.com/catalystneuro/neuroconv/pull/1067)
* Added a `MockSortingInterface` for testing purposes. [PR #1065](https://github.com/catalystneuro/neuroconv/pull/1065)


## Improvements
* Testing on mac sillicon [PR #1061](https://github.com/catalystneuro/neuroconv/pull/1061)
* Add writing to zarr test for to the test on data [PR #1056](https://github.com/catalystneuro/neuroconv/pull/1056)
* Modified the CI to avoid running doctests twice [PR #1077](https://github.com/catalystneuro/neuroconv/pull/#1077)
* Consolidated daily workflows into one workflow and added email notifications [PR #1081](https://github.com/catalystneuro/neuroconv/pull/1081)
<<<<<<< HEAD
* Consolidated weekly workflows into one workflow and added email notifications [PR #1088](https://github.com/catalystneuro/neuroconv/pull/1088)
=======
* Added zarr tests for the test on data with checking equivalent backends [PR #1083](https://github.com/catalystneuro/neuroconv/pull/1083)


>>>>>>> fddd4d28

# v0.6.3


# v0.6.2 (September 10, 2024)

## Bug Fixes
* Fixed a bug where `IntanRecordingInterface` added two devices [PR #1059](https://github.com/catalystneuro/neuroconv/pull/1059)
* Fix a bug in `add_sorting_to_nwbfile` where `unit_electrode_indices` was only propagated if `waveform_means` was passed [PR #1057](https://github.com/catalystneuro/neuroconv/pull/1057)

## Deprecations
* The following classes and objects are now private `NWBMetaDataEncoder`, `NWBMetaDataEncoder`, `check_if_imaging_fits_into_memory`, `NoDatesSafeLoader` [PR #1050](https://github.com/catalystneuro/neuroconv/pull/1050)

## Features
* Make `config_file_path` optional in `DeepLabCutInterface`[PR #1031](https://github.com/catalystneuro/neuroconv/pull/1031)
* Added `get_stream_names` to `OpenEphysRecordingInterface`: [PR #1039](https://github.com/catalystneuro/neuroconv/pull/1039)
* Most data interfaces and converters now use Pydantic to validate their inputs, including existence of file and folder paths. [PR #1022](https://github.com/catalystneuro/neuroconv/pull/1022)
* All remaining data interfaces and converters now use Pydantic to validate their inputs, including existence of file and folder paths. [PR #1055](https://github.com/catalystneuro/neuroconv/pull/1055)


## Improvements
* Using ruff to enforce existence of public classes' docstrings [PR #1034](https://github.com/catalystneuro/neuroconv/pull/1034)
* Separated tests that use external data by modality [PR #1049](https://github.com/catalystneuro/neuroconv/pull/1049)
* Added Unit Table descriptions for phy and kilosort: [PR #1053](https://github.com/catalystneuro/neuroconv/pull/1053)
* Using ruff to enforce existence of public functions's docstrings [PR #1062](https://github.com/catalystneuro/neuroconv/pull/1062)
* Improved device metadata of `IntanRecordingInterface` by adding the type of controller used [PR #1059](https://github.com/catalystneuro/neuroconv/pull/1059)




# v0.6.1 (August 30, 2024)

## Bug fixes
* Fixed the JSON schema inference warning on excluded fields; also improved error message reporting of which method triggered the error. [PR #1037](https://github.com/catalystneuro/neuroconv/pull/1037)



# v0.6.0 (August 27, 2024)

## Deprecations
* Deprecated  `WaveformExtractor` usage. [PR #821](https://github.com/catalystneuro/neuroconv/pull/821)
* Changed the `tools.spikeinterface` functions (e.g. `add_recording`, `add_sorting`) to have `_to_nwbfile` as suffix  [PR #1015](https://github.com/catalystneuro/neuroconv/pull/1015)
* Deprecated use of `compression` and `compression_options` in `VideoInterface` [PR #1005](https://github.com/catalystneuro/neuroconv/pull/1005)
* `get_schema_from_method_signature` has been deprecated; please use `get_json_schema_from_method_signature` instead. [PR #1016](https://github.com/catalystneuro/neuroconv/pull/1016)
* `neuroconv.utils.FilePathType` and `neuroconv.utils.FolderPathType` have been deprecated; please use `pydantic.FilePath` and `pydantic.DirectoryPath` instead. [PR #1017](https://github.com/catalystneuro/neuroconv/pull/1017)
* Changed the `tools.roiextractors` function (e.g. `add_imaging` and `add_segmentation`) to have the `_to_nwbfile` suffix [PR #1017](https://github.com/catalystneuro/neuroconv/pull/1027)


## Features
* Added `MedPCInterface` for operant behavioral output files. [PR #883](https://github.com/catalystneuro/neuroconv/pull/883)
* Support `SortingAnalyzer` in the `SpikeGLXConverterPipe`. [PR #821](https://github.com/catalystneuro/neuroconv/pull/821)
* Added `TDTFiberPhotometryInterface` data interface, for converting fiber photometry data from TDT file formats. [PR #920](https://github.com/catalystneuro/neuroconv/pull/920)
* Add argument to `add_electrodes` that grants fine control of what to do with the missing values. As a side effect this drops the implicit casting to int when writing int properties to the electrodes table [PR #985](https://github.com/catalystneuro/neuroconv/pull/985)
* Add Plexon2 support [PR #918](https://github.com/catalystneuro/neuroconv/pull/918)
* Converter working with multiple `VideoInterface` instances [PR #914](https://github.com/catalystneuro/neuroconv/pull/914)
* Added helper function `neuroconv.tools.data_transfers.submit_aws_batch_job` for basic automated submission of AWS batch jobs. [PR #384](https://github.com/catalystneuro/neuroconv/pull/384)
* Data interfaces `run_conversion` method now performs metadata validation before running the conversion. [PR #949](https://github.com/catalystneuro/neuroconv/pull/949)
* Introduced `null_values_for_properties` to `add_units_table` to give user control over null values behavior [PR #989](https://github.com/catalystneuro/neuroconv/pull/989)

## Bug fixes
* Fixed the default naming of multiple electrical series in the `SpikeGLXConverterPipe`. [PR #957](https://github.com/catalystneuro/neuroconv/pull/957)
* Write new properties to the electrode table use the global identifier channel_name, group [PR #984](https://github.com/catalystneuro/neuroconv/pull/984)
* Removed a bug where int64 was casted lossy to float [PR #989](https://github.com/catalystneuro/neuroconv/pull/989)

## Improvements
* The `OpenEphysBinaryRecordingInterface` now uses `lxml` for extracting the session start time from the settings.xml file and does not depend on `pyopenephys` anymore. [PR #971](https://github.com/catalystneuro/neuroconv/pull/971)
* Swap the majority of package setup and build steps to `pyproject.toml` instead of `setup.py`. [PR #955](https://github.com/catalystneuro/neuroconv/pull/955)
* The `DeeplabcutInterface` now skips inferring timestamps from movie when timestamps are specified, running faster. [PR #967](https://github.com/catalystneuro/neuroconv/pull/967)
* Improve metadata writing for SpikeGLX data interface. Added contact ids, shank ids and, remove references to shanks for neuropixels 1.0. Also deprecated the previous neuroconv exclusive property "electrode_shank_number` [PR #986](https://github.com/catalystneuro/neuroconv/pull/986)
* Add tqdm with warning to DeepLabCut interface [PR #1006](https://github.com/catalystneuro/neuroconv/pull/1006)
* `BaseRecordingInterface` now calls default metadata when metadata is not passing mimicking `run_conversion` behavior. [PR #1012](https://github.com/catalystneuro/neuroconv/pull/1012)
* Added `get_json_schema_from_method_signature` which constructs Pydantic models automatically from the signature of any function with typical annotation types used throughout NeuroConv. [PR #1016](https://github.com/catalystneuro/neuroconv/pull/1016)
* Replaced all interface annotations with Pydantic types. [PR #1017](https://github.com/catalystneuro/neuroconv/pull/1017)
* Changed typehint collections (e.g. `List`) to standard collections (e.g. `list`). [PR #1021](https://github.com/catalystneuro/neuroconv/pull/1021)
* Testing now is only one dataset per test [PR #1026](https://github.com/catalystneuro/neuroconv/pull/1026)




## v0.5.0 (July 17, 2024)

### Deprecations
* The usage of `compression_options` directly through the `neuroconv.tools.audio` submodule is now deprecated - users should refer to the new `configure_backend` method for a general approach for setting compression. [PR #939](https://github.com/catalystneuro/neuroconv/pull/939)
* The usage of `compression` and `compression_opts` directly through the `FicTracDataInterface` is now deprecated - users should refer to the new `configure_backend` method for a general approach for setting compression. [PR #941](https://github.com/catalystneuro/neuroconv/pull/941)
* The usage of `compression` directly through the `neuroconv.tools.neo` submodule is now deprecated - users should refer to the new `configure_backend` method for a general approach for setting compression. [PR #943](https://github.com/catalystneuro/neuroconv/pull/943)
* The usage of `compression_options` directly through the `neuroconv.tools.ophys` submodule is now deprecated - users should refer to the new `configure_backend` method for a general approach for setting compression. [PR #940](https://github.com/catalystneuro/neuroconv/pull/940)
* Removed the option of running `interface.run_conversion` without `nwbfile_path` argument . [PR #951](https://github.com/catalystneuro/neuroconv/pull/951)

### Features
* Added docker image and tests for an automated Rclone configuration (with file stream passed via an environment variable). [PR #902](https://github.com/catalystneuro/neuroconv/pull/902)

### Bug fixes
* Fixed the conversion option schema of a `SpikeGLXConverter` when used inside another `NWBConverter`. [PR #922](https://github.com/catalystneuro/neuroconv/pull/922)
* Fixed a case of the `NeuroScopeSortingExtractor` when the optional `xml_file_path` is not specified. [PR #926](https://github.com/catalystneuro/neuroconv/pull/926)
* Fixed `Can't specify experiment type when converting .abf to .nwb with Neuroconv`. [PR #609](https://github.com/catalystneuro/neuroconv/pull/609)
* Remove assumption that the ports of the Intan acquisition system correspond to electrode groupings in `IntanRecordingInterface`  [PR #933](https://github.com/catalystneuro/neuroconv/pull/933)
* Add ValueError for empty metadata in  `make_or_load_nwbfile` when an nwbfile needs to be created [PR #948](https://github.com/catalystneuro/neuroconv/pull/948)

### Improvements
* Make annotations from the raw format available on `IntanRecordingInterface`. [PR #934](https://github.com/catalystneuro/neuroconv/pull/943)
* Add an option to suppress display the progress bar (tqdm) in `VideoContext`  [PR #937](https://github.com/catalystneuro/neuroconv/pull/937)
* Automatic compression of data in the `LightnignPoseDataInterface` has been disabled - users should refer to the new `configure_backend` method for a general approach for setting compression. [PR #942](https://github.com/catalystneuro/neuroconv/pull/942)
* Port over `dlc2nwb` utility functions for ease of maintenance. [PR #946](https://github.com/catalystneuro/neuroconv/pull/946)



## v0.4.11 (June 14, 2024)

### Bug fixes
* Added a skip condition in `get_default_dataset_io_configurations` for datasets with any zero-length axis in their `full_shape`. [PR #894](https://github.com/catalystneuro/neuroconv/pull/894)
* Added `packaging` explicitly to minimal requirements. [PR #904](https://github.com/catalystneuro/neuroconv/pull/904)
* Fixed bug when using `make_or_load_nwbfile` with `overwrite=True` on an existing (but corrupt) HDF5 file. [PR #911](https://github.com/catalystneuro/neuroconv/pull/911)
* Change error trigger with warning trigger when adding both `OnePhotonSeries` and `TwoPhotonSeries` to the same file ([Issue #906](https://github.com/catalystneuro/neuroconv/issues/906)). [PR #907](https://github.com/catalystneuro/neuroconv/pull/907)

### Improvements
* Propagated `photon_series_type` to `BaseImagingExtractorInterface` init instead of passing it as an argument of `get_metadata()` and `get_metadata_schema()`. [PR #847](https://github.com/catalystneuro/neuroconv/pull/847)
* Converter working with multiple VideoInterface instances [PR 914](https://github.com/catalystneuro/neuroconv/pull/914)



## v0.4.10 (June 6, 2024)

### Bug fixes
* Fixed bug causing overwrite of NWB GUIDE watermark. [PR #890](https://github.com/catalystneuro/neuroconv/pull/890)


## v0.4.9 (June 5, 2024)

### Deprecations
* Removed `stream_id` as an argument from `IntanRecordingInterface`. [PR #794](https://github.com/catalystneuro/neuroconv/pull/794)
* The usage of `compression` and `compression_opts` directly through the `neuroconv.tools.spikeinterface` submodule are now deprecated - users should refer to the new `configure_backend` method for a general approach for setting compression. [PR #805](https://github.com/catalystneuro/neuroconv/pull/805)
* Dropped the testing of Python 3.8 on the CI. Dropped support for Python 3.8 in setup. [PR #853](https://github.com/catalystneuro/neuroconv/pull/853)
* Deprecated skip_features argument in `add_sorting`. [PR #872](https://github.com/catalystneuro/neuroconv/pull/872)
* Deprecate old (v1) iterator from the ecephys pipeline. [PR #876](https://github.com/catalystneuro/neuroconv/pull/876)

### Features
* Added `backend` control to the `make_or_load_nwbfile` helper method in `neuroconv.tools.nwb_helpers`. [PR #800](https://github.com/catalystneuro/neuroconv/pull/800)
* Released the first official Docker images for the package on the GitHub Container Repository (GHCR). [PR #383](https://github.com/catalystneuro/neuroconv/pull/383)
* Support "one-file-per-signal" and "one-file-per-channel" mode with `IntanRecordingInterface`. [PR #791](https://github.com/catalystneuro/neuroconv/pull/791)
* Added `get_default_backend_configuration` method to all `DataInterface` classes. Also added HDF5 `backend` control to all standalone `.run_conversion(...)` methods for those interfaces. [PR #801](https://github.com/catalystneuro/neuroconv/pull/801)
* Added `get_default_backend_configuration` method to all `NWBConverter` classes. Also added HDF5 `backend` control to `.run_conversion(...)`. [PR #804](https://github.com/catalystneuro/neuroconv/pull/804)
* Released the first official Docker images for the package on the GitHub Container Repository (GHCR). [PR #383](https://github.com/catalystneuro/neuroconv/pull/383)
* Added `ScanImageMultiFileImagingInterface` for multi-file (buffered) ScanImage format and changed `ScanImageImagingInterface` to be routing classes for single and multi-plane imaging. [PR #809](https://github.com/catalystneuro/neuroconv/pull/809)
* Added a function to generate ogen timestamps and data from onset times and parameters to `tools.optogenetics`. [PR #832](https://github.com/catalystneuro/neuroconv/pull/832)
* Added `configure_and_write_nwbfile` and optimized imports in `tools.nwb_helpers` module. [PR #848](https://github.com/catalystneuro/neuroconv/pull/848)
* `configure_backend` may now apply a `BackendConfiguration` to equivalent in-memory `pynwb.NWBFile` objects that have different address in RAM. [PR #848](https://github.com/catalystneuro/neuroconv/pull/848)
* Add support for doubled ragged arrays in `add_units_table` [PR #879](https://github.com/catalystneuro/neuroconv/pull/879)
* Add support for doubled ragged arrays in `add_electrodes` [PR #881](https://github.com/catalystneuro/neuroconv/pull/881)
* Propagate `ignore_integrity_checks` from neo to IntanRecordingInterface [PR #887](https://github.com/catalystneuro/neuroconv/pull/887)


### Bug fixes
* Remove JSON Schema `definitions` from the `properties` field. [PR #818](https://github.com/catalystneuro/neuroconv/pull/818)
* Fixed writing waveforms directly to file. [PR #799](https://github.com/catalystneuro/neuroconv/pull/799)
* Avoid in-place modification of the metadata in the `VideoInterface` and on neo tools. [PR #814](https://github.com/catalystneuro/neuroconv/pull/814)
* Replaced `waveform_extractor.is_extension` with `waveform_extractor.has_extension`. [PR #799](https://github.com/catalystneuro/neuroconv/pull/799)
* Fixed an issue with `set_aligned_starting_time` for all `SortingInterface`'s that did not have an initial segment start set (and no recording attached). [PR #823](https://github.com/catalystneuro/neuroconv/pull/823)
* Fixed a bug with `parameterized` and `pytest-xdist==3.6.1` in the `ScanImageImagingInterface` tests. [PR #829](https://github.com/catalystneuro/neuroconv/pull/829)
* Added `XX` and `XO` to the base metadata schema. [PR #833](https://github.com/catalystneuro/neuroconv/pull/833)
* `BaseImagingExtractor.add_to_nwbfile()` is fixed in the case where metadata is not supplied. [PR #849](https://github.com/catalystneuro/neuroconv/pull/849)
* Prevent `SpikeGLXConverterPipe` from setting false properties on the sub-`SpikeGLXNIDQInterface`. [PR #860](https://github.com/catalystneuro/neuroconv/pull/860)
* Fixed a bug when adding ragged arrays to the electrode and units table. [PR #870](https://github.com/catalystneuro/neuroconv/pull/870)
* Fixed a bug where `write_recording` will call an empty nwbfile when passing a path. [PR #877](https://github.com/catalystneuro/neuroconv/pull/877)
* Fixed a bug that failed to properly include time alignment information in the output NWB file for objects added from any `RecordingInterface` in combination with `stub_test=True`. [PR #884](https://github.com/catalystneuro/neuroconv/pull/884)
* Fixed a bug that prevented passing `nwbfile=None` and a `backend_configuration` to `NWBConverter.run_conversion`. [PR #885](https://github.com/catalystneuro/neuroconv/pull/885)

### Improvements
* Added soft deprecation warning for removing `photon_series_type` from `get_metadata()` and `get_metadata_schema()` (in [PR #847](https://github.com/catalystneuro/neuroconv/pull/847)). [PR #866](https://github.com/catalystneuro/neuroconv/pull/866)
* Fixed docstrings related to backend configurations for various methods. [PR #822](https://github.com/catalystneuro/neuroconv/pull/822)
* Added automatic `backend` detection when a `backend_configuration` is passed to an interface or converter. [PR #840](https://github.com/catalystneuro/neuroconv/pull/840)
* Improve printing of bytes. [PR #831](https://github.com/catalystneuro/neuroconv/pull/831)
* Support for pathlib in source data schema validation. [PR #854](https://github.com/catalystneuro/neuroconv/pull/854)
* Use `ZoneInfo` instead of `dateutil.tz` in the conversion gallery. [PR #858](https://github.com/catalystneuro/neuroconv/pull/858)
* Exposed `progress_bar_class` to ecephys and ophys data iterators. [PR #861](https://github.com/catalystneuro/neuroconv/pull/861)
* Unified the signatures between `add_units`, `add_sorting` and `write_sorting`. [PR #875](https://github.com/catalystneuro/neuroconv/pull/875)
* Improved descriptions of all folder and file paths in the source schema, useful for rendering in the GUIDE. [PR #886](https://github.com/catalystneuro/neuroconv/pull/886)
* Added watermark via `source_script` field of `NWBFile` metadata. `source_script_file_name` is also required to be specified in this case to avoid invalidation. [PR #888](https://github.com/catalystneuro/neuroconv/pull/888)
* Remove parsing xml parsing from the `__init__` of `BrukerTiffSinglePlaneImagingInterface` [PR #895](https://github.com/catalystneuro/neuroconv/pull/895)

### Testing
* Add general test for metadata in-place modification by interfaces. [PR #815](https://github.com/catalystneuro/neuroconv/pull/815)



# v0.4.8 (March 20, 2024)

### Bug fixes
* Fixed writing the `electrodes` field in `add_electrical_series` when multiple groups are present. [PR #784](https://github.com/catalystneuro/neuroconv/pull/784)

### Improvements
* Upgraded Pydantic support to `>v2.0.0`. [PR #767](https://github.com/catalystneuro/neuroconv/pull/767)
* Absorbed the `DatasetInfo` model into the `DatasetIOConfiguration` model. [PR #767](https://github.com/catalystneuro/neuroconv/pull/767)
* Keyword argument `field_name` of the `DatasetIOConfiguration.from_neurodata_object` method has been renamed to `dataset_name` to be more consistent with its usage. This only affects direct initialization of the model; usage via the `BackendConfiguration` constructor and its associated helper functions in `neuroconv.tools.nwb_helpers` is unaffected. [PR #767](https://github.com/catalystneuro/neuroconv/pull/767)
* Manual construction of a `DatasetIOConfiguration` now requires the field `dataset_name`, and will be validated to match the final path of `location_in_file`. Usage via the automated constructors is unchanged. [PR #767](https://github.com/catalystneuro/neuroconv/pull/767)
* Enhance `get_schema_from_method_signature` to extract descriptions from the method docval. [PR #771](https://github.com/catalystneuro/neuroconv/pull/771)
* Avoid writing `channel_to_uV` and `offset_to_uV` in `add_electrodes`  [PR #803](https://github.com/catalystneuro/neuroconv/pull/803)
* `BaseSegmentationExtractorInterface` now supports optional background plane segmentations and associated fluorescence traces [PR #783](https://github.com/catalystneuro/neuroconv/pull/783)



# v0.4.7 (February 21, 2024)

### Deprecation
* Removed `.get_electrode_table_json()` on the `BaseRecordingExtractorInterface` in favor of GUIDE specific interactions. [PR #431](https://github.com/catalystneuro/neuroconv/pull/431)
* Removed the `SIPickleRecordingInterface` and `SIPickleSortingInterface` interfaces. [PR #757](https://github.com/catalystneuro/neuroconv/pull/757)
* Removed the `SpikeGLXLFPInterface` interface. [PR #757](https://github.com/catalystneuro/neuroconv/pull/757)

### Bug fixes
* LocalPathExpander matches only `folder_paths` or `file_paths` if that is indicated in the passed specification. [PR #679](https://github.com/catalystneuro/neuroconv/pull/675) and [PR #675](https://github.com/catalystneuro/neuroconv/pull/679
* Fixed depth consideration in partial chunking pattern for the ROI data buffer. [PR #677](https://github.com/catalystneuro/neuroconv/pull/677)
* Fix mapping between channel names and the electrode table when writing more than one `ElectricalSeries` to the NWBFile. This fixes an issue when the converter pipeline of `SpikeGLXConverterPipe` was writing the electrode table region of the NIDQ stream incorrectly. [PR #678](https://github.com/catalystneuro/neuroconv/pull/678)
* Fix `configure_backend` when applied to `TimeSeries` contents that leverage internal links for `data` or `timestamps`. [PR #732](https://github.com/catalystneuro/neuroconv/pull/732)

### Features
* Changed the `Suite2pSegmentationInterface` to support multiple plane segmentation outputs. The interface now has a `plane_name` and `channel_name` arguments to determine which plane output and channel trace add to the NWBFile. [PR #601](https://github.com/catalystneuro/neuroconv/pull/601)
* Added `create_path_template` and corresponding tests [PR #680](https://github.com/catalystneuro/neuroconv/pull/680)
* Added tool function `configure_datasets` for configuring all datasets of an in-memory `NWBFile` to be backend specific. [PR #571](https://github.com/catalystneuro/neuroconv/pull/571)
* Added `LightningPoseConverter` to add pose estimation data and the original and the optional labeled video added as ImageSeries to NWB. [PR #633](https://github.com/catalystneuro/neuroconv/pull/633)
* Added gain as a required `__init__` argument for `TdtRecordingInterface`. [PR #704](https://github.com/catalystneuro/neuroconv/pull/704)
* Extract session_start_time from Plexon `plx` recording file. [PR #723](https://github.com/catalystneuro/neuroconv/pull/723)

### Improvements
* `nwbinspector` has been removed as a minimal dependency. It becomes an extra (optional) dependency with `neuroconv[dandi]`. [PR #672](https://github.com/catalystneuro/neuroconv/pull/672)
* Added a `from_nwbfile` class method constructor to all `BackendConfiguration` models. [PR #673](https://github.com/catalystneuro/neuroconv/pull/673)
* Added compression to `FicTracDataInterface`. [PR #678](https://github.com/catalystneuro/neuroconv/pull/678)
* Exposed `block_index` to all OpenEphys interfaces. [PR #695](https://github.com/catalystneuro/neuroconv/pull/695)
* Added support for `DynamicTable` columns in the `configure_backend` tool function. [PR #700](https://github.com/catalystneuro/neuroconv/pull/700)
* Refactored `ScanImagingInterface` to reference ROIExtractors' version of `extract_extra_metadata`. [PR #731](https://github.com/catalystneuro/neuroconv/pull/731)
* Added support for Long NHP probe types for the `SpikeGLXRecorddingInterfacce`. [PR #701](https://github.com/catalystneuro/neuroconv/pull/701)
* Remove unnecessary duplication of probe setting in `SpikeGLXRecordingInterface`. [PR #696](https://github.com/catalystneuro/neuroconv/pull/696)
* Added associated suffixes to all interfaces and converters. [PR #734](https://github.com/catalystneuro/neuroconv/pull/734)
* Added convenience function `get_format_summaries` to `tools.importing` (and exposed at highest level). [PR #734](https://github.com/catalystneuro/neuroconv/pull/734)

### Testing
* `RecordingExtractorInterfaceTestMixin` now compares either `group_name`, `group` or a default value of  `ElectrodeGroup` to the `group` property in the `NWBRecordingExtractor` instead of comparing `group` to `group` as it was done before [PR #736](https://github.com/catalystneuro/neuroconv/pull/736)
* `TestScanImageImagingInterfaceRecent` now checks metadata against new roiextractors implementation [PR #741](https://github.com/catalystneuro/neuroconv/pull/741).
* Removed editable installs from the CI workflow. [PR #756](https://github.com/catalystneuro/neuroconv/pull/756)


# v0.4.6 (November 30, 2023)

### Features
* Added Pydantic data models of `BackendConfiguration` for both HDF5 and Zarr datasets (container/mapper of all the `DatasetConfiguration`s for a particular file). [PR #568](https://github.com/catalystneuro/neuroconv/pull/568)
* Changed the metadata schema for `Fluorescence` and `DfOverF` where the traces metadata can be provided as a dict instead of a list of dicts.
  The name of the plane segmentation is used to determine which traces to add to the `Fluorescence` and `DfOverF` containers. [PR #632](https://github.com/catalystneuro/neuroconv/pull/632)
* Modify the filtering of traces to also filter out traces with empty values. [PR #649](https://github.com/catalystneuro/neuroconv/pull/649)
* Added tool function `get_default_dataset_configurations` for identifying and collecting all fields of an in-memory `NWBFile` that could become datasets on disk; and return instances of the Pydantic dataset models filled with default values for chunking/buffering/compression. [PR #569](https://github.com/catalystneuro/neuroconv/pull/569)
* Added tool function `get_default_backend_configuration` for conveniently packaging the results of `get_default_dataset_configurations` into an easy-to-modify mapping from locations of objects within the file to their correseponding dataset configuration options, as well as linking to a specific backend DataIO. [PR #570](https://github.com/catalystneuro/neuroconv/pull/570)
* Added `set_probe()` method to `BaseRecordingExtractorInterface`. [PR #639](https://github.com/catalystneuro/neuroconv/pull/639)
* Changed default chunking of `ImagingExtractorDataChunkIterator` to select `chunk_shape` less than the chunk_mb threshold while keeping the original image size. The default `chunk_mb` changed to 10MB. [PR #667](https://github.com/catalystneuro/neuroconv/pull/667)

### Fixes
* Fixed GenericDataChunkIterator (in hdmf.py) in the case where the number of dimensions is 1 and the size in bytes is greater than the threshold of 1 GB. [PR #638](https://github.com/catalystneuro/neuroconv/pull/638)
* Changed `np.floor` and `np.prod` usage to `math.floor` and `math.prod` in various files. [PR #638](https://github.com/catalystneuro/neuroconv/pull/638)
* Updated minimal required version of DANDI CLI; updated `run_conversion_from_yaml` API function and tests to be compatible with naming changes. [PR #664](https://github.com/catalystneuro/neuroconv/pull/664)

### Improvements
 * Change metadata extraction library from `fparse` to `parse`. [PR #654](https://github.com/catalystneuro/neuroconv/pull/654)
 * The `dandi` CLI/API is now an optional dependency; it is still required to use the `tool` function for automated upload as well as the YAML-based NeuroConv CLI. [PR #655](https://github.com/catalystneuro/neuroconv/pull/655)



# v0.4.5 (November 6, 2023)

### Back-compatibility break
* The `CEDRecordingInterface` has now been removed; use the `Spike2RecordingInterface` instead. [PR #602](https://github.com/catalystneuro/neuroconv/pull/602)

### Features
* Added support for python 3.12 [PR #626](https://github.com/catalystneuro/neuroconv/pull/626)
* Added `session_start_time` extraction to `FicTracDataInterface`. [PR #598](https://github.com/catalystneuro/neuroconv/pull/598)
* Added `imaging_plane_name` keyword argument to `add_imaging_plane` function to determine which imaging plane to add from the metadata by name instead of `imaging_plane_index`.
* Added reference for `imaging_plane` to default plane segmentation metadata. [PR #594](https://github.com/catalystneuro/neuroconv/pull/594)
* Changed Compass container for Position container in the `FicTracDataInterface`.  [PR #606](https://github.com/catalystneuro/neuroconv/pull/605)
* Added option to write units in meters by providing a radius in `FicTracDataInterface`. [PR #606](https://github.com/catalystneuro/neuroconv/pull/605)
* Added `parent_container` keyword argument to `add_photon_series` that defines whether to add the photon series to acquisition or 'ophys' processing module. [PR #587](https://github.com/catalystneuro/neuroconv/pull/587)
* Added Pydantic data models of `DatasetInfo` (immutable summary of core dataset values such as maximum shape and dtype) and `DatasetConfiguration` for both HDF5 and Zarr datasets (the optional layer that specifies chunk/buffering/compression). [PR #567](https://github.com/catalystneuro/neuroconv/pull/567)
* Added alignment methods to `FicTracDataInterface`.  [PR #607](https://github.com/catalystneuro/neuroconv/pull/607)
* Added alignment methods support to `MockRecordingInterface` [PR #611](https://github.com/catalystneuro/neuroconv/pull/611)
* Added `NeuralynxNvtInterface`, which can read position tracking NVT files. [PR #580](https://github.com/catalystneuro/neuroconv/pull/580)
* Adding radius as a conversion factor in `FicTracDataInterface`.  [PR #619](https://github.com/catalystneuro/neuroconv/pull/619)
* Coerce `FicTracDataInterface` original timestamps to start from 0.  [PR #619](https://github.com/catalystneuro/neuroconv/pull/619)
* Added configuration metadata to `FicTracDataInterface`.  [PR #618](https://github.com/catalystneuro/neuroconv/pull/618)
* Expose number of jobs to `automatic_dandi_upload`. [PR #624](https://github.com/catalystneuro/neuroconv/pull/624)
* Added `plane_segmentation_name` keyword argument to determine which plane segmentation to add from the metadata by name instead of `plane_segmentation_index`.
  `plane_segmentation_name` is exposed at `BaseSegmentationExtractorInterface.add_to_nwbfile()` function to support adding segmentation output from multiple planes. [PR #623](https://github.com/catalystneuro/neuroconv/pull/623)
* Added `SegmentationImages` to metadata_schema in `BaseSegmentationExtractorInterface` to allow for the modification of the name and description of Images container and description of the summary images. [PR #622](https://github.com/catalystneuro/neuroconv/pull/622)
* Default chunking pattern of RecordingInterfaces now attempts to use as many channels as possible up to 64 total, and fill with as much time as possible up to the `chunk_mb`. This also required raising the lower HDMF version to 3.11.0 (which introduced 10 MB default chunk sizes). [PR #630](https://github.com/catalystneuro/neuroconv/pull/630)

### Fixes
* Remove `starting_time` reset to default value (0.0) when adding the rate and updating the `photon_series_kwargs` or `roi_response_series_kwargs`, in `add_photon_series` or `add_fluorescence_traces`. [PR #595](https://github.com/catalystneuro/neuroconv/pull/595)
* Changed the date parsing in `OpenEphysLegacyRecordingInterface` to `datetime.strptime` with the expected date format explicitly set to `"%d-%b-%Y %H%M%S"`. [PR #577](https://github.com/catalystneuro/neuroconv/pull/577)
* Pin lower bound HDMF version to `3.10.0`. [PR #586](https://github.com/catalystneuro/neuroconv/pull/586)

### Deprecation
* Removed `use_times` and `buffer_size` from `add_photon_series`. [PR #600](https://github.com/catalystneuro/neuroconv/pull/600)

### Testing
* Adds `MockImagingInterface` as a general testing mechanism for ophys imaging interfaces [PR #604](https://github.com/catalystneuro/neuroconv/pull/604).



# v0.4.4

### Features

* `DeepLabCutInterface` now allows using custom timestamps via `set_aligned_timestamps` method before running conversion. [PR #531](https://github.com/catalystneuro/neuroconv/pull/532)

### Fixes

* Reorganize timeintervals schema to reside in `schemas/` dir to ensure its inclusion in package build. [PR #573](https://github.com/catalystneuro/neuroconv/pull/573)



# v0.4.3

### Fixes

* The `sonpy` package for the Spike2 interface no longer attempts installation on M1 Macs. [PR #563](https://github.com/catalystneuro/neuroconv/pull/563)
* Fixed `subset_sorting` to explicitly cast `end_frame` to int to avoid SpikeInterface frame slicing edge case. [PR #565](https://github.com/catalystneuro/neuroconv/pull/565)



# v0.4.2

### Fixes

* Exposed `es_key` argument to users where it was previously omitted on `MaxOneRecordingInterface`, `OpenEphysLegacyRecordingInterface`, and `OpenEphysRecordingInterface`. [PR #542](https://github.com/catalystneuro/neuroconv/pull/542)
* Added deepcopy for metadata in `make_nwbfile_from_metadata`. [PR #545](https://github.com/catalystneuro/neuroconv/pull/545)
* Fixed edge case in `subset_sorting` where `end_frame` could exceed recording length. [PR #551](https://github.com/catalystneuro/neuroconv/pull/551)
* Alter `add_electrodes` behavior,  no error is thrown if a property is present in the metadata but not in the recording extractors. This allows the combination of recording objects that have different properties. [PR #558](https://github.com/catalystneuro/neuroconv/pull/558)

### Features

* Added converters for Bruker TIF format to support multiple streams of imaging data.
  Added `BrukerTiffSinglePlaneConverter` for single plane imaging data which initializes a `BrukerTiffSinglePlaneImagingInterface` for each data stream.
  The available data streams can be checked by `BrukerTiffSinglePlaneImagingInterface.get_streams(folder_path)` method.
  Added `BrukerTiffMultiPlaneConverter` for volumetric imaging data with `plane_separation_type` argument that defines
  whether to load the imaging planes as a volume (`"contiguous"`) or separately (`"disjoint"`).
  The available data streams for the defined  `plane_separation_type`  can be checked by `BrukerTiffMultiPlaneImagingInterface.get_streams(folder_path, plane_separation_type)` method.
* Added FicTrac data interface. [PR #517](https://github.com/catalystneuro/neuroconv/pull/#517)

### Documentation and tutorial enhancements

* Added FicTrac to the conversion gallery and docs API. [PR #560](https://github.com/catalystneuro/neuroconv/pull/#560)



# v0.4.1

### Fixes

* Propagated additional arguments, such as `cell_id`, from the `metadata["Icephys"]["Electrodes"]` dictionary used in `tools.neo.add_icephys_electrode`. [PR #538](https://github.com/catalystneuro/neuroconv/pull/538)
* Fixed mismatch between expected `Electrodes` key in `tools.neo.add_icephys_electrode` and the metadata automatically generated by the `AbfInterface`. [PR #538](https://github.com/catalystneuro/neuroconv/pull/538)



# v0.4.0

### Back-compatibility break

* Create separate `.add_to_nwbfile` method for all DataInterfaces. This is effectively the previous `.run_conversion` method but limited to operations on an in-memory `nwbfile`: pynwb.NWBFile` object and does not handle any I/O. [PR #455](https://github.com/catalystneuro/neuroconv/pull/455)

### Fixes

* Set gzip compression by default on spikeinterface based interfaces `run_conversion`. [PR #499](https://github.com/catalystneuro/neuroconv/pull/#499)

* Temporarily disabled filtering for all-zero traces in `add_fluorescence_traces` as the current implementation is very slow for nearly all zero traces (e.g. suite2p deconvolved traces). [PR #527](https://github.com/catalystneuro/neuroconv/pull/527)

### Features

* Added stream control with the `stream_name` argument to the `NeuralynxRecordingExtractor`. [PR #369](https://github.com/catalystneuro/neuroconv/pull/369)

* Added a common `.temporally_align_data_interfaces` method to the `NWBConverter` class to use as a specification of the protocol for temporally aligning the data interfaces of the converter. [PR #362](https://github.com/catalystneuro/neuroconv/pull/362)

* Added `CellExplorerRecordingInterface` for adding data raw and lfp data from the CellExplorer format. CellExplorer's new format contains a `basename.session.mat` file containing
    rich metadata about the session which can be used to extract the recording information such as sampling frequency and type and channel metadata such as
    groups, location and brain area [#488](https://github.com/catalystneuro/neuroconv/pull/488)

* `CellExplorerSortingInterface` now supports extracting sampling frequency from the new data format. CellExplorer's new format contains a `basename.session.mat` file containing
    rich metadata including the sorting sampling frequency [PR #491](https://github.com/catalystneuro/neuroconv/pull/491) and [PR #502](https://github.com/catalystneuro/neuroconv/pull/502)
* Added `MiniscopeBehaviorInterface` for Miniscope behavioral data. The interface uses `ndx-miniscope` extension to add a `Miniscope` device with the behavioral camera metadata,
  and an `ImageSeries` in external mode that is linked to the device. [PR #482](https://github.com/catalystneuro/neuroconv/pull/482)
  * `CellExplorerSortingInterface` now supports adding channel metadata to the nwbfile with `write_ecephys_metadata=True` as a conversion option [PR #494](https://github.com/catalystneuro/neuroconv/pull/494)

* Added `MiniscopeImagingInterface` for Miniscope imaging data stream. The interface uses `ndx-miniscope` extension to add a `Miniscope` device with the microscope device metadata,
  and the imaging data as `OnePhotonSeries`. [PR #468](https://github.com/catalystneuro/neuroconv/pull/468)

* Added `MiniscopeConverter` for combining the conversion of Miniscope imaging and behavioral data streams. [PR #498](https://github.com/catalystneuro/neuroconv/pull/498)

### Improvements

* Avoid redundant timestamp creation in `add_eletrical_series` for recording objects without time vector. [PR #495](https://github.com/catalystneuro/neuroconv/pull/495)

* Avoid modifying the passed `metadata` structure via `deep_dict_update` in `make_nwbfile_from_metadata`.  [PR #476](https://github.com/catalystneuro/neuroconv/pull/476)

### Testing

* Added gin test for `CellExplorerRecordingInterface`. CellExplorer's new format contains a `basename.session.mat` file containing
    rich metadata about the session which can be used to extract the recording information such as sampling frequency and type and channel metadata such as
    groups, location and brain area [#488](https://github.com/catalystneuro/neuroconv/pull/488).
  * Added gin test for `CellExplorerSortingInterface`. CellExplorer's new format contains a `basename.session.mat` file containing
  rich metadata about the session which can be used to extract the recording information such as sampling frequency and type and channel metadata such as
  groups, location and brain area [PR #494](https://github.com/catalystneuro/neuroconv/pull/494).




# v0.3.0 (June 7, 2023)

### Back-compatibility break
* `ExtractorInterface` classes now access their extractor with the classmethod `cls.get_extractor()` instead of the attribute `self.Extractor`. [PR #324](https://github.com/catalystneuro/neuroconv/pull/324)
* The `spikeextractor_backend` option was removed for all `RecordingExtractorInterface` classes. ([PR #324](https://github.com/catalystneuro/neuroconv/pull/324), [PR #309](https://github.com/catalystneuro/neuroconv/pull/309)]
* The `NeuroScopeMultiRecordingExtractor` has been removed. If your conversion required this, please submit an issue requesting instructions for how to implement it. [PR #309](https://github.com/catalystneuro/neuroconv/pull/309)
* The `SIPickle` interfaces have been removed. [PR #309](https://github.com/catalystneuro/neuroconv/pull/309)
* The previous conversion option `es_key` has been moved to the `__init__` of all `BaseRecordingExtractorInterface` classes. It is no longer possible to use this argument in the `run_conversion` method. [PR #318](https://github.com/catalystneuro/neuroconv/pull/318)
* Change `BaseDataInterface.get_conversion_options_schema` from `classmethod` to object method. [PR #353](https://github.com/catalystneuro/neuroconv/pull/353)
* Removed `utils.json_schema.get_schema_for_NWBFile` and moved base metadata schema to external json file. Added constraints to Subject metadata to match DANDI. [PR #376](https://github.com/catalystneuro/neuroconv/pull/376)
* Duplicate video file paths in the VideoInterface and AudioInterface are no longer silently resolved; please explicitly remove duplicates when initializing the interfaces. [PR #403](https://github.com/catalystneuro/neuroconv/pull/403)
* Duplicate audio file paths in the AudioInterface are no longer silently resolved; please explicitly remove duplicates when initializing the interfaces. [PR #402](https://github.com/catalystneuro/neuroconv/pull/402)

### Features
* The `OpenEphysRecordingInterface` is now a wrapper for `OpenEphysBinaryRecordingInterface`. [PR #294](https://github.com/catalystneuro/neuroconv/pull/294)
* Swapped the backend for `CellExplorerSortingInterface` from `spikeextactors` to `spikeinterface`. [PR #267](https://github.com/catalystneuro/neuroconv/pull/267)
* In the conversion YAML, `DataInterface` classes must now be specified as a dictionary instead of a list. [PR #311](https://github.com/catalystneuro/neuroconv/pull/311)
* In the conversion YAML, conversion_options can be specified on the global level. [PR #312](https://github.com/catalystneuro/neuroconv/pull/312)
* The `OpenEphysRecordingInterface` now redirects to legacy or binary interface depending on the file format.
  It raises NotImplementedError until the interface for legacy format is added. [PR #296](https://github.com/catalystneuro/neuroconv/pull/296)
* Added the `OpenEphysLegacyRecordingInterface` to support Open Ephys legacy format (`.continuous` files). [PR #295](https://github.com/catalystneuro/neuroconv/pull/295)
* Added `PlexonSortingInterface` to support plexon spiking data. [PR #316](https://github.com/catalystneuro/neuroconv/pull/316)
* Changed `SpikeGLXRecordingInterface` to accept either the AP or LF bands as file paths. Each will automatically set the correseponding `es_key` and corresponding metadata for each band or probe. [PR #298](https://github.com/catalystneuro/neuroconv/pull/298)
* The `OpenEphysRecordingInterface` redirects to `OpenEphysLegacyRecordingInterface` for legacy format files instead of raising NotImplementedError. [PR #349](https://github.com/catalystneuro/neuroconv/pull/349)
* Added a `SpikeGLXConverter` for easy combination of multiple IMEC and NIDQ data streams. [PR #292](https://github.com/catalystneuro/neuroconv/pull/292)
* Added an `interfaces_by_category` lookup table to `neuroconv.datainterfaces` to make searching for interfaces by modality and format easier. [PR #352](https://github.com/catalystneuro/neuroconv/pull/352)
* `neuroconv.utils.jsonschema.get_schema_from_method_signature` can now support the `Dict[str, str]` typehint, which allows `DataInterface.__init__` and `.run_conversion` to handle dictionary arguments. [PR #360](https://github.com/catalystneuro/neuroconv/pull/360)
* Added `neuroconv.tools.testing.data_interface_mixins` module, which contains test suites for different types of
  DataInterfaces [PR #357](https://github.com/catalystneuro/neuroconv/pull/357)
* Added `keywords` to `DataInterface` classes. [PR #375](https://github.com/catalystneuro/neuroconv/pull/375)
* Uses `open-cv-headless` instead of open-cv, making the package lighter [PR #387](https://github.com/catalystneuro/neuroconv/pull/387).
* Adds `MockRecordingInterface` as a general testing mechanism for ecephys interfaces [PR #395](https://github.com/catalystneuro/neuroconv/pull/395).
* `metadata` returned by `DataInterface.get_metadata()` is now a `DeepDict` object, making it easier to add and adjust metadata. [PR #404](https://github.com/catalystneuro/neuroconv/pull/404).
* The `OpenEphysLegacyRecordingInterface` is now extracts the `session_start_time` in `get_metadata()` from `Neo` (`OpenEphysRawIO`) and does not depend on `pyopenephys` anymore. [PR #410](https://github.com/catalystneuro/neuroconv/pull/410)
* Added `expand_paths`. [PR #377](https://github.com/catalystneuro/neuroconv/pull/377)
* Added basic temporal alignment methods to ecephys, ophys, and icephys DataInterfaces. These are `get_timestamps`, `align_starting_time`, `align_timestamps`, and `align_by_interpolation`. Added tests that serve as a first demonstration of the intended uses in a variety of cases. [PR #237](https://github.com/catalystneuro/neuroconv/pull/237) [PR #283](https://github.com/catalystneuro/neuroconv/pull/283) [PR #400](https://github.com/catalystneuro/neuroconv/pull/400)
* Added basic temporal alignment methods to the SLEAPInterface. Added holistic per-interface, per-method unit testing for ecephys and ophys interfaces. [PR #401](https://github.com/catalystneuro/neuroconv/pull/401)
* Added `expand_paths`. [PR #377](https://github.com/catalystneuro/neuroconv/pull/377), [PR #448](https://github.com/catalystneuro/neuroconv/pull/448)
* Added `.get_electrode_table_json()` to the `BaseRecordingExtractorInterface` as a convenience helper for the GUIDE project. [PR #431](https://github.com/catalystneuro/neuroconv/pull/431)
* Added `BrukerTiffImagingInterface` to support Bruker TIF imaging data. This format consists of individual TIFFs (each file contains a single frame) in OME-TIF format (.ome.tif files) and metadata in XML format (.xml file). [PR #390](https://github.com/catalystneuro/neuroconv/pull/390)
* Added `MicroManagerTiffImagingInterface` to support Micro-Manager TIF imaging data. This format consists of multipage TIFFs in OME-TIF format (.ome.tif files) and configuration settings in JSON format ('DisplaySettings.json' file). [PR #423](https://github.com/catalystneuro/neuroconv/pull/423)
* Added a `TemporallyAlignedDataInterface` definition for convenience when creating a custom interface for pre-aligned data. [PR #434](https://github.com/catalystneuro/neuroconv/pull/434)
* Added `write_as`, `units_name`, `units_description` to `BaseSortingExtractorInterface` `run_conversion` method to be able to modify them in conversion options. [PR #438](https://github.com/catalystneuro/neuroconv/pull/438)
* Added basic temporal alignment methods to the VideoInterface. These are `align_starting_time` is split into `align_starting_times` (list of times, one per video file) and `align_global_starting_time` (shift all by a scalar amount). `align_by_interpolation` is not yet implemented for this interface. [PR #283](https://github.com/catalystneuro/neuroconv/pull/283)
* Added stream control for the `OpenEphysBinaryRecordingInterface`. [PR #445](https://github.com/catalystneuro/neuroconv/pull/445)
* Added the `BaseTemporalAlignmentInterface` to serve as the new base class for all new temporal alignment methods. [PR #442](https://github.com/catalystneuro/neuroconv/pull/442)
* Added direct imports for all base classes from the outer level; you may now call `from neuroconv import BaseDataInterface, BaseTemporalAlignmentInterface, BaseExtractorInterface`. [PR #442](https://github.com/catalystneuro/neuroconv/pull/442)
* Added basic temporal alignment methods to the AudioInterface. `align_starting_time` is split into `align_starting_times` (list of times, one per audio file) and `align_global_starting_time` (shift all by a scalar amount). `align_by_interpolation` and other timestamp-based approaches is not yet implemented for this interface. [PR #402](https://github.com/catalystneuro/neuroconv/pull/402)
* Changed the order of recording properties extraction in `NeuroscopeRecordingInterface` and `NeuroScopeLFPInterface` to make them consistent with each other [PR #466](https://github.com/catalystneuro/neuroconv/pull/466)
* The `ScanImageImagingInterface` has been updated to read metadata from more recent versions of ScanImage [PR #457](https://github.com/catalystneuro/neuroconv/pull/457)
* Refactored `add_two_photon_series()` to `add_photon_series()` and added `photon_series_type` optional argument which can be either `"OnePhotonSeries"` or `"TwoPhotonSeries"`.
  Changed `get_default_ophys_metadata()` to add `Device` and `ImagingPlane` metadata which are both used by imaging and segmentation.
  Added `photon_series_type` to `get_nwb_imaging_metadata()` to fill metadata for `OnePhotonSeries` or `TwoPhotonSeries`. [PR #462](https://github.com/catalystneuro/neuroconv/pull/462)
* Split `align_timestamps` and `align_starting_times` into `align_segment_timestamps` and `align_segment_starting_times` for API consistency for multi-segment `RecordingInterface`s. [PR #463](https://github.com/catalystneuro/neuroconv/pull/463)
* Rename `align_timestamps` and `align_segmentt_timestamps` into `set_aligned_timestamps` and `set_aligned_segment_timestamps` to more clearly indicate their usage and behavior. [PR #470](https://github.com/catalystneuro/neuroconv/pull/470)


### Testing
* The tests for `automatic_dandi_upload` now follow up-to-date DANDI validation rules for file name conventions. [PR #310](https://github.com/catalystneuro/neuroconv/pull/310)
* Deactivate `MaxOneRecordingInterface` metadata tests [PR #371]((https://github.com/catalystneuro/neuroconv/pull/371)
* Integrated the DataInterface testing mixin to the SLEAP Interface. [PR #401](https://github.com/catalystneuro/neuroconv/pull/401)
* Added holistic per-interface, per-method unit testing for ecephys and ophys interfaces. [PR #283](https://github.com/catalystneuro/neuroconv/pull/283)
* Live service tests now run in a separate non-required GitHub action. [PR #420]((https://github.com/catalystneuro/neuroconv/pull/420)
* Integrated the `DataInterfaceMixin` class of tests to the `VideoInterface`. [PR #403](https://github.com/catalystneuro/neuroconv/pull/403)
* Add `generate_path_expander_demo_ibl` and associated test for `LocalPathExpander` [PR #456](https://github.com/catalystneuro/neuroconv/pull/456)
* Improved testing of all interface alignment methods via the new `TemporalAlignmentMixin` class. [PR #459](https://github.com/catalystneuro/neuroconv/pull/459)

### Fixes
* `BlackrockRecordingInterface` now writes all ElectricalSeries to "acquisition" unless changed using the `write_as` flag in `run_conversion`. [PR #315](https://github.com/catalystneuro/neuroconv/pull/315)
* Excluding Python versions 3.8 and 3.9 for the `EdfRecordingInterface` on M1 macs due to installation problems. [PR #319](https://github.com/catalystneuro/neuroconv/pull/319)
* Extend type array condition in `get_schema_from_hdmf_class` for dataset types (excludes that are DataIO). [PR #418](https://github.com/catalystneuro/neuroconv/pull/418)
* The `base_directory` argument to all `PathExpander` classes can now accept string inputs as well as `Path` inputs. [PR #427](https://github.com/catalystneuro/neuroconv/pull/427)
* Fixed the temporal alignment methods for the `RecordingInterfaces` which has multiple segments. [PR #411](https://github.com/catalystneuro/neuroconv/pull/411)
* Fixes to the temporal alignment methods for the `SortingInterface`, both single and multi-segment and recordingless. [PR #413](https://github.com/catalystneuro/neuroconv/pull/413)
* Fixes to the temporal alignment methods for the certain formats of the `RecordingInterface`. [PR #459](https://github.com/catalystneuro/neuroconv/pull/459)
* Fixes the naming of LFP interfaces to be `ElectricalSeriesLFP` instead of `ElectricalSeriesLF`. [PR #467](https://github.com/catalystneuro/neuroconv/pull/467)
* Fixed an issue with incorrect modality-specific extra requirements being associated with certain behavioral formats. [PR #469](https://github.com/catalystneuro/neuroconv/pull/469)

### Documentation and tutorial enhancements
* The instructions to build the documentation were moved to ReadTheDocs. [PR #323](https://github.com/catalystneuro/neuroconv/pull/323)
* Move testing instructions to ReadTheDocs. [PR #320](https://github.com/catalystneuro/neuroconv/pull/320)
* Moved NeuroConv catalogue from ReadMe.md to ReadTheDocs.
  [PR #322](https://github.com/catalystneuro/neuroconv/pull/322)
* Moved instructions to build the documentation from README.md to ReadTheDocs. [PR #323](https://github.com/catalystneuro/neuroconv/pull/323)
* Add `Spike2RecordingInterface` to conversion gallery. [PR #338](https://github.com/catalystneuro/neuroconv/pull/338)
* Remove authors from module docstrings [PR #354](https://github.com/catalystneuro/neuroconv/pull/354)
* Add examples for `LocalPathExpander` usage [PR #456](https://github.com/catalystneuro/neuroconv/pull/456)
* Add better docstrings to the aux functions of the Neuroscope interface [PR #485](https://github.com/catalystneuro/neuroconv/pull/485)

### Pending deprecation
* Change name from `CedRecordingInterface` to `Spike2RecordingInterface`. [PR #338](https://github.com/catalystneuro/neuroconv/pull/338)

### Improvements
* Use `Literal` in typehints (incompatible with Python<=3.8). [PR #340](https://github.com/catalystneuro/neuroconv/pull/340)
* `BaseDataInterface.get_source_schema` modified so it works for `.__init__` and `.__new__`. [PR #374](https://github.com/catalystneuro/neuroconv/pull/374)



# v0.2.4 (February 7, 2023)

### Deprecation
* All usages of `use_times` have been removed from spikeinterface tools and interfaces. The function `add_electrical_series` now determines whether the timestamps of the spikeinterface recording extractor are uniform or not and automatically stores the data according to best practices [PR #40](https://github.com/catalystneuro/neuroconv/pull/40)
* Dropped Python 3.7 support. [PR #237](https://github.com/catalystneuro/neuroconv/pull/237)

### Features
* Added a tool for determining rising and falling frames from TTL signals (`parse_rising_frames_from_ttl` and `get_falling_frames_from_ttl`). [PR #244](https://github.com/catalystneuro/neuroconv/pull/244)
* Added the `SpikeGLXNIDQInterface` for reading data from `.nidq.bin` files, as well as the ability to parse event times from specific channels via the `get_event_starting_times_from_ttl` method. Also included a `neuroconv.tools.testing.MockSpikeGLXNIDQInterface` for testing purposes. [PR #247](https://github.com/catalystneuro/neuroconv/pull/247)
* Improved handling of writing multiple probes to the same `NWB` file [PR #255](https://github.com/catalystneuro/neuroconv/pull/255)

### Pending deprecation
* Added `DeprecationWarnings` to all `spikeextractors` backends. [PR #265](https://github.com/catalystneuro/neuroconv/pull/265)
* Added `DeprecationWarning`s for `spikeextractors` objects in `neuroconv.tools.spikeinterface`. [PR #266](https://github.com/catalystneuro/neuroconv/pull/266)

### Fixes
* Temporarily hotfixed the `tensorflow` dependency after the release of `deeplabcut==2.3.0`. [PR #268](https://github.com/catalystneuro/neuroconv/pull/268)
* Fixed cleanup of waveform tests in SI tools. [PR #277](https://github.com/catalystneuro/neuroconv/pull/277)
* Fixed metadata structure for the CsvTimeIntervalsInterface, which was previously not passed validation in NWBConverters. [PR #237](https://github.com/catalystneuro/neuroconv/pull/237)
* Added propagation of the `load_sync_channel` argument for the `SpikeGLXNIDQInterface`. [PR #282](https://github.com/catalystneuro/neuroconv/pull/282)
* Fixed the default `es_key` used by stand-alone write using any `RecordingExtractorInterface` or `LFPExtractorInterface`. [PR #288](https://github.com/catalystneuro/neuroconv/pull/288)
* Fixed the default `ExtractorName` used to load the spikeinterface extractor of the `SpikeGLXLFPInterface`. [PR #288](https://github.com/catalystneuro/neuroconv/pull/288)

### Testing
* Re-organized the `test_gin_ecephys` file by splitting into each sub-modality. [PR #282](https://github.com/catalystneuro/neuroconv/pull/282)
* Add testing support for Python 3.11. [PR #234](https://github.com/catalystneuro/neuroconv/pull/234)




# v0.2.3

### Documentation and tutorial enhancements
* Remove `Path(path_to_save_nwbfile).is_file()` from each of the gallery pages. [PR #177](https://github.com/catalystneuro/neuroconv/pull/177)
* Improve docstring for `SpikeGLXRecordingInterface`. [PR #226](https://github.com/catalystneuro/neuroconv/pull/226)
* Correct typing of SpikeGLX in conversion gallery. [PR #223](https://github.com/catalystneuro/neuroconv/pull/223)
* Added tutorial for utilizing YAML metadata in a conversion pipeline. [PR #240](https://github.com/catalystneuro/neuroconv/pull/240)
* Added page in User Guide for how to use CSVs to specify metadata. [PR #241](https://github.com/catalystneuro/neuroconv/pull/177)
* Added the `BaseDataInterface` in the API docs. [PR #242](https://github.com/catalystneuro/neuroconv/pull/242)
* Fixed typo in styling section. [PR #253](https://github.com/catalystneuro/neuroconv/pull/253)
* Updated docs on JSON schema. [PR #256](https://github.com/catalystneuro/neuroconv/pull/256)
* Improved compliance with numpy-style docstring [PR #260](https://github.com/catalystneuro/neuroconv/pull/260)

### Features
* Added `AudioInterface` for files in `WAV` format using the `add_acoustic_waveform_series` utility function
  from `tools/audio` to write audio data to NWB. [PR #196](https://github.com/catalystneuro/neuroconv/pull/196)
* Added the `MaxOneRecordingInterface` for writing data stored in MaxOne (.raw.h5) format. [PR #222](https://github.com/catalystneuro/neuroconv/pull/222)
* Added the `MCSRawRecordingInterface` for writing data stored in MCSRaw (.raw) format. [PR #220](https://github.com/catalystneuro/neuroconv/pull/220)
* Added the `MEArecRecordingInterface` for writing data stored in MEArec (structured .h5) format. [PR #218](https://github.com/catalystneuro/neuroconv/pull/218)
* Added the `AlphaOmegaRecordingInterface` for writing data stored in AlphaOmega (folder of .mrx) format. [PR #212](https://github.com/catalystneuro/neuroconv/pull/212)
* Added the `PlexonRecordingInterface` for writing data stored in Plexon (.plx) format. [PR #206](https://github.com/catalystneuro/neuroconv/pull/206)
* Added the `BiocamRecordingInterface` for writing data stored in Biocam (.bwr) format. [PR #210](https://github.com/catalystneuro/neuroconv/pull/210)
* Added function to add acoustic series as `AcousticWaveformSeries` object as __acquisition__ or __stimulus__ to NWB. [PR #201](https://github.com/catalystneuro/neuroconv/pull/201)
* Added new form to the GitHub repo for requesting support for new formats. [PR #207](https://github.com/catalystneuro/neuroconv/pull/207)
* Simplified the writing of `channel_conversion` during `add_electrical_series` if the vector of gains is uniform; in this case, they are now combined into the scalar `conversion` value. [PR #218](https://github.com/catalystneuro/neuroconv/pull/218)
* Implement timestamp extraction from videos for the SLEAPInterface [PR #238](https://github.com/catalystneuro/neuroconv/pull/238)
* Prevented writing of default values for optional columns on the `ElectrodeTable`. [PR #219](https://github.com/catalystneuro/neuroconv/pull/219)
* Add interfaces for Excel and Csv time intervals tables. [PR #252](https://github.com/catalystneuro/neuroconv/pull/252)

### Testing
* Added a `session_id` to the test file for the `automatic_dandi_upload` helper function. [PR #199](https://github.com/catalystneuro/neuroconv/pull/199)
* `pre-commit` version bump. [PR #235](https://github.com/catalystneuro/neuroconv/pull/235)
* Added a `testing` sub-module to `src` and added a method (`generate_mock_ttl_signal`) for generating synthetic TTL pulses. [PR #245](https://github.com/catalystneuro/neuroconv/pull/245)

### Fixes
* `VideoInterface`. Only raise a warning if the difference between the rate estimated from timestamps and the fps (frames per seconds) is larger than two decimals. [PR #200](https://github.com/catalystneuro/neuroconv/pull/200)
* Fixed the bug in a `VideoInterface` where it would use `DataChunkIterator` even if the conversion options indicated that it should not. [PR #200](https://github.com/catalystneuro/neuroconv/pull/200)
* Update usage requirements for HDMF to prevent a buffer overflow issue fixed in hdmf-dev/hdmf#780. [PR #195](https://github.com/catalystneuro/neuroconv/pull/195)
* Remove the deprecated `distutils.version` in favor of `packaging.version` [PR #233](https://github.com/catalystneuro/neuroconv/pull/233)



# v0.2.2

### Testing

* Added a set of dev branch gallery tests for PyNWB, HDMF, SI, and NEO. [PR #113](https://github.com/catalystneuro/neuroconv/pull/113)
* Added tests for the `TypeError` and `ValueError` raising for the new `starting_frames` argument of `MovieDataInterface.run_conversion()`. [PR #113](https://github.com/catalystneuro/neuroconv/pull/113)
* Added workflow for automatic detection of CHANGELOG.md updates for PRs. [PR #187](https://github.com/catalystneuro/neuroconv/pull/187)
* Added support for python 3.10 [PR #229](https://github.com/catalystneuro/neuroconv/pull/229)

### Fixes

* Fixed a new docval typing error that arose in `hdmf>3.4.6` versions. [PR #113](https://github.com/catalystneuro/neuroconv/pull/113)
* Fixed a new input argument issue for `starting_frames` when using `external_file` for an `ImageSeries` in `pynwb>2.1.0` versions. [PR #113](https://github.com/catalystneuro/neuroconv/pull/113)
* Fixed issues regarding interaction between metadata rate values and extractor rate values in `tools.roiextractors`. [PR #159](https://github.com/catalystneuro/neuroconv/pull/159)
* Fixed sampling frequency resolution issue when detecting this from timestamps in `roiextractors.write_imaging` and `roiextractors.write_segmentation`. [PR #159](https://github.com/catalystneuro/neuroconv/pull/159)

### Documentation and tutorial enhancements
* Added a note in User Guide/DataInterfaces to help installing custom dependencies for users who use Z-shell (`zsh`). [PR #180](https://github.com/catalystneuro/neuroconv/pull/180)
* Added `MovieInterface` example in the conversion gallery. [PR #183](https://github.com/catalystneuro/neuroconv/pull/183)

### Features
* Added `ConverterPipe`, a class that allows chaining previously initialized interfaces for batch conversion and corresponding tests [PR #169](https://github.com/catalystneuro/neuroconv/pull/169)
* Added automatic extraction of metadata for `NeuralynxRecordingInterface` including filtering information for channels, device and recording time information [PR #170](https://github.com/catalystneuro/neuroconv/pull/170)
* Added stubbing capabilities to timestamp extraction in the `MovieInterface` avoiding scanning through the whole file when `stub_test=True` [PR #181](https://github.com/catalystneuro/neuroconv/pull/181)
* Added a flag `include_roi_acceptance` to `tools.roiextractors.write_segmentation` and corresponding interfaces to allow disabling the addition of boolean columns indicating ROI acceptance. [PR #193](https://github.com/catalystneuro/neuroconv/pull/193)
* Added `write_waveforms()` function in `tools.spikeinterface` to write `WaveformExtractor` objects
[PR #217](https://github.com/catalystneuro/neuroconv/pull/217)

### Pending deprecation
* Replaced the `MovieInterface` with `VideoInterface` and introduced deprecation warnings for the former. [PR #74](https://github.com/catalystneuro/neuroconv/pull/74)



# v0.2.1

### Fixes

* Updated `BlackrockRecordingInterface` to support multi stream file and added gin corresponding gin tests [PR #176](https://github.com/catalystneuro/neuroconv/pull/176)



# v0.2.0

### Back-compatability break
* All built-in DataInterfaces are now nested under the `neuroconv.datainterfaces` import structure - they are no longer available from the outer level. To import a data interface, use the syntax `from neuroconv.datainterfaces import <name of interface>`. [PR #74](https://github.com/catalystneuro/neuroconv/pull/74)
* The `AxonaRecordingExtractorInterface` has been renamed to `AxonaRecordingInterface`. [PR #74](https://github.com/catalystneuro/neuroconv/pull/74)
* The `AxonaUnitRecordingExtractorInterface` has been renamed to `AxonaUnitRecordingInterface`. [PR #74](https://github.com/catalystneuro/neuroconv/pull/74)
* The `BlackrockRecordingExtractorInterface` has been renamed to `BlackrockRecordingInterface`. [PR #74](https://github.com/catalystneuro/neuroconv/pull/74)
* The `BlackrockSortingExtractorInterface` has been renamed to `BlackrockSortingInterface`. [PR #74](https://github.com/catalystneuro/neuroconv/pull/74)
* The `OpenEphysRecordingExtractorInterface` has been renamed to `OpenEphysRecordingInterface`. [PR #74](https://github.com/catalystneuro/neuroconv/pull/74)
* The `OpenEphysSortingExtractorInterface` has been renamed to `OpenEphysSortingInterface`. [PR #74](https://github.com/catalystneuro/neuroconv/pull/74)
* The `KilosortSortingInterface` has been renamed to `KiloSortSortingInterface` to be more consistent with SpikeInterface. [PR #107](https://github.com/catalystneuro/neuroconv/pull/107)
* The `Neuroscope` interfaces have been renamed to `NeuroScope` to be more consistent with SpikeInterface. [PR #107](https://github.com/catalystneuro/neuroconv/pull/107)
* The `tools.roiextractors.add_epoch` functionality has been retired in the newest versions of ROIExtractors. [PR #112](https://github.com/catalystneuro/neuroconv/pull/112)
* Removed deprecation warnings for `save_path` argument (which is now `nwbfile_path` everywhere in the package). [PR #124](https://github.com/catalystneuro/neuroconv/pull/124)
* Changed default device name for the ecephys pipeline. Device_ecephys -> DeviceEcephys [PR #154](https://github.com/catalystneuro/neuroconv/pull/154)
* Change names of written electrical series on the ecephys pipeline. ElectricalSeries_raw -> ElectricalSeriesRaw, ElectricalSeries_processed -> ElectricalSeriesProcessed, ElectricalSeries_lfp -> ElectricalSeriesLFP  [PR #153](https://github.com/catalystneuro/neuroconv/pull/153)
* Drop spikeextractor backend support for NeuralynxRecordingInterface [PR #174](https://github.com/catalystneuro/neuroconv/pull/174)

### Fixes
* Prevented the CEDRecordingInterface from writing non-ecephys channel data. [PR #37](https://github.com/catalystneuro/neuroconv/pull/37)
* Fixed description in `write_sorting` and in `add_units_table` to have "neuroconv" in the description. [PR #104](https://github.com/catalystneuro/neuroconv/pull/104)
* Updated `spikeinterface` version number to 0.95.1 to fix issue with `SpikeGLXInterface` probe annotations.
  The issue is described [here](https://github.com/SpikeInterface/spikeinterface/issues/923). [PR #132](https://github.com/catalystneuro/neuroconv/pull/132)

### Improvements
* Unified the `run_conversion` method of `BaseSegmentationExtractorInterface` with that of all the other base interfaces. The method `write_segmentation` now uses the common `make_or_load_nwbfile` context manager [PR #29](https://github.com/catalystneuro/neuroconv/pull/29)
* Coerced the recording extractors with `spikeextractors_backend=True` to BaseRecording objects for Axona, Blackrock, Openephys, and SpikeGadgets. [PR #38](https://github.com/catalystneuro/neuroconv/pull/38)
* Added function to add PlaneSegmentation objects to an nwbfile in `roiextractors` and corresponding unit tests. [PR #23](https://github.com/catalystneuro/neuroconv/pull/23)
* `use_times` argument to be deprecated on the ecephys pipeline. The function `add_electrical_series` now determines whether the timestamps of the spikeinterface recording extractor are uniform or not and automatically stores the data according to best practices [PR #40](https://github.com/catalystneuro/neuroconv/pull/40)
* Add `NWBFile` metadata key at the level of the base data interface so it can always be inherited to be available. [PR #51](https://github.com/catalystneuro/neuroconv/pull/51).
* Added spikeinterface support to Axona LFP and coerece gin tests for LFP to be spikeinterface objects [PR #85](https://github.com/catalystneuro/neuroconv/pull/85)
* Added function to add fluorescence traces to an nwbfile in `roiextractors` and corresponding unit tests.
  The df over f traces are now added to a `DfOverF` container instead of the `Fluorescence` container.
  The metadata schema has been changed for the `BaseSegmentationExtractorInterface` to allow metadata for `DfOverF`,
  and `Flurorescence` is now not required in the metadata schema. [PR #41](https://github.com/catalystneuro/neuroconv/pull/41)
* Improved default values of OpticalChannel object names and other descriptions for Imaging data. [PR #88](https://github.com/catalystneuro/neuroconv/pull/88)
* Extended the `ImagingDataChunkIterator` to be  compatible with volumetric data. [PR #90](https://github.com/catalystneuro/neuroconv/pull/90)
* Integrated the `ImagingDataChunkIterator` with the `write_imaging` methods. [PR #90](https://github.com/catalystneuro/neuroconv/pull/90)
* Began work towards making SpikeInterface, SpikeExtractors, and ROIExtractors all non-minimal dependencies. [PR #74](https://github.com/catalystneuro/neuroconv/pull/74)
* Implemented format-wise and modality-wise extra installation requirements. If there are any requirements to use a module or data interface, these are defined in individual requirements files at the corresponding level of the package. These are in turn easily accessible from the commands `pip install neuroconv[format_name]`. `pip install neuroconv[modality_name]` will also install all dependencies necessary to make full use of any interfaces from that modality. [PR #100](https://github.com/catalystneuro/neuroconv/pull/100)
* Added frame stubbing to the `BaseSegmentationExtractorInterface`. [PR #116](https://github.com/catalystneuro/neuroconv/pull/116)
* Added `mask_type: str` and `include_roi_centroids: bool` to the `add_plane_segmentation` helper and `write_segmentation` functions for the `tools.roiextractors` submodule. [PR #117](https://github.com/catalystneuro/neuroconv/pull/117)
* Propagate `output_struct_name` argument to `ExtractSegmentationInterface` to match its extractor arguments. [PR #128](https://github.com/catalystneuro/neuroconv/pull/128)
* Added compression and iteration (with options control) to all Fluorescence traces in `write_segmentation`. [PR #120](https://github.com/catalystneuro/neuroconv/pull/120)
* For irregular recordings, timestamps can now be saved along with all traces in `write_segmentation`. [PR #130](https://github.com/catalystneuro/neuroconv/pull/130)
* Added `mask_type` argument to `tools.roiextractors.add_plane_segmentation` function and all upstream calls. This allows users to request writing not just the image_masks (still the default) but also pixels, voxels or `None` of the above. [PR #119](https://github.com/catalystneuro/neuroconv/pull/119)
* `utils.json_schema.get_schema_from_method_signature` now allows `Optional[...]` annotation typing and subsequent `None` values during validation as long as it is still only applied to a simple non-conflicting type (no `Optional[Union[..., ...]]`). [PR #119](https://github.com/catalystneuro/neuroconv/pull/119)


### Documentation and tutorial enhancements:
* Unified the documentation of NeuroConv structure in the User Guide readthedocs. [PR #39](https://github.com/catalystneuro/neuroconv/pull/39)
* Added package for viewing source code in the neuroconv documentation [PR #62](https://github.com/catalystneuro/neuroconv/pull/62)
* Added Contributing guide for the Developer section of readthedocs. [PR #73](https://github.com/catalystneuro/neuroconv/pull/73)
* Added style guide to the readthedocs [PR #28](https://github.com/catalystneuro/neuroconv/pull/28)
* Added ABF data conversion tutorial @luiztauffer [PR #89](https://github.com/catalystneuro/neuroconv/pull/89)
* Added Icephys API documentation @luiztauffer [PR #103](https://github.com/catalystneuro/neuroconv/pull/103)
* Added Blackrock sorting conversion gallery example [PR #134](https://github.com/catalystneuro/neuroconv/pull/134)
* Extended the User Guide Get metadata section in DataInterfaces with a demonstration for loading metadata from YAML. [PR #144](https://github.com/catalystneuro/neuroconv/pull/144)
* Fixed a redundancy in [PR #144](https://github.com/catalystneuro/neuroconv/pull/144) and API links. [PR #154](https://github.com/catalystneuro/neuroconv/pull/154)
* Added SLEAP conversion gallery example [PR #161](https://github.com/catalystneuro/neuroconv/pull/161)



### Features
* Added conversion interface for Neuralynx sorting data together with gin data test and a conversion example in the gallery. [PR #58](https://github.com/catalystneuro/neuroconv/pull/58)
* Added conversion interface for DeepLabCut data together with gin data test and a conversion example in the gallery. [PR #24](https://github.com/catalystneuro/neuroconv/pull/24)
* Allow writing of offsets to ElectricalSeries objects from SpikeInterface (requires PyNWB>=2.1.0). [PR #37](https://github.com/catalystneuro/neuroconv/pull/37)
* Added conversion interface for EDF (European Data Format) data together with corresponding unit tests and a conversion example in the gallery. [PR #45](https://github.com/catalystneuro/neuroconv/pull/45)
* Created ImagingExtractorDataChunkIterator, a data chunk iterator for `ImagingExtractor` objects. [PR #54](https://github.com/catalystneuro/neuroconv/pull/54)
* Added support for writing spikeinterface recording extractor with multiple segments and corresponding unit test [PR #67](https://github.com/catalystneuro/neuroconv/pull/67)
* Added spikeinterface support to the Axona data interface [PR #61](https://github.com/catalystneuro/neuroconv/pull/61)
* Added new util function `get_package` for safely attempting to attempt a package import and informatively notifying the user of how to perform the installation otherwise. [PR #74](https://github.com/catalystneuro/neuroconv/pull/74)
* All built-in DataInterfaces now load their external dependencies on-demand at time of object initialization instead of on package or interface import. [PR #74](https://github.com/catalystneuro/neuroconv/pull/74)
* Adde spikeinterface support for Blackrock sorting interface[PR #134](https://github.com/catalystneuro/neuroconv/pull/134)
* Added conversion interface for TDT recording data together with gin data test. [PR #135](https://github.com/catalystneuro/neuroconv/pull/135)
* Added conversion interface for SLEAP pose estimation data together with gin test for data. [PR #160](https://github.com/catalystneuro/neuroconv/pull/160)


### Testing
* Added unittests for correctly writing the scaling factors to the nwbfile in the `add_electrical_series` function of the spikeinterface module. [PR #37](https://github.com/catalystneuro/neuroconv/pull/37)
* Added unittest for compression options in the `add_electrical_series` function of the spikeinterface module. [PR #64](https://github.com/catalystneuro/neuroconv/pull/37)
* Added unittests for chunking in the `add_electrical_series` function of the spikeinterface module. [PR #84](https://github.com/catalystneuro/neuroconv/pull/84)
* Tests are now organized according to modality-wise lazy installations. [PR #100](https://github.com/catalystneuro/neuroconv/pull/100)

# v0.1.1
### Fixes
* Fixed the behavior of the `file_paths` usage in the MovieInterface when run via the YAML conversion specification. [PR #33](https://github.com/catalystneuro/neuroconv/pull/33)

### Improvements
* Added function to add ImagingPlane objects to an nwbfile in `roiextractors` and corresponding unit tests. [PR #19](https://github.com/catalystneuro/neuroconv/pull/19)
* Added function to add summary images from a `SegmentationExtractor` object to an nwbfile in the roiextractors module and corresponding unit tests [PR #22](https://github.com/catalystneuro/neuroconv/pull/22)
* Small improvements on ABFInterface @luiztauffer [PR #89](https://github.com/catalystneuro/neuroconv/pull/89)

### Features
* Add non-iterative writing capabilities to `add_electrical_series`. [PR #32](https://github.com/catalystneuro/neuroconv/pull/32)

### Testing
* Added unittests for the `write_as` functionality in the `add_electrical_series` of the spikeinterface module. [PR #32](https://github.com/catalystneuro/neuroconv/pull/32)


# v0.1.0

* The first release of NeuroConv.<|MERGE_RESOLUTION|>--- conflicted
+++ resolved
@@ -9,6 +9,7 @@
 
 ## Improvements
 * Run only the most basic testing while a PR is on draft  [PR #1082](https://github.com/catalystneuro/neuroconv/pull/1082)
+* Consolidated weekly workflows into one workflow and added email notifications [PR #1088](https://github.com/catalystneuro/neuroconv/pull/1088)
 
 # v0.6.4 (September 17, 2024)
 
@@ -32,13 +33,9 @@
 * Add writing to zarr test for to the test on data [PR #1056](https://github.com/catalystneuro/neuroconv/pull/1056)
 * Modified the CI to avoid running doctests twice [PR #1077](https://github.com/catalystneuro/neuroconv/pull/#1077)
 * Consolidated daily workflows into one workflow and added email notifications [PR #1081](https://github.com/catalystneuro/neuroconv/pull/1081)
-<<<<<<< HEAD
-* Consolidated weekly workflows into one workflow and added email notifications [PR #1088](https://github.com/catalystneuro/neuroconv/pull/1088)
-=======
 * Added zarr tests for the test on data with checking equivalent backends [PR #1083](https://github.com/catalystneuro/neuroconv/pull/1083)
 
 
->>>>>>> fddd4d28
 
 # v0.6.3
 
