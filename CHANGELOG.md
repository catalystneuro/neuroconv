--- conflicted
+++ resolved
@@ -5,13 +5,8 @@
 * Added `metadata` and `conversion_options` as arguments to `NWBConverter.temporally_align_data_interfaces` [PR #1162](https://github.com/catalystneuro/neuroconv/pull/1162)
 
 ## Bug Fixes
-<<<<<<< HEAD
 * `run_conversion` does not longer trigger append mode when `nwbfile_path` points to a faulty file [PR #1180](https://github.com/catalystneuro/neuroconv/pull/1180)
-=======
-* `run_conversion` does not longer trigger append mode an index error when `nwbfile_path` points to a faulty file [PR #1180](https://github.com/catalystneuro/neuroconv/pull/1180)
 * `DatasetIOConfiguration` now recommends `chunk_shape = (len(candidate_dataset),)` for datasets with compound dtypes,
-as used by hdmf >= 3.14.6.
->>>>>>> a896663b
 
 ## Features
 * Use the latest version of ndx-pose for `DeepLabCutInterface` and `LightningPoseDataInterface` [PR #1128](https://github.com/catalystneuro/neuroconv/pull/1128)
