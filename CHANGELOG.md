# v0.8.0 (Upcoming)

## Removals, Deprecations and Changes
* Segmentation writing pipeline no longer supports writing segmentation data without image or pixel masks [PR #1400](https://github.com/catalystneuro/neuroconv/pull/1400)
* Removed deprecated arguments: `load_sync_channel` in `SpikeGLXNIDQInterface` initialization and `start_time`, `write_as` and `write_electrical_series` in `SpikeGLXNIDQInterface.add_to_nwbfile()`. [PR #1378](https://github.com/catalystneuro/neuroconv/pull/1378)
* Removed `starting_time` as an argument from the recording interfaces `add_to_nwbfile` method and the stand alone  `add_recording_segment` utility [PR #1378](https://github.com/catalystneuro/neuroconv/pull/1378)
* Deprecated the `container_name` parameter in `ImageInterface.add_to_nwbfile()` method. Use `images_container_metadata_key` in `__init__` instead. This parameter will be removed on or after February 2026. [PR #1439](https://github.com/catalystneuro/neuroconv/pull/1439)
* Removed deprecated type aliases `FolderPathType`, `FilePath`, `OptionalFilePath`, and `OptionalFolderPathType` from utils. Use `pydantic.DirectoryPath`, `pydantic.FilePath`, or their optional variants directly. [PR #1442](https://github.com/catalystneuro/neuroconv/pull/1442)

## Bug Fixes
* Fixed SpikeInterface physical unit properties being incorrectly included in electrodes table [PR #1406](https://github.com/catalystneuro/neuroconv/pull/1406)
* Fixed deprecated ROI extractor method calls: replaced `get_image_size()` with `get_frame_shape()`, `get_num_frames()` with `get_num_samples()`, and `frame_slice()` with `slice_samples()` in ophys interfaces [PR #1443](https://github.com/catalystneuro/neuroconv/pull/1443)


## Features
* Segmentation interfaces now support roi ids that are strings [PR #1390](https://github.com/catalystneuro/neuroconv/pull/1390)
* Added `InscopixImagingInterface` for converting Inscopix imaging data. [PR #1361](https://github.com/catalystneuro/neuroconv/pull/1361)
* Added `InscopixSegmentationInterface` for converting Inscopix segmentation data. [PR #1364](https://github.com/catalystneuro/neuroconv/pull/1364)
* Added `AxonRecordingInterface` for converting extracellular electrophysiology data from Axon Binary Format (ABF) files with automatic session start time extraction [PR #1413](https://github.com/catalystneuro/neuroconv/pull/1413)
* Added `FemtonicsImagingInterface`for converting Femtonics imaging data. [PR #1408](https://github.com/catalystneuro/neuroconv/pull/1408)
* Added `get_available_subjects` static method to `DeepLabCutInterface` for extracting subject names from DeepLabCut output files [PR #1425](https://github.com/catalystneuro/neuroconv/pull/1425)
* Added `MockPoseEstimationInterface` for testing pose estimation workflows with deterministic Lissajous figure motion patterns [PR #1435](https://github.com/catalystneuro/neuroconv/pull/1435)
* Added `IntanAnalogInterface` for converting non-amplifier analog streams from Intan data files, supporting RHD2000 auxiliary input channels, RHD2000 supply voltage channels, USB board ADC input channels, and DC amplifier channels (RHS system only) [PR #1440](https://github.com/catalystneuro/neuroconv/pull/1440)
* Added `images_container_metadata_key` parameter to `ImageInterface` to allow custom naming and organization of image containers in NWB files. This enables multiple image interfaces to coexist with distinct container names. [PR #1439](https://github.com/catalystneuro/neuroconv/pull/1439)
* Added per-image metadata support to `ImageInterface` allowing users to specify individual `resolution` (pixels/cm), name and `description` for each image through metadata structure. [PR #1441](https://github.com/catalystneuro/neuroconv/pull/1441)
<<<<<<< HEAD
* Added `SortedSpikeGLXConverter` for handling multiple SpikeGLX streams with their corresponding sorting data, enabling proper unit-to-electrode linkage across multiple probes [PR #1449](https://github.com/catalystneuro/neuroconv/pull/1449)
=======
* Added `rename_unit_ids()` method to `BaseSortingExtractorInterface` for dictionary-based unit ID renaming, enabling clean handling of multiple sorting interfaces with overlapping unit IDs [PR #1451](https://github.com/catalystneuro/neuroconv/pull/1451)
>>>>>>> b1622089

## Improvements
* Added comprehensive FFmpeg video conversion how-to guide for converting bespoke video formats to DANDI-compatible formats [PR #1426](https://github.com/catalystneuro/neuroconv/pull/1426)
* Implemented PEP 735 dependency groups for test, docs, and dev dependencies [PR #1434](https://github.com/catalystneuro/neuroconv/pull/1434)
* Expanded test coverage for `CaimanSegmentationInterface` to include all stub files and added quality metrics properties (r_values, SNR_comp, cnn_preds) to the PlaneSegmentation table as segmentation_extractor_properties [PR #1436](https://github.com/catalystneuro/neuroconv/pull/1436)
<<<<<<< HEAD
* Added comprehensive documentation on linking sorted data to electrodes, including motivation, practical examples, and guidance for both single and multi-probe recording scenarios [PR #1449](https://github.com/catalystneuro/neuroconv/pull/1449)
=======
* Added comprehensive how-to guide "Adding Multiple Sorting Interfaces" documenting approaches for handling multiple spike sorting outputs, including unit renaming strategies, separate processing tables, and adding custom properties for provenance tracking [PR #1451](https://github.com/catalystneuro/neuroconv/pull/1451)
>>>>>>> b1622089

# v0.7.5 (June 11, 2025)

## Removals, Deprecations and Changes
* Removed automatic subject addition for DeepLabCutInterface. A link is now created only if the skeleton metadata matches the subject ID.  [PR #1362](https://github.com/catalystneuro/neuroconv/pull/1362)

## Bug Fixes
* Fix a bug for avoiding loading the sync stream in `SpikeGLXConverterPipe` [PR #1373](https://github.com/catalystneuro/neuroconv/pull/1373)
* Fixed a bug in the `BrukerTiffSinglePlaneImagingInterface` where the criteria to identify frames belonging to a specific stream relied on the file name instead of the stream name. [PR #1375](https://github.com/catalystneuro/neuroconv/pull/1375)
* Fixed a bug with the Docker dev build [PR #1376](https://github.com/catalystneuro/neuroconv/pull/1376)

## Features
* Added `apply_global_compression` method to `BackendConfiguration` classes to apply compression settings globally across all datasets in a backend configuration. This method allows users to easily configure compression options for all datasets at once rather than setting them individually. [PR #1379](https://github.com/catalystneuro/neuroconv/pull/1379)
* Extra optional kwargs to `BlackrockRecordingInterface` and `BlackrockSortingInterface` for finer control of the neo reader [PR #1290](https://github.com/catalystneuro/neuroconv/pull/1290)


## Improvements
* Add a `how to` documentation for adding extracellular electrophysiology metadata [PR #1311](https://github.com/catalystneuro/neuroconv/pull/1311)
* Improved the docker dailies [PR #1372](https://github.com/catalystneuro/neuroconv/pull/1372)
* Re-enable and improve conversion gallery testing [PR #1380](https://github.com/catalystneuro/neuroconv/pull/1380)
* Implemented cross-OS caches in GitHub Actions load-data action to enable cache sharing between Ubuntu, Windows, and macOS runners, reducing cache storage usage and improving CI efficiency [PR #1385](https://github.com/catalystneuro/neuroconv/pull/1385)
* `MedPC` format is now tested on the conversion gallery [PR #1382](https://github.com/catalystneuro/neuroconv/pull/1382)
* Added conversion gallery testing to daily workflows [PR #1387](https://github.com/catalystneuro/neuroconv/pull/1387)
* Added full metadata support for PoseEstimation container in DeepLabCutInterface [PR #1392](https://github.com/catalystneuro/neuroconv/pull/1392).

# v0.7.4 (May 23, 2025)

## Removals, Deprecations and Changes
* Drop support for python 3.9 [PR #1313](https://github.com/catalystneuro/neuroconv/pull/1313)
* Updated type hints to take advantage of the | operator [PR #1316](https://github.com/catalystneuro/neuroconv/pull/1313)
* Deprecated the following ScanImage interfaces: `ScanImageMultiFileImagingInterface`, `ScanImageMultiPlaneImagingInterface`, `ScanImageMultiPlaneMultiFileImagingInterface`, `ScanImageSinglePlaneImagingInterface`, and `ScanImageSinglePlaneMultiFileImagingInterface`. These interfaces will be removed in or after October 2025. Use `ScanImageImagingInterface` for all those cases instead. [PR #1330](https://github.com/catalystneuro/neuroconv/pull/1330) [PR #1331](https://github.com/catalystneuro/neuroconv/pull/1331)
* Set minimum version requirement for `ndx-pose` to 0.2.0 [PR #1322](https://github.com/catalystneuro/neuroconv/pull/1322)
* Set minimum version for roiextractors as 0.5.13. [PR #1339](https://github.com/catalystneuro/neuroconv/pull/1339)
* ndx-events is now a required dependency by spikeglx [PR #1353](https://github.com/catalystneuro/neuroconv/pull/1353)

## Bug Fixes
* Fix `AudioInterface` to correctly handle WAV filenames with multiple dots by validating only the last suffix. [PR #1327](https://github.com/catalystneuro/neuroconv/pull/1327)
* Fix a stubbing bug in `SpikeGLXNIDQInterface` and `OpenEphysBinaryAnalogInterface` [PR #1360](https://github.com/catalystneuro/neuroconv/pull/1360)

## Features
* Add metadata support for `DeepLabCutInterface`. [PR #1319](https://github.com/catalystneuro/neuroconv/pull/1319)
* `AudioInterface` Adding support for IEEE float in WAV format [PR #1325](https://github.com/catalystneuro/neuroconv/pull/1325)
* Added a RecordingInterface for WhiteMatter ephys data [PR #1297](https://github.com/catalystneuro/neuroconv/pull/1297) [PR #1333](https://github.com/catalystneuro/neuroconv/pull/1333)
* Improved `ScanImageInteface` to support both single and multi-file data [PR #1330](https://github.com/catalystneuro/neuroconv/pull/1330)
* `DeepDict` now behaves as a python dict when printed in notebooks [PR #1351](https://github.com/catalystneuro/neuroconv/pull/1351)
* Enable chunking for `InternalVideoInterface` [PR #1338](https://github.com/catalystneuro/neuroconv/pull/1338)
* `ImageSeries` and `TwoPhotonSeries` now are chunked by default even if the data is passed as a plain array [PR #1338](https://github.com/catalystneuro/neuroconv/pull/1338)
* Added support for 'I;16' mode in `ImageInterface`. This mode is mapped to `GrayscaleImage` in NWB [PR #1365](https://github.com/catalystneuro/neuroconv/pull/1365)

## Improvements
* Make metadata optional in `NWBConverter.add_to_nwbfile` [PR #1309](https://github.com/catalystneuro/neuroconv/pull/1309)
* Add installation instructions on the documentation for `neuroconv` [PR #1344](https://github.com/catalystneuro/neuroconv/pull/1344)
* Separate dailies and dev-dailies workflows [PR #1343](https://github.com/catalystneuro/neuroconv/pull/1343)
* Added support for renaming Skeletons with `DeepLabCutInterface` [PR #1359](https://github.com/catalystneuro/neuroconv/pull/1359)
* Updated default `PoseEstimationSeries` names in `DeepLabCutInterface` [PR #1363](https://github.com/catalystneuro/neuroconv/pull/1363)
* Testing dependencies include only testing packages (.e.g pytest, pytest-cov) [PR #1357](https://github.com/catalystneuro/neuroconv/pull/1357)
* Testing modalities now run in their separated environment to avoid sequence contamination of dependencies [PR #1357](https://github.com/catalystneuro/neuroconv/pull/1357)


# v0.7.3 (April 25, 2025)

## Deprecations and Changes
* Release pydantic ceiling [PR #1273](https://github.com/catalystneuro/neuroconv/pull/1273)
* `write_scaled` behavior on `add_electrical_series_to_nwbfile` is deprecated and will be removed in or after October 2025 [PR #1292](https://github.com/catalystneuro/neuroconv/pull/1292)
* `add_electrical_series_to_nwbfile` now requires both gain and offsets to write scaling factor for voltage conversion when writing to NWB [PR #1292](https://github.com/catalystneuro/neuroconv/pull/1292)
* `add_electrical_series_to_nwbfile`, `add_units_table_to_nwbfile` and `add_electrodes_to_nwbfile` and `add_electrode_groups_to_nwbfile` are becoming private methods. Use `add_recording_to_nwbfile`, `add_sorting_to_nwbfile` and `add_recording_metadata_to_nwbfile` instead [PR #1298](https://github.com/catalystneuro/neuroconv/pull/1298)
* Set a new minimal dependency for `hdmf` to 4.0.0, `pynwb` to 3.0.0 and `hdmf-zarr` 0.11 [PR #1303](https://github.com/catalystneuro/neuroconv/pull/1303)

## Bug Fixes
* Fixed import errors in main modules caused by non-lazy dependencies. Added tests to prevent regressions. [PR #1305](https://github.com/catalystneuro/neuroconv/pull/1305)

## Features
* Added a new `add_recording_as_time_series_to_nwbfile` function to add recording extractors from SpikeInterface as recording extractors to an nwbfile as time series [PR #1296](https://github.com/catalystneuro/neuroconv/pull/1296)
* Added `OpenEphysBinaryAnalogInterface` for converting OpenEphys analog channels data similar to the SpikeGLX NIDQ interface [PR #1237](https://github.com/catalystneuro/neuroconv/pull/1237)
* Expose iterative write options on `BaseImagingExtractorInterface` [PR #1307](https://github.com/catalystneuro/neuroconv/pull/1307)

## Improvements
* Add documentation for conversion options with `NWBConverter` [PR #1301](https://github.com/catalystneuro/neuroconv/pull/1301)
* Support roiextractors 0.5.12 [PR #1306](https://github.com/catalystneuro/neuroconv/pull/1306)
* `configure_backend` is now exposed to be imported as `from neuroconv.tools import configure_and_write_nwbfile` [PR #1287](https://github.com/catalystneuro/neuroconv/pull/1287)
* Added metadata section to video conversion gallery [PR #1276](https://github.com/catalystneuro/neuroconv/pull/1276)
* `DeepLabCutInterface` now calculates whether the timestamps come from a constant sampling rate and adds that instead if detected [PR #1293](https://github.com/catalystneuro/neuroconv/pull/1293)
* Fixed a bug in the extractor interfaces where segmentation and sorting interfaces were initialized twice [PR #1288](https://github.com/catalystneuro/neuroconv/pull/1288)
* Support python 3.13 [PR #1117](https://github.com/catalystneuro/neuroconv/pull/1117)
* Added *how to* documentation on how to set a probe to a recording interfaces [PR #1300](https://github.com/catalystneuro/neuroconv/pull/1300)
* Fix API docs for `OpenEphysRecordingInterface` [PR #1302](https://github.com/catalystneuro/neuroconv/pull/1302)

# v0.7.2 (April 4, 2025)

## Deprecations and Changes
* Split VideoInterface (now deprecated) into ExternalVideoInterface and InternalVideoInterface [PR #1251](https://github.com/catalystneuro/neuroconv/pull/1251) [PR #1256](https://github.com/catalystneuro/neuroconv/pull/1256) [PR #1278](https://github.com/catalystneuro/neuroconv/pull/1278)
* `output_filepath` deprecated on `configure_and_write_nwbfile` use `nwbfile_path` instead [PR #1270](https://github.com/catalystneuro/neuroconv/pull/1270)
* Temporary set a ceiling on pydantic `<2.11` [PR #1275](https://github.com/catalystneuro/neuroconv/pull/1275)

## Bug Fixes
* Fixed a check in `_configure_backend` on neurodata_object ndx_events.Events to work only when ndx-events==0.2.0 is used. [PR #998](https://github.com/catalystneuro/neuroconv/pull/998)
* Added an `append_on_disk_nwbfile` argumento to `run_conversion`. This changes the semantics of the overwrite parameter from assuming append mode when a file exists to a more conventional `safe writing` mode where confirmation is required to overwrite an existing file. Append mode now is controlled with the `append_on_disk_nwbfile`. [PR #1256](https://github.com/catalystneuro/neuroconv/pull/1256)

## Features
* Added `SortedRecordingConverter` to convert sorted recordings to NWB with correct metadata mapping between units and electrodes [PR #1132](https://github.com/catalystneuro/neuroconv/pull/1132)
* Support roiextractors 0.5.11 [PR #1236](https://github.com/catalystneuro/neuroconv/pull/1236)
* Added stub_test option to TDTFiberPhotometryInterface [PR #1242](https://github.com/catalystneuro/neuroconv/pull/1242)
* Added ThorImagingInterface for Thor TIFF files with OME metadata [PR #1238](https://github.com/catalystneuro/neuroconv/pull/1238)
* Added `always_write_timestamps` parameter to ExternalVideoInterface and InternalVideoInterface to force writing timestamps even when they are regular [#1279](https://github.com/catalystneuro/neuroconv/pull/1279)

## Improvements
* Filter out warnings for missing timezone information in continuous integration [PR #1240](https://github.com/catalystneuro/neuroconv/pull/1240)
* `FilePathType` is deprecated, use `FilePath` from pydantic instead [PR #1239](https://github.com/catalystneuro/neuroconv/pull/1239)
* Change `np.NAN` to `np.nan` to support numpy 2.0 [PR #1245](https://github.com/catalystneuro/neuroconv/pull/1245)
* Re activate Plexon tests on Mac. Testing this for a while as they are unreliable tests [PR #1195](https://github.com/catalystneuro/neuroconv/pull/1195)
* Testing: only run tests for oldest and newest versions of python [PR #1249](https://github.com/catalystneuro/neuroconv/pull/1249)
* Improve error display on scan image interfaces [PR #1246](https://github.com/catalystneuro/neuroconv/pull/1246)
* Added concurrency to live-service-testing GitHub Actions workflow to prevent simultaneous write to the dandiset. [PR #1252](https://github.com/catalystneuro/neuroconv/pull/1252)
* Updated GitHub Actions workflows to use Environment Files instead of the deprecated `set-output` command [PR #1259](https://github.com/catalystneuro/neuroconv/pull/1259)
* Propagate `verbose` parameter from Converters to Interfaces [PR #1253](https://github.com/catalystneuro/neuroconv/issues/1253)
* Replace uses of scipy load_mat and h5storage loadmat with pymat_reader read_mat in `CellExplorerSortingInterface` [PR #1254](https://github.com/catalystneuro/neuroconv/pull/1254)
* Added camera device support for ExternalVideoInterface and InternalVideoInterface: [PR #1282](https://github.com/catalystneuro/neuroconv/pull/1282)


# v0.7.1 (March 5, 2025)

## Deprecations and Changes

## Bug Fixes
* Fix parsing of group_names in `tools.spikeinterface` [PR #1234](https://github.com/catalystneuro/neuroconv/pull/1234)

## Features

## Improvements
* Testing suite now supports numpy 2.0. [PR #1235](https://github.com/catalystneuro/neuroconv/pull/1235)

# v0.7.0 (March 3, 2025)

## Deprecations and Changes
* Interfaces and converters now have `verbose=False` by default [PR #1153](https://github.com/catalystneuro/neuroconv/pull/1153)
* Added `metadata` and `conversion_options` as arguments to `NWBConverter.temporally_align_data_interfaces` [PR #1162](https://github.com/catalystneuro/neuroconv/pull/1162)
* Deprecations in the ecephys pipeline: compression options, old iterator options, methods that did not end up in *to_nwbfile and the `get_schema_from_method_signature` function [PR #1207](https://github.com/catalystneuro/neuroconv/pull/1207)
* Removed all deprecated functions from the roiextractors module: `add_fluorescence_traces`, `add_background_fluorescence_traces`, `add_summary_images`, `add_segmentation`, and `write_segmentation` [PR #1233](https://github.com/catalystneuro/neuroconv/pull/1233)

## Bug Fixes
* `run_conversion` does not longer trigger append mode when `nwbfile_path` points to a faulty file [PR #1180](https://github.com/catalystneuro/neuroconv/pull/1180)
* `DatasetIOConfiguration` now recommends `chunk_shape = (len(candidate_dataset),)` for datasets with compound dtypes as used by hdmf >= 3.14.6. [PR #1146](https://github.com/catalystneuro/neuroconv/pull/1146)
* `OpenEphysBinaryRecordingInterface` no longer stores analog data as an `ElectricalSeries` [PR #1179](https://github.com/catalystneuro/neuroconv/pull/1179)

## Features
* Added `PlexonLFPInterface` for converting Plexon `FPl-Low Pass Filtered` stream data [PR #1209](https://github.com/catalystneuro/neuroconv/pull/1209)
* Added `ImageInterface` for writing large collection of images to NWB and automatically map the images to the correct NWB data types [PR #1190](https://github.com/catalystneuro/neuroconv/pull/1190)
* Fixed AudioInterface to properly handle 24-bit WAV files by disabling memory mapping for 24-bit files [PR #1226](https://github.com/catalystneuro/neuroconv/pull/1226)
* Use the latest version of ndx-pose for `DeepLabCutInterface` and `LightningPoseDataInterface` [PR #1128](https://github.com/catalystneuro/neuroconv/pull/1128)
* Added a first draft of `.clinerules` [PR #1229](https://github.com/catalystneuro/neuroconv/pull/1229)
* Support for pynwb 3.0 [PR #1231](https://github.com/catalystneuro/neuroconv/pull/1231)
* Support for hdmf 4.0 [PR #1204](https://github.com/catalystneuro/neuroconv/pull/1204)
* Support for numpy 2.0 [PR #1206](https://github.com/catalystneuro/neuroconv/pull/1206)
* Support Spikeinterface 0.102 [PR #1194](https://github.com/catalystneuro/neuroconv/pull/1194)

## Improvements
* Simple writing no longer uses a context manager [PR #1180](https://github.com/catalystneuro/neuroconv/pull/1180)
* Added Returns section to all getter docstrings [PR #1185](https://github.com/catalystneuro/neuroconv/pull/1185)
* ElectricalSeries have better chunking defaults when data is passed as plain array [PR #1184](https://github.com/catalystneuro/neuroconv/pull/1184)
* Ophys interfaces now call `get_metadata` by default when no metadata is passed [PR #1200](https://github.com/catalystneuro/neuroconv/pull/1200) and [PR #1232](https://github.com/catalystneuro/neuroconv/pull/1232)

# v0.6.7 (January 20, 2025)

## Deprecations and Changes

## Bug Fixes
* Temporary set a ceiling for hdmf to avoid a chunking bug  [PR #1175](https://github.com/catalystneuro/neuroconv/pull/1175)

## Features
* Add description to inter-sample-shift for `SpikeGLXRecordingInterface` [PR #1177](https://github.com/catalystneuro/neuroconv/pull/1177)

## Improvements
* `get_json_schema_from_method_signature` now throws a more informative error when an untyped parameter is passed [#1157](https://github.com/catalystneuro/neuroconv/pull/1157)
* Improve the naming of ElectrodeGroups in the `SpikeGLXRecordingInterface` when multi probes are present [PR #1177](https://github.com/catalystneuro/neuroconv/pull/1177)
* Detect mismatch errors between group and group names when writing ElectrodeGroups [PR #1165](https://github.com/catalystneuro/neuroconv/pull/1165)
* Fix metadata bug in `IntanRecordingInterface` where extra devices were added incorrectly if the recording contained multiple electrode groups or names [#1166](https://github.com/catalystneuro/neuroconv/pull/1166)
* Source validation is no longer performed when initializing interfaces or converters [PR #1168](https://github.com/catalystneuro/neuroconv/pull/1168)


# v0.6.6 (December 20, 2024)

## Deprecations and Changes
* Removed use of `jsonschema.RefResolver` as it will be deprecated from the jsonschema library [PR #1133](https://github.com/catalystneuro/neuroconv/pull/1133)
* Completely removed compression settings from most places[PR #1126](https://github.com/catalystneuro/neuroconv/pull/1126)
* Completely removed compression settings from most places [PR #1126](https://github.com/catalystneuro/neuroconv/pull/1126)
* Soft deprecation for `file_path` as an argument of  `SpikeGLXNIDQInterface` and `SpikeGLXRecordingInterface` [PR #1155](https://github.com/catalystneuro/neuroconv/pull/1155)
* `starting_time` in RecordingInterfaces has given a soft deprecation in favor of time alignment methods [PR #1158](https://github.com/catalystneuro/neuroconv/pull/1158)

## Bug Fixes
* datetime objects now can be validated as conversion options [PR #1139](https://github.com/catalystneuro/neuroconv/pull/1126)
* Make `NWBMetaDataEncoder` public again [PR #1142](https://github.com/catalystneuro/neuroconv/pull/1142)
* Fix a bug where data in `DeepLabCutInterface` failed to write when `ndx-pose` was not imported. [#1144](https://github.com/catalystneuro/neuroconv/pull/1144)
* `SpikeGLXConverterPipe` converter now accepts multi-probe structures with multi-trigger and does not assume a specific folder structure [#1150](https://github.com/catalystneuro/neuroconv/pull/1150)
* `SpikeGLXNIDQInterface` is no longer written as an ElectricalSeries [#1152](https://github.com/catalystneuro/neuroconv/pull/1152)
* Fix a bug on ecephys interfaces where extra electrode group and devices were written if the property of the "group_name" was set in the recording extractor [#1164](https://github.com/catalystneuro/neuroconv/pull/1164)


## Features
* Propagate the `unit_electrode_indices` argument from the spikeinterface tools to `BaseSortingExtractorInterface`. This allows users to map units to the electrode table when adding sorting data [PR #1124](https://github.com/catalystneuro/neuroconv/pull/1124)
* Imaging interfaces have a new conversion option `always_write_timestamps` that can be used to force writing timestamps even if neuroconv's heuristics indicates regular sampling rate [PR #1125](https://github.com/catalystneuro/neuroconv/pull/1125)
* Added .csv support to DeepLabCutInterface [PR #1140](https://github.com/catalystneuro/neuroconv/pull/1140)
* `SpikeGLXRecordingInterface` now also accepts `folder_path` making its behavior equivalent to SpikeInterface [#1150](https://github.com/catalystneuro/neuroconv/pull/1150)
* Added the `rclone_transfer_batch_job` helper function for executing Rclone data transfers in AWS Batch jobs. [PR #1085](https://github.com/catalystneuro/neuroconv/pull/1085)
* Added the `deploy_neuroconv_batch_job` helper function for deploying NeuroConv AWS Batch jobs. [PR #1086](https://github.com/catalystneuro/neuroconv/pull/1086)
* YAML specification files now accepts an outer keyword `upload_to_dandiset="< six-digit ID >"` to automatically upload the produced NWB files to the DANDI archive [PR #1089](https://github.com/catalystneuro/neuroconv/pull/1089)
*`SpikeGLXNIDQInterface` now handdles digital demuxed channels (`XD0`) [#1152](https://github.com/catalystneuro/neuroconv/pull/1152)

## Improvements
* Use mixing tests for ecephy's mocks [PR #1136](https://github.com/catalystneuro/neuroconv/pull/1136)
* Use pytest format for dandi tests to avoid window permission error on teardown [PR #1151](https://github.com/catalystneuro/neuroconv/pull/1151)
* Added many docstrings for public functions [PR #1063](https://github.com/catalystneuro/neuroconv/pull/1063)
* Clean up warnings and deprecations in the testing framework for the ecephys pipeline [PR #1158](https://github.com/catalystneuro/neuroconv/pull/1158)
* Enhance the typing of the signature on the `NWBConverter` by adding zarr as a literal option on the backend and backend configuration [PR #1160](https://github.com/catalystneuro/neuroconv/pull/1160)


# v0.6.5 (November 1, 2024)

## Bug Fixes
* Fixed formatwise installation from pipy [PR #1118](https://github.com/catalystneuro/neuroconv/pull/1118)
* Fixed dailies [PR #1113](https://github.com/catalystneuro/neuroconv/pull/1113)

## Deprecations

## Features
* Using in-house `GenericDataChunkIterator` [PR #1068](https://github.com/catalystneuro/neuroconv/pull/1068)
* Data interfaces now perform source (argument inputs) validation with the json schema  [PR #1020](https://github.com/catalystneuro/neuroconv/pull/1020)
* Improve the error message when writing a recording extractor with multiple offsets [PR #1111](https://github.com/catalystneuro/neuroconv/pull/1111)
* Added `channels_to_skip` to `EDFRecordingInterface` so the user can skip non-neural channels [PR #1110](https://github.com/catalystneuro/neuroconv/pull/1110)

## Improvements
* Remove dev test from PR  [PR #1092](https://github.com/catalystneuro/neuroconv/pull/1092)
* Run only the most basic testing while a PR is on draft  [PR #1082](https://github.com/catalystneuro/neuroconv/pull/1082)
* Test that zarr backend_configuration works in gin data tests  [PR #1094](https://github.com/catalystneuro/neuroconv/pull/1094)
* Consolidated weekly workflows into one workflow and added email notifications [PR #1088](https://github.com/catalystneuro/neuroconv/pull/1088)
* Avoid running link test when the PR is on draft  [PR #1093](https://github.com/catalystneuro/neuroconv/pull/1093)
* Centralize gin data preparation in a github action  [PR #1095](https://github.com/catalystneuro/neuroconv/pull/1095)

# v0.6.4 (September 17, 2024)

## Bug Fixes
* Fixed a setup bug introduced in `v0.6.2` where installation process created a directory instead of a file for test configuration file  [PR #1070](https://github.com/catalystneuro/neuroconv/pull/1070)
* The method `get_extractor` now works for `MockImagingInterface`  [PR #1076](https://github.com/catalystneuro/neuroconv/pull/1076)
* Updated opencv version for security [PR #1087](https://github.com/catalystneuro/neuroconv/pull/1087)
* Solved a bug of `PlexonRecordingInterface` where data with multiple streams could not be opened [PR #989](https://github.com/catalystneuro/neuroconv/pull/989)

## Deprecations

## Features
* Added chunking/compression for string-only compound objects: [PR #1042](https://github.com/catalystneuro/neuroconv/pull/1042)
* Added automated EFS volume creation and mounting to the `submit_aws_job` helper function. [PR #1018](https://github.com/catalystneuro/neuroconv/pull/1018)
* Added a mock for segmentation extractors interfaces in ophys: `MockSegmentationInterface` [PR #1067](https://github.com/catalystneuro/neuroconv/pull/1067)
* Added a `MockSortingInterface` for testing purposes. [PR #1065](https://github.com/catalystneuro/neuroconv/pull/1065)
* BaseRecordingInterfaces have a new conversion options `always_write_timestamps` that can be used to force writing timestamps even if neuroconv heuristic indicates regular sampling rate [PR #1091](https://github.com/catalystneuro/neuroconv/pull/1091)


## Improvements
* Testing on mac sillicon [PR #1061](https://github.com/catalystneuro/neuroconv/pull/1061)
* Add writing to zarr test for to the test on data [PR #1056](https://github.com/catalystneuro/neuroconv/pull/1056)
* Modified the CI to avoid running doctests twice [PR #1077](https://github.com/catalystneuro/neuroconv/pull/#1077)
* Consolidated daily workflows into one workflow and added email notifications [PR #1081](https://github.com/catalystneuro/neuroconv/pull/1081)
* Added zarr tests for the test on data with checking equivalent backends [PR #1083](https://github.com/catalystneuro/neuroconv/pull/1083)

# v0.6.3

# v0.6.2 (September 10, 2024)

## Bug Fixes
* Fixed a bug where `IntanRecordingInterface` added two devices [PR #1059](https://github.com/catalystneuro/neuroconv/pull/1059)
* Fix a bug in `add_sorting_to_nwbfile` where `unit_electrode_indices` was only propagated if `waveform_means` was passed [PR #1057](https://github.com/catalystneuro/neuroconv/pull/1057)

## Deprecations
* The following classes and objects are now private `NWBMetaDataEncoder`, `NWBMetaDataEncoder`, `check_if_imaging_fits_into_memory`, `NoDatesSafeLoader` [PR #1050](https://github.com/catalystneuro/neuroconv/pull/1050)

## Features
* Make `config_file_path` optional in `DeepLabCutInterface`[PR #1031](https://github.com/catalystneuro/neuroconv/pull/1031)
* Added `get_stream_names` to `OpenEphysRecordingInterface`: [PR #1039](https://github.com/catalystneuro/neuroconv/pull/1039)
* Most data interfaces and converters now use Pydantic to validate their inputs, including existence of file and folder paths. [PR #1022](https://github.com/catalystneuro/neuroconv/pull/1022)
* All remaining data interfaces and converters now use Pydantic to validate their inputs, including existence of file and folder paths. [PR #1055](https://github.com/catalystneuro/neuroconv/pull/1055)


## Improvements
* Using ruff to enforce existence of public classes' docstrings [PR #1034](https://github.com/catalystneuro/neuroconv/pull/1034)
* Separated tests that use external data by modality [PR #1049](https://github.com/catalystneuro/neuroconv/pull/1049)
* Added Unit Table descriptions for phy and kilosort: [PR #1053](https://github.com/catalystneuro/neuroconv/pull/1053)
* Using ruff to enforce existence of public functions's docstrings [PR #1062](https://github.com/catalystneuro/neuroconv/pull/1062)
* Improved device metadata of `IntanRecordingInterface` by adding the type of controller used [PR #1059](https://github.com/catalystneuro/neuroconv/pull/1059)




# v0.6.1 (August 30, 2024)

## Bug fixes
* Fixed the JSON schema inference warning on excluded fields; also improved error message reporting of which method triggered the error. [PR #1037](https://github.com/catalystneuro/neuroconv/pull/1037)



# v0.6.0 (August 27, 2024)

## Deprecations
* Deprecated  `WaveformExtractor` usage. [PR #821](https://github.com/catalystneuro/neuroconv/pull/821)
* Changed the `tools.spikeinterface` functions (e.g. `add_recording`, `add_sorting`) to have `_to_nwbfile` as suffix  [PR #1015](https://github.com/catalystneuro/neuroconv/pull/1015)
* Deprecated use of `compression` and `compression_options` in `VideoInterface` [PR #1005](https://github.com/catalystneuro/neuroconv/pull/1005)
* `get_schema_from_method_signature` has been deprecated; please use `get_json_schema_from_method_signature` instead. [PR #1016](https://github.com/catalystneuro/neuroconv/pull/1016)
* `neuroconv.utils.FilePathType` and `neuroconv.utils.FolderPathType` have been deprecated; please use `pydantic.FilePath` and `pydantic.DirectoryPath` instead. [PR #1017](https://github.com/catalystneuro/neuroconv/pull/1017)
* Changed the `tools.roiextractors` function (e.g. `add_imaging` and `add_segmentation`) to have the `_to_nwbfile` suffix [PR #1017](https://github.com/catalystneuro/neuroconv/pull/1027)


## Features
* Added `MedPCInterface` for operant behavioral output files. [PR #883](https://github.com/catalystneuro/neuroconv/pull/883)
* Support `SortingAnalyzer` in the `SpikeGLXConverterPipe`. [PR #821](https://github.com/catalystneuro/neuroconv/pull/821)
* Added `TDTFiberPhotometryInterface` data interface, for converting fiber photometry data from TDT file formats. [PR #920](https://github.com/catalystneuro/neuroconv/pull/920)
* Add argument to `add_electrodes` that grants fine control of what to do with the missing values. As a side effect this drops the implicit casting to int when writing int properties to the electrodes table [PR #985](https://github.com/catalystneuro/neuroconv/pull/985)
* Add Plexon2 support [PR #918](https://github.com/catalystneuro/neuroconv/pull/918)
* Converter working with multiple `VideoInterface` instances [PR #914](https://github.com/catalystneuro/neuroconv/pull/914)
* Added helper function `neuroconv.tools.data_transfers.submit_aws_batch_job` for basic automated submission of AWS batch jobs. [PR #384](https://github.com/catalystneuro/neuroconv/pull/384)
* Data interfaces `run_conversion` method now performs metadata validation before running the conversion. [PR #949](https://github.com/catalystneuro/neuroconv/pull/949)
* Introduced `null_values_for_properties` to `add_units_table` to give user control over null values behavior [PR #989](https://github.com/catalystneuro/neuroconv/pull/989)


## Bug fixes
* Fixed the default naming of multiple electrical series in the `SpikeGLXConverterPipe`. [PR #957](https://github.com/catalystneuro/neuroconv/pull/957)
* Write new properties to the electrode table use the global identifier channel_name, group [PR #984](https://github.com/catalystneuro/neuroconv/pull/984)
* Removed a bug where int64 was casted lossy to float [PR #989](https://github.com/catalystneuro/neuroconv/pull/989)

## Improvements
* The `OpenEphysBinaryRecordingInterface` now uses `lxml` for extracting the session start time from the settings.xml file and does not depend on `pyopenephys` anymore. [PR #971](https://github.com/catalystneuro/neuroconv/pull/971)
* Swap the majority of package setup and build steps to `pyproject.toml` instead of `setup.py`. [PR #955](https://github.com/catalystneuro/neuroconv/pull/955)
* The `DeeplabcutInterface` now skips inferring timestamps from movie when timestamps are specified, running faster. [PR #967](https://github.com/catalystneuro/neuroconv/pull/967)
* Improve metadata writing for SpikeGLX data interface. Added contact ids, shank ids and, remove references to shanks for neuropixels 1.0. Also deprecated the previous neuroconv exclusive property "electrode_shank_number` [PR #986](https://github.com/catalystneuro/neuroconv/pull/986)
* Add tqdm with warning to DeepLabCut interface [PR #1006](https://github.com/catalystneuro/neuroconv/pull/1006)
* `BaseRecordingInterface` now calls default metadata when metadata is not passing mimicking `run_conversion` behavior. [PR #1012](https://github.com/catalystneuro/neuroconv/pull/1012)
* Added `get_json_schema_from_method_signature` which constructs Pydantic models automatically from the signature of any function with typical annotation types used throughout NeuroConv. [PR #1016](https://github.com/catalystneuro/neuroconv/pull/1016)
* Replaced all interface annotations with Pydantic types. [PR #1017](https://github.com/catalystneuro/neuroconv/pull/1017)
* Changed typehint collections (e.g. `List`) to standard collections (e.g. `list`). [PR #1021](https://github.com/catalystneuro/neuroconv/pull/1021)
* Testing now is only one dataset per test [PR #1026](https://github.com/catalystneuro/neuroconv/pull/1026)




## v0.5.0 (July 17, 2024)

### Deprecations
* The usage of `compression_options` directly through the `neuroconv.tools.audio` submodule is now deprecated - users should refer to the new `configure_backend` method for a general approach for setting compression. [PR #939](https://github.com/catalystneuro/neuroconv/pull/939)
* The usage of `compression` and `compression_opts` directly through the `FicTracDataInterface` is now deprecated - users should refer to the new `configure_backend` method for a general approach for setting compression. [PR #941](https://github.com/catalystneuro/neuroconv/pull/941)
* The usage of `compression` directly through the `neuroconv.tools.neo` submodule is now deprecated - users should refer to the new `configure_backend` method for a general approach for setting compression. [PR #943](https://github.com/catalystneuro/neuroconv/pull/943)
* The usage of `compression_options` directly through the `neuroconv.tools.ophys` submodule is now deprecated - users should refer to the new `configure_backend` method for a general approach for setting compression. [PR #940](https://github.com/catalystneuro/neuroconv/pull/940)
* Removed the option of running `interface.run_conversion` without `nwbfile_path` argument . [PR #951](https://github.com/catalystneuro/neuroconv/pull/951)

### Features
* Added docker image and tests for an automated Rclone configuration (with file stream passed via an environment variable). [PR #902](https://github.com/catalystneuro/neuroconv/pull/902)

### Bug fixes
* Fixed the conversion option schema of a `SpikeGLXConverter` when used inside another `NWBConverter`. [PR #922](https://github.com/catalystneuro/neuroconv/pull/922)
* Fixed a case of the `NeuroScopeSortingExtractor` when the optional `xml_file_path` is not specified. [PR #926](https://github.com/catalystneuro/neuroconv/pull/926)
* Fixed `Can't specify experiment type when converting .abf to .nwb with Neuroconv`. [PR #609](https://github.com/catalystneuro/neuroconv/pull/609)
* Remove assumption that the ports of the Intan acquisition system correspond to electrode groupings in `IntanRecordingInterface`  [PR #933](https://github.com/catalystneuro/neuroconv/pull/933)
* Add ValueError for empty metadata in  `make_or_load_nwbfile` when an nwbfile needs to be created [PR #948](https://github.com/catalystneuro/neuroconv/pull/948)

### Improvements
* Make annotations from the raw format available on `IntanRecordingInterface`. [PR #934](https://github.com/catalystneuro/neuroconv/pull/943)
* Add an option to suppress display the progress bar (tqdm) in `VideoContext`  [PR #937](https://github.com/catalystneuro/neuroconv/pull/937)
* Automatic compression of data in the `LightnignPoseDataInterface` has been disabled - users should refer to the new `configure_backend` method for a general approach for setting compression. [PR #942](https://github.com/catalystneuro/neuroconv/pull/942)
* Port over `dlc2nwb` utility functions for ease of maintenance. [PR #946](https://github.com/catalystneuro/neuroconv/pull/946)



## v0.4.11 (June 14, 2024)

### Bug fixes
* Added a skip condition in `get_default_dataset_io_configurations` for datasets with any zero-length axis in their `full_shape`. [PR #894](https://github.com/catalystneuro/neuroconv/pull/894)
* Added `packaging` explicitly to minimal requirements. [PR #904](https://github.com/catalystneuro/neuroconv/pull/904)
* Fixed bug when using `make_or_load_nwbfile` with `overwrite=True` on an existing (but corrupt) HDF5 file. [PR #911](https://github.com/catalystneuro/neuroconv/pull/911)
* Change error trigger with warning trigger when adding both `OnePhotonSeries` and `TwoPhotonSeries` to the same file ([Issue #906](https://github.com/catalystneuro/neuroconv/issues/906)). [PR #907](https://github.com/catalystneuro/neuroconv/pull/907)

### Improvements
* Propagated `photon_series_type` to `BaseImagingExtractorInterface` init instead of passing it as an argument of `get_metadata()` and `get_metadata_schema()`. [PR #847](https://github.com/catalystneuro/neuroconv/pull/847)
* Converter working with multiple VideoInterface instances [PR 914](https://github.com/catalystneuro/neuroconv/pull/914)



## v0.4.10 (June 6, 2024)

### Bug fixes
* Fixed bug causing overwrite of NWB GUIDE watermark. [PR #890](https://github.com/catalystneuro/neuroconv/pull/890)


## v0.4.9 (June 5, 2024)

### Deprecations
* Removed `stream_id` as an argument from `IntanRecordingInterface`. [PR #794](https://github.com/catalystneuro/neuroconv/pull/794)
* The usage of `compression` and `compression_opts` directly through the `neuroconv.tools.spikeinterface` submodule are now deprecated - users should refer to the new `configure_backend` method for a general approach for setting compression. [PR #805](https://github.com/catalystneuro/neuroconv/pull/805)
* Dropped the testing of Python 3.8 on the CI. Dropped support for Python 3.8 in setup. [PR #853](https://github.com/catalystneuro/neuroconv/pull/853)
* Deprecated skip_features argument in `add_sorting`. [PR #872](https://github.com/catalystneuro/neuroconv/pull/872)
* Deprecate old (v1) iterator from the ecephys pipeline. [PR #876](https://github.com/catalystneuro/neuroconv/pull/876)

### Features
* Added `backend` control to the `make_or_load_nwbfile` helper method in `neuroconv.tools.nwb_helpers`. [PR #800](https://github.com/catalystneuro/neuroconv/pull/800)
* Released the first official Docker images for the package on the GitHub Container Repository (GHCR). [PR #383](https://github.com/catalystneuro/neuroconv/pull/383)
* Support "one-file-per-signal" and "one-file-per-channel" mode with `IntanRecordingInterface`. [PR #791](https://github.com/catalystneuro/neuroconv/pull/791)
* Added `get_default_backend_configuration` method to all `DataInterface` classes. Also added HDF5 `backend` control to all standalone `.run_conversion(...)` methods for those interfaces. [PR #801](https://github.com/catalystneuro/neuroconv/pull/801)
* Added `get_default_backend_configuration` method to all `NWBConverter` classes. Also added HDF5 `backend` control to `.run_conversion(...)`. [PR #804](https://github.com/catalystneuro/neuroconv/pull/804)
* Released the first official Docker images for the package on the GitHub Container Repository (GHCR). [PR #383](https://github.com/catalystneuro/neuroconv/pull/383)
* Added `ScanImageMultiFileImagingInterface` for multi-file (buffered) ScanImage format and changed `ScanImageImagingInterface` to be routing classes for single and multi-plane imaging. [PR #809](https://github.com/catalystneuro/neuroconv/pull/809)
* Added a function to generate ogen timestamps and data from onset times and parameters to `tools.optogenetics`. [PR #832](https://github.com/catalystneuro/neuroconv/pull/832)
* Added `configure_and_write_nwbfile` and optimized imports in `tools.nwb_helpers` module. [PR #848](https://github.com/catalystneuro/neuroconv/pull/848)
* `configure_backend` may now apply a `BackendConfiguration` to equivalent in-memory `pynwb.NWBFile` objects that have different address in RAM. [PR #848](https://github.com/catalystneuro/neuroconv/pull/848)
* Add support for doubled ragged arrays in `add_units_table` [PR #879](https://github.com/catalystneuro/neuroconv/pull/879)
* Add support for doubled ragged arrays in `add_electrodes` [PR #881](https://github.com/catalystneuro/neuroconv/pull/881)
* Propagate `ignore_integrity_checks` from neo to IntanRecordingInterface [PR #887](https://github.com/catalystneuro/neuroconv/pull/887)


### Bug fixes
* Remove JSON Schema `definitions` from the `properties` field. [PR #818](https://github.com/catalystneuro/neuroconv/pull/818)
* Fixed writing waveforms directly to file. [PR #799](https://github.com/catalystneuro/neuroconv/pull/799)
* Avoid in-place modification of the metadata in the `VideoInterface` and on neo tools. [PR #814](https://github.com/catalystneuro/neuroconv/pull/814)
* Replaced `waveform_extractor.is_extension` with `waveform_extractor.has_extension`. [PR #799](https://github.com/catalystneuro/neuroconv/pull/799)
* Fixed an issue with `set_aligned_starting_time` for all `SortingInterface`'s that did not have an initial segment start set (and no recording attached). [PR #823](https://github.com/catalystneuro/neuroconv/pull/823)
* Fixed a bug with `parameterized` and `pytest-xdist==3.6.1` in the `ScanImageImagingInterface` tests. [PR #829](https://github.com/catalystneuro/neuroconv/pull/829)
* Added `XX` and `XO` to the base metadata schema. [PR #833](https://github.com/catalystneuro/neuroconv/pull/833)
* `BaseImagingExtractor.add_to_nwbfile()` is fixed in the case where metadata is not supplied. [PR #849](https://github.com/catalystneuro/neuroconv/pull/849)
* Prevent `SpikeGLXConverterPipe` from setting false properties on the sub-`SpikeGLXNIDQInterface`. [PR #860](https://github.com/catalystneuro/neuroconv/pull/860)
* Fixed a bug when adding ragged arrays to the electrode and units table. [PR #870](https://github.com/catalystneuro/neuroconv/pull/870)
* Fixed a bug where `write_recording` will call an empty nwbfile when passing a path. [PR #877](https://github.com/catalystneuro/neuroconv/pull/877)
* Fixed a bug that failed to properly include time alignment information in the output NWB file for objects added from any `RecordingInterface` in combination with `stub_test=True`. [PR #884](https://github.com/catalystneuro/neuroconv/pull/884)
* Fixed a bug that prevented passing `nwbfile=None` and a `backend_configuration` to `NWBConverter.run_conversion`. [PR #885](https://github.com/catalystneuro/neuroconv/pull/885)

### Improvements
* Added soft deprecation warning for removing `photon_series_type` from `get_metadata()` and `get_metadata_schema()` (in [PR #847](https://github.com/catalystneuro/neuroconv/pull/847)). [PR #866](https://github.com/catalystneuro/neuroconv/pull/866)
* Fixed docstrings related to backend configurations for various methods. [PR #822](https://github.com/catalystneuro/neuroconv/pull/822)
* Added automatic `backend` detection when a `backend_configuration` is passed to an interface or converter. [PR #840](https://github.com/catalystneuro/neuroconv/pull/840)
* Improve printing of bytes. [PR #831](https://github.com/catalystneuro/neuroconv/pull/831)
* Support for pathlib in source data schema validation. [PR #854](https://github.com/catalystneuro/neuroconv/pull/854)
* Use `ZoneInfo` instead of `dateutil.tz` in the conversion gallery. [PR #858](https://github.com/catalystneuro/neuroconv/pull/858)
* Exposed `progress_bar_class` to ecephys and ophys data iterators. [PR #861](https://github.com/catalystneuro/neuroconv/pull/861)
* Unified the signatures between `add_units`, `add_sorting` and `write_sorting`. [PR #875](https://github.com/catalystneuro/neuroconv/pull/875)
* Improved descriptions of all folder and file paths in the source schema, useful for rendering in the GUIDE. [PR #886](https://github.com/catalystneuro/neuroconv/pull/886)
* Added watermark via `source_script` field of `NWBFile` metadata. `source_script_file_name` is also required to be specified in this case to avoid invalidation. [PR #888](https://github.com/catalystneuro/neuroconv/pull/888)
* Remove parsing xml parsing from the `__init__` of `BrukerTiffSinglePlaneImagingInterface` [PR #895](https://github.com/catalystneuro/neuroconv/pull/895)

### Testing
* Add general test for metadata in-place modification by interfaces. [PR #815](https://github.com/catalystneuro/neuroconv/pull/815)



# v0.4.8 (March 20, 2024)

### Bug fixes
* Fixed writing the `electrodes` field in `add_electrical_series` when multiple groups are present. [PR #784](https://github.com/catalystneuro/neuroconv/pull/784)

### Improvements
* Upgraded Pydantic support to `>v2.0.0`. [PR #767](https://github.com/catalystneuro/neuroconv/pull/767)
* Absorbed the `DatasetInfo` model into the `DatasetIOConfiguration` model. [PR #767](https://github.com/catalystneuro/neuroconv/pull/767)
* Keyword argument `field_name` of the `DatasetIOConfiguration.from_neurodata_object` method has been renamed to `dataset_name` to be more consistent with its usage. This only affects direct initialization of the model; usage via the `BackendConfiguration` constructor and its associated helper functions in `neuroconv.tools.nwb_helpers` is unaffected. [PR #767](https://github.com/catalystneuro/neuroconv/pull/767)
* Manual construction of a `DatasetIOConfiguration` now requires the field `dataset_name`, and will be validated to match the final path of `location_in_file`. Usage via the automated constructors is unchanged. [PR #767](https://github.com/catalystneuro/neuroconv/pull/767)
* Enhance `get_schema_from_method_signature` to extract descriptions from the method docval. [PR #771](https://github.com/catalystneuro/neuroconv/pull/771)
* Avoid writing `channel_to_uV` and `offset_to_uV` in `add_electrodes`  [PR #803](https://github.com/catalystneuro/neuroconv/pull/803)
* `BaseSegmentationExtractorInterface` now supports optional background plane segmentations and associated fluorescence traces [PR #783](https://github.com/catalystneuro/neuroconv/pull/783)



# v0.4.7 (February 21, 2024)

### Deprecation
* Removed `.get_electrode_table_json()` on the `BaseRecordingExtractorInterface` in favor of GUIDE specific interactions. [PR #431](https://github.com/catalystneuro/neuroconv/pull/431)
* Removed the `SIPickleRecordingInterface` and `SIPickleSortingInterface` interfaces. [PR #757](https://github.com/catalystneuro/neuroconv/pull/757)
* Removed the `SpikeGLXLFPInterface` interface. [PR #757](https://github.com/catalystneuro/neuroconv/pull/757)

### Bug fixes
* LocalPathExpander matches only `folder_paths` or `file_paths` if that is indicated in the passed specification. [PR #679](https://github.com/catalystneuro/neuroconv/pull/675) and [PR #675](https://github.com/catalystneuro/neuroconv/pull/679
* Fixed depth consideration in partial chunking pattern for the ROI data buffer. [PR #677](https://github.com/catalystneuro/neuroconv/pull/677)
* Fix mapping between channel names and the electrode table when writing more than one `ElectricalSeries` to the NWBFile. This fixes an issue when the converter pipeline of `SpikeGLXConverterPipe` was writing the electrode table region of the NIDQ stream incorrectly. [PR #678](https://github.com/catalystneuro/neuroconv/pull/678)
* Fix `configure_backend` when applied to `TimeSeries` contents that leverage internal links for `data` or `timestamps`. [PR #732](https://github.com/catalystneuro/neuroconv/pull/732)

### Features
* Changed the `Suite2pSegmentationInterface` to support multiple plane segmentation outputs. The interface now has a `plane_name` and `channel_name` arguments to determine which plane output and channel trace add to the NWBFile. [PR #601](https://github.com/catalystneuro/neuroconv/pull/601)
* Added `create_path_template` and corresponding tests [PR #680](https://github.com/catalystneuro/neuroconv/pull/680)
* Added tool function `configure_datasets` for configuring all datasets of an in-memory `NWBFile` to be backend specific. [PR #571](https://github.com/catalystneuro/neuroconv/pull/571)
* Added `LightningPoseConverter` to add pose estimation data and the original and the optional labeled video added as ImageSeries to NWB. [PR #633](https://github.com/catalystneuro/neuroconv/pull/633)
* Added gain as a required `__init__` argument for `TdtRecordingInterface`. [PR #704](https://github.com/catalystneuro/neuroconv/pull/704)
* Extract session_start_time from Plexon `plx` recording file. [PR #723](https://github.com/catalystneuro/neuroconv/pull/723)

### Improvements
* `nwbinspector` has been removed as a minimal dependency. It becomes an extra (optional) dependency with `neuroconv[dandi]`. [PR #672](https://github.com/catalystneuro/neuroconv/pull/672)
* Added a `from_nwbfile` class method constructor to all `BackendConfiguration` models. [PR #673](https://github.com/catalystneuro/neuroconv/pull/673)
* Added compression to `FicTracDataInterface`. [PR #678](https://github.com/catalystneuro/neuroconv/pull/678)
* Exposed `block_index` to all OpenEphys interfaces. [PR #695](https://github.com/catalystneuro/neuroconv/pull/695)
* Added support for `DynamicTable` columns in the `configure_backend` tool function. [PR #700](https://github.com/catalystneuro/neuroconv/pull/700)
* Refactored `ScanImagingInterface` to reference ROIExtractors' version of `extract_extra_metadata`. [PR #731](https://github.com/catalystneuro/neuroconv/pull/731)
* Added support for Long NHP probe types for the `SpikeGLXRecorddingInterfacce`. [PR #701](https://github.com/catalystneuro/neuroconv/pull/701)
* Remove unnecessary duplication of probe setting in `SpikeGLXRecordingInterface`. [PR #696](https://github.com/catalystneuro/neuroconv/pull/696)
* Added associated suffixes to all interfaces and converters. [PR #734](https://github.com/catalystneuro/neuroconv/pull/734)
* Added convenience function `get_format_summaries` to `tools.importing` (and exposed at highest level). [PR #734](https://github.com/catalystneuro/neuroconv/pull/734)

### Testing
* `RecordingExtractorInterfaceTestMixin` now compares either `group_name`, `group` or a default value of  `ElectrodeGroup` to the `group` property in the `NWBRecordingExtractor` instead of comparing `group` to `group` as it was done before [PR #736](https://github.com/catalystneuro/neuroconv/pull/736)
* `TestScanImageImagingInterfaceRecent` now checks metadata against new roiextractors implementation [PR #741](https://github.com/catalystneuro/neuroconv/pull/741).
* Removed editable installs from the CI workflow. [PR #756](https://github.com/catalystneuro/neuroconv/pull/756)


# v0.4.6 (November 30, 2023)

### Features
* Added Pydantic data models of `BackendConfiguration` for both HDF5 and Zarr datasets (container/mapper of all the `DatasetConfiguration`s for a particular file). [PR #568](https://github.com/catalystneuro/neuroconv/pull/568)
* Changed the metadata schema for `Fluorescence` and `DfOverF` where the traces metadata can be provided as a dict instead of a list of dicts.
  The name of the plane segmentation is used to determine which traces to add to the `Fluorescence` and `DfOverF` containers. [PR #632](https://github.com/catalystneuro/neuroconv/pull/632)
* Modify the filtering of traces to also filter out traces with empty values. [PR #649](https://github.com/catalystneuro/neuroconv/pull/649)
* Added tool function `get_default_dataset_configurations` for identifying and collecting all fields of an in-memory `NWBFile` that could become datasets on disk; and return instances of the Pydantic dataset models filled with default values for chunking/buffering/compression. [PR #569](https://github.com/catalystneuro/neuroconv/pull/569)
* Added tool function `get_default_backend_configuration` for conveniently packaging the results of `get_default_dataset_configurations` into an easy-to-modify mapping from locations of objects within the file to their correseponding dataset configuration options, as well as linking to a specific backend DataIO. [PR #570](https://github.com/catalystneuro/neuroconv/pull/570)
* Added `set_probe()` method to `BaseRecordingExtractorInterface`. [PR #639](https://github.com/catalystneuro/neuroconv/pull/639)
* Changed default chunking of `ImagingExtractorDataChunkIterator` to select `chunk_shape` less than the chunk_mb threshold while keeping the original image size. The default `chunk_mb` changed to 10MB. [PR #667](https://github.com/catalystneuro/neuroconv/pull/667)

### Fixes
* Fixed GenericDataChunkIterator (in hdmf.py) in the case where the number of dimensions is 1 and the size in bytes is greater than the threshold of 1 GB. [PR #638](https://github.com/catalystneuro/neuroconv/pull/638)
* Changed `np.floor` and `np.prod` usage to `math.floor` and `math.prod` in various files. [PR #638](https://github.com/catalystneuro/neuroconv/pull/638)
* Updated minimal required version of DANDI CLI; updated `run_conversion_from_yaml` API function and tests to be compatible with naming changes. [PR #664](https://github.com/catalystneuro/neuroconv/pull/664)

### Improvements
 * Change metadata extraction library from `fparse` to `parse`. [PR #654](https://github.com/catalystneuro/neuroconv/pull/654)
 * The `dandi` CLI/API is now an optional dependency; it is still required to use the `tool` function for automated upload as well as the YAML-based NeuroConv CLI. [PR #655](https://github.com/catalystneuro/neuroconv/pull/655)



# v0.4.5 (November 6, 2023)

### Back-compatibility break
* The `CEDRecordingInterface` has now been removed; use the `Spike2RecordingInterface` instead. [PR #602](https://github.com/catalystneuro/neuroconv/pull/602)

### Features
* Added support for python 3.12 [PR #626](https://github.com/catalystneuro/neuroconv/pull/626)
* Added `session_start_time` extraction to `FicTracDataInterface`. [PR #598](https://github.com/catalystneuro/neuroconv/pull/598)
* Added `imaging_plane_name` keyword argument to `add_imaging_plane` function to determine which imaging plane to add from the metadata by name instead of `imaging_plane_index`.
* Added reference for `imaging_plane` to default plane segmentation metadata. [PR #594](https://github.com/catalystneuro/neuroconv/pull/594)
* Changed Compass container for Position container in the `FicTracDataInterface`.  [PR #606](https://github.com/catalystneuro/neuroconv/pull/605)
* Added option to write units in meters by providing a radius in `FicTracDataInterface`. [PR #606](https://github.com/catalystneuro/neuroconv/pull/605)
* Added `parent_container` keyword argument to `add_photon_series` that defines whether to add the photon series to acquisition or 'ophys' processing module. [PR #587](https://github.com/catalystneuro/neuroconv/pull/587)
* Added Pydantic data models of `DatasetInfo` (immutable summary of core dataset values such as maximum shape and dtype) and `DatasetConfiguration` for both HDF5 and Zarr datasets (the optional layer that specifies chunk/buffering/compression). [PR #567](https://github.com/catalystneuro/neuroconv/pull/567)
* Added alignment methods to `FicTracDataInterface`.  [PR #607](https://github.com/catalystneuro/neuroconv/pull/607)
* Added alignment methods support to `MockRecordingInterface` [PR #611](https://github.com/catalystneuro/neuroconv/pull/611)
* Added `NeuralynxNvtInterface`, which can read position tracking NVT files. [PR #580](https://github.com/catalystneuro/neuroconv/pull/580)
* Adding radius as a conversion factor in `FicTracDataInterface`.  [PR #619](https://github.com/catalystneuro/neuroconv/pull/619)
* Coerce `FicTracDataInterface` original timestamps to start from 0.  [PR #619](https://github.com/catalystneuro/neuroconv/pull/619)
* Added configuration metadata to `FicTracDataInterface`.  [PR #618](https://github.com/catalystneuro/neuroconv/pull/618)
* Expose number of jobs to `automatic_dandi_upload`. [PR #624](https://github.com/catalystneuro/neuroconv/pull/624)
* Added `plane_segmentation_name` keyword argument to determine which plane segmentation to add from the metadata by name instead of `plane_segmentation_index`.
  `plane_segmentation_name` is exposed at `BaseSegmentationExtractorInterface.add_to_nwbfile()` function to support adding segmentation output from multiple planes. [PR #623](https://github.com/catalystneuro/neuroconv/pull/623)
* Added `SegmentationImages` to metadata_schema in `BaseSegmentationExtractorInterface` to allow for the modification of the name and description of Images container and description of the summary images. [PR #622](https://github.com/catalystneuro/neuroconv/pull/622)
* Default chunking pattern of RecordingInterfaces now attempts to use as many channels as possible up to 64 total, and fill with as much time as possible up to the `chunk_mb`. This also required raising the lower HDMF version to 3.11.0 (which introduced 10 MB default chunk sizes). [PR #630](https://github.com/catalystneuro/neuroconv/pull/630)

### Fixes
* Remove `starting_time` reset to default value (0.0) when adding the rate and updating the `photon_series_kwargs` or `roi_response_series_kwargs`, in `add_photon_series` or `add_fluorescence_traces`. [PR #595](https://github.com/catalystneuro/neuroconv/pull/595)
* Changed the date parsing in `OpenEphysLegacyRecordingInterface` to `datetime.strptime` with the expected date format explicitly set to `"%d-%b-%Y %H%M%S"`. [PR #577](https://github.com/catalystneuro/neuroconv/pull/577)
* Pin lower bound HDMF version to `3.10.0`. [PR #586](https://github.com/catalystneuro/neuroconv/pull/586)

### Deprecation
* Removed `use_times` and `buffer_size` from `add_photon_series`. [PR #600](https://github.com/catalystneuro/neuroconv/pull/600)

### Testing
* Adds `MockImagingInterface` as a general testing mechanism for ophys imaging interfaces [PR #604](https://github.com/catalystneuro/neuroconv/pull/604).



# v0.4.4

### Features

* `DeepLabCutInterface` now allows using custom timestamps via `set_aligned_timestamps` method before running conversion. [PR #531](https://github.com/catalystneuro/neuroconv/pull/532)

### Fixes

* Reorganize timeintervals schema to reside in `schemas/` dir to ensure its inclusion in package build. [PR #573](https://github.com/catalystneuro/neuroconv/pull/573)



# v0.4.3

### Fixes

* The `sonpy` package for the Spike2 interface no longer attempts installation on M1 Macs. [PR #563](https://github.com/catalystneuro/neuroconv/pull/563)
* Fixed `subset_sorting` to explicitly cast `end_frame` to int to avoid SpikeInterface frame slicing edge case. [PR #565](https://github.com/catalystneuro/neuroconv/pull/565)



# v0.4.2

### Fixes

* Exposed `es_key` argument to users where it was previously omitted on `MaxOneRecordingInterface`, `OpenEphysLegacyRecordingInterface`, and `OpenEphysRecordingInterface`. [PR #542](https://github.com/catalystneuro/neuroconv/pull/542)
* Added deepcopy for metadata in `make_nwbfile_from_metadata`. [PR #545](https://github.com/catalystneuro/neuroconv/pull/545)
* Fixed edge case in `subset_sorting` where `end_frame` could exceed recording length. [PR #551](https://github.com/catalystneuro/neuroconv/pull/551)
* Alter `add_electrodes` behavior,  no error is thrown if a property is present in the metadata but not in the recording extractors. This allows the combination of recording objects that have different properties. [PR #558](https://github.com/catalystneuro/neuroconv/pull/558)

### Features

* Added converters for Bruker TIF format to support multiple streams of imaging data.
  Added `BrukerTiffSinglePlaneConverter` for single plane imaging data which initializes a `BrukerTiffSinglePlaneImagingInterface` for each data stream.
  The available data streams can be checked by `BrukerTiffSinglePlaneImagingInterface.get_streams(folder_path)` method.
  Added `BrukerTiffMultiPlaneConverter` for volumetric imaging data with `plane_separation_type` argument that defines
  whether to load the imaging planes as a volume (`"contiguous"`) or separately (`"disjoint"`).
  The available data streams for the defined  `plane_separation_type`  can be checked by `BrukerTiffMultiPlaneImagingInterface.get_streams(folder_path, plane_separation_type)` method.
* Added FicTrac data interface. [PR #517](https://github.com/catalystneuro/neuroconv/pull/#517)

### Documentation and tutorial enhancements

* Added FicTrac to the conversion gallery and docs API. [PR #560](https://github.com/catalystneuro/neuroconv/pull/#560)



# v0.4.1

### Fixes

* Propagated additional arguments, such as `cell_id`, from the `metadata["Icephys"]["Electrodes"]` dictionary used in `tools.neo.add_icephys_electrode`. [PR #538](https://github.com/catalystneuro/neuroconv/pull/538)
* Fixed mismatch between expected `Electrodes` key in `tools.neo.add_icephys_electrode` and the metadata automatically generated by the `AbfInterface`. [PR #538](https://github.com/catalystneuro/neuroconv/pull/538)



# v0.4.0

### Back-compatibility break

* Create separate `.add_to_nwbfile` method for all DataInterfaces. This is effectively the previous `.run_conversion` method but limited to operations on an in-memory `nwbfile`: pynwb.NWBFile` object and does not handle any I/O. [PR #455](https://github.com/catalystneuro/neuroconv/pull/455)

### Fixes

* Set gzip compression by default on spikeinterface based interfaces `run_conversion`. [PR #499](https://github.com/catalystneuro/neuroconv/pull/#499)

* Temporarily disabled filtering for all-zero traces in `add_fluorescence_traces` as the current implementation is very slow for nearly all zero traces (e.g. suite2p deconvolved traces). [PR #527](https://github.com/catalystneuro/neuroconv/pull/527)

### Features

* Added stream control with the `stream_name` argument to the `NeuralynxRecordingExtractor`. [PR #369](https://github.com/catalystneuro/neuroconv/pull/369)

* Added a common `.temporally_align_data_interfaces` method to the `NWBConverter` class to use as a specification of the protocol for temporally aligning the data interfaces of the converter. [PR #362](https://github.com/catalystneuro/neuroconv/pull/362)

* Added `CellExplorerRecordingInterface` for adding data raw and lfp data from the CellExplorer format. CellExplorer's new format contains a `basename.session.mat` file containing
    rich metadata about the session which can be used to extract the recording information such as sampling frequency and type and channel metadata such as
    groups, location and brain area [#488](https://github.com/catalystneuro/neuroconv/pull/488)

* `CellExplorerSortingInterface` now supports extracting sampling frequency from the new data format. CellExplorer's new format contains a `basename.session.mat` file containing
    rich metadata including the sorting sampling frequency [PR #491](https://github.com/catalystneuro/neuroconv/pull/491) and [PR #502](https://github.com/catalystneuro/neuroconv/pull/502)
* Added `MiniscopeBehaviorInterface` for Miniscope behavioral data. The interface uses `ndx-miniscope` extension to add a `Miniscope` device with the behavioral camera metadata,
  and an `ImageSeries` in external mode that is linked to the device. [PR #482](https://github.com/catalystneuro/neuroconv/pull/482)
  * `CellExplorerSortingInterface` now supports adding channel metadata to the nwbfile with `write_ecephys_metadata=True` as a conversion option [PR #494](https://github.com/catalystneuro/neuroconv/pull/494)

* Added `MiniscopeImagingInterface` for Miniscope imaging data stream. The interface uses `ndx-miniscope` extension to add a `Miniscope` device with the microscope device metadata,
  and the imaging data as `OnePhotonSeries`. [PR #468](https://github.com/catalystneuro/neuroconv/pull/468)

* Added `MiniscopeConverter` for combining the conversion of Miniscope imaging and behavioral data streams. [PR #498](https://github.com/catalystneuro/neuroconv/pull/498)

### Improvements

* Avoid redundant timestamp creation in `add_eletrical_series` for recording objects without time vector. [PR #495](https://github.com/catalystneuro/neuroconv/pull/495)

* Avoid modifying the passed `metadata` structure via `deep_dict_update` in `make_nwbfile_from_metadata`.  [PR #476](https://github.com/catalystneuro/neuroconv/pull/476)

### Testing

* Added gin test for `CellExplorerRecordingInterface`. CellExplorer's new format contains a `basename.session.mat` file containing
    rich metadata about the session which can be used to extract the recording information such as sampling frequency and type and channel metadata such as
    groups, location and brain area [#488](https://github.com/catalystneuro/neuroconv/pull/488).
  * Added gin test for `CellExplorerSortingInterface`. CellExplorer's new format contains a `basename.session.mat` file containing
  rich metadata about the session which can be used to extract the recording information such as sampling frequency and type and channel metadata such as
  groups, location and brain area [PR #494](https://github.com/catalystneuro/neuroconv/pull/494).




# v0.3.0 (June 7, 2023)

### Back-compatibility break
* `ExtractorInterface` classes now access their extractor with the classmethod `cls.get_extractor()` instead of the attribute `self.Extractor`. [PR #324](https://github.com/catalystneuro/neuroconv/pull/324)
* The `spikeextractor_backend` option was removed for all `RecordingExtractorInterface` classes. ([PR #324](https://github.com/catalystneuro/neuroconv/pull/324), [PR #309](https://github.com/catalystneuro/neuroconv/pull/309)]
* The `NeuroScopeMultiRecordingExtractor` has been removed. If your conversion required this, please submit an issue requesting instructions for how to implement it. [PR #309](https://github.com/catalystneuro/neuroconv/pull/309)
* The `SIPickle` interfaces have been removed. [PR #309](https://github.com/catalystneuro/neuroconv/pull/309)
* The previous conversion option `es_key` has been moved to the `__init__` of all `BaseRecordingExtractorInterface` classes. It is no longer possible to use this argument in the `run_conversion` method. [PR #318](https://github.com/catalystneuro/neuroconv/pull/318)
* Change `BaseDataInterface.get_conversion_options_schema` from `classmethod` to object method. [PR #353](https://github.com/catalystneuro/neuroconv/pull/353)
* Removed `utils.json_schema.get_schema_for_NWBFile` and moved base metadata schema to external json file. Added constraints to Subject metadata to match DANDI. [PR #376](https://github.com/catalystneuro/neuroconv/pull/376)
* Duplicate video file paths in the VideoInterface and AudioInterface are no longer silently resolved; please explicitly remove duplicates when initializing the interfaces. [PR #403](https://github.com/catalystneuro/neuroconv/pull/403)
* Duplicate audio file paths in the AudioInterface are no longer silently resolved; please explicitly remove duplicates when initializing the interfaces. [PR #402](https://github.com/catalystneuro/neuroconv/pull/402)

### Features
* The `OpenEphysRecordingInterface` is now a wrapper for `OpenEphysBinaryRecordingInterface`. [PR #294](https://github.com/catalystneuro/neuroconv/pull/294)
* Swapped the backend for `CellExplorerSortingInterface` from `spikeextactors` to `spikeinterface`. [PR #267](https://github.com/catalystneuro/neuroconv/pull/267)
* In the conversion YAML, `DataInterface` classes must now be specified as a dictionary instead of a list. [PR #311](https://github.com/catalystneuro/neuroconv/pull/311)
* In the conversion YAML, conversion_options can be specified on the global level. [PR #312](https://github.com/catalystneuro/neuroconv/pull/312)
* The `OpenEphysRecordingInterface` now redirects to legacy or binary interface depending on the file format.
  It raises NotImplementedError until the interface for legacy format is added. [PR #296](https://github.com/catalystneuro/neuroconv/pull/296)
* Added the `OpenEphysLegacyRecordingInterface` to support Open Ephys legacy format (`.continuous` files). [PR #295](https://github.com/catalystneuro/neuroconv/pull/295)
* Added `PlexonSortingInterface` to support plexon spiking data. [PR #316](https://github.com/catalystneuro/neuroconv/pull/316)
* Changed `SpikeGLXRecordingInterface` to accept either the AP or LF bands as file paths. Each will automatically set the correseponding `es_key` and corresponding metadata for each band or probe. [PR #298](https://github.com/catalystneuro/neuroconv/pull/298)
* The `OpenEphysRecordingInterface` redirects to `OpenEphysLegacyRecordingInterface` for legacy format files instead of raising NotImplementedError. [PR #349](https://github.com/catalystneuro/neuroconv/pull/349)
* Added a `SpikeGLXConverter` for easy combination of multiple IMEC and NIDQ data streams. [PR #292](https://github.com/catalystneuro/neuroconv/pull/292)
* Added an `interfaces_by_category` lookup table to `neuroconv.datainterfaces` to make searching for interfaces by modality and format easier. [PR #352](https://github.com/catalystneuro/neuroconv/pull/352)
* `neuroconv.utils.jsonschema.get_schema_from_method_signature` can now support the `Dict[str, str]` typehint, which allows `DataInterface.__init__` and `.run_conversion` to handle dictionary arguments. [PR #360](https://github.com/catalystneuro/neuroconv/pull/360)
* Added `neuroconv.tools.testing.data_interface_mixins` module, which contains test suites for different types of
  DataInterfaces [PR #357](https://github.com/catalystneuro/neuroconv/pull/357)
* Added `keywords` to `DataInterface` classes. [PR #375](https://github.com/catalystneuro/neuroconv/pull/375)
* Uses `open-cv-headless` instead of open-cv, making the package lighter [PR #387](https://github.com/catalystneuro/neuroconv/pull/387).
* Adds `MockRecordingInterface` as a general testing mechanism for ecephys interfaces [PR #395](https://github.com/catalystneuro/neuroconv/pull/395).
* `metadata` returned by `DataInterface.get_metadata()` is now a `DeepDict` object, making it easier to add and adjust metadata. [PR #404](https://github.com/catalystneuro/neuroconv/pull/404).
* The `OpenEphysLegacyRecordingInterface` is now extracts the `session_start_time` in `get_metadata()` from `Neo` (`OpenEphysRawIO`) and does not depend on `pyopenephys` anymore. [PR #410](https://github.com/catalystneuro/neuroconv/pull/410)
* Added `expand_paths`. [PR #377](https://github.com/catalystneuro/neuroconv/pull/377)
* Added basic temporal alignment methods to ecephys, ophys, and icephys DataInterfaces. These are `get_timestamps`, `align_starting_time`, `align_timestamps`, and `align_by_interpolation`. Added tests that serve as a first demonstration of the intended uses in a variety of cases. [PR #237](https://github.com/catalystneuro/neuroconv/pull/237) [PR #283](https://github.com/catalystneuro/neuroconv/pull/283) [PR #400](https://github.com/catalystneuro/neuroconv/pull/400)
* Added basic temporal alignment methods to the SLEAPInterface. Added holistic per-interface, per-method unit testing for ecephys and ophys interfaces. [PR #401](https://github.com/catalystneuro/neuroconv/pull/401)
* Added `expand_paths`. [PR #377](https://github.com/catalystneuro/neuroconv/pull/377), [PR #448](https://github.com/catalystneuro/neuroconv/pull/448)
* Added `.get_electrode_table_json()` to the `BaseRecordingExtractorInterface` as a convenience helper for the GUIDE project. [PR #431](https://github.com/catalystneuro/neuroconv/pull/431)
* Added `BrukerTiffImagingInterface` to support Bruker TIF imaging data. This format consists of individual TIFFs (each file contains a single frame) in OME-TIF format (.ome.tif files) and metadata in XML format (.xml file). [PR #390](https://github.com/catalystneuro/neuroconv/pull/390)
* Added `MicroManagerTiffImagingInterface` to support Micro-Manager TIF imaging data. This format consists of multipage TIFFs in OME-TIF format (.ome.tif files) and configuration settings in JSON format ('DisplaySettings.json' file). [PR #423](https://github.com/catalystneuro/neuroconv/pull/423)
* Added a `TemporallyAlignedDataInterface` definition for convenience when creating a custom interface for pre-aligned data. [PR #434](https://github.com/catalystneuro/neuroconv/pull/434)
* Added `write_as`, `units_name`, `units_description` to `BaseSortingExtractorInterface` `run_conversion` method to be able to modify them in conversion options. [PR #438](https://github.com/catalystneuro/neuroconv/pull/438)
* Added basic temporal alignment methods to the VideoInterface. These are `align_starting_time` is split into `align_starting_times` (list of times, one per video file) and `align_global_starting_time` (shift all by a scalar amount). `align_by_interpolation` is not yet implemented for this interface. [PR #283](https://github.com/catalystneuro/neuroconv/pull/283)
* Added stream control for the `OpenEphysBinaryRecordingInterface`. [PR #445](https://github.com/catalystneuro/neuroconv/pull/445)
* Added the `BaseTemporalAlignmentInterface` to serve as the new base class for all new temporal alignment methods. [PR #442](https://github.com/catalystneuro/neuroconv/pull/442)
* Added direct imports for all base classes from the outer level; you may now call `from neuroconv import BaseDataInterface, BaseTemporalAlignmentInterface, BaseExtractorInterface`. [PR #442](https://github.com/catalystneuro/neuroconv/pull/442)
* Added basic temporal alignment methods to the AudioInterface. `align_starting_time` is split into `align_starting_times` (list of times, one per audio file) and `align_global_starting_time` (shift all by a scalar amount). `align_by_interpolation` and other timestamp-based approaches is not yet implemented for this interface. [PR #402](https://github.com/catalystneuro/neuroconv/pull/402)
* Changed the order of recording properties extraction in `NeuroscopeRecordingInterface` and `NeuroScopeLFPInterface` to make them consistent with each other [PR #466](https://github.com/catalystneuro/neuroconv/pull/466)
* The `ScanImageImagingInterface` has been updated to read metadata from more recent versions of ScanImage [PR #457](https://github.com/catalystneuro/neuroconv/pull/457)
* Refactored `add_two_photon_series()` to `add_photon_series()` and added `photon_series_type` optional argument which can be either `"OnePhotonSeries"` or `"TwoPhotonSeries"`.
  Changed `get_default_ophys_metadata()` to add `Device` and `ImagingPlane` metadata which are both used by imaging and segmentation.
  Added `photon_series_type` to `get_nwb_imaging_metadata()` to fill metadata for `OnePhotonSeries` or `TwoPhotonSeries`. [PR #462](https://github.com/catalystneuro/neuroconv/pull/462)
* Split `align_timestamps` and `align_starting_times` into `align_segment_timestamps` and `align_segment_starting_times` for API consistency for multi-segment `RecordingInterface`s. [PR #463](https://github.com/catalystneuro/neuroconv/pull/463)
* Rename `align_timestamps` and `align_segmentt_timestamps` into `set_aligned_timestamps` and `set_aligned_segment_timestamps` to more clearly indicate their usage and behavior. [PR #470](https://github.com/catalystneuro/neuroconv/pull/470)


### Testing
* The tests for `automatic_dandi_upload` now follow up-to-date DANDI validation rules for file name conventions. [PR #310](https://github.com/catalystneuro/neuroconv/pull/310)
* Deactivate `MaxOneRecordingInterface` metadata tests [PR #371]((https://github.com/catalystneuro/neuroconv/pull/371)
* Integrated the DataInterface testing mixin to the SLEAP Interface. [PR #401](https://github.com/catalystneuro/neuroconv/pull/401)
* Added holistic per-interface, per-method unit testing for ecephys and ophys interfaces. [PR #283](https://github.com/catalystneuro/neuroconv/pull/283)
* Live service tests now run in a separate non-required GitHub action. [PR #420]((https://github.com/catalystneuro/neuroconv/pull/420)
* Integrated the `DataInterfaceMixin` class of tests to the `VideoInterface`. [PR #403](https://github.com/catalystneuro/neuroconv/pull/403)
* Add `generate_path_expander_demo_ibl` and associated test for `LocalPathExpander` [PR #456](https://github.com/catalystneuro/neuroconv/pull/456)
* Improved testing of all interface alignment methods via the new `TemporalAlignmentMixin` class. [PR #459](https://github.com/catalystneuro/neuroconv/pull/459)

### Fixes
* `BlackrockRecordingInterface` now writes all ElectricalSeries to "acquisition" unless changed using the `write_as` flag in `run_conversion`. [PR #315](https://github.com/catalystneuro/neuroconv/pull/315)
* Excluding Python versions 3.8 and 3.9 for the `EdfRecordingInterface` on M1 macs due to installation problems. [PR #319](https://github.com/catalystneuro/neuroconv/pull/319)
* Extend type array condition in `get_schema_from_hdmf_class` for dataset types (excludes that are DataIO). [PR #418](https://github.com/catalystneuro/neuroconv/pull/418)
* The `base_directory` argument to all `PathExpander` classes can now accept string inputs as well as `Path` inputs. [PR #427](https://github.com/catalystneuro/neuroconv/pull/427)
* Fixed the temporal alignment methods for the `RecordingInterfaces` which has multiple segments. [PR #411](https://github.com/catalystneuro/neuroconv/pull/411)
* Fixes to the temporal alignment methods for the `SortingInterface`, both single and multi-segment and recordingless. [PR #413](https://github.com/catalystneuro/neuroconv/pull/413)
* Fixes to the temporal alignment methods for the certain formats of the `RecordingInterface`. [PR #459](https://github.com/catalystneuro/neuroconv/pull/459)
* Fixes the naming of LFP interfaces to be `ElectricalSeriesLFP` instead of `ElectricalSeriesLF`. [PR #467](https://github.com/catalystneuro/neuroconv/pull/467)
* Fixed an issue with incorrect modality-specific extra requirements being associated with certain behavioral formats. [PR #469](https://github.com/catalystneuro/neuroconv/pull/469)

### Documentation and tutorial enhancements
* The instructions to build the documentation were moved to ReadTheDocs. [PR #323](https://github.com/catalystneuro/neuroconv/pull/323)
* Move testing instructions to ReadTheDocs. [PR #320](https://github.com/catalystneuro/neuroconv/pull/320)
* Moved NeuroConv catalogue from ReadMe.md to ReadTheDocs.
  [PR #322](https://github.com/catalystneuro/neuroconv/pull/322)
* Moved instructions to build the documentation from README.md to ReadTheDocs. [PR #323](https://github.com/catalystneuro/neuroconv/pull/323)
* Add `Spike2RecordingInterface` to conversion gallery. [PR #338](https://github.com/catalystneuro/neuroconv/pull/338)
* Remove authors from module docstrings [PR #354](https://github.com/catalystneuro/neuroconv/pull/354)
* Add examples for `LocalPathExpander` usage [PR #456](https://github.com/catalystneuro/neuroconv/pull/456)
* Add better docstrings to the aux functions of the Neuroscope interface [PR #485](https://github.com/catalystneuro/neuroconv/pull/485)

### Pending deprecation
* Change name from `CedRecordingInterface` to `Spike2RecordingInterface`. [PR #338](https://github.com/catalystneuro/neuroconv/pull/338)

### Improvements
* Use `Literal` in typehints (incompatible with Python<=3.8). [PR #340](https://github.com/catalystneuro/neuroconv/pull/340)
* `BaseDataInterface.get_source_schema` modified so it works for `.__init__` and `.__new__`. [PR #374](https://github.com/catalystneuro/neuroconv/pull/374)



# v0.2.4 (February 7, 2023)

### Deprecation
* All usages of `use_times` have been removed from spikeinterface tools and interfaces. The function `add_electrical_series` now determines whether the timestamps of the spikeinterface recording extractor are uniform or not and automatically stores the data according to best practices [PR #40](https://github.com/catalystneuro/neuroconv/pull/40)
* Dropped Python 3.7 support. [PR #237](https://github.com/catalystneuro/neuroconv/pull/237)

### Features
* Added a tool for determining rising and falling frames from TTL signals (`parse_rising_frames_from_ttl` and `get_falling_frames_from_ttl`). [PR #244](https://github.com/catalystneuro/neuroconv/pull/244)
* Added the `SpikeGLXNIDQInterface` for reading data from `.nidq.bin` files, as well as the ability to parse event times from specific channels via the `get_event_starting_times_from_ttl` method. Also included a `neuroconv.tools.testing.MockSpikeGLXNIDQInterface` for testing purposes. [PR #247](https://github.com/catalystneuro/neuroconv/pull/247)
* Improved handling of writing multiple probes to the same `NWB` file [PR #255](https://github.com/catalystneuro/neuroconv/pull/255)

### Pending deprecation
* Added `DeprecationWarnings` to all `spikeextractors` backends. [PR #265](https://github.com/catalystneuro/neuroconv/pull/265)
* Added `DeprecationWarning`s for `spikeextractors` objects in `neuroconv.tools.spikeinterface`. [PR #266](https://github.com/catalystneuro/neuroconv/pull/266)

### Fixes
* Temporarily hotfixed the `tensorflow` dependency after the release of `deeplabcut==2.3.0`. [PR #268](https://github.com/catalystneuro/neuroconv/pull/268)
* Fixed cleanup of waveform tests in SI tools. [PR #277](https://github.com/catalystneuro/neuroconv/pull/277)
* Fixed metadata structure for the CsvTimeIntervalsInterface, which was previously not passed validation in NWBConverters. [PR #237](https://github.com/catalystneuro/neuroconv/pull/237)
* Added propagation of the `load_sync_channel` argument for the `SpikeGLXNIDQInterface`. [PR #282](https://github.com/catalystneuro/neuroconv/pull/282)
* Fixed the default `es_key` used by stand-alone write using any `RecordingExtractorInterface` or `LFPExtractorInterface`. [PR #288](https://github.com/catalystneuro/neuroconv/pull/288)
* Fixed the default `ExtractorName` used to load the spikeinterface extractor of the `SpikeGLXLFPInterface`. [PR #288](https://github.com/catalystneuro/neuroconv/pull/288)

### Testing
* Re-organized the `test_gin_ecephys` file by splitting into each sub-modality. [PR #282](https://github.com/catalystneuro/neuroconv/pull/282)
* Add testing support for Python 3.11. [PR #234](https://github.com/catalystneuro/neuroconv/pull/234)




# v0.2.3

### Documentation and tutorial enhancements
* Remove `Path(path_to_save_nwbfile).is_file()` from each of the gallery pages. [PR #177](https://github.com/catalystneuro/neuroconv/pull/177)
* Improve docstring for `SpikeGLXRecordingInterface`. [PR #226](https://github.com/catalystneuro/neuroconv/pull/226)
* Correct typing of SpikeGLX in conversion gallery. [PR #223](https://github.com/catalystneuro/neuroconv/pull/223)
* Added tutorial for utilizing YAML metadata in a conversion pipeline. [PR #240](https://github.com/catalystneuro/neuroconv/pull/240)
* Added page in User Guide for how to use CSVs to specify metadata. [PR #241](https://github.com/catalystneuro/neuroconv/pull/177)
* Added the `BaseDataInterface` in the API docs. [PR #242](https://github.com/catalystneuro/neuroconv/pull/242)
* Fixed typo in styling section. [PR #253](https://github.com/catalystneuro/neuroconv/pull/253)
* Updated docs on JSON schema. [PR #256](https://github.com/catalystneuro/neuroconv/pull/256)
* Improved compliance with numpy-style docstring [PR #260](https://github.com/catalystneuro/neuroconv/pull/260)

### Features
* Added `AudioInterface` for files in `WAV` format using the `add_acoustic_waveform_series` utility function
  from `tools/audio` to write audio data to NWB. [PR #196](https://github.com/catalystneuro/neuroconv/pull/196)
* Added the `MaxOneRecordingInterface` for writing data stored in MaxOne (.raw.h5) format. [PR #222](https://github.com/catalystneuro/neuroconv/pull/222)
* Added the `MCSRawRecordingInterface` for writing data stored in MCSRaw (.raw) format. [PR #220](https://github.com/catalystneuro/neuroconv/pull/220)
* Added the `MEArecRecordingInterface` for writing data stored in MEArec (structured .h5) format. [PR #218](https://github.com/catalystneuro/neuroconv/pull/218)
* Added the `AlphaOmegaRecordingInterface` for writing data stored in AlphaOmega (folder of .mrx) format. [PR #212](https://github.com/catalystneuro/neuroconv/pull/212)
* Added the `PlexonRecordingInterface` for writing data stored in Plexon (.plx) format. [PR #206](https://github.com/catalystneuro/neuroconv/pull/206)
* Added the `BiocamRecordingInterface` for writing data stored in Biocam (.bwr) format. [PR #210](https://github.com/catalystneuro/neuroconv/pull/210)
* Added function to add acoustic series as `AcousticWaveformSeries` object as __acquisition__ or __stimulus__ to NWB. [PR #201](https://github.com/catalystneuro/neuroconv/pull/201)
* Added new form to the GitHub repo for requesting support for new formats. [PR #207](https://github.com/catalystneuro/neuroconv/pull/207)
* Simplified the writing of `channel_conversion` during `add_electrical_series` if the vector of gains is uniform; in this case, they are now combined into the scalar `conversion` value. [PR #218](https://github.com/catalystneuro/neuroconv/pull/218)
* Implement timestamp extraction from videos for the SLEAPInterface [PR #238](https://github.com/catalystneuro/neuroconv/pull/238)
* Prevented writing of default values for optional columns on the `ElectrodeTable`. [PR #219](https://github.com/catalystneuro/neuroconv/pull/219)
* Add interfaces for Excel and Csv time intervals tables. [PR #252](https://github.com/catalystneuro/neuroconv/pull/252)

### Testing
* Added a `session_id` to the test file for the `automatic_dandi_upload` helper function. [PR #199](https://github.com/catalystneuro/neuroconv/pull/199)
* `pre-commit` version bump. [PR #235](https://github.com/catalystneuro/neuroconv/pull/235)
* Added a `testing` sub-module to `src` and added a method (`generate_mock_ttl_signal`) for generating synthetic TTL pulses. [PR #245](https://github.com/catalystneuro/neuroconv/pull/245)

### Fixes
* `VideoInterface`. Only raise a warning if the difference between the rate estimated from timestamps and the fps (frames per seconds) is larger than two decimals. [PR #200](https://github.com/catalystneuro/neuroconv/pull/200)
* Fixed the bug in a `VideoInterface` where it would use `DataChunkIterator` even if the conversion options indicated that it should not. [PR #200](https://github.com/catalystneuro/neuroconv/pull/200)
* Update usage requirements for HDMF to prevent a buffer overflow issue fixed in hdmf-dev/hdmf#780. [PR #195](https://github.com/catalystneuro/neuroconv/pull/195)
* Remove the deprecated `distutils.version` in favor of `packaging.version` [PR #233](https://github.com/catalystneuro/neuroconv/pull/233)



# v0.2.2

### Testing

* Added a set of dev branch gallery tests for PyNWB, HDMF, SI, and NEO. [PR #113](https://github.com/catalystneuro/neuroconv/pull/113)
* Added tests for the `TypeError` and `ValueError` raising for the new `starting_frames` argument of `MovieDataInterface.run_conversion()`. [PR #113](https://github.com/catalystneuro/neuroconv/pull/113)
* Added workflow for automatic detection of CHANGELOG.md updates for PRs. [PR #187](https://github.com/catalystneuro/neuroconv/pull/187)
* Added support for python 3.10 [PR #229](https://github.com/catalystneuro/neuroconv/pull/229)

### Fixes

* Fixed a new docval typing error that arose in `hdmf>3.4.6` versions. [PR #113](https://github.com/catalystneuro/neuroconv/pull/113)
* Fixed a new input argument issue for `starting_frames` when using `external_file` for an `ImageSeries` in `pynwb>2.1.0` versions. [PR #113](https://github.com/catalystneuro/neuroconv/pull/113)
* Fixed issues regarding interaction between metadata rate values and extractor rate values in `tools.roiextractors`. [PR #159](https://github.com/catalystneuro/neuroconv/pull/159)
* Fixed sampling frequency resolution issue when detecting this from timestamps in `roiextractors.write_imaging` and `roiextractors.write_segmentation`. [PR #159](https://github.com/catalystneuro/neuroconv/pull/159)

### Documentation and tutorial enhancements
* Added a note in User Guide/DataInterfaces to help installing custom dependencies for users who use Z-shell (`zsh`). [PR #180](https://github.com/catalystneuro/neuroconv/pull/180)
* Added `MovieInterface` example in the conversion gallery. [PR #183](https://github.com/catalystneuro/neuroconv/pull/183)

### Features
* Added `ConverterPipe`, a class that allows chaining previously initialized interfaces for batch conversion and corresponding tests [PR #169](https://github.com/catalystneuro/neuroconv/pull/169)
* Added automatic extraction of metadata for `NeuralynxRecordingInterface` including filtering information for channels, device and recording time information [PR #170](https://github.com/catalystneuro/neuroconv/pull/170)
* Added stubbing capabilities to timestamp extraction in the `MovieInterface` avoiding scanning through the whole file when `stub_test=True` [PR #181](https://github.com/catalystneuro/neuroconv/pull/181)
* Added a flag `include_roi_acceptance` to `tools.roiextractors.write_segmentation` and corresponding interfaces to allow disabling the addition of boolean columns indicating ROI acceptance. [PR #193](https://github.com/catalystneuro/neuroconv/pull/193)
* Added `write_waveforms()` function in `tools.spikeinterface` to write `WaveformExtractor` objects
[PR #217](https://github.com/catalystneuro/neuroconv/pull/217)

### Pending deprecation
* Replaced the `MovieInterface` with `VideoInterface` and introduced deprecation warnings for the former. [PR #74](https://github.com/catalystneuro/neuroconv/pull/74)



# v0.2.1

### Fixes

* Updated `BlackrockRecordingInterface` to support multi stream file and added gin corresponding gin tests [PR #176](https://github.com/catalystneuro/neuroconv/pull/176)



# v0.2.0

### Back-compatability break
* All built-in DataInterfaces are now nested under the `neuroconv.datainterfaces` import structure - they are no longer available from the outer level. To import a data interface, use the syntax `from neuroconv.datainterfaces import <name of interface>`. [PR #74](https://github.com/catalystneuro/neuroconv/pull/74)
* The `AxonaRecordingExtractorInterface` has been renamed to `AxonaRecordingInterface`. [PR #74](https://github.com/catalystneuro/neuroconv/pull/74)
* The `AxonaUnitRecordingExtractorInterface` has been renamed to `AxonaUnitRecordingInterface`. [PR #74](https://github.com/catalystneuro/neuroconv/pull/74)
* The `BlackrockRecordingExtractorInterface` has been renamed to `BlackrockRecordingInterface`. [PR #74](https://github.com/catalystneuro/neuroconv/pull/74)
* The `BlackrockSortingExtractorInterface` has been renamed to `BlackrockSortingInterface`. [PR #74](https://github.com/catalystneuro/neuroconv/pull/74)
* The `OpenEphysRecordingExtractorInterface` has been renamed to `OpenEphysRecordingInterface`. [PR #74](https://github.com/catalystneuro/neuroconv/pull/74)
* The `OpenEphysSortingExtractorInterface` has been renamed to `OpenEphysSortingInterface`. [PR #74](https://github.com/catalystneuro/neuroconv/pull/74)
* The `KilosortSortingInterface` has been renamed to `KiloSortSortingInterface` to be more consistent with SpikeInterface. [PR #107](https://github.com/catalystneuro/neuroconv/pull/107)
* The `Neuroscope` interfaces have been renamed to `NeuroScope` to be more consistent with SpikeInterface. [PR #107](https://github.com/catalystneuro/neuroconv/pull/107)
* The `tools.roiextractors.add_epoch` functionality has been retired in the newest versions of ROIExtractors. [PR #112](https://github.com/catalystneuro/neuroconv/pull/112)
* Removed deprecation warnings for `save_path` argument (which is now `nwbfile_path` everywhere in the package). [PR #124](https://github.com/catalystneuro/neuroconv/pull/124)
* Changed default device name for the ecephys pipeline. Device_ecephys -> DeviceEcephys [PR #154](https://github.com/catalystneuro/neuroconv/pull/154)
* Change names of written electrical series on the ecephys pipeline. ElectricalSeries_raw -> ElectricalSeriesRaw, ElectricalSeries_processed -> ElectricalSeriesProcessed, ElectricalSeries_lfp -> ElectricalSeriesLFP  [PR #153](https://github.com/catalystneuro/neuroconv/pull/153)
* Drop spikeextractor backend support for NeuralynxRecordingInterface [PR #174](https://github.com/catalystneuro/neuroconv/pull/174)

### Fixes
* Prevented the CEDRecordingInterface from writing non-ecephys channel data. [PR #37](https://github.com/catalystneuro/neuroconv/pull/37)
* Fixed description in `write_sorting` and in `add_units_table` to have "neuroconv" in the description. [PR #104](https://github.com/catalystneuro/neuroconv/pull/104)
* Updated `spikeinterface` version number to 0.95.1 to fix issue with `SpikeGLXInterface` probe annotations.
  The issue is described [here](https://github.com/SpikeInterface/spikeinterface/issues/923). [PR #132](https://github.com/catalystneuro/neuroconv/pull/132)

### Improvements
* Unified the `run_conversion` method of `BaseSegmentationExtractorInterface` with that of all the other base interfaces. The method `write_segmentation` now uses the common `make_or_load_nwbfile` context manager [PR #29](https://github.com/catalystneuro/neuroconv/pull/29)
* Coerced the recording extractors with `spikeextractors_backend=True` to BaseRecording objects for Axona, Blackrock, Openephys, and SpikeGadgets. [PR #38](https://github.com/catalystneuro/neuroconv/pull/38)
* Added function to add PlaneSegmentation objects to an nwbfile in `roiextractors` and corresponding unit tests. [PR #23](https://github.com/catalystneuro/neuroconv/pull/23)
* `use_times` argument to be deprecated on the ecephys pipeline. The function `add_electrical_series` now determines whether the timestamps of the spikeinterface recording extractor are uniform or not and automatically stores the data according to best practices [PR #40](https://github.com/catalystneuro/neuroconv/pull/40)
* Add `NWBFile` metadata key at the level of the base data interface so it can always be inherited to be available. [PR #51](https://github.com/catalystneuro/neuroconv/pull/51).
* Added spikeinterface support to Axona LFP and coerece gin tests for LFP to be spikeinterface objects [PR #85](https://github.com/catalystneuro/neuroconv/pull/85)
* Added function to add fluorescence traces to an nwbfile in `roiextractors` and corresponding unit tests.
  The df over f traces are now added to a `DfOverF` container instead of the `Fluorescence` container.
  The metadata schema has been changed for the `BaseSegmentationExtractorInterface` to allow metadata for `DfOverF`,
  and `Flurorescence` is now not required in the metadata schema. [PR #41](https://github.com/catalystneuro/neuroconv/pull/41)
* Improved default values of OpticalChannel object names and other descriptions for Imaging data. [PR #88](https://github.com/catalystneuro/neuroconv/pull/88)
* Extended the `ImagingDataChunkIterator` to be  compatible with volumetric data. [PR #90](https://github.com/catalystneuro/neuroconv/pull/90)
* Integrated the `ImagingDataChunkIterator` with the `write_imaging` methods. [PR #90](https://github.com/catalystneuro/neuroconv/pull/90)
* Began work towards making SpikeInterface, SpikeExtractors, and ROIExtractors all non-minimal dependencies. [PR #74](https://github.com/catalystneuro/neuroconv/pull/74)
* Implemented format-wise and modality-wise extra installation requirements. If there are any requirements to use a module or data interface, these are defined in individual requirements files at the corresponding level of the package. These are in turn easily accessible from the commands `pip install neuroconv[format_name]`. `pip install neuroconv[modality_name]` will also install all dependencies necessary to make full use of any interfaces from that modality. [PR #100](https://github.com/catalystneuro/neuroconv/pull/100)
* Added frame stubbing to the `BaseSegmentationExtractorInterface`. [PR #116](https://github.com/catalystneuro/neuroconv/pull/116)
* Added `mask_type: str` and `include_roi_centroids: bool` to the `add_plane_segmentation` helper and `write_segmentation` functions for the `tools.roiextractors` submodule. [PR #117](https://github.com/catalystneuro/neuroconv/pull/117)
* Propagate `output_struct_name` argument to `ExtractSegmentationInterface` to match its extractor arguments. [PR #128](https://github.com/catalystneuro/neuroconv/pull/128)
* Added compression and iteration (with options control) to all Fluorescence traces in `write_segmentation`. [PR #120](https://github.com/catalystneuro/neuroconv/pull/120)
* For irregular recordings, timestamps can now be saved along with all traces in `write_segmentation`. [PR #130](https://github.com/catalystneuro/neuroconv/pull/130)
* Added `mask_type` argument to `tools.roiextractors.add_plane_segmentation` function and all upstream calls. This allows users to request writing not just the image_masks (still the default) but also pixels, voxels or `None` of the above. [PR #119](https://github.com/catalystneuro/neuroconv/pull/119)
* `utils.json_schema.get_schema_from_method_signature` now allows `Optional[...]` annotation typing and subsequent `None` values during validation as long as it is still only applied to a simple non-conflicting type (no `Optional[Union[..., ...]]`). [PR #119](https://github.com/catalystneuro/neuroconv/pull/119)


### Documentation and tutorial enhancements:
* Unified the documentation of NeuroConv structure in the User Guide readthedocs. [PR #39](https://github.com/catalystneuro/neuroconv/pull/39)
* Added package for viewing source code in the neuroconv documentation [PR #62](https://github.com/catalystneuro/neuroconv/pull/62)
* Added Contributing guide for the Developer section of readthedocs. [PR #73](https://github.com/catalystneuro/neuroconv/pull/73)
* Added style guide to the readthedocs [PR #28](https://github.com/catalystneuro/neuroconv/pull/28)
* Added ABF data conversion tutorial @luiztauffer [PR #89](https://github.com/catalystneuro/neuroconv/pull/89)
* Added Icephys API documentation @luiztauffer [PR #103](https://github.com/catalystneuro/neuroconv/pull/103)
* Added Blackrock sorting conversion gallery example [PR #134](https://github.com/catalystneuro/neuroconv/pull/134)
* Extended the User Guide Get metadata section in DataInterfaces with a demonstration for loading metadata from YAML. [PR #144](https://github.com/catalystneuro/neuroconv/pull/144)
* Fixed a redundancy in [PR #144](https://github.com/catalystneuro/neuroconv/pull/144) and API links. [PR #154](https://github.com/catalystneuro/neuroconv/pull/154)
* Added SLEAP conversion gallery example [PR #161](https://github.com/catalystneuro/neuroconv/pull/161)



### Features
* Added conversion interface for Neuralynx sorting data together with gin data test and a conversion example in the gallery. [PR #58](https://github.com/catalystneuro/neuroconv/pull/58)
* Added conversion interface for DeepLabCut data together with gin data test and a conversion example in the gallery. [PR #24](https://github.com/catalystneuro/neuroconv/pull/24)
* Allow writing of offsets to ElectricalSeries objects from SpikeInterface (requires PyNWB>=2.1.0). [PR #37](https://github.com/catalystneuro/neuroconv/pull/37)
* Added conversion interface for EDF (European Data Format) data together with corresponding unit tests and a conversion example in the gallery. [PR #45](https://github.com/catalystneuro/neuroconv/pull/45)
* Created ImagingExtractorDataChunkIterator, a data chunk iterator for `ImagingExtractor` objects. [PR #54](https://github.com/catalystneuro/neuroconv/pull/54)
* Added support for writing spikeinterface recording extractor with multiple segments and corresponding unit test [PR #67](https://github.com/catalystneuro/neuroconv/pull/67)
* Added spikeinterface support to the Axona data interface [PR #61](https://github.com/catalystneuro/neuroconv/pull/61)
* Added new util function `get_package` for safely attempting to attempt a package import and informatively notifying the user of how to perform the installation otherwise. [PR #74](https://github.com/catalystneuro/neuroconv/pull/74)
* All built-in DataInterfaces now load their external dependencies on-demand at time of object initialization instead of on package or interface import. [PR #74](https://github.com/catalystneuro/neuroconv/pull/74)
* Adde spikeinterface support for Blackrock sorting interface[PR #134](https://github.com/catalystneuro/neuroconv/pull/134)
* Added conversion interface for TDT recording data together with gin data test. [PR #135](https://github.com/catalystneuro/neuroconv/pull/135)
* Added conversion interface for SLEAP pose estimation data together with gin test for data. [PR #160](https://github.com/catalystneuro/neuroconv/pull/160)


### Testing
* Added unittests for correctly writing the scaling factors to the nwbfile in the `add_electrical_series` function of the spikeinterface module. [PR #37](https://github.com/catalystneuro/neuroconv/pull/37)
* Added unittest for compression options in the `add_electrical_series` function of the spikeinterface module. [PR #64](https://github.com/catalystneuro/neuroconv/pull/37)
* Added unittests for chunking in the `add_electrical_series` function of the spikeinterface module. [PR #84](https://github.com/catalystneuro/neuroconv/pull/84)
* Tests are now organized according to modality-wise lazy installations. [PR #100](https://github.com/catalystneuro/neuroconv/pull/100)

# v0.1.1
### Fixes
* Fixed the behavior of the `file_paths` usage in the MovieInterface when run via the YAML conversion specification. [PR #33](https://github.com/catalystneuro/neuroconv/pull/33)

### Improvements
* Added function to add ImagingPlane objects to an nwbfile in `roiextractors` and corresponding unit tests. [PR #19](https://github.com/catalystneuro/neuroconv/pull/19)
* Added function to add summary images from a `SegmentationExtractor` object to an nwbfile in the roiextractors module and corresponding unit tests [PR #22](https://github.com/catalystneuro/neuroconv/pull/22)
* Small improvements on ABFInterface @luiztauffer [PR #89](https://github.com/catalystneuro/neuroconv/pull/89)

### Features
* Add non-iterative writing capabilities to `add_electrical_series`. [PR #32](https://github.com/catalystneuro/neuroconv/pull/32)

### Testing
* Added unittests for the `write_as` functionality in the `add_electrical_series` of the spikeinterface module. [PR #32](https://github.com/catalystneuro/neuroconv/pull/32)


# v0.1.0

* The first release of NeuroConv.<|MERGE_RESOLUTION|>--- conflicted
+++ resolved
@@ -23,21 +23,15 @@
 * Added `IntanAnalogInterface` for converting non-amplifier analog streams from Intan data files, supporting RHD2000 auxiliary input channels, RHD2000 supply voltage channels, USB board ADC input channels, and DC amplifier channels (RHS system only) [PR #1440](https://github.com/catalystneuro/neuroconv/pull/1440)
 * Added `images_container_metadata_key` parameter to `ImageInterface` to allow custom naming and organization of image containers in NWB files. This enables multiple image interfaces to coexist with distinct container names. [PR #1439](https://github.com/catalystneuro/neuroconv/pull/1439)
 * Added per-image metadata support to `ImageInterface` allowing users to specify individual `resolution` (pixels/cm), name and `description` for each image through metadata structure. [PR #1441](https://github.com/catalystneuro/neuroconv/pull/1441)
-<<<<<<< HEAD
 * Added `SortedSpikeGLXConverter` for handling multiple SpikeGLX streams with their corresponding sorting data, enabling proper unit-to-electrode linkage across multiple probes [PR #1449](https://github.com/catalystneuro/neuroconv/pull/1449)
-=======
 * Added `rename_unit_ids()` method to `BaseSortingExtractorInterface` for dictionary-based unit ID renaming, enabling clean handling of multiple sorting interfaces with overlapping unit IDs [PR #1451](https://github.com/catalystneuro/neuroconv/pull/1451)
->>>>>>> b1622089
 
 ## Improvements
 * Added comprehensive FFmpeg video conversion how-to guide for converting bespoke video formats to DANDI-compatible formats [PR #1426](https://github.com/catalystneuro/neuroconv/pull/1426)
 * Implemented PEP 735 dependency groups for test, docs, and dev dependencies [PR #1434](https://github.com/catalystneuro/neuroconv/pull/1434)
 * Expanded test coverage for `CaimanSegmentationInterface` to include all stub files and added quality metrics properties (r_values, SNR_comp, cnn_preds) to the PlaneSegmentation table as segmentation_extractor_properties [PR #1436](https://github.com/catalystneuro/neuroconv/pull/1436)
-<<<<<<< HEAD
 * Added comprehensive documentation on linking sorted data to electrodes, including motivation, practical examples, and guidance for both single and multi-probe recording scenarios [PR #1449](https://github.com/catalystneuro/neuroconv/pull/1449)
-=======
 * Added comprehensive how-to guide "Adding Multiple Sorting Interfaces" documenting approaches for handling multiple spike sorting outputs, including unit renaming strategies, separate processing tables, and adding custom properties for provenance tracking [PR #1451](https://github.com/catalystneuro/neuroconv/pull/1451)
->>>>>>> b1622089
 
 # v0.7.5 (June 11, 2025)
 
