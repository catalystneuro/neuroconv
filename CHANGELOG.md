--- conflicted
+++ resolved
@@ -3,12 +3,9 @@
 ## Removals, Deprecations and Changes
 * Ophys: Low-level helper functions `add_background_plane_segmentation_to_nwbfile`, `add_fluorescence_traces_to_nwbfile`, `add_background_fluorescence_traces_to_nwbfile`, and `add_summary_images_to_nwbfile` are deprecated and will be removed on or after March 2026. These are low-level functions that should not be called directly. [PR #1559](https://github.com/catalystneuro/neuroconv/pull/1559)
 * Refactored extractor interfaces to use explicit `_initialize_extractor` method instead of implicit string-based initialization, improving code clarity and maintainability across all recording, sorting, imaging, and segmentation interfaces [PR #1515](https://github.com/catalystneuro/neuroconv/pull/1515)
-<<<<<<< HEAD
 * SpikeInterface tools: Using `write_recording_to_nwbfile`, `write_sorting_to_nwbfile`, or `write_sorting_analyzer_to_nwbfile` without `nwbfile_path` to only add data to an in-memory nwbfile is deprecated and will be removed in or after March 2026. Use the corresponding `add_*_to_nwbfile` functions instead. [PR #1565](https://github.com/catalystneuro/neuroconv/pull/1565)
 * SpikeInterface tools: Returning an NWBFile object from `write_recording_to_nwbfile`, `write_sorting_to_nwbfile`, and `write_sorting_analyzer_to_nwbfile` in append mode is deprecated and will return None in or after March 2026. This matches the pattern used in `BaseDataInterface.run_conversion[PR #1565](https://github.com/catalystneuro/neuroconv/pull/1565)
-=======
 * Extractor interfaces: The `extractor` attribute and `get_extractor()` method are deprecated and will be removed on or after March 2026. These were confusingly named as they return extractor classes, not instances. Use the private `_extractor_class` attribute or access the instance directly via `_extractor_instance` [PR #1513](https://github.com/catalystneuro/neuroconv/pull/1513)
->>>>>>> 9835634a
 
 ## Bug Fixes
 * Excluded `contact_ids` property from being added as a duplicate column in the electrodes table. This property is already represented via the `electrode_name` column which uses probe contact identifiers. [PR #1560](https://github.com/catalystneuro/neuroconv/pull/1560)
