# Upcoming

## v0.6.4

## Bug Fixes
* Fixed a setup bug introduced in `v0.6.2` where installation process created a directory instead of a file for test configuration file  [PR #1070](https://github.com/catalystneuro/neuroconv/pull/1070)
* The method `get_extractor` now works for `MockImagingInterface`  [PR #1076](https://github.com/catalystneuro/neuroconv/pull/1076)

## Deprecations

## Features
* Added chunking/compression for string-only compound objects: [PR #1042](https://github.com/catalystneuro/neuroconv/pull/1042)
* Added automated EFS volume creation and mounting to the `submit_aws_job` helper function. [PR #1018](https://github.com/catalystneuro/neuroconv/pull/1018)

## Improvements
<<<<<<< HEAD
* Add writing to zarr test for to the data tests [PR #1056](https://github.com/catalystneuro/neuroconv/pull/1056)
=======

## v0.6.3
>>>>>>> 679418c1


## v0.6.2 (September 10, 2024)

### Bug Fixes
* Fixed a bug where `IntanRecordingInterface` added two devices [PR #1059](https://github.com/catalystneuro/neuroconv/pull/1059)
* Fix a bug in `add_sorting_to_nwbfile` where `unit_electrode_indices` was only propagated if `waveform_means` was passed [PR #1057](https://github.com/catalystneuro/neuroconv/pull/1057)

### Deprecations
* The following classes and objects are now private `NWBMetaDataEncoder`, `NWBMetaDataEncoder`, `check_if_imaging_fits_into_memory`, `NoDatesSafeLoader` [PR #1050](https://github.com/catalystneuro/neuroconv/pull/1050)

### Features
* Make `config_file_path` optional in `DeepLabCutInterface`[PR #1031](https://github.com/catalystneuro/neuroconv/pull/1031)
* Added `get_stream_names` to `OpenEphysRecordingInterface`: [PR #1039](https://github.com/catalystneuro/neuroconv/pull/1039)
* Most data interfaces and converters now use Pydantic to validate their inputs, including existence of file and folder paths. [PR #1022](https://github.com/catalystneuro/neuroconv/pull/1022)
* All remaining data interfaces and converters now use Pydantic to validate their inputs, including existence of file and folder paths. [PR #1055](https://github.com/catalystneuro/neuroconv/pull/1055)
* Added automated EFS volume creation and mounting to the `submit_aws_job` helper function. [PR #1018](https://github.com/catalystneuro/neuroconv/pull/1018)


### Improvements
* Using ruff to enforce existence of public classes' docstrings [PR #1034](https://github.com/catalystneuro/neuroconv/pull/1034)
* Separated tests that use external data by modality [PR #1049](https://github.com/catalystneuro/neuroconv/pull/1049)
* Added Unit Table descriptions for phy and kilosort: [PR #1053](https://github.com/catalystneuro/neuroconv/pull/1053)
* Using ruff to enforce existence of public functions's docstrings [PR #1062](https://github.com/catalystneuro/neuroconv/pull/1062)
* Improved device metadata of `IntanRecordingInterface` by adding the type of controller used [PR #1059](https://github.com/catalystneuro/neuroconv/pull/1059)


## v0.6.1 (August 30, 2024)

### Bug fixes
* Fixed the JSON schema inference warning on excluded fields; also improved error message reporting of which method triggered the error. [PR #1037](https://github.com/catalystneuro/neuroconv/pull/1037)



## v0.6.0 (August 27, 2024)

### Deprecations
* Deprecated  `WaveformExtractor` usage. [PR #821](https://github.com/catalystneuro/neuroconv/pull/821)
* Changed the `tools.spikeinterface` functions (e.g. `add_recording`, `add_sorting`) to have `_to_nwbfile` as suffix  [PR #1015](https://github.com/catalystneuro/neuroconv/pull/1015)
* Deprecated use of `compression` and `compression_options` in `VideoInterface` [PR #1005](https://github.com/catalystneuro/neuroconv/pull/1005)
* `get_schema_from_method_signature` has been deprecated; please use `get_json_schema_from_method_signature` instead. [PR #1016](https://github.com/catalystneuro/neuroconv/pull/1016)
* `neuroconv.utils.FilePathType` and `neuroconv.utils.FolderPathType` have been deprecated; please use `pydantic.FilePath` and `pydantic.DirectoryPath` instead. [PR #1017](https://github.com/catalystneuro/neuroconv/pull/1017)
* Changed the `tools.roiextractors` function (e.g. `add_imaging` and `add_segmentation`) to have the `_to_nwbfile` suffix [PR #1017](https://github.com/catalystneuro/neuroconv/pull/1027)


### Features
* Added `MedPCInterface` for operant behavioral output files. [PR #883](https://github.com/catalystneuro/neuroconv/pull/883)
* Support `SortingAnalyzer` in the `SpikeGLXConverterPipe`. [PR #821](https://github.com/catalystneuro/neuroconv/pull/821)
* Added `TDTFiberPhotometryInterface` data interface, for converting fiber photometry data from TDT file formats. [PR #920](https://github.com/catalystneuro/neuroconv/pull/920)
* Add argument to `add_electrodes` that grants fine control of what to do with the missing values. As a side effect this drops the implicit casting to int when writing int properties to the electrodes table [PR #985](https://github.com/catalystneuro/neuroconv/pull/985)
* Add Plexon2 support [PR #918](https://github.com/catalystneuro/neuroconv/pull/918)
* Converter working with multiple `VideoInterface` instances [PR #914](https://github.com/catalystneuro/neuroconv/pull/914)
* Added helper function `neuroconv.tools.data_transfers.submit_aws_batch_job` for basic automated submission of AWS batch jobs. [PR #384](https://github.com/catalystneuro/neuroconv/pull/384)
* Data interfaces `run_conversion` method now performs metadata validation before running the conversion. [PR #949](https://github.com/catalystneuro/neuroconv/pull/949)
* Introduced `null_values_for_properties` to `add_units_table` to give user control over null values behavior [PR #989](https://github.com/catalystneuro/neuroconv/pull/989)

### Bug fixes
* Fixed the default naming of multiple electrical series in the `SpikeGLXConverterPipe`. [PR #957](https://github.com/catalystneuro/neuroconv/pull/957)
* Write new properties to the electrode table use the global identifier channel_name, group [PR #984](https://github.com/catalystneuro/neuroconv/pull/984)
* Removed a bug where int64 was casted lossy to float [PR #989](https://github.com/catalystneuro/neuroconv/pull/989)

### Improvements
* The `OpenEphysBinaryRecordingInterface` now uses `lxml` for extracting the session start time from the settings.xml file and does not depend on `pyopenephys` anymore. [PR #971](https://github.com/catalystneuro/neuroconv/pull/971)
* Swap the majority of package setup and build steps to `pyproject.toml` instead of `setup.py`. [PR #955](https://github.com/catalystneuro/neuroconv/pull/955)
* The `DeeplabcutInterface` now skips inferring timestamps from movie when timestamps are specified, running faster. [PR #967](https://github.com/catalystneuro/neuroconv/pull/967)
* Improve metadata writing for SpikeGLX data interface. Added contact ids, shank ids and, remove references to shanks for neuropixels 1.0. Also deprecated the previous neuroconv exclusive property "electrode_shank_number` [PR #986](https://github.com/catalystneuro/neuroconv/pull/986)
* Add tqdm with warning to DeepLabCut interface [PR #1006](https://github.com/catalystneuro/neuroconv/pull/1006)
* `BaseRecordingInterface` now calls default metadata when metadata is not passing mimicking `run_conversion` behavior. [PR #1012](https://github.com/catalystneuro/neuroconv/pull/1012)
* Added `get_json_schema_from_method_signature` which constructs Pydantic models automatically from the signature of any function with typical annotation types used throughout NeuroConv. [PR #1016](https://github.com/catalystneuro/neuroconv/pull/1016)
* Replaced all interface annotations with Pydantic types. [PR #1017](https://github.com/catalystneuro/neuroconv/pull/1017)
* Changed typehint collections (e.g. `List`) to standard collections (e.g. `list`). [PR #1021](https://github.com/catalystneuro/neuroconv/pull/1021)
* Testing now is only one dataset per test [PR #1026](https://github.com/catalystneuro/neuroconv/pull/1026)




## v0.5.0 (July 17, 2024)

### Deprecations
* The usage of `compression_options` directly through the `neuroconv.tools.audio` submodule is now deprecated - users should refer to the new `configure_backend` method for a general approach for setting compression. [PR #939](https://github.com/catalystneuro/neuroconv/pull/939)
* The usage of `compression` and `compression_opts` directly through the `FicTracDataInterface` is now deprecated - users should refer to the new `configure_backend` method for a general approach for setting compression. [PR #941](https://github.com/catalystneuro/neuroconv/pull/941)
* The usage of `compression` directly through the `neuroconv.tools.neo` submodule is now deprecated - users should refer to the new `configure_backend` method for a general approach for setting compression. [PR #943](https://github.com/catalystneuro/neuroconv/pull/943)
* The usage of `compression_options` directly through the `neuroconv.tools.ophys` submodule is now deprecated - users should refer to the new `configure_backend` method for a general approach for setting compression. [PR #940](https://github.com/catalystneuro/neuroconv/pull/940)
* Removed the option of running `interface.run_conversion` without `nwbfile_path` argument . [PR #951](https://github.com/catalystneuro/neuroconv/pull/951)

### Features
* Added docker image and tests for an automated Rclone configuration (with file stream passed via an environment variable). [PR #902](https://github.com/catalystneuro/neuroconv/pull/902)

### Bug fixes
* Fixed the conversion option schema of a `SpikeGLXConverter` when used inside another `NWBConverter`. [PR #922](https://github.com/catalystneuro/neuroconv/pull/922)
* Fixed a case of the `NeuroScopeSortingExtractor` when the optional `xml_file_path` is not specified. [PR #926](https://github.com/catalystneuro/neuroconv/pull/926)
* Fixed `Can't specify experiment type when converting .abf to .nwb with Neuroconv`. [PR #609](https://github.com/catalystneuro/neuroconv/pull/609)
* Remove assumption that the ports of the Intan acquisition system correspond to electrode groupings in `IntanRecordingInterface`  [PR #933](https://github.com/catalystneuro/neuroconv/pull/933)
* Add ValueError for empty metadata in  `make_or_load_nwbfile` when an nwbfile needs to be created [PR #948](https://github.com/catalystneuro/neuroconv/pull/948)

### Improvements
* Make annotations from the raw format available on `IntanRecordingInterface`. [PR #934](https://github.com/catalystneuro/neuroconv/pull/943)
* Add an option to suppress display the progress bar (tqdm) in `VideoContext`  [PR #937](https://github.com/catalystneuro/neuroconv/pull/937)
* Automatic compression of data in the `LightnignPoseDataInterface` has been disabled - users should refer to the new `configure_backend` method for a general approach for setting compression. [PR #942](https://github.com/catalystneuro/neuroconv/pull/942)
* Port over `dlc2nwb` utility functions for ease of maintenance. [PR #946](https://github.com/catalystneuro/neuroconv/pull/946)



## v0.4.11 (June 14, 2024)

### Bug fixes
* Added a skip condition in `get_default_dataset_io_configurations` for datasets with any zero-length axis in their `full_shape`. [PR #894](https://github.com/catalystneuro/neuroconv/pull/894)
* Added `packaging` explicitly to minimal requirements. [PR #904](https://github.com/catalystneuro/neuroconv/pull/904)
* Fixed bug when using `make_or_load_nwbfile` with `overwrite=True` on an existing (but corrupt) HDF5 file. [PR #911](https://github.com/catalystneuro/neuroconv/pull/911)
* Change error trigger with warning trigger when adding both `OnePhotonSeries` and `TwoPhotonSeries` to the same file ([Issue #906](https://github.com/catalystneuro/neuroconv/issues/906)). [PR #907](https://github.com/catalystneuro/neuroconv/pull/907)

### Improvements
* Propagated `photon_series_type` to `BaseImagingExtractorInterface` init instead of passing it as an argument of `get_metadata()` and `get_metadata_schema()`. [PR #847](https://github.com/catalystneuro/neuroconv/pull/847)
* Converter working with multiple VideoInterface instances [PR 914](https://github.com/catalystneuro/neuroconv/pull/914)



## v0.4.10 (June 6, 2024)

### Bug fixes
* Fixed bug causing overwrite of NWB GUIDE watermark. [PR #890](https://github.com/catalystneuro/neuroconv/pull/890)


## v0.4.9 (June 5, 2024)

### Deprecations
* Removed `stream_id` as an argument from `IntanRecordingInterface`. [PR #794](https://github.com/catalystneuro/neuroconv/pull/794)
* The usage of `compression` and `compression_opts` directly through the `neuroconv.tools.spikeinterface` submodule are now deprecated - users should refer to the new `configure_backend` method for a general approach for setting compression. [PR #805](https://github.com/catalystneuro/neuroconv/pull/805)
* Dropped the testing of Python 3.8 on the CI. Dropped support for Python 3.8 in setup. [PR #853](https://github.com/catalystneuro/neuroconv/pull/853)
* Deprecated skip_features argument in `add_sorting`. [PR #872](https://github.com/catalystneuro/neuroconv/pull/872)
* Deprecate old (v1) iterator from the ecephys pipeline. [PR #876](https://github.com/catalystneuro/neuroconv/pull/876)

### Features
* Added `backend` control to the `make_or_load_nwbfile` helper method in `neuroconv.tools.nwb_helpers`. [PR #800](https://github.com/catalystneuro/neuroconv/pull/800)
* Released the first official Docker images for the package on the GitHub Container Repository (GHCR). [PR #383](https://github.com/catalystneuro/neuroconv/pull/383)
* Support "one-file-per-signal" and "one-file-per-channel" mode with `IntanRecordingInterface`. [PR #791](https://github.com/catalystneuro/neuroconv/pull/791)
* Added `get_default_backend_configuration` method to all `DataInterface` classes. Also added HDF5 `backend` control to all standalone `.run_conversion(...)` methods for those interfaces. [PR #801](https://github.com/catalystneuro/neuroconv/pull/801)
* Added `get_default_backend_configuration` method to all `NWBConverter` classes. Also added HDF5 `backend` control to `.run_conversion(...)`. [PR #804](https://github.com/catalystneuro/neuroconv/pull/804)
* Released the first official Docker images for the package on the GitHub Container Repository (GHCR). [PR #383](https://github.com/catalystneuro/neuroconv/pull/383)
* Added `ScanImageMultiFileImagingInterface` for multi-file (buffered) ScanImage format and changed `ScanImageImagingInterface` to be routing classes for single and multi-plane imaging. [PR #809](https://github.com/catalystneuro/neuroconv/pull/809)
* Added a function to generate ogen timestamps and data from onset times and parameters to `tools.optogenetics`. [PR #832](https://github.com/catalystneuro/neuroconv/pull/832)
* Added `configure_and_write_nwbfile` and optimized imports in `tools.nwb_helpers` module. [PR #848](https://github.com/catalystneuro/neuroconv/pull/848)
* `configure_backend` may now apply a `BackendConfiguration` to equivalent in-memory `pynwb.NWBFile` objects that have different address in RAM. [PR #848](https://github.com/catalystneuro/neuroconv/pull/848)
* Add support for doubled ragged arrays in `add_units_table` [PR #879](https://github.com/catalystneuro/neuroconv/pull/879)
* Add support for doubled ragged arrays in `add_electrodes` [PR #881](https://github.com/catalystneuro/neuroconv/pull/881)
* Propagate `ignore_integrity_checks` from neo to IntanRecordingInterface [PR #887](https://github.com/catalystneuro/neuroconv/pull/887)


### Bug fixes
* Remove JSON Schema `definitions` from the `properties` field. [PR #818](https://github.com/catalystneuro/neuroconv/pull/818)
* Fixed writing waveforms directly to file. [PR #799](https://github.com/catalystneuro/neuroconv/pull/799)
* Avoid in-place modification of the metadata in the `VideoInterface` and on neo tools. [PR #814](https://github.com/catalystneuro/neuroconv/pull/814)
* Replaced `waveform_extractor.is_extension` with `waveform_extractor.has_extension`. [PR #799](https://github.com/catalystneuro/neuroconv/pull/799)
* Fixed an issue with `set_aligned_starting_time` for all `SortingInterface`'s that did not have an initial segment start set (and no recording attached). [PR #823](https://github.com/catalystneuro/neuroconv/pull/823)
* Fixed a bug with `parameterized` and `pytest-xdist==3.6.1` in the `ScanImageImagingInterface` tests. [PR #829](https://github.com/catalystneuro/neuroconv/pull/829)
* Added `XX` and `XO` to the base metadata schema. [PR #833](https://github.com/catalystneuro/neuroconv/pull/833)
* `BaseImagingExtractor.add_to_nwbfile()` is fixed in the case where metadata is not supplied. [PR #849](https://github.com/catalystneuro/neuroconv/pull/849)
* Prevent `SpikeGLXConverterPipe` from setting false properties on the sub-`SpikeGLXNIDQInterface`. [PR #860](https://github.com/catalystneuro/neuroconv/pull/860)
* Fixed a bug when adding ragged arrays to the electrode and units table. [PR #870](https://github.com/catalystneuro/neuroconv/pull/870)
* Fixed a bug where `write_recording` will call an empty nwbfile when passing a path. [PR #877](https://github.com/catalystneuro/neuroconv/pull/877)
* Fixed a bug that failed to properly include time alignment information in the output NWB file for objects added from any `RecordingInterface` in combination with `stub_test=True`. [PR #884](https://github.com/catalystneuro/neuroconv/pull/884)
* Fixed a bug that prevented passing `nwbfile=None` and a `backend_configuration` to `NWBConverter.run_conversion`. [PR #885](https://github.com/catalystneuro/neuroconv/pull/885)

### Improvements
* Added soft deprecation warning for removing `photon_series_type` from `get_metadata()` and `get_metadata_schema()` (in [PR #847](https://github.com/catalystneuro/neuroconv/pull/847)). [PR #866](https://github.com/catalystneuro/neuroconv/pull/866)
* Fixed docstrings related to backend configurations for various methods. [PR #822](https://github.com/catalystneuro/neuroconv/pull/822)
* Added automatic `backend` detection when a `backend_configuration` is passed to an interface or converter. [PR #840](https://github.com/catalystneuro/neuroconv/pull/840)
* Improve printing of bytes. [PR #831](https://github.com/catalystneuro/neuroconv/pull/831)
* Support for pathlib in source data schema validation. [PR #854](https://github.com/catalystneuro/neuroconv/pull/854)
* Use `ZoneInfo` instead of `dateutil.tz` in the conversion gallery. [PR #858](https://github.com/catalystneuro/neuroconv/pull/858)
* Exposed `progress_bar_class` to ecephys and ophys data iterators. [PR #861](https://github.com/catalystneuro/neuroconv/pull/861)
* Unified the signatures between `add_units`, `add_sorting` and `write_sorting`. [PR #875](https://github.com/catalystneuro/neuroconv/pull/875)
* Improved descriptions of all folder and file paths in the source schema, useful for rendering in the GUIDE. [PR #886](https://github.com/catalystneuro/neuroconv/pull/886)
* Added watermark via `source_script` field of `NWBFile` metadata. `source_script_file_name` is also required to be specified in this case to avoid invalidation. [PR #888](https://github.com/catalystneuro/neuroconv/pull/888)
* Remove parsing xml parsing from the `__init__` of `BrukerTiffSinglePlaneImagingInterface` [PR #895](https://github.com/catalystneuro/neuroconv/pull/895)

### Testing
* Add general test for metadata in-place modification by interfaces. [PR #815](https://github.com/catalystneuro/neuroconv/pull/815)



# v0.4.8 (March 20, 2024)

### Bug fixes
* Fixed writing the `electrodes` field in `add_electrical_series` when multiple groups are present. [PR #784](https://github.com/catalystneuro/neuroconv/pull/784)

### Improvements
* Upgraded Pydantic support to `>v2.0.0`. [PR #767](https://github.com/catalystneuro/neuroconv/pull/767)
* Absorbed the `DatasetInfo` model into the `DatasetIOConfiguration` model. [PR #767](https://github.com/catalystneuro/neuroconv/pull/767)
* Keyword argument `field_name` of the `DatasetIOConfiguration.from_neurodata_object` method has been renamed to `dataset_name` to be more consistent with its usage. This only affects direct initialization of the model; usage via the `BackendConfiguration` constructor and its associated helper functions in `neuroconv.tools.nwb_helpers` is unaffected. [PR #767](https://github.com/catalystneuro/neuroconv/pull/767)
* Manual construction of a `DatasetIOConfiguration` now requires the field `dataset_name`, and will be validated to match the final path of `location_in_file`. Usage via the automated constructors is unchanged. [PR #767](https://github.com/catalystneuro/neuroconv/pull/767)
* Enhance `get_schema_from_method_signature` to extract descriptions from the method docval. [PR #771](https://github.com/catalystneuro/neuroconv/pull/771)
* Avoid writing `channel_to_uV` and `offset_to_uV` in `add_electrodes`  [PR #803](https://github.com/catalystneuro/neuroconv/pull/803)
* `BaseSegmentationExtractorInterface` now supports optional background plane segmentations and associated fluorescence traces [PR #783](https://github.com/catalystneuro/neuroconv/pull/783)



# v0.4.7 (February 21, 2024)

### Deprecation
* Removed `.get_electrode_table_json()` on the `BaseRecordingExtractorInterface` in favor of GUIDE specific interactions. [PR #431](https://github.com/catalystneuro/neuroconv/pull/431)
* Removed the `SIPickleRecordingInterface` and `SIPickleSortingInterface` interfaces. [PR #757](https://github.com/catalystneuro/neuroconv/pull/757)
* Removed the `SpikeGLXLFPInterface` interface. [PR #757](https://github.com/catalystneuro/neuroconv/pull/757)

### Bug fixes
* LocalPathExpander matches only `folder_paths` or `file_paths` if that is indicated in the passed specification. [PR #679](https://github.com/catalystneuro/neuroconv/pull/675) and [PR #675](https://github.com/catalystneuro/neuroconv/pull/679
* Fixed depth consideration in partial chunking pattern for the ROI data buffer. [PR #677](https://github.com/catalystneuro/neuroconv/pull/677)
* Fix mapping between channel names and the electrode table when writing more than one `ElectricalSeries` to the NWBFile. This fixes an issue when the converter pipeline of `SpikeGLXConverterPipe` was writing the electrode table region of the NIDQ stream incorrectly. [PR #678](https://github.com/catalystneuro/neuroconv/pull/678)
* Fix `configure_backend` when applied to `TimeSeries` contents that leverage internal links for `data` or `timestamps`. [PR #732](https://github.com/catalystneuro/neuroconv/pull/732)

### Features
* Changed the `Suite2pSegmentationInterface` to support multiple plane segmentation outputs. The interface now has a `plane_name` and `channel_name` arguments to determine which plane output and channel trace add to the NWBFile. [PR #601](https://github.com/catalystneuro/neuroconv/pull/601)
* Added `create_path_template` and corresponding tests [PR #680](https://github.com/catalystneuro/neuroconv/pull/680)
* Added tool function `configure_datasets` for configuring all datasets of an in-memory `NWBFile` to be backend specific. [PR #571](https://github.com/catalystneuro/neuroconv/pull/571)
* Added `LightningPoseConverter` to add pose estimation data and the original and the optional labeled video added as ImageSeries to NWB. [PR #633](https://github.com/catalystneuro/neuroconv/pull/633)
* Added gain as a required `__init__` argument for `TdtRecordingInterface`. [PR #704](https://github.com/catalystneuro/neuroconv/pull/704)
* Extract session_start_time from Plexon `plx` recording file. [PR #723](https://github.com/catalystneuro/neuroconv/pull/723)

### Improvements
* `nwbinspector` has been removed as a minimal dependency. It becomes an extra (optional) dependency with `neuroconv[dandi]`. [PR #672](https://github.com/catalystneuro/neuroconv/pull/672)
* Added a `from_nwbfile` class method constructor to all `BackendConfiguration` models. [PR #673](https://github.com/catalystneuro/neuroconv/pull/673)
* Added compression to `FicTracDataInterface`. [PR #678](https://github.com/catalystneuro/neuroconv/pull/678)
* Exposed `block_index` to all OpenEphys interfaces. [PR #695](https://github.com/catalystneuro/neuroconv/pull/695)
* Added support for `DynamicTable` columns in the `configure_backend` tool function. [PR #700](https://github.com/catalystneuro/neuroconv/pull/700)
* Refactored `ScanImagingInterface` to reference ROIExtractors' version of `extract_extra_metadata`. [PR #731](https://github.com/catalystneuro/neuroconv/pull/731)
* Added support for Long NHP probe types for the `SpikeGLXRecorddingInterfacce`. [PR #701](https://github.com/catalystneuro/neuroconv/pull/701)
* Remove unnecessary duplication of probe setting in `SpikeGLXRecordingInterface`. [PR #696](https://github.com/catalystneuro/neuroconv/pull/696)
* Added associated suffixes to all interfaces and converters. [PR #734](https://github.com/catalystneuro/neuroconv/pull/734)
* Added convenience function `get_format_summaries` to `tools.importing` (and exposed at highest level). [PR #734](https://github.com/catalystneuro/neuroconv/pull/734)

### Testing
* `RecordingExtractorInterfaceTestMixin` now compares either `group_name`, `group` or a default value of  `ElectrodeGroup` to the `group` property in the `NWBRecordingExtractor` instead of comparing `group` to `group` as it was done before [PR #736](https://github.com/catalystneuro/neuroconv/pull/736)
* `TestScanImageImagingInterfaceRecent` now checks metadata against new roiextractors implementation [PR #741](https://github.com/catalystneuro/neuroconv/pull/741).
* Removed editable installs from the CI workflow. [PR #756](https://github.com/catalystneuro/neuroconv/pull/756)


# v0.4.6 (November 30, 2023)

### Features
* Added Pydantic data models of `BackendConfiguration` for both HDF5 and Zarr datasets (container/mapper of all the `DatasetConfiguration`s for a particular file). [PR #568](https://github.com/catalystneuro/neuroconv/pull/568)
* Changed the metadata schema for `Fluorescence` and `DfOverF` where the traces metadata can be provided as a dict instead of a list of dicts.
  The name of the plane segmentation is used to determine which traces to add to the `Fluorescence` and `DfOverF` containers. [PR #632](https://github.com/catalystneuro/neuroconv/pull/632)
* Modify the filtering of traces to also filter out traces with empty values. [PR #649](https://github.com/catalystneuro/neuroconv/pull/649)
* Added tool function `get_default_dataset_configurations` for identifying and collecting all fields of an in-memory `NWBFile` that could become datasets on disk; and return instances of the Pydantic dataset models filled with default values for chunking/buffering/compression. [PR #569](https://github.com/catalystneuro/neuroconv/pull/569)
* Added tool function `get_default_backend_configuration` for conveniently packaging the results of `get_default_dataset_configurations` into an easy-to-modify mapping from locations of objects within the file to their correseponding dataset configuration options, as well as linking to a specific backend DataIO. [PR #570](https://github.com/catalystneuro/neuroconv/pull/570)
* Added `set_probe()` method to `BaseRecordingExtractorInterface`. [PR #639](https://github.com/catalystneuro/neuroconv/pull/639)
* Changed default chunking of `ImagingExtractorDataChunkIterator` to select `chunk_shape` less than the chunk_mb threshold while keeping the original image size. The default `chunk_mb` changed to 10MB. [PR #667](https://github.com/catalystneuro/neuroconv/pull/667)

### Fixes
* Fixed GenericDataChunkIterator (in hdmf.py) in the case where the number of dimensions is 1 and the size in bytes is greater than the threshold of 1 GB. [PR #638](https://github.com/catalystneuro/neuroconv/pull/638)
* Changed `np.floor` and `np.prod` usage to `math.floor` and `math.prod` in various files. [PR #638](https://github.com/catalystneuro/neuroconv/pull/638)
* Updated minimal required version of DANDI CLI; updated `run_conversion_from_yaml` API function and tests to be compatible with naming changes. [PR #664](https://github.com/catalystneuro/neuroconv/pull/664)

### Improvements
 * Change metadata extraction library from `fparse` to `parse`. [PR #654](https://github.com/catalystneuro/neuroconv/pull/654)
 * The `dandi` CLI/API is now an optional dependency; it is still required to use the `tool` function for automated upload as well as the YAML-based NeuroConv CLI. [PR #655](https://github.com/catalystneuro/neuroconv/pull/655)



# v0.4.5 (November 6, 2023)

### Back-compatibility break
* The `CEDRecordingInterface` has now been removed; use the `Spike2RecordingInterface` instead. [PR #602](https://github.com/catalystneuro/neuroconv/pull/602)

### Features
* Added support for python 3.12 [PR #626](https://github.com/catalystneuro/neuroconv/pull/626)
* Added `session_start_time` extraction to `FicTracDataInterface`. [PR #598](https://github.com/catalystneuro/neuroconv/pull/598)
* Added `imaging_plane_name` keyword argument to `add_imaging_plane` function to determine which imaging plane to add from the metadata by name instead of `imaging_plane_index`.
* Added reference for `imaging_plane` to default plane segmentation metadata. [PR #594](https://github.com/catalystneuro/neuroconv/pull/594)
* Changed Compass container for Position container in the `FicTracDataInterface`.  [PR #606](https://github.com/catalystneuro/neuroconv/pull/605)
* Added option to write units in meters by providing a radius in `FicTracDataInterface`. [PR #606](https://github.com/catalystneuro/neuroconv/pull/605)
* Added `parent_container` keyword argument to `add_photon_series` that defines whether to add the photon series to acquisition or 'ophys' processing module. [PR #587](https://github.com/catalystneuro/neuroconv/pull/587)
* Added Pydantic data models of `DatasetInfo` (immutable summary of core dataset values such as maximum shape and dtype) and `DatasetConfiguration` for both HDF5 and Zarr datasets (the optional layer that specifies chunk/buffering/compression). [PR #567](https://github.com/catalystneuro/neuroconv/pull/567)
* Added alignment methods to `FicTracDataInterface`.  [PR #607](https://github.com/catalystneuro/neuroconv/pull/607)
* Added alignment methods support to `MockRecordingInterface` [PR #611](https://github.com/catalystneuro/neuroconv/pull/611)
* Added `NeuralynxNvtInterface`, which can read position tracking NVT files. [PR #580](https://github.com/catalystneuro/neuroconv/pull/580)
* Adding radius as a conversion factor in `FicTracDataInterface`.  [PR #619](https://github.com/catalystneuro/neuroconv/pull/619)
* Coerce `FicTracDataInterface` original timestamps to start from 0.  [PR #619](https://github.com/catalystneuro/neuroconv/pull/619)
* Added configuration metadata to `FicTracDataInterface`.  [PR #618](https://github.com/catalystneuro/neuroconv/pull/618)
* Expose number of jobs to `automatic_dandi_upload`. [PR #624](https://github.com/catalystneuro/neuroconv/pull/624)
* Added `plane_segmentation_name` keyword argument to determine which plane segmentation to add from the metadata by name instead of `plane_segmentation_index`.
  `plane_segmentation_name` is exposed at `BaseSegmentationExtractorInterface.add_to_nwbfile()` function to support adding segmentation output from multiple planes. [PR #623](https://github.com/catalystneuro/neuroconv/pull/623)
* Added `SegmentationImages` to metadata_schema in `BaseSegmentationExtractorInterface` to allow for the modification of the name and description of Images container and description of the summary images. [PR #622](https://github.com/catalystneuro/neuroconv/pull/622)
* Default chunking pattern of RecordingInterfaces now attempts to use as many channels as possible up to 64 total, and fill with as much time as possible up to the `chunk_mb`. This also required raising the lower HDMF version to 3.11.0 (which introduced 10 MB default chunk sizes). [PR #630](https://github.com/catalystneuro/neuroconv/pull/630)

### Fixes
* Remove `starting_time` reset to default value (0.0) when adding the rate and updating the `photon_series_kwargs` or `roi_response_series_kwargs`, in `add_photon_series` or `add_fluorescence_traces`. [PR #595](https://github.com/catalystneuro/neuroconv/pull/595)
* Changed the date parsing in `OpenEphysLegacyRecordingInterface` to `datetime.strptime` with the expected date format explicitly set to `"%d-%b-%Y %H%M%S"`. [PR #577](https://github.com/catalystneuro/neuroconv/pull/577)
* Pin lower bound HDMF version to `3.10.0`. [PR #586](https://github.com/catalystneuro/neuroconv/pull/586)

### Deprecation
* Removed `use_times` and `buffer_size` from `add_photon_series`. [PR #600](https://github.com/catalystneuro/neuroconv/pull/600)

### Testing
* Adds `MockImagingInterface` as a general testing mechanism for ophys imaging interfaces [PR #604](https://github.com/catalystneuro/neuroconv/pull/604).



# v0.4.4

### Features

* `DeepLabCutInterface` now allows using custom timestamps via `set_aligned_timestamps` method before running conversion. [PR #531](https://github.com/catalystneuro/neuroconv/pull/532)

### Fixes

* Reorganize timeintervals schema to reside in `schemas/` dir to ensure its inclusion in package build. [PR #573](https://github.com/catalystneuro/neuroconv/pull/573)



# v0.4.3

### Fixes

* The `sonpy` package for the Spike2 interface no longer attempts installation on M1 Macs. [PR #563](https://github.com/catalystneuro/neuroconv/pull/563)
* Fixed `subset_sorting` to explicitly cast `end_frame` to int to avoid SpikeInterface frame slicing edge case. [PR #565](https://github.com/catalystneuro/neuroconv/pull/565)



# v0.4.2

### Fixes

* Exposed `es_key` argument to users where it was previously omitted on `MaxOneRecordingInterface`, `OpenEphysLegacyRecordingInterface`, and `OpenEphysRecordingInterface`. [PR #542](https://github.com/catalystneuro/neuroconv/pull/542)
* Added deepcopy for metadata in `make_nwbfile_from_metadata`. [PR #545](https://github.com/catalystneuro/neuroconv/pull/545)
* Fixed edge case in `subset_sorting` where `end_frame` could exceed recording length. [PR #551](https://github.com/catalystneuro/neuroconv/pull/551)
* Alter `add_electrodes` behavior,  no error is thrown if a property is present in the metadata but not in the recording extractors. This allows the combination of recording objects that have different properties. [PR #558](https://github.com/catalystneuro/neuroconv/pull/558)

### Features

* Added converters for Bruker TIF format to support multiple streams of imaging data.
  Added `BrukerTiffSinglePlaneConverter` for single plane imaging data which initializes a `BrukerTiffSinglePlaneImagingInterface` for each data stream.
  The available data streams can be checked by `BrukerTiffSinglePlaneImagingInterface.get_streams(folder_path)` method.
  Added `BrukerTiffMultiPlaneConverter` for volumetric imaging data with `plane_separation_type` argument that defines
  whether to load the imaging planes as a volume (`"contiguous"`) or separately (`"disjoint"`).
  The available data streams for the defined  `plane_separation_type`  can be checked by `BrukerTiffMultiPlaneImagingInterface.get_streams(folder_path, plane_separation_type)` method.
* Added FicTrac data interface. [PR #517](https://github.com/catalystneuro/neuroconv/pull/#517)

### Documentation and tutorial enhancements

* Added FicTrac to the conversion gallery and docs API. [PR #560](https://github.com/catalystneuro/neuroconv/pull/#560)



# v0.4.1

### Fixes

* Propagated additional arguments, such as `cell_id`, from the `metadata["Icephys"]["Electrodes"]` dictionary used in `tools.neo.add_icephys_electrode`. [PR #538](https://github.com/catalystneuro/neuroconv/pull/538)
* Fixed mismatch between expected `Electrodes` key in `tools.neo.add_icephys_electrode` and the metadata automatically generated by the `AbfInterface`. [PR #538](https://github.com/catalystneuro/neuroconv/pull/538)



# v0.4.0

### Back-compatibility break

* Create separate `.add_to_nwbfile` method for all DataInterfaces. This is effectively the previous `.run_conversion` method but limited to operations on an in-memory `nwbfile`: pynwb.NWBFile` object and does not handle any I/O. [PR #455](https://github.com/catalystneuro/neuroconv/pull/455)

### Fixes

* Set gzip compression by default on spikeinterface based interfaces `run_conversion`. [PR #499](https://github.com/catalystneuro/neuroconv/pull/#499)

* Temporarily disabled filtering for all-zero traces in `add_fluorescence_traces` as the current implementation is very slow for nearly all zero traces (e.g. suite2p deconvolved traces). [PR #527](https://github.com/catalystneuro/neuroconv/pull/527)

### Features

* Added stream control with the `stream_name` argument to the `NeuralynxRecordingExtractor`. [PR #369](https://github.com/catalystneuro/neuroconv/pull/369)

* Added a common `.temporally_align_data_interfaces` method to the `NWBConverter` class to use as a specification of the protocol for temporally aligning the data interfaces of the converter. [PR #362](https://github.com/catalystneuro/neuroconv/pull/362)

* Added `CellExplorerRecordingInterface` for adding data raw and lfp data from the CellExplorer format. CellExplorer's new format contains a `basename.session.mat` file containing
    rich metadata about the session which can be used to extract the recording information such as sampling frequency and type and channel metadata such as
    groups, location and brain area [#488](https://github.com/catalystneuro/neuroconv/pull/488)

* `CellExplorerSortingInterface` now supports extracting sampling frequency from the new data format. CellExplorer's new format contains a `basename.session.mat` file containing
    rich metadata including the sorting sampling frequency [PR #491](https://github.com/catalystneuro/neuroconv/pull/491) and [PR #502](https://github.com/catalystneuro/neuroconv/pull/502)
* Added `MiniscopeBehaviorInterface` for Miniscope behavioral data. The interface uses `ndx-miniscope` extension to add a `Miniscope` device with the behavioral camera metadata,
  and an `ImageSeries` in external mode that is linked to the device. [PR #482](https://github.com/catalystneuro/neuroconv/pull/482)
  * `CellExplorerSortingInterface` now supports adding channel metadata to the nwbfile with `write_ecephys_metadata=True` as a conversion option [PR #494](https://github.com/catalystneuro/neuroconv/pull/494)

* Added `MiniscopeImagingInterface` for Miniscope imaging data stream. The interface uses `ndx-miniscope` extension to add a `Miniscope` device with the microscope device metadata,
  and the imaging data as `OnePhotonSeries`. [PR #468](https://github.com/catalystneuro/neuroconv/pull/468)

* Added `MiniscopeConverter` for combining the conversion of Miniscope imaging and behavioral data streams. [PR #498](https://github.com/catalystneuro/neuroconv/pull/498)

### Improvements

* Avoid redundant timestamp creation in `add_eletrical_series` for recording objects without time vector. [PR #495](https://github.com/catalystneuro/neuroconv/pull/495)

* Avoid modifying the passed `metadata` structure via `deep_dict_update` in `make_nwbfile_from_metadata`.  [PR #476](https://github.com/catalystneuro/neuroconv/pull/476)

### Testing

* Added gin test for `CellExplorerRecordingInterface`. CellExplorer's new format contains a `basename.session.mat` file containing
    rich metadata about the session which can be used to extract the recording information such as sampling frequency and type and channel metadata such as
    groups, location and brain area [#488](https://github.com/catalystneuro/neuroconv/pull/488).
  * Added gin test for `CellExplorerSortingInterface`. CellExplorer's new format contains a `basename.session.mat` file containing
  rich metadata about the session which can be used to extract the recording information such as sampling frequency and type and channel metadata such as
  groups, location and brain area [PR #494](https://github.com/catalystneuro/neuroconv/pull/494).




# v0.3.0 (June 7, 2023)

### Back-compatibility break
* `ExtractorInterface` classes now access their extractor with the classmethod `cls.get_extractor()` instead of the attribute `self.Extractor`. [PR #324](https://github.com/catalystneuro/neuroconv/pull/324)
* The `spikeextractor_backend` option was removed for all `RecordingExtractorInterface` classes. ([PR #324](https://github.com/catalystneuro/neuroconv/pull/324), [PR #309](https://github.com/catalystneuro/neuroconv/pull/309)]
* The `NeuroScopeMultiRecordingExtractor` has been removed. If your conversion required this, please submit an issue requesting instructions for how to implement it. [PR #309](https://github.com/catalystneuro/neuroconv/pull/309)
* The `SIPickle` interfaces have been removed. [PR #309](https://github.com/catalystneuro/neuroconv/pull/309)
* The previous conversion option `es_key` has been moved to the `__init__` of all `BaseRecordingExtractorInterface` classes. It is no longer possible to use this argument in the `run_conversion` method. [PR #318](https://github.com/catalystneuro/neuroconv/pull/318)
* Change `BaseDataInterface.get_conversion_options_schema` from `classmethod` to object method. [PR #353](https://github.com/catalystneuro/neuroconv/pull/353)
* Removed `utils.json_schema.get_schema_for_NWBFile` and moved base metadata schema to external json file. Added constraints to Subject metadata to match DANDI. [PR #376](https://github.com/catalystneuro/neuroconv/pull/376)
* Duplicate video file paths in the VideoInterface and AudioInterface are no longer silently resolved; please explicitly remove duplicates when initializing the interfaces. [PR #403](https://github.com/catalystneuro/neuroconv/pull/403)
* Duplicate audio file paths in the AudioInterface are no longer silently resolved; please explicitly remove duplicates when initializing the interfaces. [PR #402](https://github.com/catalystneuro/neuroconv/pull/402)

### Features
* The `OpenEphysRecordingInterface` is now a wrapper for `OpenEphysBinaryRecordingInterface`. [PR #294](https://github.com/catalystneuro/neuroconv/pull/294)
* Swapped the backend for `CellExplorerSortingInterface` from `spikeextactors` to `spikeinterface`. [PR #267](https://github.com/catalystneuro/neuroconv/pull/267)
* In the conversion YAML, `DataInterface` classes must now be specified as a dictionary instead of a list. [PR #311](https://github.com/catalystneuro/neuroconv/pull/311)
* In the conversion YAML, conversion_options can be specified on the global level. [PR #312](https://github.com/catalystneuro/neuroconv/pull/312)
* The `OpenEphysRecordingInterface` now redirects to legacy or binary interface depending on the file format.
  It raises NotImplementedError until the interface for legacy format is added. [PR #296](https://github.com/catalystneuro/neuroconv/pull/296)
* Added the `OpenEphysLegacyRecordingInterface` to support Open Ephys legacy format (`.continuous` files). [PR #295](https://github.com/catalystneuro/neuroconv/pull/295)
* Added `PlexonSortingInterface` to support plexon spiking data. [PR #316](https://github.com/catalystneuro/neuroconv/pull/316)
* Changed `SpikeGLXRecordingInterface` to accept either the AP or LF bands as file paths. Each will automatically set the correseponding `es_key` and corresponding metadata for each band or probe. [PR #298](https://github.com/catalystneuro/neuroconv/pull/298)
* The `OpenEphysRecordingInterface` redirects to `OpenEphysLegacyRecordingInterface` for legacy format files instead of raising NotImplementedError. [PR #349](https://github.com/catalystneuro/neuroconv/pull/349)
* Added a `SpikeGLXConverter` for easy combination of multiple IMEC and NIDQ data streams. [PR #292](https://github.com/catalystneuro/neuroconv/pull/292)
* Added an `interfaces_by_category` lookup table to `neuroconv.datainterfaces` to make searching for interfaces by modality and format easier. [PR #352](https://github.com/catalystneuro/neuroconv/pull/352)
* `neuroconv.utils.jsonschema.get_schema_from_method_signature` can now support the `Dict[str, str]` typehint, which allows `DataInterface.__init__` and `.run_conversion` to handle dictionary arguments. [PR #360](https://github.com/catalystneuro/neuroconv/pull/360)
* Added `neuroconv.tools.testing.data_interface_mixins` module, which contains test suites for different types of
  DataInterfaces [PR #357](https://github.com/catalystneuro/neuroconv/pull/357)
* Added `keywords` to `DataInterface` classes. [PR #375](https://github.com/catalystneuro/neuroconv/pull/375)
* Uses `open-cv-headless` instead of open-cv, making the package lighter [PR #387](https://github.com/catalystneuro/neuroconv/pull/387).
* Adds `MockRecordingInterface` as a general testing mechanism for ecephys interfaces [PR #395](https://github.com/catalystneuro/neuroconv/pull/395).
* `metadata` returned by `DataInterface.get_metadata()` is now a `DeepDict` object, making it easier to add and adjust metadata. [PR #404](https://github.com/catalystneuro/neuroconv/pull/404).
* The `OpenEphysLegacyRecordingInterface` is now extracts the `session_start_time` in `get_metadata()` from `Neo` (`OpenEphysRawIO`) and does not depend on `pyopenephys` anymore. [PR #410](https://github.com/catalystneuro/neuroconv/pull/410)
* Added `expand_paths`. [PR #377](https://github.com/catalystneuro/neuroconv/pull/377)
* Added basic temporal alignment methods to ecephys, ophys, and icephys DataInterfaces. These are `get_timestamps`, `align_starting_time`, `align_timestamps`, and `align_by_interpolation`. Added tests that serve as a first demonstration of the intended uses in a variety of cases. [PR #237](https://github.com/catalystneuro/neuroconv/pull/237) [PR #283](https://github.com/catalystneuro/neuroconv/pull/283) [PR #400](https://github.com/catalystneuro/neuroconv/pull/400)
* Added basic temporal alignment methods to the SLEAPInterface. Added holistic per-interface, per-method unit testing for ecephys and ophys interfaces. [PR #401](https://github.com/catalystneuro/neuroconv/pull/401)
* Added `expand_paths`. [PR #377](https://github.com/catalystneuro/neuroconv/pull/377), [PR #448](https://github.com/catalystneuro/neuroconv/pull/448)
* Added `.get_electrode_table_json()` to the `BaseRecordingExtractorInterface` as a convenience helper for the GUIDE project. [PR #431](https://github.com/catalystneuro/neuroconv/pull/431)
* Added `BrukerTiffImagingInterface` to support Bruker TIF imaging data. This format consists of individual TIFFs (each file contains a single frame) in OME-TIF format (.ome.tif files) and metadata in XML format (.xml file). [PR #390](https://github.com/catalystneuro/neuroconv/pull/390)
* Added `MicroManagerTiffImagingInterface` to support Micro-Manager TIF imaging data. This format consists of multipage TIFFs in OME-TIF format (.ome.tif files) and configuration settings in JSON format ('DisplaySettings.json' file). [PR #423](https://github.com/catalystneuro/neuroconv/pull/423)
* Added a `TemporallyAlignedDataInterface` definition for convenience when creating a custom interface for pre-aligned data. [PR #434](https://github.com/catalystneuro/neuroconv/pull/434)
* Added `write_as`, `units_name`, `units_description` to `BaseSortingExtractorInterface` `run_conversion` method to be able to modify them in conversion options. [PR #438](https://github.com/catalystneuro/neuroconv/pull/438)
* Added basic temporal alignment methods to the VideoInterface. These are `align_starting_time` is split into `align_starting_times` (list of times, one per video file) and `align_global_starting_time` (shift all by a scalar amount). `align_by_interpolation` is not yet implemented for this interface. [PR #283](https://github.com/catalystneuro/neuroconv/pull/283)
* Added stream control for the `OpenEphysBinaryRecordingInterface`. [PR #445](https://github.com/catalystneuro/neuroconv/pull/445)
* Added the `BaseTemporalAlignmentInterface` to serve as the new base class for all new temporal alignment methods. [PR #442](https://github.com/catalystneuro/neuroconv/pull/442)
* Added direct imports for all base classes from the outer level; you may now call `from neuroconv import BaseDataInterface, BaseTemporalAlignmentInterface, BaseExtractorInterface`. [PR #442](https://github.com/catalystneuro/neuroconv/pull/442)
* Added basic temporal alignment methods to the AudioInterface. `align_starting_time` is split into `align_starting_times` (list of times, one per audio file) and `align_global_starting_time` (shift all by a scalar amount). `align_by_interpolation` and other timestamp-based approaches is not yet implemented for this interface. [PR #402](https://github.com/catalystneuro/neuroconv/pull/402)
* Changed the order of recording properties extraction in `NeuroscopeRecordingInterface` and `NeuroScopeLFPInterface` to make them consistent with each other [PR #466](https://github.com/catalystneuro/neuroconv/pull/466)
* The `ScanImageImagingInterface` has been updated to read metadata from more recent versions of ScanImage [PR #457](https://github.com/catalystneuro/neuroconv/pull/457)
* Refactored `add_two_photon_series()` to `add_photon_series()` and added `photon_series_type` optional argument which can be either `"OnePhotonSeries"` or `"TwoPhotonSeries"`.
  Changed `get_default_ophys_metadata()` to add `Device` and `ImagingPlane` metadata which are both used by imaging and segmentation.
  Added `photon_series_type` to `get_nwb_imaging_metadata()` to fill metadata for `OnePhotonSeries` or `TwoPhotonSeries`. [PR #462](https://github.com/catalystneuro/neuroconv/pull/462)
* Split `align_timestamps` and `align_starting_times` into `align_segment_timestamps` and `align_segment_starting_times` for API consistency for multi-segment `RecordingInterface`s. [PR #463](https://github.com/catalystneuro/neuroconv/pull/463)
* Rename `align_timestamps` and `align_segmentt_timestamps` into `set_aligned_timestamps` and `set_aligned_segment_timestamps` to more clearly indicate their usage and behavior. [PR #470](https://github.com/catalystneuro/neuroconv/pull/470)


### Testing
* The tests for `automatic_dandi_upload` now follow up-to-date DANDI validation rules for file name conventions. [PR #310](https://github.com/catalystneuro/neuroconv/pull/310)
* Deactivate `MaxOneRecordingInterface` metadata tests [PR #371]((https://github.com/catalystneuro/neuroconv/pull/371)
* Integrated the DataInterface testing mixin to the SLEAP Interface. [PR #401](https://github.com/catalystneuro/neuroconv/pull/401)
* Added holistic per-interface, per-method unit testing for ecephys and ophys interfaces. [PR #283](https://github.com/catalystneuro/neuroconv/pull/283)
* Live service tests now run in a separate non-required GitHub action. [PR #420]((https://github.com/catalystneuro/neuroconv/pull/420)
* Integrated the `DataInterfaceMixin` class of tests to the `VideoInterface`. [PR #403](https://github.com/catalystneuro/neuroconv/pull/403)
* Add `generate_path_expander_demo_ibl` and associated test for `LocalPathExpander` [PR #456](https://github.com/catalystneuro/neuroconv/pull/456)
* Improved testing of all interface alignment methods via the new `TemporalAlignmentMixin` class. [PR #459](https://github.com/catalystneuro/neuroconv/pull/459)

### Fixes
* `BlackrockRecordingInterface` now writes all ElectricalSeries to "acquisition" unless changed using the `write_as` flag in `run_conversion`. [PR #315](https://github.com/catalystneuro/neuroconv/pull/315)
* Excluding Python versions 3.8 and 3.9 for the `EdfRecordingInterface` on M1 macs due to installation problems. [PR #319](https://github.com/catalystneuro/neuroconv/pull/319)
* Extend type array condition in `get_schema_from_hdmf_class` for dataset types (excludes that are DataIO). [PR #418](https://github.com/catalystneuro/neuroconv/pull/418)
* The `base_directory` argument to all `PathExpander` classes can now accept string inputs as well as `Path` inputs. [PR #427](https://github.com/catalystneuro/neuroconv/pull/427)
* Fixed the temporal alignment methods for the `RecordingInterfaces` which has multiple segments. [PR #411](https://github.com/catalystneuro/neuroconv/pull/411)
* Fixes to the temporal alignment methods for the `SortingInterface`, both single and multi-segment and recordingless. [PR #413](https://github.com/catalystneuro/neuroconv/pull/413)
* Fixes to the temporal alignment methods for the certain formats of the `RecordingInterface`. [PR #459](https://github.com/catalystneuro/neuroconv/pull/459)
* Fixes the naming of LFP interfaces to be `ElectricalSeriesLFP` instead of `ElectricalSeriesLF`. [PR #467](https://github.com/catalystneuro/neuroconv/pull/467)
* Fixed an issue with incorrect modality-specific extra requirements being associated with certain behavioral formats. [PR #469](https://github.com/catalystneuro/neuroconv/pull/469)

### Documentation and tutorial enhancements
* The instructions to build the documentation were moved to ReadTheDocs. [PR #323](https://github.com/catalystneuro/neuroconv/pull/323)
* Move testing instructions to ReadTheDocs. [PR #320](https://github.com/catalystneuro/neuroconv/pull/320)
* Moved NeuroConv catalogue from ReadMe.md to ReadTheDocs.
  [PR #322](https://github.com/catalystneuro/neuroconv/pull/322)
* Moved instructions to build the documentation from README.md to ReadTheDocs. [PR #323](https://github.com/catalystneuro/neuroconv/pull/323)
* Add `Spike2RecordingInterface` to conversion gallery. [PR #338](https://github.com/catalystneuro/neuroconv/pull/338)
* Remove authors from module docstrings [PR #354](https://github.com/catalystneuro/neuroconv/pull/354)
* Add examples for `LocalPathExpander` usage [PR #456](https://github.com/catalystneuro/neuroconv/pull/456)
* Add better docstrings to the aux functions of the Neuroscope interface [PR #485](https://github.com/catalystneuro/neuroconv/pull/485)

### Pending deprecation
* Change name from `CedRecordingInterface` to `Spike2RecordingInterface`. [PR #338](https://github.com/catalystneuro/neuroconv/pull/338)

### Improvements
* Use `Literal` in typehints (incompatible with Python<=3.8). [PR #340](https://github.com/catalystneuro/neuroconv/pull/340)
* `BaseDataInterface.get_source_schema` modified so it works for `.__init__` and `.__new__`. [PR #374](https://github.com/catalystneuro/neuroconv/pull/374)



# v0.2.4 (February 7, 2023)

### Deprecation
* All usages of `use_times` have been removed from spikeinterface tools and interfaces. The function `add_electrical_series` now determines whether the timestamps of the spikeinterface recording extractor are uniform or not and automatically stores the data according to best practices [PR #40](https://github.com/catalystneuro/neuroconv/pull/40)
* Dropped Python 3.7 support. [PR #237](https://github.com/catalystneuro/neuroconv/pull/237)

### Features
* Added a tool for determining rising and falling frames from TTL signals (`parse_rising_frames_from_ttl` and `get_falling_frames_from_ttl`). [PR #244](https://github.com/catalystneuro/neuroconv/pull/244)
* Added the `SpikeGLXNIDQInterface` for reading data from `.nidq.bin` files, as well as the ability to parse event times from specific channels via the `get_event_starting_times_from_ttl` method. Also included a `neuroconv.tools.testing.MockSpikeGLXNIDQInterface` for testing purposes. [PR #247](https://github.com/catalystneuro/neuroconv/pull/247)
* Improved handling of writing multiple probes to the same `NWB` file [PR #255](https://github.com/catalystneuro/neuroconv/pull/255)

### Pending deprecation
* Added `DeprecationWarnings` to all `spikeextractors` backends. [PR #265](https://github.com/catalystneuro/neuroconv/pull/265)
* Added `DeprecationWarning`s for `spikeextractors` objects in `neuroconv.tools.spikeinterface`. [PR #266](https://github.com/catalystneuro/neuroconv/pull/266)

### Fixes
* Temporarily hotfixed the `tensorflow` dependency after the release of `deeplabcut==2.3.0`. [PR #268](https://github.com/catalystneuro/neuroconv/pull/268)
* Fixed cleanup of waveform tests in SI tools. [PR #277](https://github.com/catalystneuro/neuroconv/pull/277)
* Fixed metadata structure for the CsvTimeIntervalsInterface, which was previously not passed validation in NWBConverters. [PR #237](https://github.com/catalystneuro/neuroconv/pull/237)
* Added propagation of the `load_sync_channel` argument for the `SpikeGLXNIDQInterface`. [PR #282](https://github.com/catalystneuro/neuroconv/pull/282)
* Fixed the default `es_key` used by stand-alone write using any `RecordingExtractorInterface` or `LFPExtractorInterface`. [PR #288](https://github.com/catalystneuro/neuroconv/pull/288)
* Fixed the default `ExtractorName` used to load the spikeinterface extractor of the `SpikeGLXLFPInterface`. [PR #288](https://github.com/catalystneuro/neuroconv/pull/288)

### Testing
* Re-organized the `test_gin_ecephys` file by splitting into each sub-modality. [PR #282](https://github.com/catalystneuro/neuroconv/pull/282)
* Add testing support for Python 3.11. [PR #234](https://github.com/catalystneuro/neuroconv/pull/234)




# v0.2.3

### Documentation and tutorial enhancements
* Remove `Path(path_to_save_nwbfile).is_file()` from each of the gallery pages. [PR #177](https://github.com/catalystneuro/neuroconv/pull/177)
* Improve docstring for `SpikeGLXRecordingInterface`. [PR #226](https://github.com/catalystneuro/neuroconv/pull/226)
* Correct typing of SpikeGLX in conversion gallery. [PR #223](https://github.com/catalystneuro/neuroconv/pull/223)
* Added tutorial for utilizing YAML metadata in a conversion pipeline. [PR #240](https://github.com/catalystneuro/neuroconv/pull/240)
* Added page in User Guide for how to use CSVs to specify metadata. [PR #241](https://github.com/catalystneuro/neuroconv/pull/177)
* Added the `BaseDataInterface` in the API docs. [PR #242](https://github.com/catalystneuro/neuroconv/pull/242)
* Fixed typo in styling section. [PR #253](https://github.com/catalystneuro/neuroconv/pull/253)
* Updated docs on JSON schema. [PR #256](https://github.com/catalystneuro/neuroconv/pull/256)
* Improved compliance with numpy-style docstring [PR #260](https://github.com/catalystneuro/neuroconv/pull/260)

### Features
* Added `AudioInterface` for files in `WAV` format using the `add_acoustic_waveform_series` utility function
  from `tools/audio` to write audio data to NWB. [PR #196](https://github.com/catalystneuro/neuroconv/pull/196)
* Added the `MaxOneRecordingInterface` for writing data stored in MaxOne (.raw.h5) format. [PR #222](https://github.com/catalystneuro/neuroconv/pull/222)
* Added the `MCSRawRecordingInterface` for writing data stored in MCSRaw (.raw) format. [PR #220](https://github.com/catalystneuro/neuroconv/pull/220)
* Added the `MEArecRecordingInterface` for writing data stored in MEArec (structured .h5) format. [PR #218](https://github.com/catalystneuro/neuroconv/pull/218)
* Added the `AlphaOmegaRecordingInterface` for writing data stored in AlphaOmega (folder of .mrx) format. [PR #212](https://github.com/catalystneuro/neuroconv/pull/212)
* Added the `PlexonRecordingInterface` for writing data stored in Plexon (.plx) format. [PR #206](https://github.com/catalystneuro/neuroconv/pull/206)
* Added the `BiocamRecordingInterface` for writing data stored in Biocam (.bwr) format. [PR #210](https://github.com/catalystneuro/neuroconv/pull/210)
* Added function to add acoustic series as `AcousticWaveformSeries` object as __acquisition__ or __stimulus__ to NWB. [PR #201](https://github.com/catalystneuro/neuroconv/pull/201)
* Added new form to the GitHub repo for requesting support for new formats. [PR #207](https://github.com/catalystneuro/neuroconv/pull/207)
* Simplified the writing of `channel_conversion` during `add_electrical_series` if the vector of gains is uniform; in this case, they are now combined into the scalar `conversion` value. [PR #218](https://github.com/catalystneuro/neuroconv/pull/218)
* Implement timestamp extraction from videos for the SLEAPInterface [PR #238](https://github.com/catalystneuro/neuroconv/pull/238)
* Prevented writing of default values for optional columns on the `ElectrodeTable`. [PR #219](https://github.com/catalystneuro/neuroconv/pull/219)
* Add interfaces for Excel and Csv time intervals tables. [PR #252](https://github.com/catalystneuro/neuroconv/pull/252)

### Testing
* Added a `session_id` to the test file for the `automatic_dandi_upload` helper function. [PR #199](https://github.com/catalystneuro/neuroconv/pull/199)
* `pre-commit` version bump. [PR #235](https://github.com/catalystneuro/neuroconv/pull/235)
* Added a `testing` sub-module to `src` and added a method (`generate_mock_ttl_signal`) for generating synthetic TTL pulses. [PR #245](https://github.com/catalystneuro/neuroconv/pull/245)

### Fixes
* `VideoInterface`. Only raise a warning if the difference between the rate estimated from timestamps and the fps (frames per seconds) is larger than two decimals. [PR #200](https://github.com/catalystneuro/neuroconv/pull/200)
* Fixed the bug in a `VideoInterface` where it would use `DataChunkIterator` even if the conversion options indicated that it should not. [PR #200](https://github.com/catalystneuro/neuroconv/pull/200)
* Update usage requirements for HDMF to prevent a buffer overflow issue fixed in hdmf-dev/hdmf#780. [PR #195](https://github.com/catalystneuro/neuroconv/pull/195)
* Remove the deprecated `distutils.version` in favor of `packaging.version` [PR #233](https://github.com/catalystneuro/neuroconv/pull/233)



# v0.2.2

### Testing

* Added a set of dev branch gallery tests for PyNWB, HDMF, SI, and NEO. [PR #113](https://github.com/catalystneuro/neuroconv/pull/113)
* Added tests for the `TypeError` and `ValueError` raising for the new `starting_frames` argument of `MovieDataInterface.run_conversion()`. [PR #113](https://github.com/catalystneuro/neuroconv/pull/113)
* Added workflow for automatic detection of CHANGELOG.md updates for PRs. [PR #187](https://github.com/catalystneuro/neuroconv/pull/187)
* Added support for python 3.10 [PR #229](https://github.com/catalystneuro/neuroconv/pull/229)

### Fixes

* Fixed a new docval typing error that arose in `hdmf>3.4.6` versions. [PR #113](https://github.com/catalystneuro/neuroconv/pull/113)
* Fixed a new input argument issue for `starting_frames` when using `external_file` for an `ImageSeries` in `pynwb>2.1.0` versions. [PR #113](https://github.com/catalystneuro/neuroconv/pull/113)
* Fixed issues regarding interaction between metadata rate values and extractor rate values in `tools.roiextractors`. [PR #159](https://github.com/catalystneuro/neuroconv/pull/159)
* Fixed sampling frequency resolution issue when detecting this from timestamps in `roiextractors.write_imaging` and `roiextractors.write_segmentation`. [PR #159](https://github.com/catalystneuro/neuroconv/pull/159)

### Documentation and tutorial enhancements
* Added a note in User Guide/DataInterfaces to help installing custom dependencies for users who use Z-shell (`zsh`). [PR #180](https://github.com/catalystneuro/neuroconv/pull/180)
* Added `MovieInterface` example in the conversion gallery. [PR #183](https://github.com/catalystneuro/neuroconv/pull/183)

### Features
* Added `ConverterPipe`, a class that allows chaining previously initialized interfaces for batch conversion and corresponding tests [PR #169](https://github.com/catalystneuro/neuroconv/pull/169)
* Added automatic extraction of metadata for `NeuralynxRecordingInterface` including filtering information for channels, device and recording time information [PR #170](https://github.com/catalystneuro/neuroconv/pull/170)
* Added stubbing capabilities to timestamp extraction in the `MovieInterface` avoiding scanning through the whole file when `stub_test=True` [PR #181](https://github.com/catalystneuro/neuroconv/pull/181)
* Added a flag `include_roi_acceptance` to `tools.roiextractors.write_segmentation` and corresponding interfaces to allow disabling the addition of boolean columns indicating ROI acceptance. [PR #193](https://github.com/catalystneuro/neuroconv/pull/193)
* Added `write_waveforms()` function in `tools.spikeinterface` to write `WaveformExtractor` objects
[PR #217](https://github.com/catalystneuro/neuroconv/pull/217)

### Pending deprecation
* Replaced the `MovieInterface` with `VideoInterface` and introduced deprecation warnings for the former. [PR #74](https://github.com/catalystneuro/neuroconv/pull/74)



# v0.2.1

### Fixes

* Updated `BlackrockRecordingInterface` to support multi stream file and added gin corresponding gin tests [PR #176](https://github.com/catalystneuro/neuroconv/pull/176)



# v0.2.0

### Back-compatability break
* All built-in DataInterfaces are now nested under the `neuroconv.datainterfaces` import structure - they are no longer available from the outer level. To import a data interface, use the syntax `from neuroconv.datainterfaces import <name of interface>`. [PR #74](https://github.com/catalystneuro/neuroconv/pull/74)
* The `AxonaRecordingExtractorInterface` has been renamed to `AxonaRecordingInterface`. [PR #74](https://github.com/catalystneuro/neuroconv/pull/74)
* The `AxonaUnitRecordingExtractorInterface` has been renamed to `AxonaUnitRecordingInterface`. [PR #74](https://github.com/catalystneuro/neuroconv/pull/74)
* The `BlackrockRecordingExtractorInterface` has been renamed to `BlackrockRecordingInterface`. [PR #74](https://github.com/catalystneuro/neuroconv/pull/74)
* The `BlackrockSortingExtractorInterface` has been renamed to `BlackrockSortingInterface`. [PR #74](https://github.com/catalystneuro/neuroconv/pull/74)
* The `OpenEphysRecordingExtractorInterface` has been renamed to `OpenEphysRecordingInterface`. [PR #74](https://github.com/catalystneuro/neuroconv/pull/74)
* The `OpenEphysSortingExtractorInterface` has been renamed to `OpenEphysSortingInterface`. [PR #74](https://github.com/catalystneuro/neuroconv/pull/74)
* The `KilosortSortingInterface` has been renamed to `KiloSortSortingInterface` to be more consistent with SpikeInterface. [PR #107](https://github.com/catalystneuro/neuroconv/pull/107)
* The `Neuroscope` interfaces have been renamed to `NeuroScope` to be more consistent with SpikeInterface. [PR #107](https://github.com/catalystneuro/neuroconv/pull/107)
* The `tools.roiextractors.add_epoch` functionality has been retired in the newest versions of ROIExtractors. [PR #112](https://github.com/catalystneuro/neuroconv/pull/112)
* Removed deprecation warnings for `save_path` argument (which is now `nwbfile_path` everywhere in the package). [PR #124](https://github.com/catalystneuro/neuroconv/pull/124)
* Changed default device name for the ecephys pipeline. Device_ecephys -> DeviceEcephys [PR #154](https://github.com/catalystneuro/neuroconv/pull/154)
* Change names of written electrical series on the ecephys pipeline. ElectricalSeries_raw -> ElectricalSeriesRaw, ElectricalSeries_processed -> ElectricalSeriesProcessed, ElectricalSeries_lfp -> ElectricalSeriesLFP  [PR #153](https://github.com/catalystneuro/neuroconv/pull/153)
* Drop spikeextractor backend support for NeuralynxRecordingInterface [PR #174](https://github.com/catalystneuro/neuroconv/pull/174)

### Fixes
* Prevented the CEDRecordingInterface from writing non-ecephys channel data. [PR #37](https://github.com/catalystneuro/neuroconv/pull/37)
* Fixed description in `write_sorting` and in `add_units_table` to have "neuroconv" in the description. [PR #104](https://github.com/catalystneuro/neuroconv/pull/104)
* Updated `spikeinterface` version number to 0.95.1 to fix issue with `SpikeGLXInterface` probe annotations.
  The issue is described [here](https://github.com/SpikeInterface/spikeinterface/issues/923). [PR #132](https://github.com/catalystneuro/neuroconv/pull/132)

### Improvements
* Unified the `run_conversion` method of `BaseSegmentationExtractorInterface` with that of all the other base interfaces. The method `write_segmentation` now uses the common `make_or_load_nwbfile` context manager [PR #29](https://github.com/catalystneuro/neuroconv/pull/29)
* Coerced the recording extractors with `spikeextractors_backend=True` to BaseRecording objects for Axona, Blackrock, Openephys, and SpikeGadgets. [PR #38](https://github.com/catalystneuro/neuroconv/pull/38)
* Added function to add PlaneSegmentation objects to an nwbfile in `roiextractors` and corresponding unit tests. [PR #23](https://github.com/catalystneuro/neuroconv/pull/23)
* `use_times` argument to be deprecated on the ecephys pipeline. The function `add_electrical_series` now determines whether the timestamps of the spikeinterface recording extractor are uniform or not and automatically stores the data according to best practices [PR #40](https://github.com/catalystneuro/neuroconv/pull/40)
* Add `NWBFile` metadata key at the level of the base data interface so it can always be inherited to be available. [PR #51](https://github.com/catalystneuro/neuroconv/pull/51).
* Added spikeinterface support to Axona LFP and coerece gin tests for LFP to be spikeinterface objects [PR #85](https://github.com/catalystneuro/neuroconv/pull/85)
* Added function to add fluorescence traces to an nwbfile in `roiextractors` and corresponding unit tests.
  The df over f traces are now added to a `DfOverF` container instead of the `Fluorescence` container.
  The metadata schema has been changed for the `BaseSegmentationExtractorInterface` to allow metadata for `DfOverF`,
  and `Flurorescence` is now not required in the metadata schema. [PR #41](https://github.com/catalystneuro/neuroconv/pull/41)
* Improved default values of OpticalChannel object names and other descriptions for Imaging data. [PR #88](https://github.com/catalystneuro/neuroconv/pull/88)
* Extended the `ImagingDataChunkIterator` to be  compatible with volumetric data. [PR #90](https://github.com/catalystneuro/neuroconv/pull/90)
* Integrated the `ImagingDataChunkIterator` with the `write_imaging` methods. [PR #90](https://github.com/catalystneuro/neuroconv/pull/90)
* Began work towards making SpikeInterface, SpikeExtractors, and ROIExtractors all non-minimal dependencies. [PR #74](https://github.com/catalystneuro/neuroconv/pull/74)
* Implemented format-wise and modality-wise extra installation requirements. If there are any requirements to use a module or data interface, these are defined in individual requirements files at the corresponding level of the package. These are in turn easily accessible from the commands `pip install neuroconv[format_name]`. `pip install neuroconv[modality_name]` will also install all dependencies necessary to make full use of any interfaces from that modality. [PR #100](https://github.com/catalystneuro/neuroconv/pull/100)
* Added frame stubbing to the `BaseSegmentationExtractorInterface`. [PR #116](https://github.com/catalystneuro/neuroconv/pull/116)
* Added `mask_type: str` and `include_roi_centroids: bool` to the `add_plane_segmentation` helper and `write_segmentation` functions for the `tools.roiextractors` submodule. [PR #117](https://github.com/catalystneuro/neuroconv/pull/117)
* Propagate `output_struct_name` argument to `ExtractSegmentationInterface` to match its extractor arguments. [PR #128](https://github.com/catalystneuro/neuroconv/pull/128)
* Added compression and iteration (with options control) to all Fluorescence traces in `write_segmentation`. [PR #120](https://github.com/catalystneuro/neuroconv/pull/120)
* For irregular recordings, timestamps can now be saved along with all traces in `write_segmentation`. [PR #130](https://github.com/catalystneuro/neuroconv/pull/130)
* Added `mask_type` argument to `tools.roiextractors.add_plane_segmentation` function and all upstream calls. This allows users to request writing not just the image_masks (still the default) but also pixels, voxels or `None` of the above. [PR #119](https://github.com/catalystneuro/neuroconv/pull/119)
* `utils.json_schema.get_schema_from_method_signature` now allows `Optional[...]` annotation typing and subsequent `None` values during validation as long as it is still only applied to a simple non-conflicting type (no `Optional[Union[..., ...]]`). [PR #119](https://github.com/catalystneuro/neuroconv/pull/119)


### Documentation and tutorial enhancements:
* Unified the documentation of NeuroConv structure in the User Guide readthedocs. [PR #39](https://github.com/catalystneuro/neuroconv/pull/39)
* Added package for viewing source code in the neuroconv documentation [PR #62](https://github.com/catalystneuro/neuroconv/pull/62)
* Added Contributing guide for the Developer section of readthedocs. [PR #73](https://github.com/catalystneuro/neuroconv/pull/73)
* Added style guide to the readthedocs [PR #28](https://github.com/catalystneuro/neuroconv/pull/28)
* Added ABF data conversion tutorial @luiztauffer [PR #89](https://github.com/catalystneuro/neuroconv/pull/89)
* Added Icephys API documentation @luiztauffer [PR #103](https://github.com/catalystneuro/neuroconv/pull/103)
* Added Blackrock sorting conversion gallery example [PR #134](https://github.com/catalystneuro/neuroconv/pull/134)
* Extended the User Guide Get metadata section in DataInterfaces with a demonstration for loading metadata from YAML. [PR #144](https://github.com/catalystneuro/neuroconv/pull/144)
* Fixed a redundancy in [PR #144](https://github.com/catalystneuro/neuroconv/pull/144) and API links. [PR #154](https://github.com/catalystneuro/neuroconv/pull/154)
* Added SLEAP conversion gallery example [PR #161](https://github.com/catalystneuro/neuroconv/pull/161)



### Features
* Added conversion interface for Neuralynx sorting data together with gin data test and a conversion example in the gallery. [PR #58](https://github.com/catalystneuro/neuroconv/pull/58)
* Added conversion interface for DeepLabCut data together with gin data test and a conversion example in the gallery. [PR #24](https://github.com/catalystneuro/neuroconv/pull/24)
* Allow writing of offsets to ElectricalSeries objects from SpikeInterface (requires PyNWB>=2.1.0). [PR #37](https://github.com/catalystneuro/neuroconv/pull/37)
* Added conversion interface for EDF (European Data Format) data together with corresponding unit tests and a conversion example in the gallery. [PR #45](https://github.com/catalystneuro/neuroconv/pull/45)
* Created ImagingExtractorDataChunkIterator, a data chunk iterator for `ImagingExtractor` objects. [PR #54](https://github.com/catalystneuro/neuroconv/pull/54)
* Added support for writing spikeinterface recording extractor with multiple segments and corresponding unit test [PR #67](https://github.com/catalystneuro/neuroconv/pull/67)
* Added spikeinterface support to the Axona data interface [PR #61](https://github.com/catalystneuro/neuroconv/pull/61)
* Added new util function `get_package` for safely attempting to attempt a package import and informatively notifying the user of how to perform the installation otherwise. [PR #74](https://github.com/catalystneuro/neuroconv/pull/74)
* All built-in DataInterfaces now load their external dependencies on-demand at time of object initialization instead of on package or interface import. [PR #74](https://github.com/catalystneuro/neuroconv/pull/74)
* Adde spikeinterface support for Blackrock sorting interface[PR #134](https://github.com/catalystneuro/neuroconv/pull/134)
* Added conversion interface for TDT recording data together with gin data test. [PR #135](https://github.com/catalystneuro/neuroconv/pull/135)
* Added conversion interface for SLEAP pose estimation data together with gin test for data. [PR #160](https://github.com/catalystneuro/neuroconv/pull/160)


### Testing
* Added unittests for correctly writing the scaling factors to the nwbfile in the `add_electrical_series` function of the spikeinterface module. [PR #37](https://github.com/catalystneuro/neuroconv/pull/37)
* Added unittest for compression options in the `add_electrical_series` function of the spikeinterface module. [PR #64](https://github.com/catalystneuro/neuroconv/pull/37)
* Added unittests for chunking in the `add_electrical_series` function of the spikeinterface module. [PR #84](https://github.com/catalystneuro/neuroconv/pull/84)
* Tests are now organized according to modality-wise lazy installations. [PR #100](https://github.com/catalystneuro/neuroconv/pull/100)

# v0.1.1
### Fixes
* Fixed the behavior of the `file_paths` usage in the MovieInterface when run via the YAML conversion specification. [PR #33](https://github.com/catalystneuro/neuroconv/pull/33)

### Improvements
* Added function to add ImagingPlane objects to an nwbfile in `roiextractors` and corresponding unit tests. [PR #19](https://github.com/catalystneuro/neuroconv/pull/19)
* Added function to add summary images from a `SegmentationExtractor` object to an nwbfile in the roiextractors module and corresponding unit tests [PR #22](https://github.com/catalystneuro/neuroconv/pull/22)
* Small improvements on ABFInterface @luiztauffer [PR #89](https://github.com/catalystneuro/neuroconv/pull/89)

### Features
* Add non-iterative writing capabilities to `add_electrical_series`. [PR #32](https://github.com/catalystneuro/neuroconv/pull/32)

### Testing
* Added unittests for the `write_as` functionality in the `add_electrical_series` of the spikeinterface module. [PR #32](https://github.com/catalystneuro/neuroconv/pull/32)


# v0.1.0

* The first release of NeuroConv.<|MERGE_RESOLUTION|>--- conflicted
+++ resolved
@@ -13,12 +13,9 @@
 * Added automated EFS volume creation and mounting to the `submit_aws_job` helper function. [PR #1018](https://github.com/catalystneuro/neuroconv/pull/1018)
 
 ## Improvements
-<<<<<<< HEAD
-* Add writing to zarr test for to the data tests [PR #1056](https://github.com/catalystneuro/neuroconv/pull/1056)
-=======
+* Add writing to zarr test for to the test on data [PR #1056](https://github.com/catalystneuro/neuroconv/pull/1056)
 
 ## v0.6.3
->>>>>>> 679418c1
 
 
 ## v0.6.2 (September 10, 2024)
