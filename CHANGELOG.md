# Upcoming

<<<<<<< HEAD
### Fixes
* Temporarily hotfixed the `tensorflow` dependency after the release of `deeplabcut==2.3.0`. [PR #268](https://github.com/catalystneuro/neuroconv/pull/268)
* Fixed cleanup of waveform tests in SI tools. [PR #277](https://github.com/catalystneuro/neuroconv/pull/277)
=======
### Deprecation

* All usages of `use_times` have been removed from spikeinterface tools and interfaces. The function `add_electrical_series` now determines whether the timestamps of the spikeinterface recording extractor are uniform or not and automatically stores the data according to best practices [PR #40](https://github.com/catalystneuro/neuroconv/pull/40)

### Fixes
* Temporarily hotfixed the `tensorflow` dependency after the release of `deeplabcut==2.3.0`. [PR #268](https://github.com/catalystneuro/neuroconv/pull/268)
>>>>>>> 469c803c

### Pending deprecation

* Added `DeprecationWarnings` to all `spikeextractors` backends. [PR #265](https://github.com/catalystneuro/neuroconv/pull/265)
* Added `DeprecationWarning`s for `spikeextractors` objects in `neuroconv.tools.spikeinterface`. [PR #266](https://github.com/catalystneuro/neuroconv/pull/266)



# v0.2.3

### Documentation and tutorial enhancements
* Remove `Path(path_to_save_nwbfile).is_file()` from each of the gallery pages. [PR #177](https://github.com/catalystneuro/neuroconv/pull/177)
* Improve docstring for `SpikeGLXRecordingInterface`. [PR #226](https://github.com/catalystneuro/neuroconv/pull/226)
* Correct typing of SpikeGLX in conversion gallery. [PR #223](https://github.com/catalystneuro/neuroconv/pull/223)
* Added tutorial for utilizing YAML metadata in a conversion pipeline. [PR #240](https://github.com/catalystneuro/neuroconv/pull/240)
* Added page in User Guide for how to use CSVs to specifiy metadata. [PR #241](https://github.com/catalystneuro/neuroconv/pull/177)
* Added the `BaseDataInterface` in the API docs. [PR #242](https://github.com/catalystneuro/neuroconv/pull/242)
* Fixed typo in styling section. [PR #253](https://github.com/catalystneuro/neuroconv/pull/253)
* Updated docs on JSON schema. [PR #256](https://github.com/catalystneuro/neuroconv/pull/256)
* Improved compliance with numpy-style docstring [PR #260](https://github.com/catalystneuro/neuroconv/pull/260)

### Features
* Added `AudioInterface` for files in `WAV` format using the `add_acoustic_waveform_series` utility function
  from `tools/audio` to write audio data to NWB. [PR #196](https://github.com/catalystneuro/neuroconv/pull/196)
* Added the `MCSRaw` for writing data stored in MCSRaw (.raw) format. [PR #220](https://github.com/catalystneuro/neuroconv/pull/220)
* Added the `MEArecRecordingInterface` for writing data stored in MEArec (structured .h5) format. [PR #218](https://github.com/catalystneuro/neuroconv/pull/218)
* Added the `AlphaOmegaRecordingInterface` for writing data stored in AlphaOmega (folder of .mrx) format. [PR #212](https://github.com/catalystneuro/neuroconv/pull/212)
* Added the `PlexonRecordingInterface` for writing data stored in Plexon (.plx) format. [PR #206](https://github.com/catalystneuro/neuroconv/pull/206)
* Added the `BiocamRecordingInterface` for writing data stored in Biocam (.bwr) format. [PR #210](https://github.com/catalystneuro/neuroconv/pull/210)
* Added function to add acoustic series as `AcousticWaveformSeries` object as __acquisition__ or __stimulus__ to NWB. [PR #201](https://github.com/catalystneuro/neuroconv/pull/201)
* Added new form to the GitHub repo for requesting support for new formats. [PR #207](https://github.com/catalystneuro/neuroconv/pull/207)
* Simplified the writing of `channel_conversion` during `add_electrical_series` if the vector of gains is uniform; in this case, they are now combined into the scalar `conversion` value. [PR #218](https://github.com/catalystneuro/neuroconv/pull/218)
* Implement timestamp extraction from videos for the SLEAPInterface [PR #238](https://github.com/catalystneuro/neuroconv/pull/238)
* Prevented writing of default values for optional columns on the `ElectrodeTable`. [PR #219](https://github.com/catalystneuro/neuroconv/pull/219)
* Add interfaces for Excel and Csv time intervals tables. [PR #252](https://github.com/catalystneuro/neuroconv/pull/252)

### Testing
* Added a `session_id` to the test file for the `automatic_dandi_upload` helper function. [PR #199](https://github.com/catalystneuro/neuroconv/pull/199)
* `pre-commit` version bump. [PR #235](https://github.com/catalystneuro/neuroconv/pull/235)
* Added a `testing` sub-module to `src` and added a method (`generate_mock_ttl_signal`) for generating synthetic TTL pulses. [PR #245](https://github.com/catalystneuro/neuroconv/pull/245)

### Fixes
* `VideoInterface`. Only raise a warning if the difference between the rate estimated from timestamps and the fps (frames per seconds) is larger than two decimals. [PR #200](https://github.com/catalystneuro/neuroconv/pull/200)
* Fixed the bug in a `VideoInterface` where it would use `DataChunkIterator` even if the conversion options indicated that it should not. [PR #200](https://github.com/catalystneuro/neuroconv/pull/200)
* Update usage requirements for HDMF to prevent a buffer overflow isssue fixed in hdmf-dev/hdmf#780. [PR #195](https://github.com/catalystneuro/neuroconv/pull/195)
* Remove the deprecated `distutils.version` in favor of `packaging.version` [PR #233](https://github.com/catalystneuro/neuroconv/pull/233)


# v0.2.2

### Testing

* Added a set of dev branch gallery tests for PyNWB, HDMF, SI, and NEO. [PR #113](https://github.com/catalystneuro/neuroconv/pull/113)
* Added tests for the `TypeError` and `ValueError` raising for the new `starting_frames` argument of `MovieDataInterface.run_conversion()`. [PR #113](https://github.com/catalystneuro/neuroconv/pull/113)
* Added workflow for automatic detection of CHANGELOG.md updates for PRs. [PR #187](https://github.com/catalystneuro/neuroconv/pull/187)
* Added support for python 3.10 [PR #229](https://github.com/catalystneuro/neuroconv/pull/229)

### Fixes

* Fixed a new docval typing error that arose in `hdmf>3.4.6` versions. [PR #113](https://github.com/catalystneuro/neuroconv/pull/113)
* Fixed a new input argument issue for `starting_frames` when using `external_file` for an `ImageSeries` in `pynwb>2.1.0` versions. [PR #113](https://github.com/catalystneuro/neuroconv/pull/113)
* Fixed issues regarding interaction between metadata rate values and extractor rate values in `tools.roiextractors`. [PR #159](https://github.com/catalystneuro/neuroconv/pull/159)
* Fixed sampling frequency resolution issue when detecting this from timestamps in `roiextractors.write_imaging` and `roiextractors.write_segmentation`. [PR #159](https://github.com/catalystneuro/neuroconv/pull/159)

### Documentation and tutorial enhancements
* Added a note in User Guide/DataInterfaces to help installing custom dependencies for users who use Z-shell (`zsh`). [PR #180](https://github.com/catalystneuro/neuroconv/pull/180)
* Added `MovieInterface` example in the conversion gallery. [PR #183](https://github.com/catalystneuro/neuroconv/pull/183)

### Features
* Added `ConverterPipe`, a class that allows chaining previously intialized interfaces for batch conversion and corresponding tests [PR #169](https://github.com/catalystneuro/neuroconv/pull/169)
* Added automatic extraction of metadata for `NeuralynxRecordingInterface` including filtering information for channels, device and recording time information [PR #170](https://github.com/catalystneuro/neuroconv/pull/170)
* Added stubbing capabilities to timestamp extraction in the `MovieInterface` avoiding scanning through the whole file when `stub_test=True` [PR #181](https://github.com/catalystneuro/neuroconv/pull/181)
* Added a flag `include_roi_acceptance` to `tools.roiextractors.write_segmentation` and corresponding interfaces to allow disabling the addition of boolean columns indicating ROI acceptance. [PR #193](https://github.com/catalystneuro/neuroconv/pull/193)
* Added `write_waveforms()` function in `tools.spikeinterface` to write `WaveformExtractor` objects
[PR #217](https://github.com/catalystneuro/neuroconv/pull/217)

### Pending deprecation
* Replaced the `MovieInterface` with `VideoInterface` and introduced deprecation warnings for the former. [PR #74](https://github.com/catalystneuro/neuroconv/pull/74)



# v0.2.1

### Fixes

* Updated `BlackrockRecordingInterface` to support multi stream file and added gin corresponding gin tests [PR #176](https://github.com/catalystneuro/neuroconv/pull/176)



# v0.2.0

### Back-compatability break
* All built-in DataInterfaces are now nested under the `neuroconv.datainterfaces` import structure - they are no longer available from the outer level. To import a data interface, use the syntax `from neuroconv.datainterfaces import <name of interface>`. [PR #74](https://github.com/catalystneuro/neuroconv/pull/74)
* The `AxonaRecordingExtractorInterface` has been renamed to `AxonaRecordingInterface`. [PR #74](https://github.com/catalystneuro/neuroconv/pull/74)
* The `AxonaUnitRecordingExtractorInterface` has been renamed to `AxonaUnitRecordingInterface`. [PR #74](https://github.com/catalystneuro/neuroconv/pull/74)
* The `BlackrockRecordingExtractorInterface` has been renamed to `BlackrockRecordingInterface`. [PR #74](https://github.com/catalystneuro/neuroconv/pull/74)
* The `BlackrockSortingExtractorInterface` has been renamed to `BlackrockSortingInterface`. [PR #74](https://github.com/catalystneuro/neuroconv/pull/74)
* The `OpenEphysRecordingExtractorInterface` has been renamed to `OpenEphysRecordingInterface`. [PR #74](https://github.com/catalystneuro/neuroconv/pull/74)
* The `OpenEphysSortingExtractorInterface` has been renamed to `OpenEphysSortingInterface`. [PR #74](https://github.com/catalystneuro/neuroconv/pull/74)
* The `KilosortSortingInterface` has been renamed to `KiloSortSortingInterface` to be more consistent with SpikeInterface. [PR #107](https://github.com/catalystneuro/neuroconv/pull/107)
* The `Neuroscope` interfaces have been renamed to `NeuroScope` to be more consistent with SpikeInterface. [PR #107](https://github.com/catalystneuro/neuroconv/pull/107)
* The `tools.roiextractors.add_epoch` functionality has been retired in the newest versions of ROIExtractors. [PR #112](https://github.com/catalystneuro/neuroconv/pull/112)
* Removed deprecation warnings for `save_path` argument (which is now `nwbfile_path` everywhere in the package). [PR #124](https://github.com/catalystneuro/neuroconv/pull/124)
* Changed default device name for the ecephys pipeline. Device_ecephys -> DeviceEcephys [PR #154](https://github.com/catalystneuro/neuroconv/pull/154)
* Change names of written electrical series on the ecephys pipeline. ElectricalSeries_raw -> ElectricalSeriesRaw, ElectricalSeries_processed -> ElectricalSeriesProcessed, ElectricalSeries_lfp -> ElectricalSeriesLFP  [PR #153](https://github.com/catalystneuro/neuroconv/pull/153)
* Drop spikeextractor backend support for NeuralynxRecordingInterface [PR #174](https://github.com/catalystneuro/neuroconv/pull/174)

### Fixes
* Prevented the CEDRecordingInterface from writing non-ecephys channel data. [PR #37](https://github.com/catalystneuro/neuroconv/pull/37)
* Fixed description in `write_sorting` and in `add_units_table` to have "neuroconv" in the description. [PR #104](https://github.com/catalystneuro/neuroconv/pull/104)
* Updated `spikeinterface` version number to 0.95.1 to fix issue with `SpikeGLXInterface` probe annotations.
  The issue is described [here](https://github.com/SpikeInterface/spikeinterface/issues/923). [PR #132](https://github.com/catalystneuro/neuroconv/pull/132)

### Improvements
* Unified the `run_conversion` method of `BaseSegmentationExtractorInterface` with that of all the other base interfaces. The method `write_segmentation` now uses the common `make_or_load_nwbfile` context manager [PR #29](https://github.com/catalystneuro/neuroconv/pull/29)
* Coerced the recording extractors with `spikeextractors_backend=True` to BaseRecording objects for Axona, Blackrock, Openephys, and SpikeGadgets. [PR #38](https://github.com/catalystneuro/neuroconv/pull/38)
* Added function to add PlaneSegmentation objects to an nwbfile in `roiextractors` and corresponding unit tests. [PR #23](https://github.com/catalystneuro/neuroconv/pull/23)
* `use_times` argument to be deprecated on the ecephys pipeline. The function `add_electrical_series` now determines whether the timestamps of the spikeinterface recording extractor are uniform or not and automatically stores the data according to best practices [PR #40](https://github.com/catalystneuro/neuroconv/pull/40)
* Add `NWBFile` metadata key at the level of the base data interface so it can always be inherited to be available. [PR #51](https://github.com/catalystneuro/neuroconv/pull/51).
* Added spikeinterface support to Axona LFP and coerece gin tests for LFP to be spikeinterface objects [PR #85](https://github.com/catalystneuro/neuroconv/pull/85)
* Added function to add fluorescence traces to an nwbfile in `roiextractors` and corresponding unit tests.
  The df over f traces are now added to a `DfOverF` container instead of the `Fluorescence` container.
  The metadata schema has been changed for the `BaseSegmentationExtractorInterface` to allow metadata for `DfOverF`,
  and `Flurorescence` is now not required in the metadata schema. [PR #41](https://github.com/catalystneuro/neuroconv/pull/41)
* Improved default values of OpticalChannel object names and other descriptions for Imaging data. [PR #88](https://github.com/catalystneuro/neuroconv/pull/88)
* Extended the `ImagingDataChunkIterator` to be  compatible with volumetric data. [PR #90](https://github.com/catalystneuro/neuroconv/pull/90)
* Integrated the `ImagingDataChunkIterator` with the `write_imaging` methods. [PR #90](https://github.com/catalystneuro/neuroconv/pull/90)
* Began work towards making SpikeInterface, SpikeExtractors, and ROIExtractors all non-minimal dependencies. [PR #74](https://github.com/catalystneuro/neuroconv/pull/74)
* Implemented format-wise and modality-wise extra installation requirements. If there are any requirements to use a module or data interface, these are defined in individual requirements files at the corresponding level of the package. These are in turn easily accessible from the commands `pip install neuroconv[format_name]`. `pip install neuroconv[modality_name]` will also install all dependencies necessary to make full use of any interfaces from that modality. [PR #100](https://github.com/catalystneuro/neuroconv/pull/100)
* Added frame stubbing to the `BaseSegmentationExtractorInterface`. [PR #116](https://github.com/catalystneuro/neuroconv/pull/116)
* Added `mask_type: str` and `include_roi_centroids: bool` to the `add_plane_segmentation` helper and `write_segmentation` functions for the `tools.roiextractors` submodule. [PR #117](https://github.com/catalystneuro/neuroconv/pull/117)
* Propagate `output_struct_name` argument to `ExtractSegmentationInterface` to match its extractor arguments. [PR #128](https://github.com/catalystneuro/neuroconv/pull/128)
* Added compression and iteration (with options control) to all Fluorescence traces in `write_segmentation`. [PR #120](https://github.com/catalystneuro/neuroconv/pull/120)
* For irregular recordings, timestamps can now be saved along with all traces in `write_segmentation`. [PR #130](https://github.com/catalystneuro/neuroconv/pull/130)
* Added `mask_type` argument to `tools.roiextractors.add_plane_segmentation` function and all upstream calls. This allows users to request writing not just the image_masks (still the default) but also pixels, voxels or `None` of the above. [PR #119](https://github.com/catalystneuro/neuroconv/pull/119)
* `utils.json_schema.get_schema_from_method_signature` now allows `Optional[...]` annotation typing and subsequent `None` values during validation as long as it is still only applied to a simple non-conflicting type (no `Optional[Union[..., ...]]`). [PR #119](https://github.com/catalystneuro/neuroconv/pull/119)


### Documentation and tutorial enhancements:
* Unified the documentation of NeuroConv structure in the User Guide readthedocs. [PR #39](https://github.com/catalystneuro/neuroconv/pull/39)
* Added package for viewing source code in the neuroconv documentation [PR #62](https://github.com/catalystneuro/neuroconv/pull/62)
* Added Contributing guide for the Developer section of readthedocs. [PR #73](https://github.com/catalystneuro/neuroconv/pull/73)
* Added style guide to the readthedocs [PR #28](https://github.com/catalystneuro/neuroconv/pull/28)
* Added ABF data conversion tutorial @luiztauffer [PR #89](https://github.com/catalystneuro/neuroconv/pull/89)
* Added Icephys API documentation @luiztauffer [PR #103](https://github.com/catalystneuro/neuroconv/pull/103)
* Added Blackrock sorting conversion gallery example [PR #134](https://github.com/catalystneuro/neuroconv/pull/134)
* Extended the User Guide Get metadata section in DataInterfaces with a demonstration for loading metadata from YAML. [PR #144](https://github.com/catalystneuro/neuroconv/pull/144)
* Fixed a redundancy in [PR #144](https://github.com/catalystneuro/neuroconv/pull/144) and API links. [PR #154](https://github.com/catalystneuro/neuroconv/pull/154)
* Added SLEAP conversion gallery example [PR #161](https://github.com/catalystneuro/neuroconv/pull/161)



### Features
* Added conversion interface for Neuralynx sorting data together with gin data test and a conversion example in the gallery. [PR #58](https://github.com/catalystneuro/neuroconv/pull/58)
* Added conversion interface for DeepLabCut data together with gin data test and a conversion example in the gallery. [PR #24](https://github.com/catalystneuro/neuroconv/pull/24)
* Allow writing of offsets to ElectricalSeries objects from SpikeInterface (requires PyNWB>=2.1.0). [PR #37](https://github.com/catalystneuro/neuroconv/pull/37)
* Added conversion interface for EDF (European Data Format) data together with corresponding unit tests and a conversion example in the gallery. [PR #45](https://github.com/catalystneuro/neuroconv/pull/45)
* Created ImagingExtractorDataChunkIterator, a data chunk iterator for `ImagingExtractor` objects. [PR #54](https://github.com/catalystneuro/neuroconv/pull/54)
* Added support for writing spikeinterface recording extractor with multiple segments and corresponding unit test [PR #67](https://github.com/catalystneuro/neuroconv/pull/67)
* Added spikeinterface support to the Axona data interface [PR #61](https://github.com/catalystneuro/neuroconv/pull/61)
* Added new util function `get_package` for safely attempting to attempt a package import and informatively notifying the user of how to perform the installation otherwise. [PR #74](https://github.com/catalystneuro/neuroconv/pull/74)
* All built-in DataInterfaces now load their external dependencies on-demand at time of object initialization instead of on package or interface import. [PR #74](https://github.com/catalystneuro/neuroconv/pull/74)
* Adde spikeinterface support for Blackrock sorting interface[PR #134](https://github.com/catalystneuro/neuroconv/pull/134)
* Added conversion interface for TDT recording data together with gin data test. [PR #135](https://github.com/catalystneuro/neuroconv/pull/135)
* Added conversion interface for SLEAP pose estimation data together with gin test for data. [PR #160](https://github.com/catalystneuro/neuroconv/pull/160)


### Testing
* Added unittests for correctly writing the scaling factors to the nwbfile in the `add_electrical_series` function of the spikeinterface module. [PR #37](https://github.com/catalystneuro/neuroconv/pull/37)
* Added unittest for compresion options in the `add_electrical_series` function of the spikeinterface module. [PR #64](https://github.com/catalystneuro/neuroconv/pull/37)
* Added unittests for chunking in the `add_electrical_series` function of the spikeinterface module. [PR #84](https://github.com/catalystneuro/neuroconv/pull/84)
* Tests are now organized according to modality-wise lazy installations. [PR #100](https://github.com/catalystneuro/neuroconv/pull/100)

# v0.1.1
### Fixes
* Fixed the behavior of the `file_paths` usage in the MovieInterface when run via the YAML conversion specification. [PR #33](https://github.com/catalystneuro/neuroconv/pull/33)

### Improvements
* Added function to add ImagingPlane objects to an nwbfile in `roiextractors` and corresponding unit tests. [PR #19](https://github.com/catalystneuro/neuroconv/pull/19)
* Added function to add summary images from a `SegmentationExtractor` object to an nwbfile in the roiextractors module and corresponding unit tests [PR #22](https://github.com/catalystneuro/neuroconv/pull/22)
* Small improvements on ABFInterface @luiztauffer [PR #89](https://github.com/catalystneuro/neuroconv/pull/89)

### Features
* Add non-iterative writing capabilities to `add_electrical_series`. [PR #32](https://github.com/catalystneuro/neuroconv/pull/32)

### Testing
* Added unittests for the `write_as` functionality in the `add_electrical_series` of the spikeinterface module. [PR #32](https://github.com/catalystneuro/neuroconv/pull/32)


# v0.1.0

* The first release of NeuroConv.<|MERGE_RESOLUTION|>--- conflicted
+++ resolved
@@ -1,22 +1,15 @@
 # Upcoming
 
-<<<<<<< HEAD
+### Deprecation
+* All usages of `use_times` have been removed from spikeinterface tools and interfaces. The function `add_electrical_series` now determines whether the timestamps of the spikeinterface recording extractor are uniform or not and automatically stores the data according to best practices [PR #40](https://github.com/catalystneuro/neuroconv/pull/40)
+
+### Pending deprecation
+* Added `DeprecationWarnings` to all `spikeextractors` backends. [PR #265](https://github.com/catalystneuro/neuroconv/pull/265)
+* Added `DeprecationWarning`s for `spikeextractors` objects in `neuroconv.tools.spikeinterface`. [PR #266](https://github.com/catalystneuro/neuroconv/pull/266)
+
 ### Fixes
 * Temporarily hotfixed the `tensorflow` dependency after the release of `deeplabcut==2.3.0`. [PR #268](https://github.com/catalystneuro/neuroconv/pull/268)
 * Fixed cleanup of waveform tests in SI tools. [PR #277](https://github.com/catalystneuro/neuroconv/pull/277)
-=======
-### Deprecation
-
-* All usages of `use_times` have been removed from spikeinterface tools and interfaces. The function `add_electrical_series` now determines whether the timestamps of the spikeinterface recording extractor are uniform or not and automatically stores the data according to best practices [PR #40](https://github.com/catalystneuro/neuroconv/pull/40)
-
-### Fixes
-* Temporarily hotfixed the `tensorflow` dependency after the release of `deeplabcut==2.3.0`. [PR #268](https://github.com/catalystneuro/neuroconv/pull/268)
->>>>>>> 469c803c
-
-### Pending deprecation
-
-* Added `DeprecationWarnings` to all `spikeextractors` backends. [PR #265](https://github.com/catalystneuro/neuroconv/pull/265)
-* Added `DeprecationWarning`s for `spikeextractors` objects in `neuroconv.tools.spikeinterface`. [PR #266](https://github.com/catalystneuro/neuroconv/pull/266)
 
 
 
