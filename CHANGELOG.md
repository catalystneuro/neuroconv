--- conflicted
+++ resolved
@@ -6,13 +6,9 @@
 
 ### Features
 * Support `SortingAnalyzer` in the `SpikeGLXConverterPipe`. [PR #821](https://github.com/catalystneuro/neuroconv/pull/821)
-<<<<<<< HEAD
 * Add argument to `add_electrodes` that grants fine control of what to do with the missing values. As a side effect this drops the implicit casting to int when writing int properties to the electrodes table [PR #985](https://github.com/catalystneuro/neuroconv/pull/985)
-
-=======
 * Add Plexon2 support [PR #918](https://github.com/catalystneuro/neuroconv/pull/918)
-* Converter working with multiple VideoInterface instances [PR 914](https://github.com/catalystneuro/neuroconv/pull/914)
->>>>>>> fc6ae264
+* Converter working with multiple VideoInterface instances [PR #914](https://github.com/catalystneuro/neuroconv/pull/914)
 
 ### Bug fixes
 * Fixed the default naming of multiple electrical series in the `SpikeGLXConverterPipe`. [PR #957](https://github.com/catalystneuro/neuroconv/pull/957)
