--- conflicted
+++ resolved
@@ -3,11 +3,8 @@
 ### Improvements
 
 * The `OpenEphysBinaryRecordingInterface` now uses `lxml` for extracting the session start time from the settings.xml file and does not depend on `pyopenephys` anymore. [PR #971](https://github.com/catalystneuro/neuroconv/pull/971)
-<<<<<<< HEAD
 * Swap the majority of package setup and build steps to `pyproject.toml` instead of `setup.py`. [PR #955](https://github.com/catalystneuro/neuroconv/pull/955)
-=======
 * The `DeeplabcutInterface` now skips inferring timestamps from movie when timestamps are specified, running faster. [PR #967](https://github.com/catalystneuro/neuroconv/pull/967)
->>>>>>> 2d653945
 
 
 
