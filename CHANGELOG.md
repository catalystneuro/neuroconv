# v0.7.0 (Upcoming)

## Deprecations and Changes
* Interfaces and converters now have `verbose=False` by default [PR #1153](https://github.com/catalystneuro/neuroconv/pull/1153)
* Added `metadata` and `conversion_options` as arguments to `NWBConverter.temporally_align_data_interfaces` [PR #1162](https://github.com/catalystneuro/neuroconv/pull/1162)

## Bug Fixes
* `run_conversion` does not longer trigger append mode an index error when `nwbfile_path` points to a faulty file [PR #1180](https://github.com/catalystneuro/neuroconv/pull/1180)
<<<<<<< HEAD
* `OpenEphysBinaryRecordingInterface` no longer stores analog data as an `ElectricalSeries` [PR #1179](https://github.com/catalystneuro/neuroconv/pull/1179)
=======
* `DatasetIOConfiguration` now recommends `chunk_shape = (len(candidate_dataset),)` for datasets with compound dtypes,
as used by hdmf >= 3.14.6.
>>>>>>> 48977b6a

## Features
* Use the latest version of ndx-pose for `DeepLabCutInterface` and `LightningPoseDataInterface` [PR #1128](https://github.com/catalystneuro/neuroconv/pull/1128)

## Improvements
* Simple writing no longer uses a context manager [PR #1180](https://github.com/catalystneuro/neuroconv/pull/1180)
* Added Returns section to all getter docstrings [PR #1185](https://github.com/catalystneuro/neuroconv/pull/1185)
* ElectricalSeries have better chunking defaults when data is passed as plain array [PR #1184](https://github.com/catalystneuro/neuroconv/pull/1184)
* Support Spikeinterface 0.102 [PR #1194](https://github.com/catalystneuro/neuroconv/pull/1194)
* Ophys interfaces now call `get_metadata` by default when no metadata is passed [PR #1200](https://github.com/catalystneuro/neuroconv/pull/1200)
* Support for hdmf 4.0 [PR #1204](https://github.com/catalystneuro/neuroconv/pull/1204)
* Support for numpy 2.0 [PR #1206](https://github.com/catalystneuro/neuroconv/pull/1206)


# v0.6.7 (January 20, 2025)

## Deprecations and Changes

## Bug Fixes
* Temporary set a ceiling for hdmf to avoid a chunking bug  [PR #1175](https://github.com/catalystneuro/neuroconv/pull/1175)

## Features
* Add description to inter-sample-shift for `SpikeGLXRecordingInterface` [PR #1177](https://github.com/catalystneuro/neuroconv/pull/1177)

## Improvements
* `get_json_schema_from_method_signature` now throws a more informative error when an untyped parameter is passed [#1157](https://github.com/catalystneuro/neuroconv/pull/1157)
* Improve the naming of ElectrodeGroups in the `SpikeGLXRecordingInterface` when multi probes are present [PR #1177](https://github.com/catalystneuro/neuroconv/pull/1177)
* Detect mismatch errors between group and group names when writing ElectrodeGroups [PR #1165](https://github.com/catalystneuro/neuroconv/pull/1165)
* Fix metadata bug in `IntanRecordingInterface` where extra devices were added incorrectly if the recording contained multiple electrode groups or names [#1166](https://github.com/catalystneuro/neuroconv/pull/1166)
* Source validation is no longer performed when initializing interfaces or converters [PR #1168](https://github.com/catalystneuro/neuroconv/pull/1168)


# v0.6.6 (December 20, 2024)

## Deprecations and Changes
* Removed use of `jsonschema.RefResolver` as it will be deprecated from the jsonschema library [PR #1133](https://github.com/catalystneuro/neuroconv/pull/1133)
* Completely removed compression settings from most places[PR #1126](https://github.com/catalystneuro/neuroconv/pull/1126)
* Completely removed compression settings from most places [PR #1126](https://github.com/catalystneuro/neuroconv/pull/1126)
* Soft deprecation for `file_path` as an argument of  `SpikeGLXNIDQInterface` and `SpikeGLXRecordingInterface` [PR #1155](https://github.com/catalystneuro/neuroconv/pull/1155)
* `starting_time` in RecordingInterfaces has given a soft deprecation in favor of time alignment methods [PR #1158](https://github.com/catalystneuro/neuroconv/pull/1158)

## Bug Fixes
* datetime objects now can be validated as conversion options [#1139](https://github.com/catalystneuro/neuroconv/pull/1126)
* Make `NWBMetaDataEncoder` public again [PR #1142](https://github.com/catalystneuro/neuroconv/pull/1142)
* Fix a bug where data in `DeepLabCutInterface` failed to write when `ndx-pose` was not imported. [#1144](https://github.com/catalystneuro/neuroconv/pull/1144)
* `SpikeGLXConverterPipe` converter now accepts multi-probe structures with multi-trigger and does not assume a specific folder structure [#1150](https://github.com/catalystneuro/neuroconv/pull/1150)
* `SpikeGLXNIDQInterface` is no longer written as an ElectricalSeries [#1152](https://github.com/catalystneuro/neuroconv/pull/1152)
* Fix a bug on ecephys interfaces where extra electrode group and devices were written if the property of the "group_name" was set in the recording extractor [#1164](https://github.com/catalystneuro/neuroconv/pull/1164)


## Features
* Propagate the `unit_electrode_indices` argument from the spikeinterface tools to `BaseSortingExtractorInterface`. This allows users to map units to the electrode table when adding sorting data [PR #1124](https://github.com/catalystneuro/neuroconv/pull/1124)
* Imaging interfaces have a new conversion option `always_write_timestamps` that can be used to force writing timestamps even if neuroconv's heuristics indicates regular sampling rate [PR #1125](https://github.com/catalystneuro/neuroconv/pull/1125)
* Added .csv support to DeepLabCutInterface [PR #1140](https://github.com/catalystneuro/neuroconv/pull/1140)
* `SpikeGLXRecordingInterface` now also accepts `folder_path` making its behavior equivalent to SpikeInterface [#1150](https://github.com/catalystneuro/neuroconv/pull/1150)
* Added the `rclone_transfer_batch_job` helper function for executing Rclone data transfers in AWS Batch jobs. [PR #1085](https://github.com/catalystneuro/neuroconv/pull/1085)
* Added the `deploy_neuroconv_batch_job` helper function for deploying NeuroConv AWS Batch jobs. [PR #1086](https://github.com/catalystneuro/neuroconv/pull/1086)
* YAML specification files now accepts an outer keyword `upload_to_dandiset="< six-digit ID >"` to automatically upload the produced NWB files to the DANDI archive [PR #1089](https://github.com/catalystneuro/neuroconv/pull/1089)
*`SpikeGLXNIDQInterface` now handdles digital demuxed channels (`XD0`) [#1152](https://github.com/catalystneuro/neuroconv/pull/1152)

## Improvements
* Use mixing tests for ecephy's mocks [PR #1136](https://github.com/catalystneuro/neuroconv/pull/1136)
* Use pytest format for dandi tests to avoid window permission error on teardown [PR #1151](https://github.com/catalystneuro/neuroconv/pull/1151)
* Added many docstrings for public functions [PR #1063](https://github.com/catalystneuro/neuroconv/pull/1063)
* Clean up warnings and deprecations in the testing framework for the ecephys pipeline [PR #1158](https://github.com/catalystneuro/neuroconv/pull/1158)
* Enhance the typing of the signature on the `NWBConverter` by adding zarr as a literal option on the backend and backend configuration [PR #1160](https://github.com/catalystneuro/neuroconv/pull/1160)


# v0.6.5 (November 1, 2024)

## Bug Fixes
* Fixed formatwise installation from pipy [PR #1118](https://github.com/catalystneuro/neuroconv/pull/1118)
* Fixed dailies [PR #1113](https://github.com/catalystneuro/neuroconv/pull/1113)

## Deprecations

## Features
* Using in-house `GenericDataChunkIterator` [PR #1068](https://github.com/catalystneuro/neuroconv/pull/1068)
* Data interfaces now perform source (argument inputs) validation with the json schema  [PR #1020](https://github.com/catalystneuro/neuroconv/pull/1020)
* Improve the error message when writing a recording extractor with multiple offsets [PR #1111](https://github.com/catalystneuro/neuroconv/pull/1111)
* Added `channels_to_skip` to `EDFRecordingInterface` so the user can skip non-neural channels [PR #1110](https://github.com/catalystneuro/neuroconv/pull/1110)

## Improvements
* Remove dev test from PR  [PR #1092](https://github.com/catalystneuro/neuroconv/pull/1092)
* Run only the most basic testing while a PR is on draft  [PR #1082](https://github.com/catalystneuro/neuroconv/pull/1082)
* Test that zarr backend_configuration works in gin data tests  [PR #1094](https://github.com/catalystneuro/neuroconv/pull/1094)
* Consolidated weekly workflows into one workflow and added email notifications [PR #1088](https://github.com/catalystneuro/neuroconv/pull/1088)
* Avoid running link test when the PR is on draft  [PR #1093](https://github.com/catalystneuro/neuroconv/pull/1093)
* Centralize gin data preparation in a github action  [PR #1095](https://github.com/catalystneuro/neuroconv/pull/1095)

# v0.6.4 (September 17, 2024)

## Bug Fixes
* Fixed a setup bug introduced in `v0.6.2` where installation process created a directory instead of a file for test configuration file  [PR #1070](https://github.com/catalystneuro/neuroconv/pull/1070)
* The method `get_extractor` now works for `MockImagingInterface`  [PR #1076](https://github.com/catalystneuro/neuroconv/pull/1076)
* Updated opencv version for security [PR #1087](https://github.com/catalystneuro/neuroconv/pull/1087)
* Solved a bug of `PlexonRecordingInterface` where data with multiple streams could not be opened [PR #989](https://github.com/catalystneuro/neuroconv/pull/989)

## Deprecations

## Features
* Added chunking/compression for string-only compound objects: [PR #1042](https://github.com/catalystneuro/neuroconv/pull/1042)
* Added automated EFS volume creation and mounting to the `submit_aws_job` helper function. [PR #1018](https://github.com/catalystneuro/neuroconv/pull/1018)
* Added a mock for segmentation extractors interfaces in ophys: `MockSegmentationInterface` [PR #1067](https://github.com/catalystneuro/neuroconv/pull/1067)
* Added a `MockSortingInterface` for testing purposes. [PR #1065](https://github.com/catalystneuro/neuroconv/pull/1065)
* BaseRecordingInterfaces have a new conversion options `always_write_timestamps` that can be used to force writing timestamps even if neuroconv heuristic indicates regular sampling rate [PR #1091](https://github.com/catalystneuro/neuroconv/pull/1091)


## Improvements
* Testing on mac sillicon [PR #1061](https://github.com/catalystneuro/neuroconv/pull/1061)
* Add writing to zarr test for to the test on data [PR #1056](https://github.com/catalystneuro/neuroconv/pull/1056)
* Modified the CI to avoid running doctests twice [PR #1077](https://github.com/catalystneuro/neuroconv/pull/#1077)
* Consolidated daily workflows into one workflow and added email notifications [PR #1081](https://github.com/catalystneuro/neuroconv/pull/1081)
* Added zarr tests for the test on data with checking equivalent backends [PR #1083](https://github.com/catalystneuro/neuroconv/pull/1083)

# v0.6.3

# v0.6.2 (September 10, 2024)

## Bug Fixes
* Fixed a bug where `IntanRecordingInterface` added two devices [PR #1059](https://github.com/catalystneuro/neuroconv/pull/1059)
* Fix a bug in `add_sorting_to_nwbfile` where `unit_electrode_indices` was only propagated if `waveform_means` was passed [PR #1057](https://github.com/catalystneuro/neuroconv/pull/1057)

## Deprecations
* The following classes and objects are now private `NWBMetaDataEncoder`, `NWBMetaDataEncoder`, `check_if_imaging_fits_into_memory`, `NoDatesSafeLoader` [PR #1050](https://github.com/catalystneuro/neuroconv/pull/1050)

## Features
* Make `config_file_path` optional in `DeepLabCutInterface`[PR #1031](https://github.com/catalystneuro/neuroconv/pull/1031)
* Added `get_stream_names` to `OpenEphysRecordingInterface`: [PR #1039](https://github.com/catalystneuro/neuroconv/pull/1039)
* Most data interfaces and converters now use Pydantic to validate their inputs, including existence of file and folder paths. [PR #1022](https://github.com/catalystneuro/neuroconv/pull/1022)
* All remaining data interfaces and converters now use Pydantic to validate their inputs, including existence of file and folder paths. [PR #1055](https://github.com/catalystneuro/neuroconv/pull/1055)


## Improvements
* Using ruff to enforce existence of public classes' docstrings [PR #1034](https://github.com/catalystneuro/neuroconv/pull/1034)
* Separated tests that use external data by modality [PR #1049](https://github.com/catalystneuro/neuroconv/pull/1049)
* Added Unit Table descriptions for phy and kilosort: [PR #1053](https://github.com/catalystneuro/neuroconv/pull/1053)
* Using ruff to enforce existence of public functions's docstrings [PR #1062](https://github.com/catalystneuro/neuroconv/pull/1062)
* Improved device metadata of `IntanRecordingInterface` by adding the type of controller used [PR #1059](https://github.com/catalystneuro/neuroconv/pull/1059)




# v0.6.1 (August 30, 2024)

## Bug fixes
* Fixed the JSON schema inference warning on excluded fields; also improved error message reporting of which method triggered the error. [PR #1037](https://github.com/catalystneuro/neuroconv/pull/1037)



# v0.6.0 (August 27, 2024)

## Deprecations
* Deprecated  `WaveformExtractor` usage. [PR #821](https://github.com/catalystneuro/neuroconv/pull/821)
* Changed the `tools.spikeinterface` functions (e.g. `add_recording`, `add_sorting`) to have `_to_nwbfile` as suffix  [PR #1015](https://github.com/catalystneuro/neuroconv/pull/1015)
* Deprecated use of `compression` and `compression_options` in `VideoInterface` [PR #1005](https://github.com/catalystneuro/neuroconv/pull/1005)
* `get_schema_from_method_signature` has been deprecated; please use `get_json_schema_from_method_signature` instead. [PR #1016](https://github.com/catalystneuro/neuroconv/pull/1016)
* `neuroconv.utils.FilePathType` and `neuroconv.utils.FolderPathType` have been deprecated; please use `pydantic.FilePath` and `pydantic.DirectoryPath` instead. [PR #1017](https://github.com/catalystneuro/neuroconv/pull/1017)
* Changed the `tools.roiextractors` function (e.g. `add_imaging` and `add_segmentation`) to have the `_to_nwbfile` suffix [PR #1017](https://github.com/catalystneuro/neuroconv/pull/1027)


## Features
* Added `MedPCInterface` for operant behavioral output files. [PR #883](https://github.com/catalystneuro/neuroconv/pull/883)
* Support `SortingAnalyzer` in the `SpikeGLXConverterPipe`. [PR #821](https://github.com/catalystneuro/neuroconv/pull/821)
* Added `TDTFiberPhotometryInterface` data interface, for converting fiber photometry data from TDT file formats. [PR #920](https://github.com/catalystneuro/neuroconv/pull/920)
* Add argument to `add_electrodes` that grants fine control of what to do with the missing values. As a side effect this drops the implicit casting to int when writing int properties to the electrodes table [PR #985](https://github.com/catalystneuro/neuroconv/pull/985)
* Add Plexon2 support [PR #918](https://github.com/catalystneuro/neuroconv/pull/918)
* Converter working with multiple `VideoInterface` instances [PR #914](https://github.com/catalystneuro/neuroconv/pull/914)
* Added helper function `neuroconv.tools.data_transfers.submit_aws_batch_job` for basic automated submission of AWS batch jobs. [PR #384](https://github.com/catalystneuro/neuroconv/pull/384)
* Data interfaces `run_conversion` method now performs metadata validation before running the conversion. [PR #949](https://github.com/catalystneuro/neuroconv/pull/949)
* Introduced `null_values_for_properties` to `add_units_table` to give user control over null values behavior [PR #989](https://github.com/catalystneuro/neuroconv/pull/989)


## Bug fixes
* Fixed the default naming of multiple electrical series in the `SpikeGLXConverterPipe`. [PR #957](https://github.com/catalystneuro/neuroconv/pull/957)
* Write new properties to the electrode table use the global identifier channel_name, group [PR #984](https://github.com/catalystneuro/neuroconv/pull/984)
* Removed a bug where int64 was casted lossy to float [PR #989](https://github.com/catalystneuro/neuroconv/pull/989)

## Improvements
* The `OpenEphysBinaryRecordingInterface` now uses `lxml` for extracting the session start time from the settings.xml file and does not depend on `pyopenephys` anymore. [PR #971](https://github.com/catalystneuro/neuroconv/pull/971)
* Swap the majority of package setup and build steps to `pyproject.toml` instead of `setup.py`. [PR #955](https://github.com/catalystneuro/neuroconv/pull/955)
* The `DeeplabcutInterface` now skips inferring timestamps from movie when timestamps are specified, running faster. [PR #967](https://github.com/catalystneuro/neuroconv/pull/967)
* Improve metadata writing for SpikeGLX data interface. Added contact ids, shank ids and, remove references to shanks for neuropixels 1.0. Also deprecated the previous neuroconv exclusive property "electrode_shank_number` [PR #986](https://github.com/catalystneuro/neuroconv/pull/986)
* Add tqdm with warning to DeepLabCut interface [PR #1006](https://github.com/catalystneuro/neuroconv/pull/1006)
* `BaseRecordingInterface` now calls default metadata when metadata is not passing mimicking `run_conversion` behavior. [PR #1012](https://github.com/catalystneuro/neuroconv/pull/1012)
* Added `get_json_schema_from_method_signature` which constructs Pydantic models automatically from the signature of any function with typical annotation types used throughout NeuroConv. [PR #1016](https://github.com/catalystneuro/neuroconv/pull/1016)
* Replaced all interface annotations with Pydantic types. [PR #1017](https://github.com/catalystneuro/neuroconv/pull/1017)
* Changed typehint collections (e.g. `List`) to standard collections (e.g. `list`). [PR #1021](https://github.com/catalystneuro/neuroconv/pull/1021)
* Testing now is only one dataset per test [PR #1026](https://github.com/catalystneuro/neuroconv/pull/1026)




## v0.5.0 (July 17, 2024)

### Deprecations
* The usage of `compression_options` directly through the `neuroconv.tools.audio` submodule is now deprecated - users should refer to the new `configure_backend` method for a general approach for setting compression. [PR #939](https://github.com/catalystneuro/neuroconv/pull/939)
* The usage of `compression` and `compression_opts` directly through the `FicTracDataInterface` is now deprecated - users should refer to the new `configure_backend` method for a general approach for setting compression. [PR #941](https://github.com/catalystneuro/neuroconv/pull/941)
* The usage of `compression` directly through the `neuroconv.tools.neo` submodule is now deprecated - users should refer to the new `configure_backend` method for a general approach for setting compression. [PR #943](https://github.com/catalystneuro/neuroconv/pull/943)
* The usage of `compression_options` directly through the `neuroconv.tools.ophys` submodule is now deprecated - users should refer to the new `configure_backend` method for a general approach for setting compression. [PR #940](https://github.com/catalystneuro/neuroconv/pull/940)
* Removed the option of running `interface.run_conversion` without `nwbfile_path` argument . [PR #951](https://github.com/catalystneuro/neuroconv/pull/951)

### Features
* Added docker image and tests for an automated Rclone configuration (with file stream passed via an environment variable). [PR #902](https://github.com/catalystneuro/neuroconv/pull/902)

### Bug fixes
* Fixed the conversion option schema of a `SpikeGLXConverter` when used inside another `NWBConverter`. [PR #922](https://github.com/catalystneuro/neuroconv/pull/922)
* Fixed a case of the `NeuroScopeSortingExtractor` when the optional `xml_file_path` is not specified. [PR #926](https://github.com/catalystneuro/neuroconv/pull/926)
* Fixed `Can't specify experiment type when converting .abf to .nwb with Neuroconv`. [PR #609](https://github.com/catalystneuro/neuroconv/pull/609)
* Remove assumption that the ports of the Intan acquisition system correspond to electrode groupings in `IntanRecordingInterface`  [PR #933](https://github.com/catalystneuro/neuroconv/pull/933)
* Add ValueError for empty metadata in  `make_or_load_nwbfile` when an nwbfile needs to be created [PR #948](https://github.com/catalystneuro/neuroconv/pull/948)

### Improvements
* Make annotations from the raw format available on `IntanRecordingInterface`. [PR #934](https://github.com/catalystneuro/neuroconv/pull/943)
* Add an option to suppress display the progress bar (tqdm) in `VideoContext`  [PR #937](https://github.com/catalystneuro/neuroconv/pull/937)
* Automatic compression of data in the `LightnignPoseDataInterface` has been disabled - users should refer to the new `configure_backend` method for a general approach for setting compression. [PR #942](https://github.com/catalystneuro/neuroconv/pull/942)
* Port over `dlc2nwb` utility functions for ease of maintenance. [PR #946](https://github.com/catalystneuro/neuroconv/pull/946)



## v0.4.11 (June 14, 2024)

### Bug fixes
* Added a skip condition in `get_default_dataset_io_configurations` for datasets with any zero-length axis in their `full_shape`. [PR #894](https://github.com/catalystneuro/neuroconv/pull/894)
* Added `packaging` explicitly to minimal requirements. [PR #904](https://github.com/catalystneuro/neuroconv/pull/904)
* Fixed bug when using `make_or_load_nwbfile` with `overwrite=True` on an existing (but corrupt) HDF5 file. [PR #911](https://github.com/catalystneuro/neuroconv/pull/911)
* Change error trigger with warning trigger when adding both `OnePhotonSeries` and `TwoPhotonSeries` to the same file ([Issue #906](https://github.com/catalystneuro/neuroconv/issues/906)). [PR #907](https://github.com/catalystneuro/neuroconv/pull/907)

### Improvements
* Propagated `photon_series_type` to `BaseImagingExtractorInterface` init instead of passing it as an argument of `get_metadata()` and `get_metadata_schema()`. [PR #847](https://github.com/catalystneuro/neuroconv/pull/847)
* Converter working with multiple VideoInterface instances [PR 914](https://github.com/catalystneuro/neuroconv/pull/914)



## v0.4.10 (June 6, 2024)

### Bug fixes
* Fixed bug causing overwrite of NWB GUIDE watermark. [PR #890](https://github.com/catalystneuro/neuroconv/pull/890)


## v0.4.9 (June 5, 2024)

### Deprecations
* Removed `stream_id` as an argument from `IntanRecordingInterface`. [PR #794](https://github.com/catalystneuro/neuroconv/pull/794)
* The usage of `compression` and `compression_opts` directly through the `neuroconv.tools.spikeinterface` submodule are now deprecated - users should refer to the new `configure_backend` method for a general approach for setting compression. [PR #805](https://github.com/catalystneuro/neuroconv/pull/805)
* Dropped the testing of Python 3.8 on the CI. Dropped support for Python 3.8 in setup. [PR #853](https://github.com/catalystneuro/neuroconv/pull/853)
* Deprecated skip_features argument in `add_sorting`. [PR #872](https://github.com/catalystneuro/neuroconv/pull/872)
* Deprecate old (v1) iterator from the ecephys pipeline. [PR #876](https://github.com/catalystneuro/neuroconv/pull/876)

### Features
* Added `backend` control to the `make_or_load_nwbfile` helper method in `neuroconv.tools.nwb_helpers`. [PR #800](https://github.com/catalystneuro/neuroconv/pull/800)
* Released the first official Docker images for the package on the GitHub Container Repository (GHCR). [PR #383](https://github.com/catalystneuro/neuroconv/pull/383)
* Support "one-file-per-signal" and "one-file-per-channel" mode with `IntanRecordingInterface`. [PR #791](https://github.com/catalystneuro/neuroconv/pull/791)
* Added `get_default_backend_configuration` method to all `DataInterface` classes. Also added HDF5 `backend` control to all standalone `.run_conversion(...)` methods for those interfaces. [PR #801](https://github.com/catalystneuro/neuroconv/pull/801)
* Added `get_default_backend_configuration` method to all `NWBConverter` classes. Also added HDF5 `backend` control to `.run_conversion(...)`. [PR #804](https://github.com/catalystneuro/neuroconv/pull/804)
* Released the first official Docker images for the package on the GitHub Container Repository (GHCR). [PR #383](https://github.com/catalystneuro/neuroconv/pull/383)
* Added `ScanImageMultiFileImagingInterface` for multi-file (buffered) ScanImage format and changed `ScanImageImagingInterface` to be routing classes for single and multi-plane imaging. [PR #809](https://github.com/catalystneuro/neuroconv/pull/809)
* Added a function to generate ogen timestamps and data from onset times and parameters to `tools.optogenetics`. [PR #832](https://github.com/catalystneuro/neuroconv/pull/832)
* Added `configure_and_write_nwbfile` and optimized imports in `tools.nwb_helpers` module. [PR #848](https://github.com/catalystneuro/neuroconv/pull/848)
* `configure_backend` may now apply a `BackendConfiguration` to equivalent in-memory `pynwb.NWBFile` objects that have different address in RAM. [PR #848](https://github.com/catalystneuro/neuroconv/pull/848)
* Add support for doubled ragged arrays in `add_units_table` [PR #879](https://github.com/catalystneuro/neuroconv/pull/879)
* Add support for doubled ragged arrays in `add_electrodes` [PR #881](https://github.com/catalystneuro/neuroconv/pull/881)
* Propagate `ignore_integrity_checks` from neo to IntanRecordingInterface [PR #887](https://github.com/catalystneuro/neuroconv/pull/887)


### Bug fixes
* Remove JSON Schema `definitions` from the `properties` field. [PR #818](https://github.com/catalystneuro/neuroconv/pull/818)
* Fixed writing waveforms directly to file. [PR #799](https://github.com/catalystneuro/neuroconv/pull/799)
* Avoid in-place modification of the metadata in the `VideoInterface` and on neo tools. [PR #814](https://github.com/catalystneuro/neuroconv/pull/814)
* Replaced `waveform_extractor.is_extension` with `waveform_extractor.has_extension`. [PR #799](https://github.com/catalystneuro/neuroconv/pull/799)
* Fixed an issue with `set_aligned_starting_time` for all `SortingInterface`'s that did not have an initial segment start set (and no recording attached). [PR #823](https://github.com/catalystneuro/neuroconv/pull/823)
* Fixed a bug with `parameterized` and `pytest-xdist==3.6.1` in the `ScanImageImagingInterface` tests. [PR #829](https://github.com/catalystneuro/neuroconv/pull/829)
* Added `XX` and `XO` to the base metadata schema. [PR #833](https://github.com/catalystneuro/neuroconv/pull/833)
* `BaseImagingExtractor.add_to_nwbfile()` is fixed in the case where metadata is not supplied. [PR #849](https://github.com/catalystneuro/neuroconv/pull/849)
* Prevent `SpikeGLXConverterPipe` from setting false properties on the sub-`SpikeGLXNIDQInterface`. [PR #860](https://github.com/catalystneuro/neuroconv/pull/860)
* Fixed a bug when adding ragged arrays to the electrode and units table. [PR #870](https://github.com/catalystneuro/neuroconv/pull/870)
* Fixed a bug where `write_recording` will call an empty nwbfile when passing a path. [PR #877](https://github.com/catalystneuro/neuroconv/pull/877)
* Fixed a bug that failed to properly include time alignment information in the output NWB file for objects added from any `RecordingInterface` in combination with `stub_test=True`. [PR #884](https://github.com/catalystneuro/neuroconv/pull/884)
* Fixed a bug that prevented passing `nwbfile=None` and a `backend_configuration` to `NWBConverter.run_conversion`. [PR #885](https://github.com/catalystneuro/neuroconv/pull/885)

### Improvements
* Added soft deprecation warning for removing `photon_series_type` from `get_metadata()` and `get_metadata_schema()` (in [PR #847](https://github.com/catalystneuro/neuroconv/pull/847)). [PR #866](https://github.com/catalystneuro/neuroconv/pull/866)
* Fixed docstrings related to backend configurations for various methods. [PR #822](https://github.com/catalystneuro/neuroconv/pull/822)
* Added automatic `backend` detection when a `backend_configuration` is passed to an interface or converter. [PR #840](https://github.com/catalystneuro/neuroconv/pull/840)
* Improve printing of bytes. [PR #831](https://github.com/catalystneuro/neuroconv/pull/831)
* Support for pathlib in source data schema validation. [PR #854](https://github.com/catalystneuro/neuroconv/pull/854)
* Use `ZoneInfo` instead of `dateutil.tz` in the conversion gallery. [PR #858](https://github.com/catalystneuro/neuroconv/pull/858)
* Exposed `progress_bar_class` to ecephys and ophys data iterators. [PR #861](https://github.com/catalystneuro/neuroconv/pull/861)
* Unified the signatures between `add_units`, `add_sorting` and `write_sorting`. [PR #875](https://github.com/catalystneuro/neuroconv/pull/875)
* Improved descriptions of all folder and file paths in the source schema, useful for rendering in the GUIDE. [PR #886](https://github.com/catalystneuro/neuroconv/pull/886)
* Added watermark via `source_script` field of `NWBFile` metadata. `source_script_file_name` is also required to be specified in this case to avoid invalidation. [PR #888](https://github.com/catalystneuro/neuroconv/pull/888)
* Remove parsing xml parsing from the `__init__` of `BrukerTiffSinglePlaneImagingInterface` [PR #895](https://github.com/catalystneuro/neuroconv/pull/895)

### Testing
* Add general test for metadata in-place modification by interfaces. [PR #815](https://github.com/catalystneuro/neuroconv/pull/815)



# v0.4.8 (March 20, 2024)

### Bug fixes
* Fixed writing the `electrodes` field in `add_electrical_series` when multiple groups are present. [PR #784](https://github.com/catalystneuro/neuroconv/pull/784)

### Improvements
* Upgraded Pydantic support to `>v2.0.0`. [PR #767](https://github.com/catalystneuro/neuroconv/pull/767)
* Absorbed the `DatasetInfo` model into the `DatasetIOConfiguration` model. [PR #767](https://github.com/catalystneuro/neuroconv/pull/767)
* Keyword argument `field_name` of the `DatasetIOConfiguration.from_neurodata_object` method has been renamed to `dataset_name` to be more consistent with its usage. This only affects direct initialization of the model; usage via the `BackendConfiguration` constructor and its associated helper functions in `neuroconv.tools.nwb_helpers` is unaffected. [PR #767](https://github.com/catalystneuro/neuroconv/pull/767)
* Manual construction of a `DatasetIOConfiguration` now requires the field `dataset_name`, and will be validated to match the final path of `location_in_file`. Usage via the automated constructors is unchanged. [PR #767](https://github.com/catalystneuro/neuroconv/pull/767)
* Enhance `get_schema_from_method_signature` to extract descriptions from the method docval. [PR #771](https://github.com/catalystneuro/neuroconv/pull/771)
* Avoid writing `channel_to_uV` and `offset_to_uV` in `add_electrodes`  [PR #803](https://github.com/catalystneuro/neuroconv/pull/803)
* `BaseSegmentationExtractorInterface` now supports optional background plane segmentations and associated fluorescence traces [PR #783](https://github.com/catalystneuro/neuroconv/pull/783)



# v0.4.7 (February 21, 2024)

### Deprecation
* Removed `.get_electrode_table_json()` on the `BaseRecordingExtractorInterface` in favor of GUIDE specific interactions. [PR #431](https://github.com/catalystneuro/neuroconv/pull/431)
* Removed the `SIPickleRecordingInterface` and `SIPickleSortingInterface` interfaces. [PR #757](https://github.com/catalystneuro/neuroconv/pull/757)
* Removed the `SpikeGLXLFPInterface` interface. [PR #757](https://github.com/catalystneuro/neuroconv/pull/757)

### Bug fixes
* LocalPathExpander matches only `folder_paths` or `file_paths` if that is indicated in the passed specification. [PR #679](https://github.com/catalystneuro/neuroconv/pull/675) and [PR #675](https://github.com/catalystneuro/neuroconv/pull/679
* Fixed depth consideration in partial chunking pattern for the ROI data buffer. [PR #677](https://github.com/catalystneuro/neuroconv/pull/677)
* Fix mapping between channel names and the electrode table when writing more than one `ElectricalSeries` to the NWBFile. This fixes an issue when the converter pipeline of `SpikeGLXConverterPipe` was writing the electrode table region of the NIDQ stream incorrectly. [PR #678](https://github.com/catalystneuro/neuroconv/pull/678)
* Fix `configure_backend` when applied to `TimeSeries` contents that leverage internal links for `data` or `timestamps`. [PR #732](https://github.com/catalystneuro/neuroconv/pull/732)

### Features
* Changed the `Suite2pSegmentationInterface` to support multiple plane segmentation outputs. The interface now has a `plane_name` and `channel_name` arguments to determine which plane output and channel trace add to the NWBFile. [PR #601](https://github.com/catalystneuro/neuroconv/pull/601)
* Added `create_path_template` and corresponding tests [PR #680](https://github.com/catalystneuro/neuroconv/pull/680)
* Added tool function `configure_datasets` for configuring all datasets of an in-memory `NWBFile` to be backend specific. [PR #571](https://github.com/catalystneuro/neuroconv/pull/571)
* Added `LightningPoseConverter` to add pose estimation data and the original and the optional labeled video added as ImageSeries to NWB. [PR #633](https://github.com/catalystneuro/neuroconv/pull/633)
* Added gain as a required `__init__` argument for `TdtRecordingInterface`. [PR #704](https://github.com/catalystneuro/neuroconv/pull/704)
* Extract session_start_time from Plexon `plx` recording file. [PR #723](https://github.com/catalystneuro/neuroconv/pull/723)

### Improvements
* `nwbinspector` has been removed as a minimal dependency. It becomes an extra (optional) dependency with `neuroconv[dandi]`. [PR #672](https://github.com/catalystneuro/neuroconv/pull/672)
* Added a `from_nwbfile` class method constructor to all `BackendConfiguration` models. [PR #673](https://github.com/catalystneuro/neuroconv/pull/673)
* Added compression to `FicTracDataInterface`. [PR #678](https://github.com/catalystneuro/neuroconv/pull/678)
* Exposed `block_index` to all OpenEphys interfaces. [PR #695](https://github.com/catalystneuro/neuroconv/pull/695)
* Added support for `DynamicTable` columns in the `configure_backend` tool function. [PR #700](https://github.com/catalystneuro/neuroconv/pull/700)
* Refactored `ScanImagingInterface` to reference ROIExtractors' version of `extract_extra_metadata`. [PR #731](https://github.com/catalystneuro/neuroconv/pull/731)
* Added support for Long NHP probe types for the `SpikeGLXRecorddingInterfacce`. [PR #701](https://github.com/catalystneuro/neuroconv/pull/701)
* Remove unnecessary duplication of probe setting in `SpikeGLXRecordingInterface`. [PR #696](https://github.com/catalystneuro/neuroconv/pull/696)
* Added associated suffixes to all interfaces and converters. [PR #734](https://github.com/catalystneuro/neuroconv/pull/734)
* Added convenience function `get_format_summaries` to `tools.importing` (and exposed at highest level). [PR #734](https://github.com/catalystneuro/neuroconv/pull/734)

### Testing
* `RecordingExtractorInterfaceTestMixin` now compares either `group_name`, `group` or a default value of  `ElectrodeGroup` to the `group` property in the `NWBRecordingExtractor` instead of comparing `group` to `group` as it was done before [PR #736](https://github.com/catalystneuro/neuroconv/pull/736)
* `TestScanImageImagingInterfaceRecent` now checks metadata against new roiextractors implementation [PR #741](https://github.com/catalystneuro/neuroconv/pull/741).
* Removed editable installs from the CI workflow. [PR #756](https://github.com/catalystneuro/neuroconv/pull/756)


# v0.4.6 (November 30, 2023)

### Features
* Added Pydantic data models of `BackendConfiguration` for both HDF5 and Zarr datasets (container/mapper of all the `DatasetConfiguration`s for a particular file). [PR #568](https://github.com/catalystneuro/neuroconv/pull/568)
* Changed the metadata schema for `Fluorescence` and `DfOverF` where the traces metadata can be provided as a dict instead of a list of dicts.
  The name of the plane segmentation is used to determine which traces to add to the `Fluorescence` and `DfOverF` containers. [PR #632](https://github.com/catalystneuro/neuroconv/pull/632)
* Modify the filtering of traces to also filter out traces with empty values. [PR #649](https://github.com/catalystneuro/neuroconv/pull/649)
* Added tool function `get_default_dataset_configurations` for identifying and collecting all fields of an in-memory `NWBFile` that could become datasets on disk; and return instances of the Pydantic dataset models filled with default values for chunking/buffering/compression. [PR #569](https://github.com/catalystneuro/neuroconv/pull/569)
* Added tool function `get_default_backend_configuration` for conveniently packaging the results of `get_default_dataset_configurations` into an easy-to-modify mapping from locations of objects within the file to their correseponding dataset configuration options, as well as linking to a specific backend DataIO. [PR #570](https://github.com/catalystneuro/neuroconv/pull/570)
* Added `set_probe()` method to `BaseRecordingExtractorInterface`. [PR #639](https://github.com/catalystneuro/neuroconv/pull/639)
* Changed default chunking of `ImagingExtractorDataChunkIterator` to select `chunk_shape` less than the chunk_mb threshold while keeping the original image size. The default `chunk_mb` changed to 10MB. [PR #667](https://github.com/catalystneuro/neuroconv/pull/667)

### Fixes
* Fixed GenericDataChunkIterator (in hdmf.py) in the case where the number of dimensions is 1 and the size in bytes is greater than the threshold of 1 GB. [PR #638](https://github.com/catalystneuro/neuroconv/pull/638)
* Changed `np.floor` and `np.prod` usage to `math.floor` and `math.prod` in various files. [PR #638](https://github.com/catalystneuro/neuroconv/pull/638)
* Updated minimal required version of DANDI CLI; updated `run_conversion_from_yaml` API function and tests to be compatible with naming changes. [PR #664](https://github.com/catalystneuro/neuroconv/pull/664)

### Improvements
 * Change metadata extraction library from `fparse` to `parse`. [PR #654](https://github.com/catalystneuro/neuroconv/pull/654)
 * The `dandi` CLI/API is now an optional dependency; it is still required to use the `tool` function for automated upload as well as the YAML-based NeuroConv CLI. [PR #655](https://github.com/catalystneuro/neuroconv/pull/655)



# v0.4.5 (November 6, 2023)

### Back-compatibility break
* The `CEDRecordingInterface` has now been removed; use the `Spike2RecordingInterface` instead. [PR #602](https://github.com/catalystneuro/neuroconv/pull/602)

### Features
* Added support for python 3.12 [PR #626](https://github.com/catalystneuro/neuroconv/pull/626)
* Added `session_start_time` extraction to `FicTracDataInterface`. [PR #598](https://github.com/catalystneuro/neuroconv/pull/598)
* Added `imaging_plane_name` keyword argument to `add_imaging_plane` function to determine which imaging plane to add from the metadata by name instead of `imaging_plane_index`.
* Added reference for `imaging_plane` to default plane segmentation metadata. [PR #594](https://github.com/catalystneuro/neuroconv/pull/594)
* Changed Compass container for Position container in the `FicTracDataInterface`.  [PR #606](https://github.com/catalystneuro/neuroconv/pull/605)
* Added option to write units in meters by providing a radius in `FicTracDataInterface`. [PR #606](https://github.com/catalystneuro/neuroconv/pull/605)
* Added `parent_container` keyword argument to `add_photon_series` that defines whether to add the photon series to acquisition or 'ophys' processing module. [PR #587](https://github.com/catalystneuro/neuroconv/pull/587)
* Added Pydantic data models of `DatasetInfo` (immutable summary of core dataset values such as maximum shape and dtype) and `DatasetConfiguration` for both HDF5 and Zarr datasets (the optional layer that specifies chunk/buffering/compression). [PR #567](https://github.com/catalystneuro/neuroconv/pull/567)
* Added alignment methods to `FicTracDataInterface`.  [PR #607](https://github.com/catalystneuro/neuroconv/pull/607)
* Added alignment methods support to `MockRecordingInterface` [PR #611](https://github.com/catalystneuro/neuroconv/pull/611)
* Added `NeuralynxNvtInterface`, which can read position tracking NVT files. [PR #580](https://github.com/catalystneuro/neuroconv/pull/580)
* Adding radius as a conversion factor in `FicTracDataInterface`.  [PR #619](https://github.com/catalystneuro/neuroconv/pull/619)
* Coerce `FicTracDataInterface` original timestamps to start from 0.  [PR #619](https://github.com/catalystneuro/neuroconv/pull/619)
* Added configuration metadata to `FicTracDataInterface`.  [PR #618](https://github.com/catalystneuro/neuroconv/pull/618)
* Expose number of jobs to `automatic_dandi_upload`. [PR #624](https://github.com/catalystneuro/neuroconv/pull/624)
* Added `plane_segmentation_name` keyword argument to determine which plane segmentation to add from the metadata by name instead of `plane_segmentation_index`.
  `plane_segmentation_name` is exposed at `BaseSegmentationExtractorInterface.add_to_nwbfile()` function to support adding segmentation output from multiple planes. [PR #623](https://github.com/catalystneuro/neuroconv/pull/623)
* Added `SegmentationImages` to metadata_schema in `BaseSegmentationExtractorInterface` to allow for the modification of the name and description of Images container and description of the summary images. [PR #622](https://github.com/catalystneuro/neuroconv/pull/622)
* Default chunking pattern of RecordingInterfaces now attempts to use as many channels as possible up to 64 total, and fill with as much time as possible up to the `chunk_mb`. This also required raising the lower HDMF version to 3.11.0 (which introduced 10 MB default chunk sizes). [PR #630](https://github.com/catalystneuro/neuroconv/pull/630)

### Fixes
* Remove `starting_time` reset to default value (0.0) when adding the rate and updating the `photon_series_kwargs` or `roi_response_series_kwargs`, in `add_photon_series` or `add_fluorescence_traces`. [PR #595](https://github.com/catalystneuro/neuroconv/pull/595)
* Changed the date parsing in `OpenEphysLegacyRecordingInterface` to `datetime.strptime` with the expected date format explicitly set to `"%d-%b-%Y %H%M%S"`. [PR #577](https://github.com/catalystneuro/neuroconv/pull/577)
* Pin lower bound HDMF version to `3.10.0`. [PR #586](https://github.com/catalystneuro/neuroconv/pull/586)

### Deprecation
* Removed `use_times` and `buffer_size` from `add_photon_series`. [PR #600](https://github.com/catalystneuro/neuroconv/pull/600)

### Testing
* Adds `MockImagingInterface` as a general testing mechanism for ophys imaging interfaces [PR #604](https://github.com/catalystneuro/neuroconv/pull/604).



# v0.4.4

### Features

* `DeepLabCutInterface` now allows using custom timestamps via `set_aligned_timestamps` method before running conversion. [PR #531](https://github.com/catalystneuro/neuroconv/pull/532)

### Fixes

* Reorganize timeintervals schema to reside in `schemas/` dir to ensure its inclusion in package build. [PR #573](https://github.com/catalystneuro/neuroconv/pull/573)



# v0.4.3

### Fixes

* The `sonpy` package for the Spike2 interface no longer attempts installation on M1 Macs. [PR #563](https://github.com/catalystneuro/neuroconv/pull/563)
* Fixed `subset_sorting` to explicitly cast `end_frame` to int to avoid SpikeInterface frame slicing edge case. [PR #565](https://github.com/catalystneuro/neuroconv/pull/565)



# v0.4.2

### Fixes

* Exposed `es_key` argument to users where it was previously omitted on `MaxOneRecordingInterface`, `OpenEphysLegacyRecordingInterface`, and `OpenEphysRecordingInterface`. [PR #542](https://github.com/catalystneuro/neuroconv/pull/542)
* Added deepcopy for metadata in `make_nwbfile_from_metadata`. [PR #545](https://github.com/catalystneuro/neuroconv/pull/545)
* Fixed edge case in `subset_sorting` where `end_frame` could exceed recording length. [PR #551](https://github.com/catalystneuro/neuroconv/pull/551)
* Alter `add_electrodes` behavior,  no error is thrown if a property is present in the metadata but not in the recording extractors. This allows the combination of recording objects that have different properties. [PR #558](https://github.com/catalystneuro/neuroconv/pull/558)

### Features

* Added converters for Bruker TIF format to support multiple streams of imaging data.
  Added `BrukerTiffSinglePlaneConverter` for single plane imaging data which initializes a `BrukerTiffSinglePlaneImagingInterface` for each data stream.
  The available data streams can be checked by `BrukerTiffSinglePlaneImagingInterface.get_streams(folder_path)` method.
  Added `BrukerTiffMultiPlaneConverter` for volumetric imaging data with `plane_separation_type` argument that defines
  whether to load the imaging planes as a volume (`"contiguous"`) or separately (`"disjoint"`).
  The available data streams for the defined  `plane_separation_type`  can be checked by `BrukerTiffMultiPlaneImagingInterface.get_streams(folder_path, plane_separation_type)` method.
* Added FicTrac data interface. [PR #517](https://github.com/catalystneuro/neuroconv/pull/#517)

### Documentation and tutorial enhancements

* Added FicTrac to the conversion gallery and docs API. [PR #560](https://github.com/catalystneuro/neuroconv/pull/#560)



# v0.4.1

### Fixes

* Propagated additional arguments, such as `cell_id`, from the `metadata["Icephys"]["Electrodes"]` dictionary used in `tools.neo.add_icephys_electrode`. [PR #538](https://github.com/catalystneuro/neuroconv/pull/538)
* Fixed mismatch between expected `Electrodes` key in `tools.neo.add_icephys_electrode` and the metadata automatically generated by the `AbfInterface`. [PR #538](https://github.com/catalystneuro/neuroconv/pull/538)



# v0.4.0

### Back-compatibility break

* Create separate `.add_to_nwbfile` method for all DataInterfaces. This is effectively the previous `.run_conversion` method but limited to operations on an in-memory `nwbfile`: pynwb.NWBFile` object and does not handle any I/O. [PR #455](https://github.com/catalystneuro/neuroconv/pull/455)

### Fixes

* Set gzip compression by default on spikeinterface based interfaces `run_conversion`. [PR #499](https://github.com/catalystneuro/neuroconv/pull/#499)

* Temporarily disabled filtering for all-zero traces in `add_fluorescence_traces` as the current implementation is very slow for nearly all zero traces (e.g. suite2p deconvolved traces). [PR #527](https://github.com/catalystneuro/neuroconv/pull/527)

### Features

* Added stream control with the `stream_name` argument to the `NeuralynxRecordingExtractor`. [PR #369](https://github.com/catalystneuro/neuroconv/pull/369)

* Added a common `.temporally_align_data_interfaces` method to the `NWBConverter` class to use as a specification of the protocol for temporally aligning the data interfaces of the converter. [PR #362](https://github.com/catalystneuro/neuroconv/pull/362)

* Added `CellExplorerRecordingInterface` for adding data raw and lfp data from the CellExplorer format. CellExplorer's new format contains a `basename.session.mat` file containing
    rich metadata about the session which can be used to extract the recording information such as sampling frequency and type and channel metadata such as
    groups, location and brain area [#488](https://github.com/catalystneuro/neuroconv/pull/488)

* `CellExplorerSortingInterface` now supports extracting sampling frequency from the new data format. CellExplorer's new format contains a `basename.session.mat` file containing
    rich metadata including the sorting sampling frequency [PR #491](https://github.com/catalystneuro/neuroconv/pull/491) and [PR #502](https://github.com/catalystneuro/neuroconv/pull/502)
* Added `MiniscopeBehaviorInterface` for Miniscope behavioral data. The interface uses `ndx-miniscope` extension to add a `Miniscope` device with the behavioral camera metadata,
  and an `ImageSeries` in external mode that is linked to the device. [PR #482](https://github.com/catalystneuro/neuroconv/pull/482)
  * `CellExplorerSortingInterface` now supports adding channel metadata to the nwbfile with `write_ecephys_metadata=True` as a conversion option [PR #494](https://github.com/catalystneuro/neuroconv/pull/494)

* Added `MiniscopeImagingInterface` for Miniscope imaging data stream. The interface uses `ndx-miniscope` extension to add a `Miniscope` device with the microscope device metadata,
  and the imaging data as `OnePhotonSeries`. [PR #468](https://github.com/catalystneuro/neuroconv/pull/468)

* Added `MiniscopeConverter` for combining the conversion of Miniscope imaging and behavioral data streams. [PR #498](https://github.com/catalystneuro/neuroconv/pull/498)

### Improvements

* Avoid redundant timestamp creation in `add_eletrical_series` for recording objects without time vector. [PR #495](https://github.com/catalystneuro/neuroconv/pull/495)

* Avoid modifying the passed `metadata` structure via `deep_dict_update` in `make_nwbfile_from_metadata`.  [PR #476](https://github.com/catalystneuro/neuroconv/pull/476)

### Testing

* Added gin test for `CellExplorerRecordingInterface`. CellExplorer's new format contains a `basename.session.mat` file containing
    rich metadata about the session which can be used to extract the recording information such as sampling frequency and type and channel metadata such as
    groups, location and brain area [#488](https://github.com/catalystneuro/neuroconv/pull/488).
  * Added gin test for `CellExplorerSortingInterface`. CellExplorer's new format contains a `basename.session.mat` file containing
  rich metadata about the session which can be used to extract the recording information such as sampling frequency and type and channel metadata such as
  groups, location and brain area [PR #494](https://github.com/catalystneuro/neuroconv/pull/494).




# v0.3.0 (June 7, 2023)

### Back-compatibility break
* `ExtractorInterface` classes now access their extractor with the classmethod `cls.get_extractor()` instead of the attribute `self.Extractor`. [PR #324](https://github.com/catalystneuro/neuroconv/pull/324)
* The `spikeextractor_backend` option was removed for all `RecordingExtractorInterface` classes. ([PR #324](https://github.com/catalystneuro/neuroconv/pull/324), [PR #309](https://github.com/catalystneuro/neuroconv/pull/309)]
* The `NeuroScopeMultiRecordingExtractor` has been removed. If your conversion required this, please submit an issue requesting instructions for how to implement it. [PR #309](https://github.com/catalystneuro/neuroconv/pull/309)
* The `SIPickle` interfaces have been removed. [PR #309](https://github.com/catalystneuro/neuroconv/pull/309)
* The previous conversion option `es_key` has been moved to the `__init__` of all `BaseRecordingExtractorInterface` classes. It is no longer possible to use this argument in the `run_conversion` method. [PR #318](https://github.com/catalystneuro/neuroconv/pull/318)
* Change `BaseDataInterface.get_conversion_options_schema` from `classmethod` to object method. [PR #353](https://github.com/catalystneuro/neuroconv/pull/353)
* Removed `utils.json_schema.get_schema_for_NWBFile` and moved base metadata schema to external json file. Added constraints to Subject metadata to match DANDI. [PR #376](https://github.com/catalystneuro/neuroconv/pull/376)
* Duplicate video file paths in the VideoInterface and AudioInterface are no longer silently resolved; please explicitly remove duplicates when initializing the interfaces. [PR #403](https://github.com/catalystneuro/neuroconv/pull/403)
* Duplicate audio file paths in the AudioInterface are no longer silently resolved; please explicitly remove duplicates when initializing the interfaces. [PR #402](https://github.com/catalystneuro/neuroconv/pull/402)

### Features
* The `OpenEphysRecordingInterface` is now a wrapper for `OpenEphysBinaryRecordingInterface`. [PR #294](https://github.com/catalystneuro/neuroconv/pull/294)
* Swapped the backend for `CellExplorerSortingInterface` from `spikeextactors` to `spikeinterface`. [PR #267](https://github.com/catalystneuro/neuroconv/pull/267)
* In the conversion YAML, `DataInterface` classes must now be specified as a dictionary instead of a list. [PR #311](https://github.com/catalystneuro/neuroconv/pull/311)
* In the conversion YAML, conversion_options can be specified on the global level. [PR #312](https://github.com/catalystneuro/neuroconv/pull/312)
* The `OpenEphysRecordingInterface` now redirects to legacy or binary interface depending on the file format.
  It raises NotImplementedError until the interface for legacy format is added. [PR #296](https://github.com/catalystneuro/neuroconv/pull/296)
* Added the `OpenEphysLegacyRecordingInterface` to support Open Ephys legacy format (`.continuous` files). [PR #295](https://github.com/catalystneuro/neuroconv/pull/295)
* Added `PlexonSortingInterface` to support plexon spiking data. [PR #316](https://github.com/catalystneuro/neuroconv/pull/316)
* Changed `SpikeGLXRecordingInterface` to accept either the AP or LF bands as file paths. Each will automatically set the correseponding `es_key` and corresponding metadata for each band or probe. [PR #298](https://github.com/catalystneuro/neuroconv/pull/298)
* The `OpenEphysRecordingInterface` redirects to `OpenEphysLegacyRecordingInterface` for legacy format files instead of raising NotImplementedError. [PR #349](https://github.com/catalystneuro/neuroconv/pull/349)
* Added a `SpikeGLXConverter` for easy combination of multiple IMEC and NIDQ data streams. [PR #292](https://github.com/catalystneuro/neuroconv/pull/292)
* Added an `interfaces_by_category` lookup table to `neuroconv.datainterfaces` to make searching for interfaces by modality and format easier. [PR #352](https://github.com/catalystneuro/neuroconv/pull/352)
* `neuroconv.utils.jsonschema.get_schema_from_method_signature` can now support the `Dict[str, str]` typehint, which allows `DataInterface.__init__` and `.run_conversion` to handle dictionary arguments. [PR #360](https://github.com/catalystneuro/neuroconv/pull/360)
* Added `neuroconv.tools.testing.data_interface_mixins` module, which contains test suites for different types of
  DataInterfaces [PR #357](https://github.com/catalystneuro/neuroconv/pull/357)
* Added `keywords` to `DataInterface` classes. [PR #375](https://github.com/catalystneuro/neuroconv/pull/375)
* Uses `open-cv-headless` instead of open-cv, making the package lighter [PR #387](https://github.com/catalystneuro/neuroconv/pull/387).
* Adds `MockRecordingInterface` as a general testing mechanism for ecephys interfaces [PR #395](https://github.com/catalystneuro/neuroconv/pull/395).
* `metadata` returned by `DataInterface.get_metadata()` is now a `DeepDict` object, making it easier to add and adjust metadata. [PR #404](https://github.com/catalystneuro/neuroconv/pull/404).
* The `OpenEphysLegacyRecordingInterface` is now extracts the `session_start_time` in `get_metadata()` from `Neo` (`OpenEphysRawIO`) and does not depend on `pyopenephys` anymore. [PR #410](https://github.com/catalystneuro/neuroconv/pull/410)
* Added `expand_paths`. [PR #377](https://github.com/catalystneuro/neuroconv/pull/377)
* Added basic temporal alignment methods to ecephys, ophys, and icephys DataInterfaces. These are `get_timestamps`, `align_starting_time`, `align_timestamps`, and `align_by_interpolation`. Added tests that serve as a first demonstration of the intended uses in a variety of cases. [PR #237](https://github.com/catalystneuro/neuroconv/pull/237) [PR #283](https://github.com/catalystneuro/neuroconv/pull/283) [PR #400](https://github.com/catalystneuro/neuroconv/pull/400)
* Added basic temporal alignment methods to the SLEAPInterface. Added holistic per-interface, per-method unit testing for ecephys and ophys interfaces. [PR #401](https://github.com/catalystneuro/neuroconv/pull/401)
* Added `expand_paths`. [PR #377](https://github.com/catalystneuro/neuroconv/pull/377), [PR #448](https://github.com/catalystneuro/neuroconv/pull/448)
* Added `.get_electrode_table_json()` to the `BaseRecordingExtractorInterface` as a convenience helper for the GUIDE project. [PR #431](https://github.com/catalystneuro/neuroconv/pull/431)
* Added `BrukerTiffImagingInterface` to support Bruker TIF imaging data. This format consists of individual TIFFs (each file contains a single frame) in OME-TIF format (.ome.tif files) and metadata in XML format (.xml file). [PR #390](https://github.com/catalystneuro/neuroconv/pull/390)
* Added `MicroManagerTiffImagingInterface` to support Micro-Manager TIF imaging data. This format consists of multipage TIFFs in OME-TIF format (.ome.tif files) and configuration settings in JSON format ('DisplaySettings.json' file). [PR #423](https://github.com/catalystneuro/neuroconv/pull/423)
* Added a `TemporallyAlignedDataInterface` definition for convenience when creating a custom interface for pre-aligned data. [PR #434](https://github.com/catalystneuro/neuroconv/pull/434)
* Added `write_as`, `units_name`, `units_description` to `BaseSortingExtractorInterface` `run_conversion` method to be able to modify them in conversion options. [PR #438](https://github.com/catalystneuro/neuroconv/pull/438)
* Added basic temporal alignment methods to the VideoInterface. These are `align_starting_time` is split into `align_starting_times` (list of times, one per video file) and `align_global_starting_time` (shift all by a scalar amount). `align_by_interpolation` is not yet implemented for this interface. [PR #283](https://github.com/catalystneuro/neuroconv/pull/283)
* Added stream control for the `OpenEphysBinaryRecordingInterface`. [PR #445](https://github.com/catalystneuro/neuroconv/pull/445)
* Added the `BaseTemporalAlignmentInterface` to serve as the new base class for all new temporal alignment methods. [PR #442](https://github.com/catalystneuro/neuroconv/pull/442)
* Added direct imports for all base classes from the outer level; you may now call `from neuroconv import BaseDataInterface, BaseTemporalAlignmentInterface, BaseExtractorInterface`. [PR #442](https://github.com/catalystneuro/neuroconv/pull/442)
* Added basic temporal alignment methods to the AudioInterface. `align_starting_time` is split into `align_starting_times` (list of times, one per audio file) and `align_global_starting_time` (shift all by a scalar amount). `align_by_interpolation` and other timestamp-based approaches is not yet implemented for this interface. [PR #402](https://github.com/catalystneuro/neuroconv/pull/402)
* Changed the order of recording properties extraction in `NeuroscopeRecordingInterface` and `NeuroScopeLFPInterface` to make them consistent with each other [PR #466](https://github.com/catalystneuro/neuroconv/pull/466)
* The `ScanImageImagingInterface` has been updated to read metadata from more recent versions of ScanImage [PR #457](https://github.com/catalystneuro/neuroconv/pull/457)
* Refactored `add_two_photon_series()` to `add_photon_series()` and added `photon_series_type` optional argument which can be either `"OnePhotonSeries"` or `"TwoPhotonSeries"`.
  Changed `get_default_ophys_metadata()` to add `Device` and `ImagingPlane` metadata which are both used by imaging and segmentation.
  Added `photon_series_type` to `get_nwb_imaging_metadata()` to fill metadata for `OnePhotonSeries` or `TwoPhotonSeries`. [PR #462](https://github.com/catalystneuro/neuroconv/pull/462)
* Split `align_timestamps` and `align_starting_times` into `align_segment_timestamps` and `align_segment_starting_times` for API consistency for multi-segment `RecordingInterface`s. [PR #463](https://github.com/catalystneuro/neuroconv/pull/463)
* Rename `align_timestamps` and `align_segmentt_timestamps` into `set_aligned_timestamps` and `set_aligned_segment_timestamps` to more clearly indicate their usage and behavior. [PR #470](https://github.com/catalystneuro/neuroconv/pull/470)


### Testing
* The tests for `automatic_dandi_upload` now follow up-to-date DANDI validation rules for file name conventions. [PR #310](https://github.com/catalystneuro/neuroconv/pull/310)
* Deactivate `MaxOneRecordingInterface` metadata tests [PR #371]((https://github.com/catalystneuro/neuroconv/pull/371)
* Integrated the DataInterface testing mixin to the SLEAP Interface. [PR #401](https://github.com/catalystneuro/neuroconv/pull/401)
* Added holistic per-interface, per-method unit testing for ecephys and ophys interfaces. [PR #283](https://github.com/catalystneuro/neuroconv/pull/283)
* Live service tests now run in a separate non-required GitHub action. [PR #420]((https://github.com/catalystneuro/neuroconv/pull/420)
* Integrated the `DataInterfaceMixin` class of tests to the `VideoInterface`. [PR #403](https://github.com/catalystneuro/neuroconv/pull/403)
* Add `generate_path_expander_demo_ibl` and associated test for `LocalPathExpander` [PR #456](https://github.com/catalystneuro/neuroconv/pull/456)
* Improved testing of all interface alignment methods via the new `TemporalAlignmentMixin` class. [PR #459](https://github.com/catalystneuro/neuroconv/pull/459)

### Fixes
* `BlackrockRecordingInterface` now writes all ElectricalSeries to "acquisition" unless changed using the `write_as` flag in `run_conversion`. [PR #315](https://github.com/catalystneuro/neuroconv/pull/315)
* Excluding Python versions 3.8 and 3.9 for the `EdfRecordingInterface` on M1 macs due to installation problems. [PR #319](https://github.com/catalystneuro/neuroconv/pull/319)
* Extend type array condition in `get_schema_from_hdmf_class` for dataset types (excludes that are DataIO). [PR #418](https://github.com/catalystneuro/neuroconv/pull/418)
* The `base_directory` argument to all `PathExpander` classes can now accept string inputs as well as `Path` inputs. [PR #427](https://github.com/catalystneuro/neuroconv/pull/427)
* Fixed the temporal alignment methods for the `RecordingInterfaces` which has multiple segments. [PR #411](https://github.com/catalystneuro/neuroconv/pull/411)
* Fixes to the temporal alignment methods for the `SortingInterface`, both single and multi-segment and recordingless. [PR #413](https://github.com/catalystneuro/neuroconv/pull/413)
* Fixes to the temporal alignment methods for the certain formats of the `RecordingInterface`. [PR #459](https://github.com/catalystneuro/neuroconv/pull/459)
* Fixes the naming of LFP interfaces to be `ElectricalSeriesLFP` instead of `ElectricalSeriesLF`. [PR #467](https://github.com/catalystneuro/neuroconv/pull/467)
* Fixed an issue with incorrect modality-specific extra requirements being associated with certain behavioral formats. [PR #469](https://github.com/catalystneuro/neuroconv/pull/469)

### Documentation and tutorial enhancements
* The instructions to build the documentation were moved to ReadTheDocs. [PR #323](https://github.com/catalystneuro/neuroconv/pull/323)
* Move testing instructions to ReadTheDocs. [PR #320](https://github.com/catalystneuro/neuroconv/pull/320)
* Moved NeuroConv catalogue from ReadMe.md to ReadTheDocs.
  [PR #322](https://github.com/catalystneuro/neuroconv/pull/322)
* Moved instructions to build the documentation from README.md to ReadTheDocs. [PR #323](https://github.com/catalystneuro/neuroconv/pull/323)
* Add `Spike2RecordingInterface` to conversion gallery. [PR #338](https://github.com/catalystneuro/neuroconv/pull/338)
* Remove authors from module docstrings [PR #354](https://github.com/catalystneuro/neuroconv/pull/354)
* Add examples for `LocalPathExpander` usage [PR #456](https://github.com/catalystneuro/neuroconv/pull/456)
* Add better docstrings to the aux functions of the Neuroscope interface [PR #485](https://github.com/catalystneuro/neuroconv/pull/485)

### Pending deprecation
* Change name from `CedRecordingInterface` to `Spike2RecordingInterface`. [PR #338](https://github.com/catalystneuro/neuroconv/pull/338)

### Improvements
* Use `Literal` in typehints (incompatible with Python<=3.8). [PR #340](https://github.com/catalystneuro/neuroconv/pull/340)
* `BaseDataInterface.get_source_schema` modified so it works for `.__init__` and `.__new__`. [PR #374](https://github.com/catalystneuro/neuroconv/pull/374)



# v0.2.4 (February 7, 2023)

### Deprecation
* All usages of `use_times` have been removed from spikeinterface tools and interfaces. The function `add_electrical_series` now determines whether the timestamps of the spikeinterface recording extractor are uniform or not and automatically stores the data according to best practices [PR #40](https://github.com/catalystneuro/neuroconv/pull/40)
* Dropped Python 3.7 support. [PR #237](https://github.com/catalystneuro/neuroconv/pull/237)

### Features
* Added a tool for determining rising and falling frames from TTL signals (`parse_rising_frames_from_ttl` and `get_falling_frames_from_ttl`). [PR #244](https://github.com/catalystneuro/neuroconv/pull/244)
* Added the `SpikeGLXNIDQInterface` for reading data from `.nidq.bin` files, as well as the ability to parse event times from specific channels via the `get_event_starting_times_from_ttl` method. Also included a `neuroconv.tools.testing.MockSpikeGLXNIDQInterface` for testing purposes. [PR #247](https://github.com/catalystneuro/neuroconv/pull/247)
* Improved handling of writing multiple probes to the same `NWB` file [PR #255](https://github.com/catalystneuro/neuroconv/pull/255)

### Pending deprecation
* Added `DeprecationWarnings` to all `spikeextractors` backends. [PR #265](https://github.com/catalystneuro/neuroconv/pull/265)
* Added `DeprecationWarning`s for `spikeextractors` objects in `neuroconv.tools.spikeinterface`. [PR #266](https://github.com/catalystneuro/neuroconv/pull/266)

### Fixes
* Temporarily hotfixed the `tensorflow` dependency after the release of `deeplabcut==2.3.0`. [PR #268](https://github.com/catalystneuro/neuroconv/pull/268)
* Fixed cleanup of waveform tests in SI tools. [PR #277](https://github.com/catalystneuro/neuroconv/pull/277)
* Fixed metadata structure for the CsvTimeIntervalsInterface, which was previously not passed validation in NWBConverters. [PR #237](https://github.com/catalystneuro/neuroconv/pull/237)
* Added propagation of the `load_sync_channel` argument for the `SpikeGLXNIDQInterface`. [PR #282](https://github.com/catalystneuro/neuroconv/pull/282)
* Fixed the default `es_key` used by stand-alone write using any `RecordingExtractorInterface` or `LFPExtractorInterface`. [PR #288](https://github.com/catalystneuro/neuroconv/pull/288)
* Fixed the default `ExtractorName` used to load the spikeinterface extractor of the `SpikeGLXLFPInterface`. [PR #288](https://github.com/catalystneuro/neuroconv/pull/288)

### Testing
* Re-organized the `test_gin_ecephys` file by splitting into each sub-modality. [PR #282](https://github.com/catalystneuro/neuroconv/pull/282)
* Add testing support for Python 3.11. [PR #234](https://github.com/catalystneuro/neuroconv/pull/234)




# v0.2.3

### Documentation and tutorial enhancements
* Remove `Path(path_to_save_nwbfile).is_file()` from each of the gallery pages. [PR #177](https://github.com/catalystneuro/neuroconv/pull/177)
* Improve docstring for `SpikeGLXRecordingInterface`. [PR #226](https://github.com/catalystneuro/neuroconv/pull/226)
* Correct typing of SpikeGLX in conversion gallery. [PR #223](https://github.com/catalystneuro/neuroconv/pull/223)
* Added tutorial for utilizing YAML metadata in a conversion pipeline. [PR #240](https://github.com/catalystneuro/neuroconv/pull/240)
* Added page in User Guide for how to use CSVs to specify metadata. [PR #241](https://github.com/catalystneuro/neuroconv/pull/177)
* Added the `BaseDataInterface` in the API docs. [PR #242](https://github.com/catalystneuro/neuroconv/pull/242)
* Fixed typo in styling section. [PR #253](https://github.com/catalystneuro/neuroconv/pull/253)
* Updated docs on JSON schema. [PR #256](https://github.com/catalystneuro/neuroconv/pull/256)
* Improved compliance with numpy-style docstring [PR #260](https://github.com/catalystneuro/neuroconv/pull/260)

### Features
* Added `AudioInterface` for files in `WAV` format using the `add_acoustic_waveform_series` utility function
  from `tools/audio` to write audio data to NWB. [PR #196](https://github.com/catalystneuro/neuroconv/pull/196)
* Added the `MaxOneRecordingInterface` for writing data stored in MaxOne (.raw.h5) format. [PR #222](https://github.com/catalystneuro/neuroconv/pull/222)
* Added the `MCSRawRecordingInterface` for writing data stored in MCSRaw (.raw) format. [PR #220](https://github.com/catalystneuro/neuroconv/pull/220)
* Added the `MEArecRecordingInterface` for writing data stored in MEArec (structured .h5) format. [PR #218](https://github.com/catalystneuro/neuroconv/pull/218)
* Added the `AlphaOmegaRecordingInterface` for writing data stored in AlphaOmega (folder of .mrx) format. [PR #212](https://github.com/catalystneuro/neuroconv/pull/212)
* Added the `PlexonRecordingInterface` for writing data stored in Plexon (.plx) format. [PR #206](https://github.com/catalystneuro/neuroconv/pull/206)
* Added the `BiocamRecordingInterface` for writing data stored in Biocam (.bwr) format. [PR #210](https://github.com/catalystneuro/neuroconv/pull/210)
* Added function to add acoustic series as `AcousticWaveformSeries` object as __acquisition__ or __stimulus__ to NWB. [PR #201](https://github.com/catalystneuro/neuroconv/pull/201)
* Added new form to the GitHub repo for requesting support for new formats. [PR #207](https://github.com/catalystneuro/neuroconv/pull/207)
* Simplified the writing of `channel_conversion` during `add_electrical_series` if the vector of gains is uniform; in this case, they are now combined into the scalar `conversion` value. [PR #218](https://github.com/catalystneuro/neuroconv/pull/218)
* Implement timestamp extraction from videos for the SLEAPInterface [PR #238](https://github.com/catalystneuro/neuroconv/pull/238)
* Prevented writing of default values for optional columns on the `ElectrodeTable`. [PR #219](https://github.com/catalystneuro/neuroconv/pull/219)
* Add interfaces for Excel and Csv time intervals tables. [PR #252](https://github.com/catalystneuro/neuroconv/pull/252)

### Testing
* Added a `session_id` to the test file for the `automatic_dandi_upload` helper function. [PR #199](https://github.com/catalystneuro/neuroconv/pull/199)
* `pre-commit` version bump. [PR #235](https://github.com/catalystneuro/neuroconv/pull/235)
* Added a `testing` sub-module to `src` and added a method (`generate_mock_ttl_signal`) for generating synthetic TTL pulses. [PR #245](https://github.com/catalystneuro/neuroconv/pull/245)

### Fixes
* `VideoInterface`. Only raise a warning if the difference between the rate estimated from timestamps and the fps (frames per seconds) is larger than two decimals. [PR #200](https://github.com/catalystneuro/neuroconv/pull/200)
* Fixed the bug in a `VideoInterface` where it would use `DataChunkIterator` even if the conversion options indicated that it should not. [PR #200](https://github.com/catalystneuro/neuroconv/pull/200)
* Update usage requirements for HDMF to prevent a buffer overflow issue fixed in hdmf-dev/hdmf#780. [PR #195](https://github.com/catalystneuro/neuroconv/pull/195)
* Remove the deprecated `distutils.version` in favor of `packaging.version` [PR #233](https://github.com/catalystneuro/neuroconv/pull/233)



# v0.2.2

### Testing

* Added a set of dev branch gallery tests for PyNWB, HDMF, SI, and NEO. [PR #113](https://github.com/catalystneuro/neuroconv/pull/113)
* Added tests for the `TypeError` and `ValueError` raising for the new `starting_frames` argument of `MovieDataInterface.run_conversion()`. [PR #113](https://github.com/catalystneuro/neuroconv/pull/113)
* Added workflow for automatic detection of CHANGELOG.md updates for PRs. [PR #187](https://github.com/catalystneuro/neuroconv/pull/187)
* Added support for python 3.10 [PR #229](https://github.com/catalystneuro/neuroconv/pull/229)

### Fixes

* Fixed a new docval typing error that arose in `hdmf>3.4.6` versions. [PR #113](https://github.com/catalystneuro/neuroconv/pull/113)
* Fixed a new input argument issue for `starting_frames` when using `external_file` for an `ImageSeries` in `pynwb>2.1.0` versions. [PR #113](https://github.com/catalystneuro/neuroconv/pull/113)
* Fixed issues regarding interaction between metadata rate values and extractor rate values in `tools.roiextractors`. [PR #159](https://github.com/catalystneuro/neuroconv/pull/159)
* Fixed sampling frequency resolution issue when detecting this from timestamps in `roiextractors.write_imaging` and `roiextractors.write_segmentation`. [PR #159](https://github.com/catalystneuro/neuroconv/pull/159)

### Documentation and tutorial enhancements
* Added a note in User Guide/DataInterfaces to help installing custom dependencies for users who use Z-shell (`zsh`). [PR #180](https://github.com/catalystneuro/neuroconv/pull/180)
* Added `MovieInterface` example in the conversion gallery. [PR #183](https://github.com/catalystneuro/neuroconv/pull/183)

### Features
* Added `ConverterPipe`, a class that allows chaining previously initialized interfaces for batch conversion and corresponding tests [PR #169](https://github.com/catalystneuro/neuroconv/pull/169)
* Added automatic extraction of metadata for `NeuralynxRecordingInterface` including filtering information for channels, device and recording time information [PR #170](https://github.com/catalystneuro/neuroconv/pull/170)
* Added stubbing capabilities to timestamp extraction in the `MovieInterface` avoiding scanning through the whole file when `stub_test=True` [PR #181](https://github.com/catalystneuro/neuroconv/pull/181)
* Added a flag `include_roi_acceptance` to `tools.roiextractors.write_segmentation` and corresponding interfaces to allow disabling the addition of boolean columns indicating ROI acceptance. [PR #193](https://github.com/catalystneuro/neuroconv/pull/193)
* Added `write_waveforms()` function in `tools.spikeinterface` to write `WaveformExtractor` objects
[PR #217](https://github.com/catalystneuro/neuroconv/pull/217)

### Pending deprecation
* Replaced the `MovieInterface` with `VideoInterface` and introduced deprecation warnings for the former. [PR #74](https://github.com/catalystneuro/neuroconv/pull/74)



# v0.2.1

### Fixes

* Updated `BlackrockRecordingInterface` to support multi stream file and added gin corresponding gin tests [PR #176](https://github.com/catalystneuro/neuroconv/pull/176)



# v0.2.0

### Back-compatability break
* All built-in DataInterfaces are now nested under the `neuroconv.datainterfaces` import structure - they are no longer available from the outer level. To import a data interface, use the syntax `from neuroconv.datainterfaces import <name of interface>`. [PR #74](https://github.com/catalystneuro/neuroconv/pull/74)
* The `AxonaRecordingExtractorInterface` has been renamed to `AxonaRecordingInterface`. [PR #74](https://github.com/catalystneuro/neuroconv/pull/74)
* The `AxonaUnitRecordingExtractorInterface` has been renamed to `AxonaUnitRecordingInterface`. [PR #74](https://github.com/catalystneuro/neuroconv/pull/74)
* The `BlackrockRecordingExtractorInterface` has been renamed to `BlackrockRecordingInterface`. [PR #74](https://github.com/catalystneuro/neuroconv/pull/74)
* The `BlackrockSortingExtractorInterface` has been renamed to `BlackrockSortingInterface`. [PR #74](https://github.com/catalystneuro/neuroconv/pull/74)
* The `OpenEphysRecordingExtractorInterface` has been renamed to `OpenEphysRecordingInterface`. [PR #74](https://github.com/catalystneuro/neuroconv/pull/74)
* The `OpenEphysSortingExtractorInterface` has been renamed to `OpenEphysSortingInterface`. [PR #74](https://github.com/catalystneuro/neuroconv/pull/74)
* The `KilosortSortingInterface` has been renamed to `KiloSortSortingInterface` to be more consistent with SpikeInterface. [PR #107](https://github.com/catalystneuro/neuroconv/pull/107)
* The `Neuroscope` interfaces have been renamed to `NeuroScope` to be more consistent with SpikeInterface. [PR #107](https://github.com/catalystneuro/neuroconv/pull/107)
* The `tools.roiextractors.add_epoch` functionality has been retired in the newest versions of ROIExtractors. [PR #112](https://github.com/catalystneuro/neuroconv/pull/112)
* Removed deprecation warnings for `save_path` argument (which is now `nwbfile_path` everywhere in the package). [PR #124](https://github.com/catalystneuro/neuroconv/pull/124)
* Changed default device name for the ecephys pipeline. Device_ecephys -> DeviceEcephys [PR #154](https://github.com/catalystneuro/neuroconv/pull/154)
* Change names of written electrical series on the ecephys pipeline. ElectricalSeries_raw -> ElectricalSeriesRaw, ElectricalSeries_processed -> ElectricalSeriesProcessed, ElectricalSeries_lfp -> ElectricalSeriesLFP  [PR #153](https://github.com/catalystneuro/neuroconv/pull/153)
* Drop spikeextractor backend support for NeuralynxRecordingInterface [PR #174](https://github.com/catalystneuro/neuroconv/pull/174)

### Fixes
* Prevented the CEDRecordingInterface from writing non-ecephys channel data. [PR #37](https://github.com/catalystneuro/neuroconv/pull/37)
* Fixed description in `write_sorting` and in `add_units_table` to have "neuroconv" in the description. [PR #104](https://github.com/catalystneuro/neuroconv/pull/104)
* Updated `spikeinterface` version number to 0.95.1 to fix issue with `SpikeGLXInterface` probe annotations.
  The issue is described [here](https://github.com/SpikeInterface/spikeinterface/issues/923). [PR #132](https://github.com/catalystneuro/neuroconv/pull/132)

### Improvements
* Unified the `run_conversion` method of `BaseSegmentationExtractorInterface` with that of all the other base interfaces. The method `write_segmentation` now uses the common `make_or_load_nwbfile` context manager [PR #29](https://github.com/catalystneuro/neuroconv/pull/29)
* Coerced the recording extractors with `spikeextractors_backend=True` to BaseRecording objects for Axona, Blackrock, Openephys, and SpikeGadgets. [PR #38](https://github.com/catalystneuro/neuroconv/pull/38)
* Added function to add PlaneSegmentation objects to an nwbfile in `roiextractors` and corresponding unit tests. [PR #23](https://github.com/catalystneuro/neuroconv/pull/23)
* `use_times` argument to be deprecated on the ecephys pipeline. The function `add_electrical_series` now determines whether the timestamps of the spikeinterface recording extractor are uniform or not and automatically stores the data according to best practices [PR #40](https://github.com/catalystneuro/neuroconv/pull/40)
* Add `NWBFile` metadata key at the level of the base data interface so it can always be inherited to be available. [PR #51](https://github.com/catalystneuro/neuroconv/pull/51).
* Added spikeinterface support to Axona LFP and coerece gin tests for LFP to be spikeinterface objects [PR #85](https://github.com/catalystneuro/neuroconv/pull/85)
* Added function to add fluorescence traces to an nwbfile in `roiextractors` and corresponding unit tests.
  The df over f traces are now added to a `DfOverF` container instead of the `Fluorescence` container.
  The metadata schema has been changed for the `BaseSegmentationExtractorInterface` to allow metadata for `DfOverF`,
  and `Flurorescence` is now not required in the metadata schema. [PR #41](https://github.com/catalystneuro/neuroconv/pull/41)
* Improved default values of OpticalChannel object names and other descriptions for Imaging data. [PR #88](https://github.com/catalystneuro/neuroconv/pull/88)
* Extended the `ImagingDataChunkIterator` to be  compatible with volumetric data. [PR #90](https://github.com/catalystneuro/neuroconv/pull/90)
* Integrated the `ImagingDataChunkIterator` with the `write_imaging` methods. [PR #90](https://github.com/catalystneuro/neuroconv/pull/90)
* Began work towards making SpikeInterface, SpikeExtractors, and ROIExtractors all non-minimal dependencies. [PR #74](https://github.com/catalystneuro/neuroconv/pull/74)
* Implemented format-wise and modality-wise extra installation requirements. If there are any requirements to use a module or data interface, these are defined in individual requirements files at the corresponding level of the package. These are in turn easily accessible from the commands `pip install neuroconv[format_name]`. `pip install neuroconv[modality_name]` will also install all dependencies necessary to make full use of any interfaces from that modality. [PR #100](https://github.com/catalystneuro/neuroconv/pull/100)
* Added frame stubbing to the `BaseSegmentationExtractorInterface`. [PR #116](https://github.com/catalystneuro/neuroconv/pull/116)
* Added `mask_type: str` and `include_roi_centroids: bool` to the `add_plane_segmentation` helper and `write_segmentation` functions for the `tools.roiextractors` submodule. [PR #117](https://github.com/catalystneuro/neuroconv/pull/117)
* Propagate `output_struct_name` argument to `ExtractSegmentationInterface` to match its extractor arguments. [PR #128](https://github.com/catalystneuro/neuroconv/pull/128)
* Added compression and iteration (with options control) to all Fluorescence traces in `write_segmentation`. [PR #120](https://github.com/catalystneuro/neuroconv/pull/120)
* For irregular recordings, timestamps can now be saved along with all traces in `write_segmentation`. [PR #130](https://github.com/catalystneuro/neuroconv/pull/130)
* Added `mask_type` argument to `tools.roiextractors.add_plane_segmentation` function and all upstream calls. This allows users to request writing not just the image_masks (still the default) but also pixels, voxels or `None` of the above. [PR #119](https://github.com/catalystneuro/neuroconv/pull/119)
* `utils.json_schema.get_schema_from_method_signature` now allows `Optional[...]` annotation typing and subsequent `None` values during validation as long as it is still only applied to a simple non-conflicting type (no `Optional[Union[..., ...]]`). [PR #119](https://github.com/catalystneuro/neuroconv/pull/119)


### Documentation and tutorial enhancements:
* Unified the documentation of NeuroConv structure in the User Guide readthedocs. [PR #39](https://github.com/catalystneuro/neuroconv/pull/39)
* Added package for viewing source code in the neuroconv documentation [PR #62](https://github.com/catalystneuro/neuroconv/pull/62)
* Added Contributing guide for the Developer section of readthedocs. [PR #73](https://github.com/catalystneuro/neuroconv/pull/73)
* Added style guide to the readthedocs [PR #28](https://github.com/catalystneuro/neuroconv/pull/28)
* Added ABF data conversion tutorial @luiztauffer [PR #89](https://github.com/catalystneuro/neuroconv/pull/89)
* Added Icephys API documentation @luiztauffer [PR #103](https://github.com/catalystneuro/neuroconv/pull/103)
* Added Blackrock sorting conversion gallery example [PR #134](https://github.com/catalystneuro/neuroconv/pull/134)
* Extended the User Guide Get metadata section in DataInterfaces with a demonstration for loading metadata from YAML. [PR #144](https://github.com/catalystneuro/neuroconv/pull/144)
* Fixed a redundancy in [PR #144](https://github.com/catalystneuro/neuroconv/pull/144) and API links. [PR #154](https://github.com/catalystneuro/neuroconv/pull/154)
* Added SLEAP conversion gallery example [PR #161](https://github.com/catalystneuro/neuroconv/pull/161)



### Features
* Added conversion interface for Neuralynx sorting data together with gin data test and a conversion example in the gallery. [PR #58](https://github.com/catalystneuro/neuroconv/pull/58)
* Added conversion interface for DeepLabCut data together with gin data test and a conversion example in the gallery. [PR #24](https://github.com/catalystneuro/neuroconv/pull/24)
* Allow writing of offsets to ElectricalSeries objects from SpikeInterface (requires PyNWB>=2.1.0). [PR #37](https://github.com/catalystneuro/neuroconv/pull/37)
* Added conversion interface for EDF (European Data Format) data together with corresponding unit tests and a conversion example in the gallery. [PR #45](https://github.com/catalystneuro/neuroconv/pull/45)
* Created ImagingExtractorDataChunkIterator, a data chunk iterator for `ImagingExtractor` objects. [PR #54](https://github.com/catalystneuro/neuroconv/pull/54)
* Added support for writing spikeinterface recording extractor with multiple segments and corresponding unit test [PR #67](https://github.com/catalystneuro/neuroconv/pull/67)
* Added spikeinterface support to the Axona data interface [PR #61](https://github.com/catalystneuro/neuroconv/pull/61)
* Added new util function `get_package` for safely attempting to attempt a package import and informatively notifying the user of how to perform the installation otherwise. [PR #74](https://github.com/catalystneuro/neuroconv/pull/74)
* All built-in DataInterfaces now load their external dependencies on-demand at time of object initialization instead of on package or interface import. [PR #74](https://github.com/catalystneuro/neuroconv/pull/74)
* Adde spikeinterface support for Blackrock sorting interface[PR #134](https://github.com/catalystneuro/neuroconv/pull/134)
* Added conversion interface for TDT recording data together with gin data test. [PR #135](https://github.com/catalystneuro/neuroconv/pull/135)
* Added conversion interface for SLEAP pose estimation data together with gin test for data. [PR #160](https://github.com/catalystneuro/neuroconv/pull/160)


### Testing
* Added unittests for correctly writing the scaling factors to the nwbfile in the `add_electrical_series` function of the spikeinterface module. [PR #37](https://github.com/catalystneuro/neuroconv/pull/37)
* Added unittest for compression options in the `add_electrical_series` function of the spikeinterface module. [PR #64](https://github.com/catalystneuro/neuroconv/pull/37)
* Added unittests for chunking in the `add_electrical_series` function of the spikeinterface module. [PR #84](https://github.com/catalystneuro/neuroconv/pull/84)
* Tests are now organized according to modality-wise lazy installations. [PR #100](https://github.com/catalystneuro/neuroconv/pull/100)

# v0.1.1
### Fixes
* Fixed the behavior of the `file_paths` usage in the MovieInterface when run via the YAML conversion specification. [PR #33](https://github.com/catalystneuro/neuroconv/pull/33)

### Improvements
* Added function to add ImagingPlane objects to an nwbfile in `roiextractors` and corresponding unit tests. [PR #19](https://github.com/catalystneuro/neuroconv/pull/19)
* Added function to add summary images from a `SegmentationExtractor` object to an nwbfile in the roiextractors module and corresponding unit tests [PR #22](https://github.com/catalystneuro/neuroconv/pull/22)
* Small improvements on ABFInterface @luiztauffer [PR #89](https://github.com/catalystneuro/neuroconv/pull/89)

### Features
* Add non-iterative writing capabilities to `add_electrical_series`. [PR #32](https://github.com/catalystneuro/neuroconv/pull/32)

### Testing
* Added unittests for the `write_as` functionality in the `add_electrical_series` of the spikeinterface module. [PR #32](https://github.com/catalystneuro/neuroconv/pull/32)


# v0.1.0

* The first release of NeuroConv.<|MERGE_RESOLUTION|>--- conflicted
+++ resolved
@@ -6,12 +6,9 @@
 
 ## Bug Fixes
 * `run_conversion` does not longer trigger append mode an index error when `nwbfile_path` points to a faulty file [PR #1180](https://github.com/catalystneuro/neuroconv/pull/1180)
-<<<<<<< HEAD
 * `OpenEphysBinaryRecordingInterface` no longer stores analog data as an `ElectricalSeries` [PR #1179](https://github.com/catalystneuro/neuroconv/pull/1179)
-=======
 * `DatasetIOConfiguration` now recommends `chunk_shape = (len(candidate_dataset),)` for datasets with compound dtypes,
 as used by hdmf >= 3.14.6.
->>>>>>> 48977b6a
 
 ## Features
 * Use the latest version of ndx-pose for `DeepLabCutInterface` and `LightningPoseDataInterface` [PR #1128](https://github.com/catalystneuro/neuroconv/pull/1128)
