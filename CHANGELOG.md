--- conflicted
+++ resolved
@@ -1,12 +1,10 @@
 # Upcoming
 
-<<<<<<< HEAD
 ### Features
 * Added docker image and tests for an automated Rclone configuration (with file stream passed via an environment variable). [PR #902](https://github.com/catalystneuro/neuroconv/pull/902)
-=======
+
 ### Bug fixes
 * Added a skip condition in `get_default_dataset_io_configurations` for datasets with any zero-length axis in their `full_shape`. [PR #894](https://github.com/catalystneuro/neuroconv/pull/894)
->>>>>>> 14f0b484
 
 
 
