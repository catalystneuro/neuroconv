--- conflicted
+++ resolved
@@ -1,11 +1,9 @@
 # v0.7.5 (Upcoming)
 
 ## Removals, Deprecations and Changes
-<<<<<<< HEAD
 * Remove deprecated arguments in the `load_sync_channel` in `SpikeGLXNIDQInterface` initialization and `start_time`, `write_as` and `write_electrical_series` in `SpikeGLXNIDQInterface.add_to_nwbfile()`. Also removed `starting_time` as an argument from the recording interfaces `add_to_nwbfile` method and the stand alone  `add_recording_segment` utility [PR #1378](https://github.com/catalystneuro/neuroconv/pull/1378)
-=======
+||||||| 8786af654
 * Removed automatic subject addition for DeepLabCutInterface. A link is now created only if the skeleton metadata matches the subject ID.  [PR #1362](https://github.com/catalystneuro/neuroconv/pull/1362)
->>>>>>> 7583e7ec
 
 ## Bug Fixes
 * Fix a bug for avoiding loading the sync stream in `SpikeGLXConverterPipe` [PR #1373](https://github.com/catalystneuro/neuroconv/pull/1373)
