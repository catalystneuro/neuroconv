--- conflicted
+++ resolved
@@ -8,12 +8,9 @@
 
 ## Features
 * Propagate the `unit_electrode_indices` argument from the spikeinterface tools to `BaseSortingExtractorInterface`. This allows users to map units to the electrode table when adding sorting data [PR #1124](https://github.com/catalystneuro/neuroconv/pull/1124)
-<<<<<<< HEAD
 * Added `SortedRecordingConverter` to convert sorted recordings to NWB with correct metadata mapping between units and electrodes [PR #1132](https://github.com/catalystneuro/neuroconv/pull/1132)
-=======
 * Imaging interfaces have a new conversion option `always_write_timestamps` that can be used to force writing timestamps even if neuroconv's heuristics indicates regular sampling rate [PR #1125](https://github.com/catalystneuro/neuroconv/pull/1125)
 * Added .csv support to DeepLabCutInterface [PR #1140](https://github.com/catalystneuro/neuroconv/pull/1140)
->>>>>>> a608e904
 
 ## Improvements
 * Use mixing tests for ecephy's mocks [PR #1136](https://github.com/catalystneuro/neuroconv/pull/1136)
