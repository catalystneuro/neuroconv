--- conflicted
+++ resolved
@@ -1,12 +1,8 @@
 # Upcoming
 
 ## Features
-<<<<<<< HEAD
-* Added the `rclone_transfer_batch_job` helper function for executing Rclone data transfers in AWS Batch jobs. [PR #]()
-* Added the `deploy_neuroconv_batch_job` helper function for deploying NeuroConv AWS Batch jobs. [PR #]()
-=======
 * Added the `rclone_transfer_batch_job` helper function for executing Rclone data transfers in AWS Batch jobs. [PR #1085](https://github.com/catalystneuro/neuroconv/pull/1085)
->>>>>>> 8652d577
+* Added the `deploy_neuroconv_batch_job` helper function for deploying NeuroConv AWS Batch jobs. [PR #1086](https://github.com/catalystneuro/neuroconv/pull/1086)
 
 
 
