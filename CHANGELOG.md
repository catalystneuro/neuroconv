--- conflicted
+++ resolved
@@ -22,13 +22,10 @@
 * Add writing to zarr test for to the test on data [PR #1056](https://github.com/catalystneuro/neuroconv/pull/1056)
 * Modified the CI to avoid running doctests twice [PR #1077](https://github.com/catalystneuro/neuroconv/pull/#1077)
 * Consolidated daily workflows into one workflow and added email notifications [PR #1081](https://github.com/catalystneuro/neuroconv/pull/1081)
-<<<<<<< HEAD
 * Run only the most basic testing while a PR is on draft  [PR #1082](https://github.com/catalystneuro/neuroconv/pull/1082)
-=======
 * Added zarr tests for the test on data with checking equivalent backends [PR #1083](https://github.com/catalystneuro/neuroconv/pull/1083)
 
 
->>>>>>> 4dad0ef4
 
 ## v0.6.3
 
