# v0.3.0 (Upcoming)

### Back-compatibility break
* `ExtractorInterface` classes now access their extractor with the classmethod `cls.get_extractor()` instead of the attribute `self.Extractor`. [PR #324](https://github.com/catalystneuro/neuroconv/pull/324)
* The `spikeextractor_backend` option was removed for all `RecordingExtractorInterface` classes. ([PR #324](https://github.com/catalystneuro/neuroconv/pull/324), [PR #309](https://github.com/catalystneuro/neuroconv/pull/309)]
* The `NeuroScopeMultiRecordingExtractor` has been removed. If your conversion required this, please submit an issue requesting instructions for how to implement it. [PR #309](https://github.com/catalystneuro/neuroconv/pull/309)
* The `SIPickle` interfaces have been removed. [PR #309](https://github.com/catalystneuro/neuroconv/pull/309)
* The previous conversion option `es_key` has been moved to the `__init__` of all `BaseRecordingExtractorInterface` classes. It is no longer possible to use this argument in the `run_conversion` method. [PR #318](https://github.com/catalystneuro/neuroconv/pull/318)
* Change `BaseDataInterface.get_conversion_options_schema` from `classmethod` to object method. [PR #353](https://github.com/catalystneuro/neuroconv/pull/353)
* Removed `utils.json_schema.get_schema_for_NWBFile` and moved base metadata schema to external json file. Added constraints to Subject metadata to match DANDI. [PR #376](https://github.com/catalystneuro/neuroconv/pull/376)
* Duplicate video file paths in the VideoInterface and AudioInterface are no longer silently resolved; please explicitly remove duplicates when initializing the interfaces. [PR #403](https://github.com/catalystneuro/neuroconv/pull/403)

### Features
* The `OpenEphysRecordingInterface` is now a wrapper for `OpenEphysBinaryRecordingInterface`. [PR #294](https://github.com/catalystneuro/neuroconv/pull/294)
* Swapped the backend for `CellExplorerSortingInterface` from `spikeextactors` to `spikeinterface`. [PR #267](https://github.com/catalystneuro/neuroconv/pull/267)
* In the conversion YAML, `DataInterface` classes must now be specified as a dictionary instead of a list. [PR #311](https://github.com/catalystneuro/neuroconv/pull/311)
* In the conversion YAML, conversion_options can be specified on the global level. [PR #312](https://github.com/catalystneuro/neuroconv/pull/312)
* The `OpenEphysRecordingInterface` now redirects to legacy or binary interface depending on the file format.
  It raises NotImplementedError until the interface for legacy format is added. [PR #296](https://github.com/catalystneuro/neuroconv/pull/296)
* Added the `OpenEphysLegacyRecordingInterface` to support Open Ephys legacy format (`.continuous` files). [PR #295](https://github.com/catalystneuro/neuroconv/pull/295)
* Added `PlexonSortingInterface` to support plexon spiking data. [PR #316](https://github.com/catalystneuro/neuroconv/pull/316)
* Changed `SpikeGLXRecordingInterface` to accept either the AP or LF bands as file paths. Each will automatically set the correseponding `es_key` and corresponding metadata for each band or probe. [PR #298](https://github.com/catalystneuro/neuroconv/pull/298)
* The `OpenEphysRecordingInterface` redirects to `OpenEphysLegacyRecordingInterface` for legacy format files instead of raising NotImplementedError. [PR #349](https://github.com/catalystneuro/neuroconv/pull/349)
* Added a `SpikeGLXConverter` for easy combination of multiple IMEC and NIDQ data streams. [PR #292](https://github.com/catalystneuro/neuroconv/pull/292)
* Added an `interfaces_by_category` lookup table to `neuroconv.datainterfaces` to make searching for interfaces by modality and format easier. [PR #352](https://github.com/catalystneuro/neuroconv/pull/352)
* `neuroconv.utils.jsonschema.get_schema_from_method_signature` can now support the `Dict[str, str]` typehint, which allows `DataInterface.__init__` and `.run_conversion` to handle dictionary arguments. [PR #360](https://github.com/catalystneuro/neuroconv/pull/360)
* Added `neuroconv.tools.testing.data_interface_mixins` module, which contains test suites for different types of
  DataInterfaces [PR #357](https://github.com/catalystneuro/neuroconv/pull/357)
* Added `keywords` to `DataInterface` classes. [PR #375](https://github.com/catalystneuro/neuroconv/pull/375)
* Uses `open-cv-headless` instead of open-cv, making the package lighter [PR #387](https://github.com/catalystneuro/neuroconv/pull/387).
* Adds `MockRecordingInterface` as a general testing mechanism for ecephys interfaces [PR #395](https://github.com/catalystneuro/neuroconv/pull/395).
* `metadata` returned by `DataInterface.get_metadata()` is now a `DeepDict` object, making it easier to add and adjust metadata. [PR #404](https://github.com/catalystneuro/neuroconv/pull/404).
* The `OpenEphysLegacyRecordingInterface` is now extracts the `session_start_time` in `get_metadata()` from `Neo` (`OpenEphysRawIO`) and does not depend on `pyopenephys` anymore. [PR #410](https://github.com/catalystneuro/neuroconv/pull/410)
* Added `expand_paths`. [PR #377](https://github.com/catalystneuro/neuroconv/pull/377)
* Added basic temporal alignment methods to ecephys, ophys, and icephys DataInterfaces. These are `get_timestamps`, `align_starting_time`, `align_timestamps`, and `align_by_interpolation`. Added tests that serve as a first demonstration of the intended uses in a variety of cases. [PR #237](https://github.com/catalystneuro/neuroconv/pull/237) [PR #283](https://github.com/catalystneuro/neuroconv/pull/283) [PR #400](https://github.com/catalystneuro/neuroconv/pull/400)
* Added basic temporal alignment methods to the SLEAPInterface. Added holistic per-interface, per-method unit testing for ecephys and ophys interfaces. [PR #401](https://github.com/catalystneuro/neuroconv/pull/401)
* Added `expand_paths`. [PR #377](https://github.com/catalystneuro/neuroconv/pull/377)
* Added `.get_electrode_table_json()` to the `BaseRecordingExtractorInterface` as a convenience helper for the GUIDE project. [PR #431](https://github.com/catalystneuro/neuroconv/pull/431)
* Added `BrukerTiffImagingInterface` to support Bruker TIF imaging data.
  This format consists of individual TIFFs (each file contains a single frame) in OME-TIF format (.ome.tif files) and metadata in XML format (.xml file). [PR #390](https://github.com/catalystneuro/neuroconv/pull/390)
* Added `MicroManagerTiffImagingInterface` to support Micro-Manager TIF imaging data.
  This format consists of multipage TIFFs in OME-TIF format (.ome.tif files) and configuration settings in JSON format ('DisplaySettings.json' file). [PR #423](https://github.com/catalystneuro/neuroconv/pull/423)
<<<<<<< HEAD
* Added basic temporal alignment methods to the VideoInterface. These are `align_starting_time` is split into `align_starting_times` (list of times, one per video file) and `align_global_starting_time` (shift all by a scalar amount). `align_by_interpolation` is not yet implemented for this interface. [PR #283](https://github.com/catalystneuro/neuroconv/pull/283)
=======
* Added a `TemporallyAlignedDataInterface` definition for convenience when creating a custom interface for pre-aligned data. [PR #434](https://github.com/catalystneuro/neuroconv/pull/434)
* Added `write_as`, `units_name`, `units_description` to `BaseSortingExtractorInterface` `run_conversion` method to be able to modify them in conversion options. [PR #438](https://github.com/catalystneuro/neuroconv/pull/438)
>>>>>>> 80e51411

### Testing
* The tests for `automatic_dandi_upload` now follow up-to-date DANDI validation rules for file name conventions. [PR #310](https://github.com/catalystneuro/neuroconv/pull/310)
* Deactivate `MaxOneRecordingInterface` metadata tests [PR #371]((https://github.com/catalystneuro/neuroconv/pull/371)
* Integrated the DataInterface testing mixin to the SLEAP Interface. [PR #401](https://github.com/catalystneuro/neuroconv/pull/401)
* Added holistic per-interface, per-method unit testing for ecephys and ophys interfaces. [PR #283](https://github.com/catalystneuro/neuroconv/pull/283)
* Live service tests now run in a separate non-required GitHub action. [PR #420]((https://github.com/catalystneuro/neuroconv/pull/420)
* Integrated the `DataInterfaceMixin` class of tests to the `VideoInterface`. [PR #403](https://github.com/catalystneuro/neuroconv/pull/403)

### Fixes
* `BlackrockRecordingInterface` now writes all ElectricalSeries to "acquisition" unless changed using the `write_as` flag in `run_conversion`. [PR #315](https://github.com/catalystneuro/neuroconv/pull/315)
* Excluding Python versions 3.8 and 3.9 for the `EdfRecordingInterface` on M1 macs due to installation problems. [PR #319](https://github.com/catalystneuro/neuroconv/pull/319)
* Extend type array condition in `get_schema_from_hdmf_class` for dataset types (excludes that are DataIO). [PR #418](https://github.com/catalystneuro/neuroconv/pull/418)
* The `base_directory` argument to all `PathExpander` classes can now accept string inputs as well as `Path` inputs. [PR #427](https://github.com/catalystneuro/neuroconv/pull/427)
* Fixed the temporal alignment methods for the `RecordingInterfaces` which has multiple segments. [PR #411](https://github.com/catalystneuro/neuroconv/pull/411)
* Fixes to the temporal alignment methods for the `SortingInterface`, both single and multi-segment and recordingless. [PR #413](https://github.com/catalystneuro/neuroconv/pull/413)

### Documentation and tutorial enhancements
* The instructions to build the documentation were moved to ReadTheDocs. [PR #323](https://github.com/catalystneuro/neuroconv/pull/323)
* Move testing instructions to ReadTheDocs. [PR #320](https://github.com/catalystneuro/neuroconv/pull/320)
* Moved NeuroConv catalogue from ReadMe.md to ReadTheDocs.
  [PR #322](https://github.com/catalystneuro/neuroconv/pull/322)
* Moved instructions to build the documentation from README.md to ReadTheDocs. [PR #323](https://github.com/catalystneuro/neuroconv/pull/323)
* Add `Spike2RecordingInterface` to conversion gallery. [PR #338](https://github.com/catalystneuro/neuroconv/pull/338)
* Remove authors from module docstrings [PR #354](https://github.com/catalystneuro/neuroconv/pull/354)

### Pending deprecation
* Change name from `CedRecordingInterface` to `Spike2RecordingInterface`. [PR #338](https://github.com/catalystneuro/neuroconv/pull/338)

### Improvements
* Use `Literal` in typehints (incompatible with Python<=3.8). [PR #340](https://github.com/catalystneuro/neuroconv/pull/340)
* `BaseDataInterface.get_source_schema` modified so it works for `.__init__` and `.__new__`. [PR #374](https://github.com/catalystneuro/neuroconv/pull/374)



# v0.2.4 (February 7, 2023)

### Deprecation
* All usages of `use_times` have been removed from spikeinterface tools and interfaces. The function `add_electrical_series` now determines whether the timestamps of the spikeinterface recording extractor are uniform or not and automatically stores the data according to best practices [PR #40](https://github.com/catalystneuro/neuroconv/pull/40)
* Dropped Python 3.7 support. [PR #237](https://github.com/catalystneuro/neuroconv/pull/237)

### Features
* Added a tool for determining rising and falling frames from TTL signals (`parse_rising_frames_from_ttl` and `get_falling_frames_from_ttl`). [PR #244](https://github.com/catalystneuro/neuroconv/pull/244)
* Added the `SpikeGLXNIDQInterface` for reading data from `.nidq.bin` files, as well as the ability to parse event times from specific channels via the `get_event_starting_times_from_ttl` method. Also included a `neuroconv.tools.testing.MockSpikeGLXNIDQInterface` for testing purposes. [PR #247](https://github.com/catalystneuro/neuroconv/pull/247)
* Improved handling of writing multiple probes to the same `NWB` file [PR #255](https://github.com/catalystneuro/neuroconv/pull/255)

### Pending deprecation
* Added `DeprecationWarnings` to all `spikeextractors` backends. [PR #265](https://github.com/catalystneuro/neuroconv/pull/265)
* Added `DeprecationWarning`s for `spikeextractors` objects in `neuroconv.tools.spikeinterface`. [PR #266](https://github.com/catalystneuro/neuroconv/pull/266)

### Fixes
* Temporarily hotfixed the `tensorflow` dependency after the release of `deeplabcut==2.3.0`. [PR #268](https://github.com/catalystneuro/neuroconv/pull/268)
* Fixed cleanup of waveform tests in SI tools. [PR #277](https://github.com/catalystneuro/neuroconv/pull/277)
* Fixed metadata structure for the CsvTimeIntervalsInterface, which was previously not passed validation in NWBConverters. [PR #237](https://github.com/catalystneuro/neuroconv/pull/237)
* Added propagation of the `load_sync_channel` argument for the `SpikeGLXNIDQInterface`. [PR #282](https://github.com/catalystneuro/neuroconv/pull/282)
* Fixed the default `es_key` used by stand-alone write using any `RecordingExtractorInterface` or `LFPExtractorInterface`. [PR #288](https://github.com/catalystneuro/neuroconv/pull/288)
* Fixed the default `ExtractorName` used to load the spikeinterface extractor of the `SpikeGLXLFPInterface`. [PR #288](https://github.com/catalystneuro/neuroconv/pull/288)

### Testing
* Re-organized the `test_gin_ecephys` file by splitting into each sub-modality. [PR #282](https://github.com/catalystneuro/neuroconv/pull/282)
* Add testing support for Python 3.11. [PR #234](https://github.com/catalystneuro/neuroconv/pull/234)




# v0.2.3

### Documentation and tutorial enhancements
* Remove `Path(path_to_save_nwbfile).is_file()` from each of the gallery pages. [PR #177](https://github.com/catalystneuro/neuroconv/pull/177)
* Improve docstring for `SpikeGLXRecordingInterface`. [PR #226](https://github.com/catalystneuro/neuroconv/pull/226)
* Correct typing of SpikeGLX in conversion gallery. [PR #223](https://github.com/catalystneuro/neuroconv/pull/223)
* Added tutorial for utilizing YAML metadata in a conversion pipeline. [PR #240](https://github.com/catalystneuro/neuroconv/pull/240)
* Added page in User Guide for how to use CSVs to specify metadata. [PR #241](https://github.com/catalystneuro/neuroconv/pull/177)
* Added the `BaseDataInterface` in the API docs. [PR #242](https://github.com/catalystneuro/neuroconv/pull/242)
* Fixed typo in styling section. [PR #253](https://github.com/catalystneuro/neuroconv/pull/253)
* Updated docs on JSON schema. [PR #256](https://github.com/catalystneuro/neuroconv/pull/256)
* Improved compliance with numpy-style docstring [PR #260](https://github.com/catalystneuro/neuroconv/pull/260)

### Features
* Added `AudioInterface` for files in `WAV` format using the `add_acoustic_waveform_series` utility function
  from `tools/audio` to write audio data to NWB. [PR #196](https://github.com/catalystneuro/neuroconv/pull/196)
* Added the `MaxOneRecordingInterface` for writing data stored in MaxOne (.raw.h5) format. [PR #222](https://github.com/catalystneuro/neuroconv/pull/222)
* Added the `MCSRawRecordingInterface` for writing data stored in MCSRaw (.raw) format. [PR #220](https://github.com/catalystneuro/neuroconv/pull/220)
* Added the `MEArecRecordingInterface` for writing data stored in MEArec (structured .h5) format. [PR #218](https://github.com/catalystneuro/neuroconv/pull/218)
* Added the `AlphaOmegaRecordingInterface` for writing data stored in AlphaOmega (folder of .mrx) format. [PR #212](https://github.com/catalystneuro/neuroconv/pull/212)
* Added the `PlexonRecordingInterface` for writing data stored in Plexon (.plx) format. [PR #206](https://github.com/catalystneuro/neuroconv/pull/206)
* Added the `BiocamRecordingInterface` for writing data stored in Biocam (.bwr) format. [PR #210](https://github.com/catalystneuro/neuroconv/pull/210)
* Added function to add acoustic series as `AcousticWaveformSeries` object as __acquisition__ or __stimulus__ to NWB. [PR #201](https://github.com/catalystneuro/neuroconv/pull/201)
* Added new form to the GitHub repo for requesting support for new formats. [PR #207](https://github.com/catalystneuro/neuroconv/pull/207)
* Simplified the writing of `channel_conversion` during `add_electrical_series` if the vector of gains is uniform; in this case, they are now combined into the scalar `conversion` value. [PR #218](https://github.com/catalystneuro/neuroconv/pull/218)
* Implement timestamp extraction from videos for the SLEAPInterface [PR #238](https://github.com/catalystneuro/neuroconv/pull/238)
* Prevented writing of default values for optional columns on the `ElectrodeTable`. [PR #219](https://github.com/catalystneuro/neuroconv/pull/219)
* Add interfaces for Excel and Csv time intervals tables. [PR #252](https://github.com/catalystneuro/neuroconv/pull/252)

### Testing
* Added a `session_id` to the test file for the `automatic_dandi_upload` helper function. [PR #199](https://github.com/catalystneuro/neuroconv/pull/199)
* `pre-commit` version bump. [PR #235](https://github.com/catalystneuro/neuroconv/pull/235)
* Added a `testing` sub-module to `src` and added a method (`generate_mock_ttl_signal`) for generating synthetic TTL pulses. [PR #245](https://github.com/catalystneuro/neuroconv/pull/245)

### Fixes
* `VideoInterface`. Only raise a warning if the difference between the rate estimated from timestamps and the fps (frames per seconds) is larger than two decimals. [PR #200](https://github.com/catalystneuro/neuroconv/pull/200)
* Fixed the bug in a `VideoInterface` where it would use `DataChunkIterator` even if the conversion options indicated that it should not. [PR #200](https://github.com/catalystneuro/neuroconv/pull/200)
* Update usage requirements for HDMF to prevent a buffer overflow issue fixed in hdmf-dev/hdmf#780. [PR #195](https://github.com/catalystneuro/neuroconv/pull/195)
* Remove the deprecated `distutils.version` in favor of `packaging.version` [PR #233](https://github.com/catalystneuro/neuroconv/pull/233)



# v0.2.2

### Testing

* Added a set of dev branch gallery tests for PyNWB, HDMF, SI, and NEO. [PR #113](https://github.com/catalystneuro/neuroconv/pull/113)
* Added tests for the `TypeError` and `ValueError` raising for the new `starting_frames` argument of `MovieDataInterface.run_conversion()`. [PR #113](https://github.com/catalystneuro/neuroconv/pull/113)
* Added workflow for automatic detection of CHANGELOG.md updates for PRs. [PR #187](https://github.com/catalystneuro/neuroconv/pull/187)
* Added support for python 3.10 [PR #229](https://github.com/catalystneuro/neuroconv/pull/229)

### Fixes

* Fixed a new docval typing error that arose in `hdmf>3.4.6` versions. [PR #113](https://github.com/catalystneuro/neuroconv/pull/113)
* Fixed a new input argument issue for `starting_frames` when using `external_file` for an `ImageSeries` in `pynwb>2.1.0` versions. [PR #113](https://github.com/catalystneuro/neuroconv/pull/113)
* Fixed issues regarding interaction between metadata rate values and extractor rate values in `tools.roiextractors`. [PR #159](https://github.com/catalystneuro/neuroconv/pull/159)
* Fixed sampling frequency resolution issue when detecting this from timestamps in `roiextractors.write_imaging` and `roiextractors.write_segmentation`. [PR #159](https://github.com/catalystneuro/neuroconv/pull/159)

### Documentation and tutorial enhancements
* Added a note in User Guide/DataInterfaces to help installing custom dependencies for users who use Z-shell (`zsh`). [PR #180](https://github.com/catalystneuro/neuroconv/pull/180)
* Added `MovieInterface` example in the conversion gallery. [PR #183](https://github.com/catalystneuro/neuroconv/pull/183)

### Features
* Added `ConverterPipe`, a class that allows chaining previously initialized interfaces for batch conversion and corresponding tests [PR #169](https://github.com/catalystneuro/neuroconv/pull/169)
* Added automatic extraction of metadata for `NeuralynxRecordingInterface` including filtering information for channels, device and recording time information [PR #170](https://github.com/catalystneuro/neuroconv/pull/170)
* Added stubbing capabilities to timestamp extraction in the `MovieInterface` avoiding scanning through the whole file when `stub_test=True` [PR #181](https://github.com/catalystneuro/neuroconv/pull/181)
* Added a flag `include_roi_acceptance` to `tools.roiextractors.write_segmentation` and corresponding interfaces to allow disabling the addition of boolean columns indicating ROI acceptance. [PR #193](https://github.com/catalystneuro/neuroconv/pull/193)
* Added `write_waveforms()` function in `tools.spikeinterface` to write `WaveformExtractor` objects
[PR #217](https://github.com/catalystneuro/neuroconv/pull/217)

### Pending deprecation
* Replaced the `MovieInterface` with `VideoInterface` and introduced deprecation warnings for the former. [PR #74](https://github.com/catalystneuro/neuroconv/pull/74)



# v0.2.1

### Fixes

* Updated `BlackrockRecordingInterface` to support multi stream file and added gin corresponding gin tests [PR #176](https://github.com/catalystneuro/neuroconv/pull/176)



# v0.2.0

### Back-compatability break
* All built-in DataInterfaces are now nested under the `neuroconv.datainterfaces` import structure - they are no longer available from the outer level. To import a data interface, use the syntax `from neuroconv.datainterfaces import <name of interface>`. [PR #74](https://github.com/catalystneuro/neuroconv/pull/74)
* The `AxonaRecordingExtractorInterface` has been renamed to `AxonaRecordingInterface`. [PR #74](https://github.com/catalystneuro/neuroconv/pull/74)
* The `AxonaUnitRecordingExtractorInterface` has been renamed to `AxonaUnitRecordingInterface`. [PR #74](https://github.com/catalystneuro/neuroconv/pull/74)
* The `BlackrockRecordingExtractorInterface` has been renamed to `BlackrockRecordingInterface`. [PR #74](https://github.com/catalystneuro/neuroconv/pull/74)
* The `BlackrockSortingExtractorInterface` has been renamed to `BlackrockSortingInterface`. [PR #74](https://github.com/catalystneuro/neuroconv/pull/74)
* The `OpenEphysRecordingExtractorInterface` has been renamed to `OpenEphysRecordingInterface`. [PR #74](https://github.com/catalystneuro/neuroconv/pull/74)
* The `OpenEphysSortingExtractorInterface` has been renamed to `OpenEphysSortingInterface`. [PR #74](https://github.com/catalystneuro/neuroconv/pull/74)
* The `KilosortSortingInterface` has been renamed to `KiloSortSortingInterface` to be more consistent with SpikeInterface. [PR #107](https://github.com/catalystneuro/neuroconv/pull/107)
* The `Neuroscope` interfaces have been renamed to `NeuroScope` to be more consistent with SpikeInterface. [PR #107](https://github.com/catalystneuro/neuroconv/pull/107)
* The `tools.roiextractors.add_epoch` functionality has been retired in the newest versions of ROIExtractors. [PR #112](https://github.com/catalystneuro/neuroconv/pull/112)
* Removed deprecation warnings for `save_path` argument (which is now `nwbfile_path` everywhere in the package). [PR #124](https://github.com/catalystneuro/neuroconv/pull/124)
* Changed default device name for the ecephys pipeline. Device_ecephys -> DeviceEcephys [PR #154](https://github.com/catalystneuro/neuroconv/pull/154)
* Change names of written electrical series on the ecephys pipeline. ElectricalSeries_raw -> ElectricalSeriesRaw, ElectricalSeries_processed -> ElectricalSeriesProcessed, ElectricalSeries_lfp -> ElectricalSeriesLFP  [PR #153](https://github.com/catalystneuro/neuroconv/pull/153)
* Drop spikeextractor backend support for NeuralynxRecordingInterface [PR #174](https://github.com/catalystneuro/neuroconv/pull/174)

### Fixes
* Prevented the CEDRecordingInterface from writing non-ecephys channel data. [PR #37](https://github.com/catalystneuro/neuroconv/pull/37)
* Fixed description in `write_sorting` and in `add_units_table` to have "neuroconv" in the description. [PR #104](https://github.com/catalystneuro/neuroconv/pull/104)
* Updated `spikeinterface` version number to 0.95.1 to fix issue with `SpikeGLXInterface` probe annotations.
  The issue is described [here](https://github.com/SpikeInterface/spikeinterface/issues/923). [PR #132](https://github.com/catalystneuro/neuroconv/pull/132)

### Improvements
* Unified the `run_conversion` method of `BaseSegmentationExtractorInterface` with that of all the other base interfaces. The method `write_segmentation` now uses the common `make_or_load_nwbfile` context manager [PR #29](https://github.com/catalystneuro/neuroconv/pull/29)
* Coerced the recording extractors with `spikeextractors_backend=True` to BaseRecording objects for Axona, Blackrock, Openephys, and SpikeGadgets. [PR #38](https://github.com/catalystneuro/neuroconv/pull/38)
* Added function to add PlaneSegmentation objects to an nwbfile in `roiextractors` and corresponding unit tests. [PR #23](https://github.com/catalystneuro/neuroconv/pull/23)
* `use_times` argument to be deprecated on the ecephys pipeline. The function `add_electrical_series` now determines whether the timestamps of the spikeinterface recording extractor are uniform or not and automatically stores the data according to best practices [PR #40](https://github.com/catalystneuro/neuroconv/pull/40)
* Add `NWBFile` metadata key at the level of the base data interface so it can always be inherited to be available. [PR #51](https://github.com/catalystneuro/neuroconv/pull/51).
* Added spikeinterface support to Axona LFP and coerece gin tests for LFP to be spikeinterface objects [PR #85](https://github.com/catalystneuro/neuroconv/pull/85)
* Added function to add fluorescence traces to an nwbfile in `roiextractors` and corresponding unit tests.
  The df over f traces are now added to a `DfOverF` container instead of the `Fluorescence` container.
  The metadata schema has been changed for the `BaseSegmentationExtractorInterface` to allow metadata for `DfOverF`,
  and `Flurorescence` is now not required in the metadata schema. [PR #41](https://github.com/catalystneuro/neuroconv/pull/41)
* Improved default values of OpticalChannel object names and other descriptions for Imaging data. [PR #88](https://github.com/catalystneuro/neuroconv/pull/88)
* Extended the `ImagingDataChunkIterator` to be  compatible with volumetric data. [PR #90](https://github.com/catalystneuro/neuroconv/pull/90)
* Integrated the `ImagingDataChunkIterator` with the `write_imaging` methods. [PR #90](https://github.com/catalystneuro/neuroconv/pull/90)
* Began work towards making SpikeInterface, SpikeExtractors, and ROIExtractors all non-minimal dependencies. [PR #74](https://github.com/catalystneuro/neuroconv/pull/74)
* Implemented format-wise and modality-wise extra installation requirements. If there are any requirements to use a module or data interface, these are defined in individual requirements files at the corresponding level of the package. These are in turn easily accessible from the commands `pip install neuroconv[format_name]`. `pip install neuroconv[modality_name]` will also install all dependencies necessary to make full use of any interfaces from that modality. [PR #100](https://github.com/catalystneuro/neuroconv/pull/100)
* Added frame stubbing to the `BaseSegmentationExtractorInterface`. [PR #116](https://github.com/catalystneuro/neuroconv/pull/116)
* Added `mask_type: str` and `include_roi_centroids: bool` to the `add_plane_segmentation` helper and `write_segmentation` functions for the `tools.roiextractors` submodule. [PR #117](https://github.com/catalystneuro/neuroconv/pull/117)
* Propagate `output_struct_name` argument to `ExtractSegmentationInterface` to match its extractor arguments. [PR #128](https://github.com/catalystneuro/neuroconv/pull/128)
* Added compression and iteration (with options control) to all Fluorescence traces in `write_segmentation`. [PR #120](https://github.com/catalystneuro/neuroconv/pull/120)
* For irregular recordings, timestamps can now be saved along with all traces in `write_segmentation`. [PR #130](https://github.com/catalystneuro/neuroconv/pull/130)
* Added `mask_type` argument to `tools.roiextractors.add_plane_segmentation` function and all upstream calls. This allows users to request writing not just the image_masks (still the default) but also pixels, voxels or `None` of the above. [PR #119](https://github.com/catalystneuro/neuroconv/pull/119)
* `utils.json_schema.get_schema_from_method_signature` now allows `Optional[...]` annotation typing and subsequent `None` values during validation as long as it is still only applied to a simple non-conflicting type (no `Optional[Union[..., ...]]`). [PR #119](https://github.com/catalystneuro/neuroconv/pull/119)


### Documentation and tutorial enhancements:
* Unified the documentation of NeuroConv structure in the User Guide readthedocs. [PR #39](https://github.com/catalystneuro/neuroconv/pull/39)
* Added package for viewing source code in the neuroconv documentation [PR #62](https://github.com/catalystneuro/neuroconv/pull/62)
* Added Contributing guide for the Developer section of readthedocs. [PR #73](https://github.com/catalystneuro/neuroconv/pull/73)
* Added style guide to the readthedocs [PR #28](https://github.com/catalystneuro/neuroconv/pull/28)
* Added ABF data conversion tutorial @luiztauffer [PR #89](https://github.com/catalystneuro/neuroconv/pull/89)
* Added Icephys API documentation @luiztauffer [PR #103](https://github.com/catalystneuro/neuroconv/pull/103)
* Added Blackrock sorting conversion gallery example [PR #134](https://github.com/catalystneuro/neuroconv/pull/134)
* Extended the User Guide Get metadata section in DataInterfaces with a demonstration for loading metadata from YAML. [PR #144](https://github.com/catalystneuro/neuroconv/pull/144)
* Fixed a redundancy in [PR #144](https://github.com/catalystneuro/neuroconv/pull/144) and API links. [PR #154](https://github.com/catalystneuro/neuroconv/pull/154)
* Added SLEAP conversion gallery example [PR #161](https://github.com/catalystneuro/neuroconv/pull/161)



### Features
* Added conversion interface for Neuralynx sorting data together with gin data test and a conversion example in the gallery. [PR #58](https://github.com/catalystneuro/neuroconv/pull/58)
* Added conversion interface for DeepLabCut data together with gin data test and a conversion example in the gallery. [PR #24](https://github.com/catalystneuro/neuroconv/pull/24)
* Allow writing of offsets to ElectricalSeries objects from SpikeInterface (requires PyNWB>=2.1.0). [PR #37](https://github.com/catalystneuro/neuroconv/pull/37)
* Added conversion interface for EDF (European Data Format) data together with corresponding unit tests and a conversion example in the gallery. [PR #45](https://github.com/catalystneuro/neuroconv/pull/45)
* Created ImagingExtractorDataChunkIterator, a data chunk iterator for `ImagingExtractor` objects. [PR #54](https://github.com/catalystneuro/neuroconv/pull/54)
* Added support for writing spikeinterface recording extractor with multiple segments and corresponding unit test [PR #67](https://github.com/catalystneuro/neuroconv/pull/67)
* Added spikeinterface support to the Axona data interface [PR #61](https://github.com/catalystneuro/neuroconv/pull/61)
* Added new util function `get_package` for safely attempting to attempt a package import and informatively notifying the user of how to perform the installation otherwise. [PR #74](https://github.com/catalystneuro/neuroconv/pull/74)
* All built-in DataInterfaces now load their external dependencies on-demand at time of object initialization instead of on package or interface import. [PR #74](https://github.com/catalystneuro/neuroconv/pull/74)
* Adde spikeinterface support for Blackrock sorting interface[PR #134](https://github.com/catalystneuro/neuroconv/pull/134)
* Added conversion interface for TDT recording data together with gin data test. [PR #135](https://github.com/catalystneuro/neuroconv/pull/135)
* Added conversion interface for SLEAP pose estimation data together with gin test for data. [PR #160](https://github.com/catalystneuro/neuroconv/pull/160)


### Testing
* Added unittests for correctly writing the scaling factors to the nwbfile in the `add_electrical_series` function of the spikeinterface module. [PR #37](https://github.com/catalystneuro/neuroconv/pull/37)
* Added unittest for compression options in the `add_electrical_series` function of the spikeinterface module. [PR #64](https://github.com/catalystneuro/neuroconv/pull/37)
* Added unittests for chunking in the `add_electrical_series` function of the spikeinterface module. [PR #84](https://github.com/catalystneuro/neuroconv/pull/84)
* Tests are now organized according to modality-wise lazy installations. [PR #100](https://github.com/catalystneuro/neuroconv/pull/100)

# v0.1.1
### Fixes
* Fixed the behavior of the `file_paths` usage in the MovieInterface when run via the YAML conversion specification. [PR #33](https://github.com/catalystneuro/neuroconv/pull/33)

### Improvements
* Added function to add ImagingPlane objects to an nwbfile in `roiextractors` and corresponding unit tests. [PR #19](https://github.com/catalystneuro/neuroconv/pull/19)
* Added function to add summary images from a `SegmentationExtractor` object to an nwbfile in the roiextractors module and corresponding unit tests [PR #22](https://github.com/catalystneuro/neuroconv/pull/22)
* Small improvements on ABFInterface @luiztauffer [PR #89](https://github.com/catalystneuro/neuroconv/pull/89)

### Features
* Add non-iterative writing capabilities to `add_electrical_series`. [PR #32](https://github.com/catalystneuro/neuroconv/pull/32)

### Testing
* Added unittests for the `write_as` functionality in the `add_electrical_series` of the spikeinterface module. [PR #32](https://github.com/catalystneuro/neuroconv/pull/32)


# v0.1.0

* The first release of NeuroConv.<|MERGE_RESOLUTION|>--- conflicted
+++ resolved
@@ -40,12 +40,9 @@
   This format consists of individual TIFFs (each file contains a single frame) in OME-TIF format (.ome.tif files) and metadata in XML format (.xml file). [PR #390](https://github.com/catalystneuro/neuroconv/pull/390)
 * Added `MicroManagerTiffImagingInterface` to support Micro-Manager TIF imaging data.
   This format consists of multipage TIFFs in OME-TIF format (.ome.tif files) and configuration settings in JSON format ('DisplaySettings.json' file). [PR #423](https://github.com/catalystneuro/neuroconv/pull/423)
-<<<<<<< HEAD
-* Added basic temporal alignment methods to the VideoInterface. These are `align_starting_time` is split into `align_starting_times` (list of times, one per video file) and `align_global_starting_time` (shift all by a scalar amount). `align_by_interpolation` is not yet implemented for this interface. [PR #283](https://github.com/catalystneuro/neuroconv/pull/283)
-=======
 * Added a `TemporallyAlignedDataInterface` definition for convenience when creating a custom interface for pre-aligned data. [PR #434](https://github.com/catalystneuro/neuroconv/pull/434)
 * Added `write_as`, `units_name`, `units_description` to `BaseSortingExtractorInterface` `run_conversion` method to be able to modify them in conversion options. [PR #438](https://github.com/catalystneuro/neuroconv/pull/438)
->>>>>>> 80e51411
+* Added basic temporal alignment methods to the VideoInterface. These are `align_starting_time` is split into `align_starting_times` (list of times, one per video file) and `align_global_starting_time` (shift all by a scalar amount). `align_by_interpolation` is not yet implemented for this interface. [PR #283](https://github.com/catalystneuro/neuroconv/pull/283)
 
 ### Testing
 * The tests for `automatic_dandi_upload` now follow up-to-date DANDI validation rules for file name conventions. [PR #310](https://github.com/catalystneuro/neuroconv/pull/310)
