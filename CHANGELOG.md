# Upcoming

## Bug Fixes

## Deprecations

## Features

## Improvements



## v0.6.2 (September 10, 2024)

### Bug Fixes
* Fixed a bug where `IntanRecordingInterface` added two devices [PR #1059](https://github.com/catalystneuro/neuroconv/pull/1059)
* Fix a bug in `add_sorting_to_nwbfile` where `unit_electrode_indices` was only propagated if `waveform_means` was passed [PR #1057](https://github.com/catalystneuro/neuroconv/pull/1057)

### Deprecations
* The following classes and objects are now private `NWBMetaDataEncoder`, `NWBMetaDataEncoder`, `check_if_imaging_fits_into_memory`, `NoDatesSafeLoader` [PR #1050](https://github.com/catalystneuro/neuroconv/pull/1050)

### Features
* Make `config_file_path` optional in `DeepLabCutInterface`[PR #1031](https://github.com/catalystneuro/neuroconv/pull/1031)
* Added `get_stream_names` to `OpenEphysRecordingInterface`: [PR #1039](https://github.com/catalystneuro/neuroconv/pull/1039)
* Most data interfaces and converters now use Pydantic to validate their inputs, including existence of file and folder paths. [PR #1022](https://github.com/catalystneuro/neuroconv/pull/1022)
* All remaining data interfaces and converters now use Pydantic to validate their inputs, including existence of file and folder paths. [PR #1055](https://github.com/catalystneuro/neuroconv/pull/1055)


### Improvements
* Using ruff to enforce existence of public classes' docstrings [PR #1034](https://github.com/catalystneuro/neuroconv/pull/1034)
* Separated tests that use external data by modality [PR #1049](https://github.com/catalystneuro/neuroconv/pull/1049)
<<<<<<< HEAD
* Using ruff to enforce existence of public functions's docstrings [PR #1062](https://github.com/catalystneuro/neuroconv/pull/1062)
=======
* Added Unit Table descriptions for phy and kilosort: [PR #1053](https://github.com/catalystneuro/neuroconv/pull/1053)
* Using ruff to enforce existence of public functions's docstrings [PR #1062](https://github.com/catalystneuro/neuroconv/pull/1062)
* Improved device metadata of `IntanRecordingInterface` by adding the type of controller used [PR #1059](https://github.com/catalystneuro/neuroconv/pull/1059)
>>>>>>> ba0bf516


## v0.6.1 (August 30, 2024)

### Bug fixes
* Fixed the JSON schema inference warning on excluded fields; also improved error message reporting of which method triggered the error. [PR #1037](https://github.com/catalystneuro/neuroconv/pull/1037)



## v0.6.0 (August 27, 2024)

### Deprecations
* Deprecated  `WaveformExtractor` usage. [PR #821](https://github.com/catalystneuro/neuroconv/pull/821)
* Changed the `tools.spikeinterface` functions (e.g. `add_recording`, `add_sorting`) to have `_to_nwbfile` as suffix  [PR #1015](https://github.com/catalystneuro/neuroconv/pull/1015)
* Deprecated use of `compression` and `compression_options` in `VideoInterface` [PR #1005](https://github.com/catalystneuro/neuroconv/pull/1005)
* `get_schema_from_method_signature` has been deprecated; please use `get_json_schema_from_method_signature` instead. [PR #1016](https://github.com/catalystneuro/neuroconv/pull/1016)
* `neuroconv.utils.FilePathType` and `neuroconv.utils.FolderPathType` have been deprecated; please use `pydantic.FilePath` and `pydantic.DirectoryPath` instead. [PR #1017](https://github.com/catalystneuro/neuroconv/pull/1017)
* Changed the `tools.roiextractors` function (e.g. `add_imaging` and `add_segmentation`) to have the `_to_nwbfile` suffix [PR #1017](https://github.com/catalystneuro/neuroconv/pull/1027)


### Features
* Added `MedPCInterface` for operant behavioral output files. [PR #883](https://github.com/catalystneuro/neuroconv/pull/883)
* Support `SortingAnalyzer` in the `SpikeGLXConverterPipe`. [PR #821](https://github.com/catalystneuro/neuroconv/pull/821)
* Added `TDTFiberPhotometryInterface` data interface, for converting fiber photometry data from TDT file formats. [PR #920](https://github.com/catalystneuro/neuroconv/pull/920)
* Add argument to `add_electrodes` that grants fine control of what to do with the missing values. As a side effect this drops the implicit casting to int when writing int properties to the electrodes table [PR #985](https://github.com/catalystneuro/neuroconv/pull/985)
* Add Plexon2 support [PR #918](https://github.com/catalystneuro/neuroconv/pull/918)
* Converter working with multiple `VideoInterface` instances [PR #914](https://github.com/catalystneuro/neuroconv/pull/914)
* Added helper function `neuroconv.tools.data_transfers.submit_aws_batch_job` for basic automated submission of AWS batch jobs. [PR #384](https://github.com/catalystneuro/neuroconv/pull/384)
* Data interfaces `run_conversion` method now performs metadata validation before running the conversion. [PR #949](https://github.com/catalystneuro/neuroconv/pull/949)
* Introduced `null_values_for_properties` to `add_units_table` to give user control over null values behavior [PR #989](https://github.com/catalystneuro/neuroconv/pull/989)

### Bug fixes
* Fixed the default naming of multiple electrical series in the `SpikeGLXConverterPipe`. [PR #957](https://github.com/catalystneuro/neuroconv/pull/957)
* Write new properties to the electrode table use the global identifier channel_name, group [PR #984](https://github.com/catalystneuro/neuroconv/pull/984)
* Removed a bug where int64 was casted lossy to float [PR #989](https://github.com/catalystneuro/neuroconv/pull/989)

### Improvements
* The `OpenEphysBinaryRecordingInterface` now uses `lxml` for extracting the session start time from the settings.xml file and does not depend on `pyopenephys` anymore. [PR #971](https://github.com/catalystneuro/neuroconv/pull/971)
* Swap the majority of package setup and build steps to `pyproject.toml` instead of `setup.py`. [PR #955](https://github.com/catalystneuro/neuroconv/pull/955)
* The `DeeplabcutInterface` now skips inferring timestamps from movie when timestamps are specified, running faster. [PR #967](https://github.com/catalystneuro/neuroconv/pull/967)
* Improve metadata writing for SpikeGLX data interface. Added contact ids, shank ids and, remove references to shanks for neuropixels 1.0. Also deprecated the previous neuroconv exclusive property "electrode_shank_number` [PR #986](https://github.com/catalystneuro/neuroconv/pull/986)
* Add tqdm with warning to DeepLabCut interface [PR #1006](https://github.com/catalystneuro/neuroconv/pull/1006)
* `BaseRecordingInterface` now calls default metadata when metadata is not passing mimicking `run_conversion` behavior. [PR #1012](https://github.com/catalystneuro/neuroconv/pull/1012)
* Added `get_json_schema_from_method_signature` which constructs Pydantic models automatically from the signature of any function with typical annotation types used throughout NeuroConv. [PR #1016](https://github.com/catalystneuro/neuroconv/pull/1016)
* Replaced all interface annotations with Pydantic types. [PR #1017](https://github.com/catalystneuro/neuroconv/pull/1017)
* Changed typehint collections (e.g. `List`) to standard collections (e.g. `list`). [PR #1021](https://github.com/catalystneuro/neuroconv/pull/1021)
* Testing now is only one dataset per test [PR #1026](https://github.com/catalystneuro/neuroconv/pull/1026)




## v0.5.0 (July 17, 2024)

### Deprecations
* The usage of `compression_options` directly through the `neuroconv.tools.audio` submodule is now deprecated - users should refer to the new `configure_backend` method for a general approach for setting compression. [PR #939](https://github.com/catalystneuro/neuroconv/pull/939)
* The usage of `compression` and `compression_opts` directly through the `FicTracDataInterface` is now deprecated - users should refer to the new `configure_backend` method for a general approach for setting compression. [PR #941](https://github.com/catalystneuro/neuroconv/pull/941)
* The usage of `compression` directly through the `neuroconv.tools.neo` submodule is now deprecated - users should refer to the new `configure_backend` method for a general approach for setting compression. [PR #943](https://github.com/catalystneuro/neuroconv/pull/943)
* The usage of `compression_options` directly through the `neuroconv.tools.ophys` submodule is now deprecated - users should refer to the new `configure_backend` method for a general approach for setting compression. [PR #940](https://github.com/catalystneuro/neuroconv/pull/940)
* Removed the option of running `interface.run_conversion` without `nwbfile_path` argument . [PR #951](https://github.com/catalystneuro/neuroconv/pull/951)

### Features
* Added docker image and tests for an automated Rclone configuration (with file stream passed via an environment variable). [PR #902](https://github.com/catalystneuro/neuroconv/pull/902)

### Bug fixes
* Fixed the conversion option schema of a `SpikeGLXConverter` when used inside another `NWBConverter`. [PR #922](https://github.com/catalystneuro/neuroconv/pull/922)
* Fixed a case of the `NeuroScopeSortingExtractor` when the optional `xml_file_path` is not specified. [PR #926](https://github.com/catalystneuro/neuroconv/pull/926)
* Fixed `Can't specify experiment type when converting .abf to .nwb with Neuroconv`. [PR #609](https://github.com/catalystneuro/neuroconv/pull/609)
* Remove assumption that the ports of the Intan acquisition system correspond to electrode groupings in `IntanRecordingInterface`  [PR #933](https://github.com/catalystneuro/neuroconv/pull/933)
* Add ValueError for empty metadata in  `make_or_load_nwbfile` when an nwbfile needs to be created [PR #948](https://github.com/catalystneuro/neuroconv/pull/948)

### Improvements
* Make annotations from the raw format available on `IntanRecordingInterface`. [PR #934](https://github.com/catalystneuro/neuroconv/pull/943)
* Add an option to suppress display the progress bar (tqdm) in `VideoContext`  [PR #937](https://github.com/catalystneuro/neuroconv/pull/937)
* Automatic compression of data in the `LightnignPoseDataInterface` has been disabled - users should refer to the new `configure_backend` method for a general approach for setting compression. [PR #942](https://github.com/catalystneuro/neuroconv/pull/942)
* Port over `dlc2nwb` utility functions for ease of maintenance. [PR #946](https://github.com/catalystneuro/neuroconv/pull/946)



## v0.4.11 (June 14, 2024)

### Bug fixes
* Added a skip condition in `get_default_dataset_io_configurations` for datasets with any zero-length axis in their `full_shape`. [PR #894](https://github.com/catalystneuro/neuroconv/pull/894)
* Added `packaging` explicitly to minimal requirements. [PR #904](https://github.com/catalystneuro/neuroconv/pull/904)
* Fixed bug when using `make_or_load_nwbfile` with `overwrite=True` on an existing (but corrupt) HDF5 file. [PR #911](https://github.com/catalystneuro/neuroconv/pull/911)
* Change error trigger with warning trigger when adding both `OnePhotonSeries` and `TwoPhotonSeries` to the same file ([Issue #906](https://github.com/catalystneuro/neuroconv/issues/906)). [PR #907](https://github.com/catalystneuro/neuroconv/pull/907)

### Improvements
* Propagated `photon_series_type` to `BaseImagingExtractorInterface` init instead of passing it as an argument of `get_metadata()` and `get_metadata_schema()`. [PR #847](https://github.com/catalystneuro/neuroconv/pull/847)
* Converter working with multiple VideoInterface instances [PR 914](https://github.com/catalystneuro/neuroconv/pull/914)



## v0.4.10 (June 6, 2024)

### Bug fixes
* Fixed bug causing overwrite of NWB GUIDE watermark. [PR #890](https://github.com/catalystneuro/neuroconv/pull/890)


## v0.4.9 (June 5, 2024)

### Deprecations
* Removed `stream_id` as an argument from `IntanRecordingInterface`. [PR #794](https://github.com/catalystneuro/neuroconv/pull/794)
* The usage of `compression` and `compression_opts` directly through the `neuroconv.tools.spikeinterface` submodule are now deprecated - users should refer to the new `configure_backend` method for a general approach for setting compression. [PR #805](https://github.com/catalystneuro/neuroconv/pull/805)
* Dropped the testing of Python 3.8 on the CI. Dropped support for Python 3.8 in setup. [PR #853](https://github.com/catalystneuro/neuroconv/pull/853)
* Deprecated skip_features argument in `add_sorting`. [PR #872](https://github.com/catalystneuro/neuroconv/pull/872)
* Deprecate old (v1) iterator from the ecephys pipeline. [PR #876](https://github.com/catalystneuro/neuroconv/pull/876)

### Features
* Added `backend` control to the `make_or_load_nwbfile` helper method in `neuroconv.tools.nwb_helpers`. [PR #800](https://github.com/catalystneuro/neuroconv/pull/800)
* Released the first official Docker images for the package on the GitHub Container Repository (GHCR). [PR #383](https://github.com/catalystneuro/neuroconv/pull/383)
* Support "one-file-per-signal" and "one-file-per-channel" mode with `IntanRecordingInterface`. [PR #791](https://github.com/catalystneuro/neuroconv/pull/791)
* Added `get_default_backend_configuration` method to all `DataInterface` classes. Also added HDF5 `backend` control to all standalone `.run_conversion(...)` methods for those interfaces. [PR #801](https://github.com/catalystneuro/neuroconv/pull/801)
* Added `get_default_backend_configuration` method to all `NWBConverter` classes. Also added HDF5 `backend` control to `.run_conversion(...)`. [PR #804](https://github.com/catalystneuro/neuroconv/pull/804)
* Released the first official Docker images for the package on the GitHub Container Repository (GHCR). [PR #383](https://github.com/catalystneuro/neuroconv/pull/383)
* Added `ScanImageMultiFileImagingInterface` for multi-file (buffered) ScanImage format and changed `ScanImageImagingInterface` to be routing classes for single and multi-plane imaging. [PR #809](https://github.com/catalystneuro/neuroconv/pull/809)
* Added a function to generate ogen timestamps and data from onset times and parameters to `tools.optogenetics`. [PR #832](https://github.com/catalystneuro/neuroconv/pull/832)
* Added `configure_and_write_nwbfile` and optimized imports in `tools.nwb_helpers` module. [PR #848](https://github.com/catalystneuro/neuroconv/pull/848)
* `configure_backend` may now apply a `BackendConfiguration` to equivalent in-memory `pynwb.NWBFile` objects that have different address in RAM. [PR #848](https://github.com/catalystneuro/neuroconv/pull/848)
* Add support for doubled ragged arrays in `add_units_table` [PR #879](https://github.com/catalystneuro/neuroconv/pull/879)
* Add support for doubled ragged arrays in `add_electrodes` [PR #881](https://github.com/catalystneuro/neuroconv/pull/881)
* Propagate `ignore_integrity_checks` from neo to IntanRecordingInterface [PR #887](https://github.com/catalystneuro/neuroconv/pull/887)


### Bug fixes
* Remove JSON Schema `definitions` from the `properties` field. [PR #818](https://github.com/catalystneuro/neuroconv/pull/818)
* Fixed writing waveforms directly to file. [PR #799](https://github.com/catalystneuro/neuroconv/pull/799)
* Avoid in-place modification of the metadata in the `VideoInterface` and on neo tools. [PR #814](https://github.com/catalystneuro/neuroconv/pull/814)
* Replaced `waveform_extractor.is_extension` with `waveform_extractor.has_extension`. [PR #799](https://github.com/catalystneuro/neuroconv/pull/799)
* Fixed an issue with `set_aligned_starting_time` for all `SortingInterface`'s that did not have an initial segment start set (and no recording attached). [PR #823](https://github.com/catalystneuro/neuroconv/pull/823)
* Fixed a bug with `parameterized` and `pytest-xdist==3.6.1` in the `ScanImageImagingInterface` tests. [PR #829](https://github.com/catalystneuro/neuroconv/pull/829)
* Added `XX` and `XO` to the base metadata schema. [PR #833](https://github.com/catalystneuro/neuroconv/pull/833)
* `BaseImagingExtractor.add_to_nwbfile()` is fixed in the case where metadata is not supplied. [PR #849](https://github.com/catalystneuro/neuroconv/pull/849)
* Prevent `SpikeGLXConverterPipe` from setting false properties on the sub-`SpikeGLXNIDQInterface`. [PR #860](https://github.com/catalystneuro/neuroconv/pull/860)
* Fixed a bug when adding ragged arrays to the electrode and units table. [PR #870](https://github.com/catalystneuro/neuroconv/pull/870)
* Fixed a bug where `write_recording` will call an empty nwbfile when passing a path. [PR #877](https://github.com/catalystneuro/neuroconv/pull/877)
* Fixed a bug that failed to properly include time alignment information in the output NWB file for objects added from any `RecordingInterface` in combination with `stub_test=True`. [PR #884](https://github.com/catalystneuro/neuroconv/pull/884)
* Fixed a bug that prevented passing `nwbfile=None` and a `backend_configuration` to `NWBConverter.run_conversion`. [PR #885](https://github.com/catalystneuro/neuroconv/pull/885)

### Improvements
* Added soft deprecation warning for removing `photon_series_type` from `get_metadata()` and `get_metadata_schema()` (in [PR #847](https://github.com/catalystneuro/neuroconv/pull/847)). [PR #866](https://github.com/catalystneuro/neuroconv/pull/866)
* Fixed docstrings related to backend configurations for various methods. [PR #822](https://github.com/catalystneuro/neuroconv/pull/822)
* Added automatic `backend` detection when a `backend_configuration` is passed to an interface or converter. [PR #840](https://github.com/catalystneuro/neuroconv/pull/840)
* Improve printing of bytes. [PR #831](https://github.com/catalystneuro/neuroconv/pull/831)
* Support for pathlib in source data schema validation. [PR #854](https://github.com/catalystneuro/neuroconv/pull/854)
* Use `ZoneInfo` instead of `dateutil.tz` in the conversion gallery. [PR #858](https://github.com/catalystneuro/neuroconv/pull/858)
* Exposed `progress_bar_class` to ecephys and ophys data iterators. [PR #861](https://github.com/catalystneuro/neuroconv/pull/861)
* Unified the signatures between `add_units`, `add_sorting` and `write_sorting`. [PR #875](https://github.com/catalystneuro/neuroconv/pull/875)
* Improved descriptions of all folder and file paths in the source schema, useful for rendering in the GUIDE. [PR #886](https://github.com/catalystneuro/neuroconv/pull/886)
* Added watermark via `source_script` field of `NWBFile` metadata. `source_script_file_name` is also required to be specified in this case to avoid invalidation. [PR #888](https://github.com/catalystneuro/neuroconv/pull/888)
* Remove parsing xml parsing from the `__init__` of `BrukerTiffSinglePlaneImagingInterface` [PR #895](https://github.com/catalystneuro/neuroconv/pull/895)

### Testing
* Add general test for metadata in-place modification by interfaces. [PR #815](https://github.com/catalystneuro/neuroconv/pull/815)



# v0.4.8 (March 20, 2024)

### Bug fixes
* Fixed writing the `electrodes` field in `add_electrical_series` when multiple groups are present. [PR #784](https://github.com/catalystneuro/neuroconv/pull/784)

### Improvements
* Upgraded Pydantic support to `>v2.0.0`. [PR #767](https://github.com/catalystneuro/neuroconv/pull/767)
* Absorbed the `DatasetInfo` model into the `DatasetIOConfiguration` model. [PR #767](https://github.com/catalystneuro/neuroconv/pull/767)
* Keyword argument `field_name` of the `DatasetIOConfiguration.from_neurodata_object` method has been renamed to `dataset_name` to be more consistent with its usage. This only affects direct initialization of the model; usage via the `BackendConfiguration` constructor and its associated helper functions in `neuroconv.tools.nwb_helpers` is unaffected. [PR #767](https://github.com/catalystneuro/neuroconv/pull/767)
* Manual construction of a `DatasetIOConfiguration` now requires the field `dataset_name`, and will be validated to match the final path of `location_in_file`. Usage via the automated constructors is unchanged. [PR #767](https://github.com/catalystneuro/neuroconv/pull/767)
* Enhance `get_schema_from_method_signature` to extract descriptions from the method docval. [PR #771](https://github.com/catalystneuro/neuroconv/pull/771)
* Avoid writing `channel_to_uV` and `offset_to_uV` in `add_electrodes`  [PR #803](https://github.com/catalystneuro/neuroconv/pull/803)
* `BaseSegmentationExtractorInterface` now supports optional background plane segmentations and associated fluorescence traces [PR #783](https://github.com/catalystneuro/neuroconv/pull/783)



# v0.4.7 (February 21, 2024)

### Deprecation
* Removed `.get_electrode_table_json()` on the `BaseRecordingExtractorInterface` in favor of GUIDE specific interactions. [PR #431](https://github.com/catalystneuro/neuroconv/pull/431)
* Removed the `SIPickleRecordingInterface` and `SIPickleSortingInterface` interfaces. [PR #757](https://github.com/catalystneuro/neuroconv/pull/757)
* Removed the `SpikeGLXLFPInterface` interface. [PR #757](https://github.com/catalystneuro/neuroconv/pull/757)

### Bug fixes
* LocalPathExpander matches only `folder_paths` or `file_paths` if that is indicated in the passed specification. [PR #679](https://github.com/catalystneuro/neuroconv/pull/675) and [PR #675](https://github.com/catalystneuro/neuroconv/pull/679
* Fixed depth consideration in partial chunking pattern for the ROI data buffer. [PR #677](https://github.com/catalystneuro/neuroconv/pull/677)
* Fix mapping between channel names and the electrode table when writing more than one `ElectricalSeries` to the NWBFile. This fixes an issue when the converter pipeline of `SpikeGLXConverterPipe` was writing the electrode table region of the NIDQ stream incorrectly. [PR #678](https://github.com/catalystneuro/neuroconv/pull/678)
* Fix `configure_backend` when applied to `TimeSeries` contents that leverage internal links for `data` or `timestamps`. [PR #732](https://github.com/catalystneuro/neuroconv/pull/732)

### Features
* Changed the `Suite2pSegmentationInterface` to support multiple plane segmentation outputs. The interface now has a `plane_name` and `channel_name` arguments to determine which plane output and channel trace add to the NWBFile. [PR #601](https://github.com/catalystneuro/neuroconv/pull/601)
* Added `create_path_template` and corresponding tests [PR #680](https://github.com/catalystneuro/neuroconv/pull/680)
* Added tool function `configure_datasets` for configuring all datasets of an in-memory `NWBFile` to be backend specific. [PR #571](https://github.com/catalystneuro/neuroconv/pull/571)
* Added `LightningPoseConverter` to add pose estimation data and the original and the optional labeled video added as ImageSeries to NWB. [PR #633](https://github.com/catalystneuro/neuroconv/pull/633)
* Added gain as a required `__init__` argument for `TdtRecordingInterface`. [PR #704](https://github.com/catalystneuro/neuroconv/pull/704)
* Extract session_start_time from Plexon `plx` recording file. [PR #723](https://github.com/catalystneuro/neuroconv/pull/723)

### Improvements
* `nwbinspector` has been removed as a minimal dependency. It becomes an extra (optional) dependency with `neuroconv[dandi]`. [PR #672](https://github.com/catalystneuro/neuroconv/pull/672)
* Added a `from_nwbfile` class method constructor to all `BackendConfiguration` models. [PR #673](https://github.com/catalystneuro/neuroconv/pull/673)
* Added compression to `FicTracDataInterface`. [PR #678](https://github.com/catalystneuro/neuroconv/pull/678)
* Exposed `block_index` to all OpenEphys interfaces. [PR #695](https://github.com/catalystneuro/neuroconv/pull/695)
* Added support for `DynamicTable` columns in the `configure_backend` tool function. [PR #700](https://github.com/catalystneuro/neuroconv/pull/700)
* Refactored `ScanImagingInterface` to reference ROIExtractors' version of `extract_extra_metadata`. [PR #731](https://github.com/catalystneuro/neuroconv/pull/731)
* Added support for Long NHP probe types for the `SpikeGLXRecorddingInterfacce`. [PR #701](https://github.com/catalystneuro/neuroconv/pull/701)
* Remove unnecessary duplication of probe setting in `SpikeGLXRecordingInterface`. [PR #696](https://github.com/catalystneuro/neuroconv/pull/696)
* Added associated suffixes to all interfaces and converters. [PR #734](https://github.com/catalystneuro/neuroconv/pull/734)
* Added convenience function `get_format_summaries` to `tools.importing` (and exposed at highest level). [PR #734](https://github.com/catalystneuro/neuroconv/pull/734)

### Testing
* `RecordingExtractorInterfaceTestMixin` now compares either `group_name`, `group` or a default value of  `ElectrodeGroup` to the `group` property in the `NWBRecordingExtractor` instead of comparing `group` to `group` as it was done before [PR #736](https://github.com/catalystneuro/neuroconv/pull/736)
* `TestScanImageImagingInterfaceRecent` now checks metadata against new roiextractors implementation [PR #741](https://github.com/catalystneuro/neuroconv/pull/741).
* Removed editable installs from the CI workflow. [PR #756](https://github.com/catalystneuro/neuroconv/pull/756)


# v0.4.6 (November 30, 2023)

### Features
* Added Pydantic data models of `BackendConfiguration` for both HDF5 and Zarr datasets (container/mapper of all the `DatasetConfiguration`s for a particular file). [PR #568](https://github.com/catalystneuro/neuroconv/pull/568)
* Changed the metadata schema for `Fluorescence` and `DfOverF` where the traces metadata can be provided as a dict instead of a list of dicts.
  The name of the plane segmentation is used to determine which traces to add to the `Fluorescence` and `DfOverF` containers. [PR #632](https://github.com/catalystneuro/neuroconv/pull/632)
* Modify the filtering of traces to also filter out traces with empty values. [PR #649](https://github.com/catalystneuro/neuroconv/pull/649)
* Added tool function `get_default_dataset_configurations` for identifying and collecting all fields of an in-memory `NWBFile` that could become datasets on disk; and return instances of the Pydantic dataset models filled with default values for chunking/buffering/compression. [PR #569](https://github.com/catalystneuro/neuroconv/pull/569)
* Added tool function `get_default_backend_configuration` for conveniently packaging the results of `get_default_dataset_configurations` into an easy-to-modify mapping from locations of objects within the file to their correseponding dataset configuration options, as well as linking to a specific backend DataIO. [PR #570](https://github.com/catalystneuro/neuroconv/pull/570)
* Added `set_probe()` method to `BaseRecordingExtractorInterface`. [PR #639](https://github.com/catalystneuro/neuroconv/pull/639)
* Changed default chunking of `ImagingExtractorDataChunkIterator` to select `chunk_shape` less than the chunk_mb threshold while keeping the original image size. The default `chunk_mb` changed to 10MB. [PR #667](https://github.com/catalystneuro/neuroconv/pull/667)

### Fixes
* Fixed GenericDataChunkIterator (in hdmf.py) in the case where the number of dimensions is 1 and the size in bytes is greater than the threshold of 1 GB. [PR #638](https://github.com/catalystneuro/neuroconv/pull/638)
* Changed `np.floor` and `np.prod` usage to `math.floor` and `math.prod` in various files. [PR #638](https://github.com/catalystneuro/neuroconv/pull/638)
* Updated minimal required version of DANDI CLI; updated `run_conversion_from_yaml` API function and tests to be compatible with naming changes. [PR #664](https://github.com/catalystneuro/neuroconv/pull/664)

### Improvements
 * Change metadata extraction library from `fparse` to `parse`. [PR #654](https://github.com/catalystneuro/neuroconv/pull/654)
 * The `dandi` CLI/API is now an optional dependency; it is still required to use the `tool` function for automated upload as well as the YAML-based NeuroConv CLI. [PR #655](https://github.com/catalystneuro/neuroconv/pull/655)



# v0.4.5 (November 6, 2023)

### Back-compatibility break
* The `CEDRecordingInterface` has now been removed; use the `Spike2RecordingInterface` instead. [PR #602](https://github.com/catalystneuro/neuroconv/pull/602)

### Features
* Added support for python 3.12 [PR #626](https://github.com/catalystneuro/neuroconv/pull/626)
* Added `session_start_time` extraction to `FicTracDataInterface`. [PR #598](https://github.com/catalystneuro/neuroconv/pull/598)
* Added `imaging_plane_name` keyword argument to `add_imaging_plane` function to determine which imaging plane to add from the metadata by name instead of `imaging_plane_index`.
* Added reference for `imaging_plane` to default plane segmentation metadata. [PR #594](https://github.com/catalystneuro/neuroconv/pull/594)
* Changed Compass container for Position container in the `FicTracDataInterface`.  [PR #606](https://github.com/catalystneuro/neuroconv/pull/605)
* Added option to write units in meters by providing a radius in `FicTracDataInterface`. [PR #606](https://github.com/catalystneuro/neuroconv/pull/605)
* Added `parent_container` keyword argument to `add_photon_series` that defines whether to add the photon series to acquisition or 'ophys' processing module. [PR #587](https://github.com/catalystneuro/neuroconv/pull/587)
* Added Pydantic data models of `DatasetInfo` (immutable summary of core dataset values such as maximum shape and dtype) and `DatasetConfiguration` for both HDF5 and Zarr datasets (the optional layer that specifies chunk/buffering/compression). [PR #567](https://github.com/catalystneuro/neuroconv/pull/567)
* Added alignment methods to `FicTracDataInterface`.  [PR #607](https://github.com/catalystneuro/neuroconv/pull/607)
* Added alignment methods support to `MockRecordingInterface` [PR #611](https://github.com/catalystneuro/neuroconv/pull/611)
* Added `NeuralynxNvtInterface`, which can read position tracking NVT files. [PR #580](https://github.com/catalystneuro/neuroconv/pull/580)
* Adding radius as a conversion factor in `FicTracDataInterface`.  [PR #619](https://github.com/catalystneuro/neuroconv/pull/619)
* Coerce `FicTracDataInterface` original timestamps to start from 0.  [PR #619](https://github.com/catalystneuro/neuroconv/pull/619)
* Added configuration metadata to `FicTracDataInterface`.  [PR #618](https://github.com/catalystneuro/neuroconv/pull/618)
* Expose number of jobs to `automatic_dandi_upload`. [PR #624](https://github.com/catalystneuro/neuroconv/pull/624)
* Added `plane_segmentation_name` keyword argument to determine which plane segmentation to add from the metadata by name instead of `plane_segmentation_index`.
  `plane_segmentation_name` is exposed at `BaseSegmentationExtractorInterface.add_to_nwbfile()` function to support adding segmentation output from multiple planes. [PR #623](https://github.com/catalystneuro/neuroconv/pull/623)
* Added `SegmentationImages` to metadata_schema in `BaseSegmentationExtractorInterface` to allow for the modification of the name and description of Images container and description of the summary images. [PR #622](https://github.com/catalystneuro/neuroconv/pull/622)
* Default chunking pattern of RecordingInterfaces now attempts to use as many channels as possible up to 64 total, and fill with as much time as possible up to the `chunk_mb`. This also required raising the lower HDMF version to 3.11.0 (which introduced 10 MB default chunk sizes). [PR #630](https://github.com/catalystneuro/neuroconv/pull/630)

### Fixes
* Remove `starting_time` reset to default value (0.0) when adding the rate and updating the `photon_series_kwargs` or `roi_response_series_kwargs`, in `add_photon_series` or `add_fluorescence_traces`. [PR #595](https://github.com/catalystneuro/neuroconv/pull/595)
* Changed the date parsing in `OpenEphysLegacyRecordingInterface` to `datetime.strptime` with the expected date format explicitly set to `"%d-%b-%Y %H%M%S"`. [PR #577](https://github.com/catalystneuro/neuroconv/pull/577)
* Pin lower bound HDMF version to `3.10.0`. [PR #586](https://github.com/catalystneuro/neuroconv/pull/586)

### Deprecation
* Removed `use_times` and `buffer_size` from `add_photon_series`. [PR #600](https://github.com/catalystneuro/neuroconv/pull/600)

### Testing
* Adds `MockImagingInterface` as a general testing mechanism for ophys imaging interfaces [PR #604](https://github.com/catalystneuro/neuroconv/pull/604).



# v0.4.4

### Features

* `DeepLabCutInterface` now allows using custom timestamps via `set_aligned_timestamps` method before running conversion. [PR #531](https://github.com/catalystneuro/neuroconv/pull/532)

### Fixes

* Reorganize timeintervals schema to reside in `schemas/` dir to ensure its inclusion in package build. [PR #573](https://github.com/catalystneuro/neuroconv/pull/573)



# v0.4.3

### Fixes

* The `sonpy` package for the Spike2 interface no longer attempts installation on M1 Macs. [PR #563](https://github.com/catalystneuro/neuroconv/pull/563)
* Fixed `subset_sorting` to explicitly cast `end_frame` to int to avoid SpikeInterface frame slicing edge case. [PR #565](https://github.com/catalystneuro/neuroconv/pull/565)



# v0.4.2

### Fixes

* Exposed `es_key` argument to users where it was previously omitted on `MaxOneRecordingInterface`, `OpenEphysLegacyRecordingInterface`, and `OpenEphysRecordingInterface`. [PR #542](https://github.com/catalystneuro/neuroconv/pull/542)
* Added deepcopy for metadata in `make_nwbfile_from_metadata`. [PR #545](https://github.com/catalystneuro/neuroconv/pull/545)
* Fixed edge case in `subset_sorting` where `end_frame` could exceed recording length. [PR #551](https://github.com/catalystneuro/neuroconv/pull/551)
* Alter `add_electrodes` behavior,  no error is thrown if a property is present in the metadata but not in the recording extractors. This allows the combination of recording objects that have different properties. [PR #558](https://github.com/catalystneuro/neuroconv/pull/558)

### Features

* Added converters for Bruker TIF format to support multiple streams of imaging data.
  Added `BrukerTiffSinglePlaneConverter` for single plane imaging data which initializes a `BrukerTiffSinglePlaneImagingInterface` for each data stream.
  The available data streams can be checked by `BrukerTiffSinglePlaneImagingInterface.get_streams(folder_path)` method.
  Added `BrukerTiffMultiPlaneConverter` for volumetric imaging data with `plane_separation_type` argument that defines
  whether to load the imaging planes as a volume (`"contiguous"`) or separately (`"disjoint"`).
  The available data streams for the defined  `plane_separation_type`  can be checked by `BrukerTiffMultiPlaneImagingInterface.get_streams(folder_path, plane_separation_type)` method.
* Added FicTrac data interface. [PR #517](https://github.com/catalystneuro/neuroconv/pull/#517)

### Documentation and tutorial enhancements

* Added FicTrac to the conversion gallery and docs API. [PR #560](https://github.com/catalystneuro/neuroconv/pull/#560)



# v0.4.1

### Fixes

* Propagated additional arguments, such as `cell_id`, from the `metadata["Icephys"]["Electrodes"]` dictionary used in `tools.neo.add_icephys_electrode`. [PR #538](https://github.com/catalystneuro/neuroconv/pull/538)
* Fixed mismatch between expected `Electrodes` key in `tools.neo.add_icephys_electrode` and the metadata automatically generated by the `AbfInterface`. [PR #538](https://github.com/catalystneuro/neuroconv/pull/538)



# v0.4.0

### Back-compatibility break

* Create separate `.add_to_nwbfile` method for all DataInterfaces. This is effectively the previous `.run_conversion` method but limited to operations on an in-memory `nwbfile`: pynwb.NWBFile` object and does not handle any I/O. [PR #455](https://github.com/catalystneuro/neuroconv/pull/455)

### Fixes

* Set gzip compression by default on spikeinterface based interfaces `run_conversion`. [PR #499](https://github.com/catalystneuro/neuroconv/pull/#499)

* Temporarily disabled filtering for all-zero traces in `add_fluorescence_traces` as the current implementation is very slow for nearly all zero traces (e.g. suite2p deconvolved traces). [PR #527](https://github.com/catalystneuro/neuroconv/pull/527)

### Features

* Added stream control with the `stream_name` argument to the `NeuralynxRecordingExtractor`. [PR #369](https://github.com/catalystneuro/neuroconv/pull/369)

* Added a common `.temporally_align_data_interfaces` method to the `NWBConverter` class to use as a specification of the protocol for temporally aligning the data interfaces of the converter. [PR #362](https://github.com/catalystneuro/neuroconv/pull/362)

* Added `CellExplorerRecordingInterface` for adding data raw and lfp data from the CellExplorer format. CellExplorer's new format contains a `basename.session.mat` file containing
    rich metadata about the session which can be used to extract the recording information such as sampling frequency and type and channel metadata such as
    groups, location and brain area [#488](https://github.com/catalystneuro/neuroconv/pull/488)

* `CellExplorerSortingInterface` now supports extracting sampling frequency from the new data format. CellExplorer's new format contains a `basename.session.mat` file containing
    rich metadata including the sorting sampling frequency [PR #491](https://github.com/catalystneuro/neuroconv/pull/491) and [PR #502](https://github.com/catalystneuro/neuroconv/pull/502)
* Added `MiniscopeBehaviorInterface` for Miniscope behavioral data. The interface uses `ndx-miniscope` extension to add a `Miniscope` device with the behavioral camera metadata,
  and an `ImageSeries` in external mode that is linked to the device. [PR #482](https://github.com/catalystneuro/neuroconv/pull/482)
  * `CellExplorerSortingInterface` now supports adding channel metadata to the nwbfile with `write_ecephys_metadata=True` as a conversion option [PR #494](https://github.com/catalystneuro/neuroconv/pull/494)

* Added `MiniscopeImagingInterface` for Miniscope imaging data stream. The interface uses `ndx-miniscope` extension to add a `Miniscope` device with the microscope device metadata,
  and the imaging data as `OnePhotonSeries`. [PR #468](https://github.com/catalystneuro/neuroconv/pull/468)

* Added `MiniscopeConverter` for combining the conversion of Miniscope imaging and behavioral data streams. [PR #498](https://github.com/catalystneuro/neuroconv/pull/498)

### Improvements

* Avoid redundant timestamp creation in `add_eletrical_series` for recording objects without time vector. [PR #495](https://github.com/catalystneuro/neuroconv/pull/495)

* Avoid modifying the passed `metadata` structure via `deep_dict_update` in `make_nwbfile_from_metadata`.  [PR #476](https://github.com/catalystneuro/neuroconv/pull/476)

### Testing

* Added gin test for `CellExplorerRecordingInterface`. CellExplorer's new format contains a `basename.session.mat` file containing
    rich metadata about the session which can be used to extract the recording information such as sampling frequency and type and channel metadata such as
    groups, location and brain area [#488](https://github.com/catalystneuro/neuroconv/pull/488).
  * Added gin test for `CellExplorerSortingInterface`. CellExplorer's new format contains a `basename.session.mat` file containing
  rich metadata about the session which can be used to extract the recording information such as sampling frequency and type and channel metadata such as
  groups, location and brain area [PR #494](https://github.com/catalystneuro/neuroconv/pull/494).




# v0.3.0 (June 7, 2023)

### Back-compatibility break
* `ExtractorInterface` classes now access their extractor with the classmethod `cls.get_extractor()` instead of the attribute `self.Extractor`. [PR #324](https://github.com/catalystneuro/neuroconv/pull/324)
* The `spikeextractor_backend` option was removed for all `RecordingExtractorInterface` classes. ([PR #324](https://github.com/catalystneuro/neuroconv/pull/324), [PR #309](https://github.com/catalystneuro/neuroconv/pull/309)]
* The `NeuroScopeMultiRecordingExtractor` has been removed. If your conversion required this, please submit an issue requesting instructions for how to implement it. [PR #309](https://github.com/catalystneuro/neuroconv/pull/309)
* The `SIPickle` interfaces have been removed. [PR #309](https://github.com/catalystneuro/neuroconv/pull/309)
* The previous conversion option `es_key` has been moved to the `__init__` of all `BaseRecordingExtractorInterface` classes. It is no longer possible to use this argument in the `run_conversion` method. [PR #318](https://github.com/catalystneuro/neuroconv/pull/318)
* Change `BaseDataInterface.get_conversion_options_schema` from `classmethod` to object method. [PR #353](https://github.com/catalystneuro/neuroconv/pull/353)
* Removed `utils.json_schema.get_schema_for_NWBFile` and moved base metadata schema to external json file. Added constraints to Subject metadata to match DANDI. [PR #376](https://github.com/catalystneuro/neuroconv/pull/376)
* Duplicate video file paths in the VideoInterface and AudioInterface are no longer silently resolved; please explicitly remove duplicates when initializing the interfaces. [PR #403](https://github.com/catalystneuro/neuroconv/pull/403)
* Duplicate audio file paths in the AudioInterface are no longer silently resolved; please explicitly remove duplicates when initializing the interfaces. [PR #402](https://github.com/catalystneuro/neuroconv/pull/402)

### Features
* The `OpenEphysRecordingInterface` is now a wrapper for `OpenEphysBinaryRecordingInterface`. [PR #294](https://github.com/catalystneuro/neuroconv/pull/294)
* Swapped the backend for `CellExplorerSortingInterface` from `spikeextactors` to `spikeinterface`. [PR #267](https://github.com/catalystneuro/neuroconv/pull/267)
* In the conversion YAML, `DataInterface` classes must now be specified as a dictionary instead of a list. [PR #311](https://github.com/catalystneuro/neuroconv/pull/311)
* In the conversion YAML, conversion_options can be specified on the global level. [PR #312](https://github.com/catalystneuro/neuroconv/pull/312)
* The `OpenEphysRecordingInterface` now redirects to legacy or binary interface depending on the file format.
  It raises NotImplementedError until the interface for legacy format is added. [PR #296](https://github.com/catalystneuro/neuroconv/pull/296)
* Added the `OpenEphysLegacyRecordingInterface` to support Open Ephys legacy format (`.continuous` files). [PR #295](https://github.com/catalystneuro/neuroconv/pull/295)
* Added `PlexonSortingInterface` to support plexon spiking data. [PR #316](https://github.com/catalystneuro/neuroconv/pull/316)
* Changed `SpikeGLXRecordingInterface` to accept either the AP or LF bands as file paths. Each will automatically set the correseponding `es_key` and corresponding metadata for each band or probe. [PR #298](https://github.com/catalystneuro/neuroconv/pull/298)
* The `OpenEphysRecordingInterface` redirects to `OpenEphysLegacyRecordingInterface` for legacy format files instead of raising NotImplementedError. [PR #349](https://github.com/catalystneuro/neuroconv/pull/349)
* Added a `SpikeGLXConverter` for easy combination of multiple IMEC and NIDQ data streams. [PR #292](https://github.com/catalystneuro/neuroconv/pull/292)
* Added an `interfaces_by_category` lookup table to `neuroconv.datainterfaces` to make searching for interfaces by modality and format easier. [PR #352](https://github.com/catalystneuro/neuroconv/pull/352)
* `neuroconv.utils.jsonschema.get_schema_from_method_signature` can now support the `Dict[str, str]` typehint, which allows `DataInterface.__init__` and `.run_conversion` to handle dictionary arguments. [PR #360](https://github.com/catalystneuro/neuroconv/pull/360)
* Added `neuroconv.tools.testing.data_interface_mixins` module, which contains test suites for different types of
  DataInterfaces [PR #357](https://github.com/catalystneuro/neuroconv/pull/357)
* Added `keywords` to `DataInterface` classes. [PR #375](https://github.com/catalystneuro/neuroconv/pull/375)
* Uses `open-cv-headless` instead of open-cv, making the package lighter [PR #387](https://github.com/catalystneuro/neuroconv/pull/387).
* Adds `MockRecordingInterface` as a general testing mechanism for ecephys interfaces [PR #395](https://github.com/catalystneuro/neuroconv/pull/395).
* `metadata` returned by `DataInterface.get_metadata()` is now a `DeepDict` object, making it easier to add and adjust metadata. [PR #404](https://github.com/catalystneuro/neuroconv/pull/404).
* The `OpenEphysLegacyRecordingInterface` is now extracts the `session_start_time` in `get_metadata()` from `Neo` (`OpenEphysRawIO`) and does not depend on `pyopenephys` anymore. [PR #410](https://github.com/catalystneuro/neuroconv/pull/410)
* Added `expand_paths`. [PR #377](https://github.com/catalystneuro/neuroconv/pull/377)
* Added basic temporal alignment methods to ecephys, ophys, and icephys DataInterfaces. These are `get_timestamps`, `align_starting_time`, `align_timestamps`, and `align_by_interpolation`. Added tests that serve as a first demonstration of the intended uses in a variety of cases. [PR #237](https://github.com/catalystneuro/neuroconv/pull/237) [PR #283](https://github.com/catalystneuro/neuroconv/pull/283) [PR #400](https://github.com/catalystneuro/neuroconv/pull/400)
* Added basic temporal alignment methods to the SLEAPInterface. Added holistic per-interface, per-method unit testing for ecephys and ophys interfaces. [PR #401](https://github.com/catalystneuro/neuroconv/pull/401)
* Added `expand_paths`. [PR #377](https://github.com/catalystneuro/neuroconv/pull/377), [PR #448](https://github.com/catalystneuro/neuroconv/pull/448)
* Added `.get_electrode_table_json()` to the `BaseRecordingExtractorInterface` as a convenience helper for the GUIDE project. [PR #431](https://github.com/catalystneuro/neuroconv/pull/431)
* Added `BrukerTiffImagingInterface` to support Bruker TIF imaging data. This format consists of individual TIFFs (each file contains a single frame) in OME-TIF format (.ome.tif files) and metadata in XML format (.xml file). [PR #390](https://github.com/catalystneuro/neuroconv/pull/390)
* Added `MicroManagerTiffImagingInterface` to support Micro-Manager TIF imaging data. This format consists of multipage TIFFs in OME-TIF format (.ome.tif files) and configuration settings in JSON format ('DisplaySettings.json' file). [PR #423](https://github.com/catalystneuro/neuroconv/pull/423)
* Added a `TemporallyAlignedDataInterface` definition for convenience when creating a custom interface for pre-aligned data. [PR #434](https://github.com/catalystneuro/neuroconv/pull/434)
* Added `write_as`, `units_name`, `units_description` to `BaseSortingExtractorInterface` `run_conversion` method to be able to modify them in conversion options. [PR #438](https://github.com/catalystneuro/neuroconv/pull/438)
* Added basic temporal alignment methods to the VideoInterface. These are `align_starting_time` is split into `align_starting_times` (list of times, one per video file) and `align_global_starting_time` (shift all by a scalar amount). `align_by_interpolation` is not yet implemented for this interface. [PR #283](https://github.com/catalystneuro/neuroconv/pull/283)
* Added stream control for the `OpenEphysBinaryRecordingInterface`. [PR #445](https://github.com/catalystneuro/neuroconv/pull/445)
* Added the `BaseTemporalAlignmentInterface` to serve as the new base class for all new temporal alignment methods. [PR #442](https://github.com/catalystneuro/neuroconv/pull/442)
* Added direct imports for all base classes from the outer level; you may now call `from neuroconv import BaseDataInterface, BaseTemporalAlignmentInterface, BaseExtractorInterface`. [PR #442](https://github.com/catalystneuro/neuroconv/pull/442)
* Added basic temporal alignment methods to the AudioInterface. `align_starting_time` is split into `align_starting_times` (list of times, one per audio file) and `align_global_starting_time` (shift all by a scalar amount). `align_by_interpolation` and other timestamp-based approaches is not yet implemented for this interface. [PR #402](https://github.com/catalystneuro/neuroconv/pull/402)
* Changed the order of recording properties extraction in `NeuroscopeRecordingInterface` and `NeuroScopeLFPInterface` to make them consistent with each other [PR #466](https://github.com/catalystneuro/neuroconv/pull/466)
* The `ScanImageImagingInterface` has been updated to read metadata from more recent versions of ScanImage [PR #457](https://github.com/catalystneuro/neuroconv/pull/457)
* Refactored `add_two_photon_series()` to `add_photon_series()` and added `photon_series_type` optional argument which can be either `"OnePhotonSeries"` or `"TwoPhotonSeries"`.
  Changed `get_default_ophys_metadata()` to add `Device` and `ImagingPlane` metadata which are both used by imaging and segmentation.
  Added `photon_series_type` to `get_nwb_imaging_metadata()` to fill metadata for `OnePhotonSeries` or `TwoPhotonSeries`. [PR #462](https://github.com/catalystneuro/neuroconv/pull/462)
* Split `align_timestamps` and `align_starting_times` into `align_segment_timestamps` and `align_segment_starting_times` for API consistency for multi-segment `RecordingInterface`s. [PR #463](https://github.com/catalystneuro/neuroconv/pull/463)
* Rename `align_timestamps` and `align_segmentt_timestamps` into `set_aligned_timestamps` and `set_aligned_segment_timestamps` to more clearly indicate their usage and behavior. [PR #470](https://github.com/catalystneuro/neuroconv/pull/470)


### Testing
* The tests for `automatic_dandi_upload` now follow up-to-date DANDI validation rules for file name conventions. [PR #310](https://github.com/catalystneuro/neuroconv/pull/310)
* Deactivate `MaxOneRecordingInterface` metadata tests [PR #371]((https://github.com/catalystneuro/neuroconv/pull/371)
* Integrated the DataInterface testing mixin to the SLEAP Interface. [PR #401](https://github.com/catalystneuro/neuroconv/pull/401)
* Added holistic per-interface, per-method unit testing for ecephys and ophys interfaces. [PR #283](https://github.com/catalystneuro/neuroconv/pull/283)
* Live service tests now run in a separate non-required GitHub action. [PR #420]((https://github.com/catalystneuro/neuroconv/pull/420)
* Integrated the `DataInterfaceMixin` class of tests to the `VideoInterface`. [PR #403](https://github.com/catalystneuro/neuroconv/pull/403)
* Add `generate_path_expander_demo_ibl` and associated test for `LocalPathExpander` [PR #456](https://github.com/catalystneuro/neuroconv/pull/456)
* Improved testing of all interface alignment methods via the new `TemporalAlignmentMixin` class. [PR #459](https://github.com/catalystneuro/neuroconv/pull/459)

### Fixes
* `BlackrockRecordingInterface` now writes all ElectricalSeries to "acquisition" unless changed using the `write_as` flag in `run_conversion`. [PR #315](https://github.com/catalystneuro/neuroconv/pull/315)
* Excluding Python versions 3.8 and 3.9 for the `EdfRecordingInterface` on M1 macs due to installation problems. [PR #319](https://github.com/catalystneuro/neuroconv/pull/319)
* Extend type array condition in `get_schema_from_hdmf_class` for dataset types (excludes that are DataIO). [PR #418](https://github.com/catalystneuro/neuroconv/pull/418)
* The `base_directory` argument to all `PathExpander` classes can now accept string inputs as well as `Path` inputs. [PR #427](https://github.com/catalystneuro/neuroconv/pull/427)
* Fixed the temporal alignment methods for the `RecordingInterfaces` which has multiple segments. [PR #411](https://github.com/catalystneuro/neuroconv/pull/411)
* Fixes to the temporal alignment methods for the `SortingInterface`, both single and multi-segment and recordingless. [PR #413](https://github.com/catalystneuro/neuroconv/pull/413)
* Fixes to the temporal alignment methods for the certain formats of the `RecordingInterface`. [PR #459](https://github.com/catalystneuro/neuroconv/pull/459)
* Fixes the naming of LFP interfaces to be `ElectricalSeriesLFP` instead of `ElectricalSeriesLF`. [PR #467](https://github.com/catalystneuro/neuroconv/pull/467)
* Fixed an issue with incorrect modality-specific extra requirements being associated with certain behavioral formats. [PR #469](https://github.com/catalystneuro/neuroconv/pull/469)

### Documentation and tutorial enhancements
* The instructions to build the documentation were moved to ReadTheDocs. [PR #323](https://github.com/catalystneuro/neuroconv/pull/323)
* Move testing instructions to ReadTheDocs. [PR #320](https://github.com/catalystneuro/neuroconv/pull/320)
* Moved NeuroConv catalogue from ReadMe.md to ReadTheDocs.
  [PR #322](https://github.com/catalystneuro/neuroconv/pull/322)
* Moved instructions to build the documentation from README.md to ReadTheDocs. [PR #323](https://github.com/catalystneuro/neuroconv/pull/323)
* Add `Spike2RecordingInterface` to conversion gallery. [PR #338](https://github.com/catalystneuro/neuroconv/pull/338)
* Remove authors from module docstrings [PR #354](https://github.com/catalystneuro/neuroconv/pull/354)
* Add examples for `LocalPathExpander` usage [PR #456](https://github.com/catalystneuro/neuroconv/pull/456)
* Add better docstrings to the aux functions of the Neuroscope interface [PR #485](https://github.com/catalystneuro/neuroconv/pull/485)

### Pending deprecation
* Change name from `CedRecordingInterface` to `Spike2RecordingInterface`. [PR #338](https://github.com/catalystneuro/neuroconv/pull/338)

### Improvements
* Use `Literal` in typehints (incompatible with Python<=3.8). [PR #340](https://github.com/catalystneuro/neuroconv/pull/340)
* `BaseDataInterface.get_source_schema` modified so it works for `.__init__` and `.__new__`. [PR #374](https://github.com/catalystneuro/neuroconv/pull/374)



# v0.2.4 (February 7, 2023)

### Deprecation
* All usages of `use_times` have been removed from spikeinterface tools and interfaces. The function `add_electrical_series` now determines whether the timestamps of the spikeinterface recording extractor are uniform or not and automatically stores the data according to best practices [PR #40](https://github.com/catalystneuro/neuroconv/pull/40)
* Dropped Python 3.7 support. [PR #237](https://github.com/catalystneuro/neuroconv/pull/237)

### Features
* Added a tool for determining rising and falling frames from TTL signals (`parse_rising_frames_from_ttl` and `get_falling_frames_from_ttl`). [PR #244](https://github.com/catalystneuro/neuroconv/pull/244)
* Added the `SpikeGLXNIDQInterface` for reading data from `.nidq.bin` files, as well as the ability to parse event times from specific channels via the `get_event_starting_times_from_ttl` method. Also included a `neuroconv.tools.testing.MockSpikeGLXNIDQInterface` for testing purposes. [PR #247](https://github.com/catalystneuro/neuroconv/pull/247)
* Improved handling of writing multiple probes to the same `NWB` file [PR #255](https://github.com/catalystneuro/neuroconv/pull/255)

### Pending deprecation
* Added `DeprecationWarnings` to all `spikeextractors` backends. [PR #265](https://github.com/catalystneuro/neuroconv/pull/265)
* Added `DeprecationWarning`s for `spikeextractors` objects in `neuroconv.tools.spikeinterface`. [PR #266](https://github.com/catalystneuro/neuroconv/pull/266)

### Fixes
* Temporarily hotfixed the `tensorflow` dependency after the release of `deeplabcut==2.3.0`. [PR #268](https://github.com/catalystneuro/neuroconv/pull/268)
* Fixed cleanup of waveform tests in SI tools. [PR #277](https://github.com/catalystneuro/neuroconv/pull/277)
* Fixed metadata structure for the CsvTimeIntervalsInterface, which was previously not passed validation in NWBConverters. [PR #237](https://github.com/catalystneuro/neuroconv/pull/237)
* Added propagation of the `load_sync_channel` argument for the `SpikeGLXNIDQInterface`. [PR #282](https://github.com/catalystneuro/neuroconv/pull/282)
* Fixed the default `es_key` used by stand-alone write using any `RecordingExtractorInterface` or `LFPExtractorInterface`. [PR #288](https://github.com/catalystneuro/neuroconv/pull/288)
* Fixed the default `ExtractorName` used to load the spikeinterface extractor of the `SpikeGLXLFPInterface`. [PR #288](https://github.com/catalystneuro/neuroconv/pull/288)

### Testing
* Re-organized the `test_gin_ecephys` file by splitting into each sub-modality. [PR #282](https://github.com/catalystneuro/neuroconv/pull/282)
* Add testing support for Python 3.11. [PR #234](https://github.com/catalystneuro/neuroconv/pull/234)




# v0.2.3

### Documentation and tutorial enhancements
* Remove `Path(path_to_save_nwbfile).is_file()` from each of the gallery pages. [PR #177](https://github.com/catalystneuro/neuroconv/pull/177)
* Improve docstring for `SpikeGLXRecordingInterface`. [PR #226](https://github.com/catalystneuro/neuroconv/pull/226)
* Correct typing of SpikeGLX in conversion gallery. [PR #223](https://github.com/catalystneuro/neuroconv/pull/223)
* Added tutorial for utilizing YAML metadata in a conversion pipeline. [PR #240](https://github.com/catalystneuro/neuroconv/pull/240)
* Added page in User Guide for how to use CSVs to specify metadata. [PR #241](https://github.com/catalystneuro/neuroconv/pull/177)
* Added the `BaseDataInterface` in the API docs. [PR #242](https://github.com/catalystneuro/neuroconv/pull/242)
* Fixed typo in styling section. [PR #253](https://github.com/catalystneuro/neuroconv/pull/253)
* Updated docs on JSON schema. [PR #256](https://github.com/catalystneuro/neuroconv/pull/256)
* Improved compliance with numpy-style docstring [PR #260](https://github.com/catalystneuro/neuroconv/pull/260)

### Features
* Added `AudioInterface` for files in `WAV` format using the `add_acoustic_waveform_series` utility function
  from `tools/audio` to write audio data to NWB. [PR #196](https://github.com/catalystneuro/neuroconv/pull/196)
* Added the `MaxOneRecordingInterface` for writing data stored in MaxOne (.raw.h5) format. [PR #222](https://github.com/catalystneuro/neuroconv/pull/222)
* Added the `MCSRawRecordingInterface` for writing data stored in MCSRaw (.raw) format. [PR #220](https://github.com/catalystneuro/neuroconv/pull/220)
* Added the `MEArecRecordingInterface` for writing data stored in MEArec (structured .h5) format. [PR #218](https://github.com/catalystneuro/neuroconv/pull/218)
* Added the `AlphaOmegaRecordingInterface` for writing data stored in AlphaOmega (folder of .mrx) format. [PR #212](https://github.com/catalystneuro/neuroconv/pull/212)
* Added the `PlexonRecordingInterface` for writing data stored in Plexon (.plx) format. [PR #206](https://github.com/catalystneuro/neuroconv/pull/206)
* Added the `BiocamRecordingInterface` for writing data stored in Biocam (.bwr) format. [PR #210](https://github.com/catalystneuro/neuroconv/pull/210)
* Added function to add acoustic series as `AcousticWaveformSeries` object as __acquisition__ or __stimulus__ to NWB. [PR #201](https://github.com/catalystneuro/neuroconv/pull/201)
* Added new form to the GitHub repo for requesting support for new formats. [PR #207](https://github.com/catalystneuro/neuroconv/pull/207)
* Simplified the writing of `channel_conversion` during `add_electrical_series` if the vector of gains is uniform; in this case, they are now combined into the scalar `conversion` value. [PR #218](https://github.com/catalystneuro/neuroconv/pull/218)
* Implement timestamp extraction from videos for the SLEAPInterface [PR #238](https://github.com/catalystneuro/neuroconv/pull/238)
* Prevented writing of default values for optional columns on the `ElectrodeTable`. [PR #219](https://github.com/catalystneuro/neuroconv/pull/219)
* Add interfaces for Excel and Csv time intervals tables. [PR #252](https://github.com/catalystneuro/neuroconv/pull/252)

### Testing
* Added a `session_id` to the test file for the `automatic_dandi_upload` helper function. [PR #199](https://github.com/catalystneuro/neuroconv/pull/199)
* `pre-commit` version bump. [PR #235](https://github.com/catalystneuro/neuroconv/pull/235)
* Added a `testing` sub-module to `src` and added a method (`generate_mock_ttl_signal`) for generating synthetic TTL pulses. [PR #245](https://github.com/catalystneuro/neuroconv/pull/245)

### Fixes
* `VideoInterface`. Only raise a warning if the difference between the rate estimated from timestamps and the fps (frames per seconds) is larger than two decimals. [PR #200](https://github.com/catalystneuro/neuroconv/pull/200)
* Fixed the bug in a `VideoInterface` where it would use `DataChunkIterator` even if the conversion options indicated that it should not. [PR #200](https://github.com/catalystneuro/neuroconv/pull/200)
* Update usage requirements for HDMF to prevent a buffer overflow issue fixed in hdmf-dev/hdmf#780. [PR #195](https://github.com/catalystneuro/neuroconv/pull/195)
* Remove the deprecated `distutils.version` in favor of `packaging.version` [PR #233](https://github.com/catalystneuro/neuroconv/pull/233)



# v0.2.2

### Testing

* Added a set of dev branch gallery tests for PyNWB, HDMF, SI, and NEO. [PR #113](https://github.com/catalystneuro/neuroconv/pull/113)
* Added tests for the `TypeError` and `ValueError` raising for the new `starting_frames` argument of `MovieDataInterface.run_conversion()`. [PR #113](https://github.com/catalystneuro/neuroconv/pull/113)
* Added workflow for automatic detection of CHANGELOG.md updates for PRs. [PR #187](https://github.com/catalystneuro/neuroconv/pull/187)
* Added support for python 3.10 [PR #229](https://github.com/catalystneuro/neuroconv/pull/229)

### Fixes

* Fixed a new docval typing error that arose in `hdmf>3.4.6` versions. [PR #113](https://github.com/catalystneuro/neuroconv/pull/113)
* Fixed a new input argument issue for `starting_frames` when using `external_file` for an `ImageSeries` in `pynwb>2.1.0` versions. [PR #113](https://github.com/catalystneuro/neuroconv/pull/113)
* Fixed issues regarding interaction between metadata rate values and extractor rate values in `tools.roiextractors`. [PR #159](https://github.com/catalystneuro/neuroconv/pull/159)
* Fixed sampling frequency resolution issue when detecting this from timestamps in `roiextractors.write_imaging` and `roiextractors.write_segmentation`. [PR #159](https://github.com/catalystneuro/neuroconv/pull/159)

### Documentation and tutorial enhancements
* Added a note in User Guide/DataInterfaces to help installing custom dependencies for users who use Z-shell (`zsh`). [PR #180](https://github.com/catalystneuro/neuroconv/pull/180)
* Added `MovieInterface` example in the conversion gallery. [PR #183](https://github.com/catalystneuro/neuroconv/pull/183)

### Features
* Added `ConverterPipe`, a class that allows chaining previously initialized interfaces for batch conversion and corresponding tests [PR #169](https://github.com/catalystneuro/neuroconv/pull/169)
* Added automatic extraction of metadata for `NeuralynxRecordingInterface` including filtering information for channels, device and recording time information [PR #170](https://github.com/catalystneuro/neuroconv/pull/170)
* Added stubbing capabilities to timestamp extraction in the `MovieInterface` avoiding scanning through the whole file when `stub_test=True` [PR #181](https://github.com/catalystneuro/neuroconv/pull/181)
* Added a flag `include_roi_acceptance` to `tools.roiextractors.write_segmentation` and corresponding interfaces to allow disabling the addition of boolean columns indicating ROI acceptance. [PR #193](https://github.com/catalystneuro/neuroconv/pull/193)
* Added `write_waveforms()` function in `tools.spikeinterface` to write `WaveformExtractor` objects
[PR #217](https://github.com/catalystneuro/neuroconv/pull/217)

### Pending deprecation
* Replaced the `MovieInterface` with `VideoInterface` and introduced deprecation warnings for the former. [PR #74](https://github.com/catalystneuro/neuroconv/pull/74)



# v0.2.1

### Fixes

* Updated `BlackrockRecordingInterface` to support multi stream file and added gin corresponding gin tests [PR #176](https://github.com/catalystneuro/neuroconv/pull/176)



# v0.2.0

### Back-compatability break
* All built-in DataInterfaces are now nested under the `neuroconv.datainterfaces` import structure - they are no longer available from the outer level. To import a data interface, use the syntax `from neuroconv.datainterfaces import <name of interface>`. [PR #74](https://github.com/catalystneuro/neuroconv/pull/74)
* The `AxonaRecordingExtractorInterface` has been renamed to `AxonaRecordingInterface`. [PR #74](https://github.com/catalystneuro/neuroconv/pull/74)
* The `AxonaUnitRecordingExtractorInterface` has been renamed to `AxonaUnitRecordingInterface`. [PR #74](https://github.com/catalystneuro/neuroconv/pull/74)
* The `BlackrockRecordingExtractorInterface` has been renamed to `BlackrockRecordingInterface`. [PR #74](https://github.com/catalystneuro/neuroconv/pull/74)
* The `BlackrockSortingExtractorInterface` has been renamed to `BlackrockSortingInterface`. [PR #74](https://github.com/catalystneuro/neuroconv/pull/74)
* The `OpenEphysRecordingExtractorInterface` has been renamed to `OpenEphysRecordingInterface`. [PR #74](https://github.com/catalystneuro/neuroconv/pull/74)
* The `OpenEphysSortingExtractorInterface` has been renamed to `OpenEphysSortingInterface`. [PR #74](https://github.com/catalystneuro/neuroconv/pull/74)
* The `KilosortSortingInterface` has been renamed to `KiloSortSortingInterface` to be more consistent with SpikeInterface. [PR #107](https://github.com/catalystneuro/neuroconv/pull/107)
* The `Neuroscope` interfaces have been renamed to `NeuroScope` to be more consistent with SpikeInterface. [PR #107](https://github.com/catalystneuro/neuroconv/pull/107)
* The `tools.roiextractors.add_epoch` functionality has been retired in the newest versions of ROIExtractors. [PR #112](https://github.com/catalystneuro/neuroconv/pull/112)
* Removed deprecation warnings for `save_path` argument (which is now `nwbfile_path` everywhere in the package). [PR #124](https://github.com/catalystneuro/neuroconv/pull/124)
* Changed default device name for the ecephys pipeline. Device_ecephys -> DeviceEcephys [PR #154](https://github.com/catalystneuro/neuroconv/pull/154)
* Change names of written electrical series on the ecephys pipeline. ElectricalSeries_raw -> ElectricalSeriesRaw, ElectricalSeries_processed -> ElectricalSeriesProcessed, ElectricalSeries_lfp -> ElectricalSeriesLFP  [PR #153](https://github.com/catalystneuro/neuroconv/pull/153)
* Drop spikeextractor backend support for NeuralynxRecordingInterface [PR #174](https://github.com/catalystneuro/neuroconv/pull/174)

### Fixes
* Prevented the CEDRecordingInterface from writing non-ecephys channel data. [PR #37](https://github.com/catalystneuro/neuroconv/pull/37)
* Fixed description in `write_sorting` and in `add_units_table` to have "neuroconv" in the description. [PR #104](https://github.com/catalystneuro/neuroconv/pull/104)
* Updated `spikeinterface` version number to 0.95.1 to fix issue with `SpikeGLXInterface` probe annotations.
  The issue is described [here](https://github.com/SpikeInterface/spikeinterface/issues/923). [PR #132](https://github.com/catalystneuro/neuroconv/pull/132)

### Improvements
* Unified the `run_conversion` method of `BaseSegmentationExtractorInterface` with that of all the other base interfaces. The method `write_segmentation` now uses the common `make_or_load_nwbfile` context manager [PR #29](https://github.com/catalystneuro/neuroconv/pull/29)
* Coerced the recording extractors with `spikeextractors_backend=True` to BaseRecording objects for Axona, Blackrock, Openephys, and SpikeGadgets. [PR #38](https://github.com/catalystneuro/neuroconv/pull/38)
* Added function to add PlaneSegmentation objects to an nwbfile in `roiextractors` and corresponding unit tests. [PR #23](https://github.com/catalystneuro/neuroconv/pull/23)
* `use_times` argument to be deprecated on the ecephys pipeline. The function `add_electrical_series` now determines whether the timestamps of the spikeinterface recording extractor are uniform or not and automatically stores the data according to best practices [PR #40](https://github.com/catalystneuro/neuroconv/pull/40)
* Add `NWBFile` metadata key at the level of the base data interface so it can always be inherited to be available. [PR #51](https://github.com/catalystneuro/neuroconv/pull/51).
* Added spikeinterface support to Axona LFP and coerece gin tests for LFP to be spikeinterface objects [PR #85](https://github.com/catalystneuro/neuroconv/pull/85)
* Added function to add fluorescence traces to an nwbfile in `roiextractors` and corresponding unit tests.
  The df over f traces are now added to a `DfOverF` container instead of the `Fluorescence` container.
  The metadata schema has been changed for the `BaseSegmentationExtractorInterface` to allow metadata for `DfOverF`,
  and `Flurorescence` is now not required in the metadata schema. [PR #41](https://github.com/catalystneuro/neuroconv/pull/41)
* Improved default values of OpticalChannel object names and other descriptions for Imaging data. [PR #88](https://github.com/catalystneuro/neuroconv/pull/88)
* Extended the `ImagingDataChunkIterator` to be  compatible with volumetric data. [PR #90](https://github.com/catalystneuro/neuroconv/pull/90)
* Integrated the `ImagingDataChunkIterator` with the `write_imaging` methods. [PR #90](https://github.com/catalystneuro/neuroconv/pull/90)
* Began work towards making SpikeInterface, SpikeExtractors, and ROIExtractors all non-minimal dependencies. [PR #74](https://github.com/catalystneuro/neuroconv/pull/74)
* Implemented format-wise and modality-wise extra installation requirements. If there are any requirements to use a module or data interface, these are defined in individual requirements files at the corresponding level of the package. These are in turn easily accessible from the commands `pip install neuroconv[format_name]`. `pip install neuroconv[modality_name]` will also install all dependencies necessary to make full use of any interfaces from that modality. [PR #100](https://github.com/catalystneuro/neuroconv/pull/100)
* Added frame stubbing to the `BaseSegmentationExtractorInterface`. [PR #116](https://github.com/catalystneuro/neuroconv/pull/116)
* Added `mask_type: str` and `include_roi_centroids: bool` to the `add_plane_segmentation` helper and `write_segmentation` functions for the `tools.roiextractors` submodule. [PR #117](https://github.com/catalystneuro/neuroconv/pull/117)
* Propagate `output_struct_name` argument to `ExtractSegmentationInterface` to match its extractor arguments. [PR #128](https://github.com/catalystneuro/neuroconv/pull/128)
* Added compression and iteration (with options control) to all Fluorescence traces in `write_segmentation`. [PR #120](https://github.com/catalystneuro/neuroconv/pull/120)
* For irregular recordings, timestamps can now be saved along with all traces in `write_segmentation`. [PR #130](https://github.com/catalystneuro/neuroconv/pull/130)
* Added `mask_type` argument to `tools.roiextractors.add_plane_segmentation` function and all upstream calls. This allows users to request writing not just the image_masks (still the default) but also pixels, voxels or `None` of the above. [PR #119](https://github.com/catalystneuro/neuroconv/pull/119)
* `utils.json_schema.get_schema_from_method_signature` now allows `Optional[...]` annotation typing and subsequent `None` values during validation as long as it is still only applied to a simple non-conflicting type (no `Optional[Union[..., ...]]`). [PR #119](https://github.com/catalystneuro/neuroconv/pull/119)


### Documentation and tutorial enhancements:
* Unified the documentation of NeuroConv structure in the User Guide readthedocs. [PR #39](https://github.com/catalystneuro/neuroconv/pull/39)
* Added package for viewing source code in the neuroconv documentation [PR #62](https://github.com/catalystneuro/neuroconv/pull/62)
* Added Contributing guide for the Developer section of readthedocs. [PR #73](https://github.com/catalystneuro/neuroconv/pull/73)
* Added style guide to the readthedocs [PR #28](https://github.com/catalystneuro/neuroconv/pull/28)
* Added ABF data conversion tutorial @luiztauffer [PR #89](https://github.com/catalystneuro/neuroconv/pull/89)
* Added Icephys API documentation @luiztauffer [PR #103](https://github.com/catalystneuro/neuroconv/pull/103)
* Added Blackrock sorting conversion gallery example [PR #134](https://github.com/catalystneuro/neuroconv/pull/134)
* Extended the User Guide Get metadata section in DataInterfaces with a demonstration for loading metadata from YAML. [PR #144](https://github.com/catalystneuro/neuroconv/pull/144)
* Fixed a redundancy in [PR #144](https://github.com/catalystneuro/neuroconv/pull/144) and API links. [PR #154](https://github.com/catalystneuro/neuroconv/pull/154)
* Added SLEAP conversion gallery example [PR #161](https://github.com/catalystneuro/neuroconv/pull/161)



### Features
* Added conversion interface for Neuralynx sorting data together with gin data test and a conversion example in the gallery. [PR #58](https://github.com/catalystneuro/neuroconv/pull/58)
* Added conversion interface for DeepLabCut data together with gin data test and a conversion example in the gallery. [PR #24](https://github.com/catalystneuro/neuroconv/pull/24)
* Allow writing of offsets to ElectricalSeries objects from SpikeInterface (requires PyNWB>=2.1.0). [PR #37](https://github.com/catalystneuro/neuroconv/pull/37)
* Added conversion interface for EDF (European Data Format) data together with corresponding unit tests and a conversion example in the gallery. [PR #45](https://github.com/catalystneuro/neuroconv/pull/45)
* Created ImagingExtractorDataChunkIterator, a data chunk iterator for `ImagingExtractor` objects. [PR #54](https://github.com/catalystneuro/neuroconv/pull/54)
* Added support for writing spikeinterface recording extractor with multiple segments and corresponding unit test [PR #67](https://github.com/catalystneuro/neuroconv/pull/67)
* Added spikeinterface support to the Axona data interface [PR #61](https://github.com/catalystneuro/neuroconv/pull/61)
* Added new util function `get_package` for safely attempting to attempt a package import and informatively notifying the user of how to perform the installation otherwise. [PR #74](https://github.com/catalystneuro/neuroconv/pull/74)
* All built-in DataInterfaces now load their external dependencies on-demand at time of object initialization instead of on package or interface import. [PR #74](https://github.com/catalystneuro/neuroconv/pull/74)
* Adde spikeinterface support for Blackrock sorting interface[PR #134](https://github.com/catalystneuro/neuroconv/pull/134)
* Added conversion interface for TDT recording data together with gin data test. [PR #135](https://github.com/catalystneuro/neuroconv/pull/135)
* Added conversion interface for SLEAP pose estimation data together with gin test for data. [PR #160](https://github.com/catalystneuro/neuroconv/pull/160)


### Testing
* Added unittests for correctly writing the scaling factors to the nwbfile in the `add_electrical_series` function of the spikeinterface module. [PR #37](https://github.com/catalystneuro/neuroconv/pull/37)
* Added unittest for compression options in the `add_electrical_series` function of the spikeinterface module. [PR #64](https://github.com/catalystneuro/neuroconv/pull/37)
* Added unittests for chunking in the `add_electrical_series` function of the spikeinterface module. [PR #84](https://github.com/catalystneuro/neuroconv/pull/84)
* Tests are now organized according to modality-wise lazy installations. [PR #100](https://github.com/catalystneuro/neuroconv/pull/100)

# v0.1.1
### Fixes
* Fixed the behavior of the `file_paths` usage in the MovieInterface when run via the YAML conversion specification. [PR #33](https://github.com/catalystneuro/neuroconv/pull/33)

### Improvements
* Added function to add ImagingPlane objects to an nwbfile in `roiextractors` and corresponding unit tests. [PR #19](https://github.com/catalystneuro/neuroconv/pull/19)
* Added function to add summary images from a `SegmentationExtractor` object to an nwbfile in the roiextractors module and corresponding unit tests [PR #22](https://github.com/catalystneuro/neuroconv/pull/22)
* Small improvements on ABFInterface @luiztauffer [PR #89](https://github.com/catalystneuro/neuroconv/pull/89)

### Features
* Add non-iterative writing capabilities to `add_electrical_series`. [PR #32](https://github.com/catalystneuro/neuroconv/pull/32)

### Testing
* Added unittests for the `write_as` functionality in the `add_electrical_series` of the spikeinterface module. [PR #32](https://github.com/catalystneuro/neuroconv/pull/32)


# v0.1.0

* The first release of NeuroConv.<|MERGE_RESOLUTION|>--- conflicted
+++ resolved
@@ -7,6 +7,7 @@
 ## Features
 
 ## Improvements
+* Using ruff to enforce existence of public functions's docstrings [PR #1062](https://github.com/catalystneuro/neuroconv/pull/1062)
 
 
 
@@ -29,13 +30,9 @@
 ### Improvements
 * Using ruff to enforce existence of public classes' docstrings [PR #1034](https://github.com/catalystneuro/neuroconv/pull/1034)
 * Separated tests that use external data by modality [PR #1049](https://github.com/catalystneuro/neuroconv/pull/1049)
-<<<<<<< HEAD
-* Using ruff to enforce existence of public functions's docstrings [PR #1062](https://github.com/catalystneuro/neuroconv/pull/1062)
-=======
 * Added Unit Table descriptions for phy and kilosort: [PR #1053](https://github.com/catalystneuro/neuroconv/pull/1053)
 * Using ruff to enforce existence of public functions's docstrings [PR #1062](https://github.com/catalystneuro/neuroconv/pull/1062)
 * Improved device metadata of `IntanRecordingInterface` by adding the type of controller used [PR #1059](https://github.com/catalystneuro/neuroconv/pull/1059)
->>>>>>> ba0bf516
 
 
 ## v0.6.1 (August 30, 2024)
