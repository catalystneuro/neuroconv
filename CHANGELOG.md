--- conflicted
+++ resolved
@@ -13,16 +13,11 @@
 ### Documentation and tutorial enhancements
 * Added a note in User Guide/DataInterfaces to help installing custom dependencies for users who use Z-shell (`zsh`). [PR #180](https://github.com/catalystneuro/neuroconv/pull/180)
 
-<<<<<<< HEAD
 
 ### Features
 * Added `ConverterPipe`, a class that allows chaining previously intialized interfaces for batch conversion and corresponding tests [PR #169](https://github.com/catalystneuro/neuroconv/pull/169)
 * Added automatic extraction of metadata for `NeuralynxRecordingInterface` including filtering information for channels, device and recording time information [PR #170](https://github.com/catalystneuro/neuroconv/pull/170)
-=======
-### Features
-* Added `ConverterPipe`, a class that allows chaining previously intialized interfaces for batch conversion and corresponding tests [PR #169](https://github.com/catalystneuro/neuroconv/pull/169)
 * Added stubbing capabilities to timestamp extraction in the `MovieInterface` avoiding scanning through the whole file when `stub_test=True` [PR #181](https://github.com/catalystneuro/neuroconv/pull/181)
->>>>>>> a948581d
 
 
 # v0.2.1
