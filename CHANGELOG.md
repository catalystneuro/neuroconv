# Upcoming

## Bug Fixes

## Deprecations

## Features
* Using in-house `GenericDataChunkIterator` [PR #1068](https://github.com/catalystneuro/neuroconv/pull/1068)
* Data interfaces now perform source (argument inputs) validation with the json schema  [PR #1020](https://github.com/catalystneuro/neuroconv/pull/1020)

## Improvements
* Remove dev test from PR  [PR #1092](https://github.com/catalystneuro/neuroconv/pull/1092)
* Run only the most basic testing while a PR is on draft  [PR #1082](https://github.com/catalystneuro/neuroconv/pull/1082)
<<<<<<< HEAD
* Using ruff to enforce existence of public functions's docstrings [PR #1062](https://github.com/catalystneuro/neuroconv/pull/1062)
=======
* Test that zarr backend_configuration works in gin data tests  [PR #1094](https://github.com/catalystneuro/neuroconv/pull/1094)
* Consolidated weekly workflows into one workflow and added email notifications [PR #1088](https://github.com/catalystneuro/neuroconv/pull/1088)
>>>>>>> 44c2475c
* Avoid running link test when the PR is on draft  [PR #1093](https://github.com/catalystneuro/neuroconv/pull/1093)
* Centralize gin data preparation in a github action  [PR #1095](https://github.com/catalystneuro/neuroconv/pull/1095)

# v0.6.4 (September 17, 2024)

## Bug Fixes
* Fixed a setup bug introduced in `v0.6.2` where installation process created a directory instead of a file for test configuration file  [PR #1070](https://github.com/catalystneuro/neuroconv/pull/1070)
* The method `get_extractor` now works for `MockImagingInterface`  [PR #1076](https://github.com/catalystneuro/neuroconv/pull/1076)
* Updated opencv version for security [PR #1087](https://github.com/catalystneuro/neuroconv/pull/1087)
* Solved a bug of `PlexonRecordingInterface` where data with multiple streams could not be opened [PR #989](https://github.com/catalystneuro/neuroconv/pull/989)

## Deprecations

## Features
* Added chunking/compression for string-only compound objects: [PR #1042](https://github.com/catalystneuro/neuroconv/pull/1042)
* Added automated EFS volume creation and mounting to the `submit_aws_job` helper function. [PR #1018](https://github.com/catalystneuro/neuroconv/pull/1018)
* Added a mock for segmentation extractors interfaces in ophys: `MockSegmentationInterface` [PR #1067](https://github.com/catalystneuro/neuroconv/pull/1067)
* Added a `MockSortingInterface` for testing purposes. [PR #1065](https://github.com/catalystneuro/neuroconv/pull/1065)
* BaseRecordingInterfaces have a new conversion options `always_write_timestamps` that ca be used to force writing timestamps even if neuroconv heuristic indicates regular sampling rate [PR #1091](https://github.com/catalystneuro/neuroconv/pull/1091)


## Improvements
* Testing on mac sillicon [PR #1061](https://github.com/catalystneuro/neuroconv/pull/1061)
* Add writing to zarr test for to the test on data [PR #1056](https://github.com/catalystneuro/neuroconv/pull/1056)
* Modified the CI to avoid running doctests twice [PR #1077](https://github.com/catalystneuro/neuroconv/pull/#1077)
* Consolidated daily workflows into one workflow and added email notifications [PR #1081](https://github.com/catalystneuro/neuroconv/pull/1081)
* Added zarr tests for the test on data with checking equivalent backends [PR #1083](https://github.com/catalystneuro/neuroconv/pull/1083)



# v0.6.3


# v0.6.2 (September 10, 2024)

## Bug Fixes
* Fixed a bug where `IntanRecordingInterface` added two devices [PR #1059](https://github.com/catalystneuro/neuroconv/pull/1059)
* Fix a bug in `add_sorting_to_nwbfile` where `unit_electrode_indices` was only propagated if `waveform_means` was passed [PR #1057](https://github.com/catalystneuro/neuroconv/pull/1057)

## Deprecations
* The following classes and objects are now private `NWBMetaDataEncoder`, `NWBMetaDataEncoder`, `check_if_imaging_fits_into_memory`, `NoDatesSafeLoader` [PR #1050](https://github.com/catalystneuro/neuroconv/pull/1050)

## Features
* Make `config_file_path` optional in `DeepLabCutInterface`[PR #1031](https://github.com/catalystneuro/neuroconv/pull/1031)
* Added `get_stream_names` to `OpenEphysRecordingInterface`: [PR #1039](https://github.com/catalystneuro/neuroconv/pull/1039)
* Most data interfaces and converters now use Pydantic to validate their inputs, including existence of file and folder paths. [PR #1022](https://github.com/catalystneuro/neuroconv/pull/1022)
* All remaining data interfaces and converters now use Pydantic to validate their inputs, including existence of file and folder paths. [PR #1055](https://github.com/catalystneuro/neuroconv/pull/1055)


## Improvements
* Using ruff to enforce existence of public classes' docstrings [PR #1034](https://github.com/catalystneuro/neuroconv/pull/1034)
* Separated tests that use external data by modality [PR #1049](https://github.com/catalystneuro/neuroconv/pull/1049)
* Added Unit Table descriptions for phy and kilosort: [PR #1053](https://github.com/catalystneuro/neuroconv/pull/1053)
* Using ruff to enforce existence of public functions's docstrings [PR #1062](https://github.com/catalystneuro/neuroconv/pull/1062)
* Improved device metadata of `IntanRecordingInterface` by adding the type of controller used [PR #1059](https://github.com/catalystneuro/neuroconv/pull/1059)




# v0.6.1 (August 30, 2024)

## Bug fixes
* Fixed the JSON schema inference warning on excluded fields; also improved error message reporting of which method triggered the error. [PR #1037](https://github.com/catalystneuro/neuroconv/pull/1037)



# v0.6.0 (August 27, 2024)

## Deprecations
* Deprecated  `WaveformExtractor` usage. [PR #821](https://github.com/catalystneuro/neuroconv/pull/821)
* Changed the `tools.spikeinterface` functions (e.g. `add_recording`, `add_sorting`) to have `_to_nwbfile` as suffix  [PR #1015](https://github.com/catalystneuro/neuroconv/pull/1015)
* Deprecated use of `compression` and `compression_options` in `VideoInterface` [PR #1005](https://github.com/catalystneuro/neuroconv/pull/1005)
* `get_schema_from_method_signature` has been deprecated; please use `get_json_schema_from_method_signature` instead. [PR #1016](https://github.com/catalystneuro/neuroconv/pull/1016)
* `neuroconv.utils.FilePathType` and `neuroconv.utils.FolderPathType` have been deprecated; please use `pydantic.FilePath` and `pydantic.DirectoryPath` instead. [PR #1017](https://github.com/catalystneuro/neuroconv/pull/1017)
* Changed the `tools.roiextractors` function (e.g. `add_imaging` and `add_segmentation`) to have the `_to_nwbfile` suffix [PR #1017](https://github.com/catalystneuro/neuroconv/pull/1027)


## Features
* Added `MedPCInterface` for operant behavioral output files. [PR #883](https://github.com/catalystneuro/neuroconv/pull/883)
* Support `SortingAnalyzer` in the `SpikeGLXConverterPipe`. [PR #821](https://github.com/catalystneuro/neuroconv/pull/821)
* Added `TDTFiberPhotometryInterface` data interface, for converting fiber photometry data from TDT file formats. [PR #920](https://github.com/catalystneuro/neuroconv/pull/920)
* Add argument to `add_electrodes` that grants fine control of what to do with the missing values. As a side effect this drops the implicit casting to int when writing int properties to the electrodes table [PR #985](https://github.com/catalystneuro/neuroconv/pull/985)
* Add Plexon2 support [PR #918](https://github.com/catalystneuro/neuroconv/pull/918)
* Converter working with multiple `VideoInterface` instances [PR #914](https://github.com/catalystneuro/neuroconv/pull/914)
* Added helper function `neuroconv.tools.data_transfers.submit_aws_batch_job` for basic automated submission of AWS batch jobs. [PR #384](https://github.com/catalystneuro/neuroconv/pull/384)
* Data interfaces `run_conversion` method now performs metadata validation before running the conversion. [PR #949](https://github.com/catalystneuro/neuroconv/pull/949)
* Introduced `null_values_for_properties` to `add_units_table` to give user control over null values behavior [PR #989](https://github.com/catalystneuro/neuroconv/pull/989)


## Bug fixes
* Fixed the default naming of multiple electrical series in the `SpikeGLXConverterPipe`. [PR #957](https://github.com/catalystneuro/neuroconv/pull/957)
* Write new properties to the electrode table use the global identifier channel_name, group [PR #984](https://github.com/catalystneuro/neuroconv/pull/984)
* Removed a bug where int64 was casted lossy to float [PR #989](https://github.com/catalystneuro/neuroconv/pull/989)

## Improvements
* The `OpenEphysBinaryRecordingInterface` now uses `lxml` for extracting the session start time from the settings.xml file and does not depend on `pyopenephys` anymore. [PR #971](https://github.com/catalystneuro/neuroconv/pull/971)
* Swap the majority of package setup and build steps to `pyproject.toml` instead of `setup.py`. [PR #955](https://github.com/catalystneuro/neuroconv/pull/955)
* The `DeeplabcutInterface` now skips inferring timestamps from movie when timestamps are specified, running faster. [PR #967](https://github.com/catalystneuro/neuroconv/pull/967)
* Improve metadata writing for SpikeGLX data interface. Added contact ids, shank ids and, remove references to shanks for neuropixels 1.0. Also deprecated the previous neuroconv exclusive property "electrode_shank_number` [PR #986](https://github.com/catalystneuro/neuroconv/pull/986)
* Add tqdm with warning to DeepLabCut interface [PR #1006](https://github.com/catalystneuro/neuroconv/pull/1006)
* `BaseRecordingInterface` now calls default metadata when metadata is not passing mimicking `run_conversion` behavior. [PR #1012](https://github.com/catalystneuro/neuroconv/pull/1012)
* Added `get_json_schema_from_method_signature` which constructs Pydantic models automatically from the signature of any function with typical annotation types used throughout NeuroConv. [PR #1016](https://github.com/catalystneuro/neuroconv/pull/1016)
* Replaced all interface annotations with Pydantic types. [PR #1017](https://github.com/catalystneuro/neuroconv/pull/1017)
* Changed typehint collections (e.g. `List`) to standard collections (e.g. `list`). [PR #1021](https://github.com/catalystneuro/neuroconv/pull/1021)
* Testing now is only one dataset per test [PR #1026](https://github.com/catalystneuro/neuroconv/pull/1026)




## v0.5.0 (July 17, 2024)

### Deprecations
* The usage of `compression_options` directly through the `neuroconv.tools.audio` submodule is now deprecated - users should refer to the new `configure_backend` method for a general approach for setting compression. [PR #939](https://github.com/catalystneuro/neuroconv/pull/939)
* The usage of `compression` and `compression_opts` directly through the `FicTracDataInterface` is now deprecated - users should refer to the new `configure_backend` method for a general approach for setting compression. [PR #941](https://github.com/catalystneuro/neuroconv/pull/941)
* The usage of `compression` directly through the `neuroconv.tools.neo` submodule is now deprecated - users should refer to the new `configure_backend` method for a general approach for setting compression. [PR #943](https://github.com/catalystneuro/neuroconv/pull/943)
* The usage of `compression_options` directly through the `neuroconv.tools.ophys` submodule is now deprecated - users should refer to the new `configure_backend` method for a general approach for setting compression. [PR #940](https://github.com/catalystneuro/neuroconv/pull/940)
* Removed the option of running `interface.run_conversion` without `nwbfile_path` argument . [PR #951](https://github.com/catalystneuro/neuroconv/pull/951)

### Features
* Added docker image and tests for an automated Rclone configuration (with file stream passed via an environment variable). [PR #902](https://github.com/catalystneuro/neuroconv/pull/902)

### Bug fixes
* Fixed the conversion option schema of a `SpikeGLXConverter` when used inside another `NWBConverter`. [PR #922](https://github.com/catalystneuro/neuroconv/pull/922)
* Fixed a case of the `NeuroScopeSortingExtractor` when the optional `xml_file_path` is not specified. [PR #926](https://github.com/catalystneuro/neuroconv/pull/926)
* Fixed `Can't specify experiment type when converting .abf to .nwb with Neuroconv`. [PR #609](https://github.com/catalystneuro/neuroconv/pull/609)
* Remove assumption that the ports of the Intan acquisition system correspond to electrode groupings in `IntanRecordingInterface`  [PR #933](https://github.com/catalystneuro/neuroconv/pull/933)
* Add ValueError for empty metadata in  `make_or_load_nwbfile` when an nwbfile needs to be created [PR #948](https://github.com/catalystneuro/neuroconv/pull/948)

### Improvements
* Make annotations from the raw format available on `IntanRecordingInterface`. [PR #934](https://github.com/catalystneuro/neuroconv/pull/943)
* Add an option to suppress display the progress bar (tqdm) in `VideoContext`  [PR #937](https://github.com/catalystneuro/neuroconv/pull/937)
* Automatic compression of data in the `LightnignPoseDataInterface` has been disabled - users should refer to the new `configure_backend` method for a general approach for setting compression. [PR #942](https://github.com/catalystneuro/neuroconv/pull/942)
* Port over `dlc2nwb` utility functions for ease of maintenance. [PR #946](https://github.com/catalystneuro/neuroconv/pull/946)



## v0.4.11 (June 14, 2024)

### Bug fixes
* Added a skip condition in `get_default_dataset_io_configurations` for datasets with any zero-length axis in their `full_shape`. [PR #894](https://github.com/catalystneuro/neuroconv/pull/894)
* Added `packaging` explicitly to minimal requirements. [PR #904](https://github.com/catalystneuro/neuroconv/pull/904)
* Fixed bug when using `make_or_load_nwbfile` with `overwrite=True` on an existing (but corrupt) HDF5 file. [PR #911](https://github.com/catalystneuro/neuroconv/pull/911)
* Change error trigger with warning trigger when adding both `OnePhotonSeries` and `TwoPhotonSeries` to the same file ([Issue #906](https://github.com/catalystneuro/neuroconv/issues/906)). [PR #907](https://github.com/catalystneuro/neuroconv/pull/907)

### Improvements
* Propagated `photon_series_type` to `BaseImagingExtractorInterface` init instead of passing it as an argument of `get_metadata()` and `get_metadata_schema()`. [PR #847](https://github.com/catalystneuro/neuroconv/pull/847)
* Converter working with multiple VideoInterface instances [PR 914](https://github.com/catalystneuro/neuroconv/pull/914)



## v0.4.10 (June 6, 2024)

### Bug fixes
* Fixed bug causing overwrite of NWB GUIDE watermark. [PR #890](https://github.com/catalystneuro/neuroconv/pull/890)


## v0.4.9 (June 5, 2024)

### Deprecations
* Removed `stream_id` as an argument from `IntanRecordingInterface`. [PR #794](https://github.com/catalystneuro/neuroconv/pull/794)
* The usage of `compression` and `compression_opts` directly through the `neuroconv.tools.spikeinterface` submodule are now deprecated - users should refer to the new `configure_backend` method for a general approach for setting compression. [PR #805](https://github.com/catalystneuro/neuroconv/pull/805)
* Dropped the testing of Python 3.8 on the CI. Dropped support for Python 3.8 in setup. [PR #853](https://github.com/catalystneuro/neuroconv/pull/853)
* Deprecated skip_features argument in `add_sorting`. [PR #872](https://github.com/catalystneuro/neuroconv/pull/872)
* Deprecate old (v1) iterator from the ecephys pipeline. [PR #876](https://github.com/catalystneuro/neuroconv/pull/876)

### Features
* Added `backend` control to the `make_or_load_nwbfile` helper method in `neuroconv.tools.nwb_helpers`. [PR #800](https://github.com/catalystneuro/neuroconv/pull/800)
* Released the first official Docker images for the package on the GitHub Container Repository (GHCR). [PR #383](https://github.com/catalystneuro/neuroconv/pull/383)
* Support "one-file-per-signal" and "one-file-per-channel" mode with `IntanRecordingInterface`. [PR #791](https://github.com/catalystneuro/neuroconv/pull/791)
* Added `get_default_backend_configuration` method to all `DataInterface` classes. Also added HDF5 `backend` control to all standalone `.run_conversion(...)` methods for those interfaces. [PR #801](https://github.com/catalystneuro/neuroconv/pull/801)
* Added `get_default_backend_configuration` method to all `NWBConverter` classes. Also added HDF5 `backend` control to `.run_conversion(...)`. [PR #804](https://github.com/catalystneuro/neuroconv/pull/804)
* Released the first official Docker images for the package on the GitHub Container Repository (GHCR). [PR #383](https://github.com/catalystneuro/neuroconv/pull/383)
* Added `ScanImageMultiFileImagingInterface` for multi-file (buffered) ScanImage format and changed `ScanImageImagingInterface` to be routing classes for single and multi-plane imaging. [PR #809](https://github.com/catalystneuro/neuroconv/pull/809)
* Added a function to generate ogen timestamps and data from onset times and parameters to `tools.optogenetics`. [PR #832](https://github.com/catalystneuro/neuroconv/pull/832)
* Added `configure_and_write_nwbfile` and optimized imports in `tools.nwb_helpers` module. [PR #848](https://github.com/catalystneuro/neuroconv/pull/848)
* `configure_backend` may now apply a `BackendConfiguration` to equivalent in-memory `pynwb.NWBFile` objects that have different address in RAM. [PR #848](https://github.com/catalystneuro/neuroconv/pull/848)
* Add support for doubled ragged arrays in `add_units_table` [PR #879](https://github.com/catalystneuro/neuroconv/pull/879)
* Add support for doubled ragged arrays in `add_electrodes` [PR #881](https://github.com/catalystneuro/neuroconv/pull/881)
* Propagate `ignore_integrity_checks` from neo to IntanRecordingInterface [PR #887](https://github.com/catalystneuro/neuroconv/pull/887)


### Bug fixes
* Remove JSON Schema `definitions` from the `properties` field. [PR #818](https://github.com/catalystneuro/neuroconv/pull/818)
* Fixed writing waveforms directly to file. [PR #799](https://github.com/catalystneuro/neuroconv/pull/799)
* Avoid in-place modification of the metadata in the `VideoInterface` and on neo tools. [PR #814](https://github.com/catalystneuro/neuroconv/pull/814)
* Replaced `waveform_extractor.is_extension` with `waveform_extractor.has_extension`. [PR #799](https://github.com/catalystneuro/neuroconv/pull/799)
* Fixed an issue with `set_aligned_starting_time` for all `SortingInterface`'s that did not have an initial segment start set (and no recording attached). [PR #823](https://github.com/catalystneuro/neuroconv/pull/823)
* Fixed a bug with `parameterized` and `pytest-xdist==3.6.1` in the `ScanImageImagingInterface` tests. [PR #829](https://github.com/catalystneuro/neuroconv/pull/829)
* Added `XX` and `XO` to the base metadata schema. [PR #833](https://github.com/catalystneuro/neuroconv/pull/833)
* `BaseImagingExtractor.add_to_nwbfile()` is fixed in the case where metadata is not supplied. [PR #849](https://github.com/catalystneuro/neuroconv/pull/849)
* Prevent `SpikeGLXConverterPipe` from setting false properties on the sub-`SpikeGLXNIDQInterface`. [PR #860](https://github.com/catalystneuro/neuroconv/pull/860)
* Fixed a bug when adding ragged arrays to the electrode and units table. [PR #870](https://github.com/catalystneuro/neuroconv/pull/870)
* Fixed a bug where `write_recording` will call an empty nwbfile when passing a path. [PR #877](https://github.com/catalystneuro/neuroconv/pull/877)
* Fixed a bug that failed to properly include time alignment information in the output NWB file for objects added from any `RecordingInterface` in combination with `stub_test=True`. [PR #884](https://github.com/catalystneuro/neuroconv/pull/884)
* Fixed a bug that prevented passing `nwbfile=None` and a `backend_configuration` to `NWBConverter.run_conversion`. [PR #885](https://github.com/catalystneuro/neuroconv/pull/885)

### Improvements
* Added soft deprecation warning for removing `photon_series_type` from `get_metadata()` and `get_metadata_schema()` (in [PR #847](https://github.com/catalystneuro/neuroconv/pull/847)). [PR #866](https://github.com/catalystneuro/neuroconv/pull/866)
* Fixed docstrings related to backend configurations for various methods. [PR #822](https://github.com/catalystneuro/neuroconv/pull/822)
* Added automatic `backend` detection when a `backend_configuration` is passed to an interface or converter. [PR #840](https://github.com/catalystneuro/neuroconv/pull/840)
* Improve printing of bytes. [PR #831](https://github.com/catalystneuro/neuroconv/pull/831)
* Support for pathlib in source data schema validation. [PR #854](https://github.com/catalystneuro/neuroconv/pull/854)
* Use `ZoneInfo` instead of `dateutil.tz` in the conversion gallery. [PR #858](https://github.com/catalystneuro/neuroconv/pull/858)
* Exposed `progress_bar_class` to ecephys and ophys data iterators. [PR #861](https://github.com/catalystneuro/neuroconv/pull/861)
* Unified the signatures between `add_units`, `add_sorting` and `write_sorting`. [PR #875](https://github.com/catalystneuro/neuroconv/pull/875)
* Improved descriptions of all folder and file paths in the source schema, useful for rendering in the GUIDE. [PR #886](https://github.com/catalystneuro/neuroconv/pull/886)
* Added watermark via `source_script` field of `NWBFile` metadata. `source_script_file_name` is also required to be specified in this case to avoid invalidation. [PR #888](https://github.com/catalystneuro/neuroconv/pull/888)
* Remove parsing xml parsing from the `__init__` of `BrukerTiffSinglePlaneImagingInterface` [PR #895](https://github.com/catalystneuro/neuroconv/pull/895)

### Testing
* Add general test for metadata in-place modification by interfaces. [PR #815](https://github.com/catalystneuro/neuroconv/pull/815)



# v0.4.8 (March 20, 2024)

### Bug fixes
* Fixed writing the `electrodes` field in `add_electrical_series` when multiple groups are present. [PR #784](https://github.com/catalystneuro/neuroconv/pull/784)

### Improvements
* Upgraded Pydantic support to `>v2.0.0`. [PR #767](https://github.com/catalystneuro/neuroconv/pull/767)
* Absorbed the `DatasetInfo` model into the `DatasetIOConfiguration` model. [PR #767](https://github.com/catalystneuro/neuroconv/pull/767)
* Keyword argument `field_name` of the `DatasetIOConfiguration.from_neurodata_object` method has been renamed to `dataset_name` to be more consistent with its usage. This only affects direct initialization of the model; usage via the `BackendConfiguration` constructor and its associated helper functions in `neuroconv.tools.nwb_helpers` is unaffected. [PR #767](https://github.com/catalystneuro/neuroconv/pull/767)
* Manual construction of a `DatasetIOConfiguration` now requires the field `dataset_name`, and will be validated to match the final path of `location_in_file`. Usage via the automated constructors is unchanged. [PR #767](https://github.com/catalystneuro/neuroconv/pull/767)
* Enhance `get_schema_from_method_signature` to extract descriptions from the method docval. [PR #771](https://github.com/catalystneuro/neuroconv/pull/771)
* Avoid writing `channel_to_uV` and `offset_to_uV` in `add_electrodes`  [PR #803](https://github.com/catalystneuro/neuroconv/pull/803)
* `BaseSegmentationExtractorInterface` now supports optional background plane segmentations and associated fluorescence traces [PR #783](https://github.com/catalystneuro/neuroconv/pull/783)



# v0.4.7 (February 21, 2024)

### Deprecation
* Removed `.get_electrode_table_json()` on the `BaseRecordingExtractorInterface` in favor of GUIDE specific interactions. [PR #431](https://github.com/catalystneuro/neuroconv/pull/431)
* Removed the `SIPickleRecordingInterface` and `SIPickleSortingInterface` interfaces. [PR #757](https://github.com/catalystneuro/neuroconv/pull/757)
* Removed the `SpikeGLXLFPInterface` interface. [PR #757](https://github.com/catalystneuro/neuroconv/pull/757)

### Bug fixes
* LocalPathExpander matches only `folder_paths` or `file_paths` if that is indicated in the passed specification. [PR #679](https://github.com/catalystneuro/neuroconv/pull/675) and [PR #675](https://github.com/catalystneuro/neuroconv/pull/679
* Fixed depth consideration in partial chunking pattern for the ROI data buffer. [PR #677](https://github.com/catalystneuro/neuroconv/pull/677)
* Fix mapping between channel names and the electrode table when writing more than one `ElectricalSeries` to the NWBFile. This fixes an issue when the converter pipeline of `SpikeGLXConverterPipe` was writing the electrode table region of the NIDQ stream incorrectly. [PR #678](https://github.com/catalystneuro/neuroconv/pull/678)
* Fix `configure_backend` when applied to `TimeSeries` contents that leverage internal links for `data` or `timestamps`. [PR #732](https://github.com/catalystneuro/neuroconv/pull/732)

### Features
* Changed the `Suite2pSegmentationInterface` to support multiple plane segmentation outputs. The interface now has a `plane_name` and `channel_name` arguments to determine which plane output and channel trace add to the NWBFile. [PR #601](https://github.com/catalystneuro/neuroconv/pull/601)
* Added `create_path_template` and corresponding tests [PR #680](https://github.com/catalystneuro/neuroconv/pull/680)
* Added tool function `configure_datasets` for configuring all datasets of an in-memory `NWBFile` to be backend specific. [PR #571](https://github.com/catalystneuro/neuroconv/pull/571)
* Added `LightningPoseConverter` to add pose estimation data and the original and the optional labeled video added as ImageSeries to NWB. [PR #633](https://github.com/catalystneuro/neuroconv/pull/633)
* Added gain as a required `__init__` argument for `TdtRecordingInterface`. [PR #704](https://github.com/catalystneuro/neuroconv/pull/704)
* Extract session_start_time from Plexon `plx` recording file. [PR #723](https://github.com/catalystneuro/neuroconv/pull/723)

### Improvements
* `nwbinspector` has been removed as a minimal dependency. It becomes an extra (optional) dependency with `neuroconv[dandi]`. [PR #672](https://github.com/catalystneuro/neuroconv/pull/672)
* Added a `from_nwbfile` class method constructor to all `BackendConfiguration` models. [PR #673](https://github.com/catalystneuro/neuroconv/pull/673)
* Added compression to `FicTracDataInterface`. [PR #678](https://github.com/catalystneuro/neuroconv/pull/678)
* Exposed `block_index` to all OpenEphys interfaces. [PR #695](https://github.com/catalystneuro/neuroconv/pull/695)
* Added support for `DynamicTable` columns in the `configure_backend` tool function. [PR #700](https://github.com/catalystneuro/neuroconv/pull/700)
* Refactored `ScanImagingInterface` to reference ROIExtractors' version of `extract_extra_metadata`. [PR #731](https://github.com/catalystneuro/neuroconv/pull/731)
* Added support for Long NHP probe types for the `SpikeGLXRecorddingInterfacce`. [PR #701](https://github.com/catalystneuro/neuroconv/pull/701)
* Remove unnecessary duplication of probe setting in `SpikeGLXRecordingInterface`. [PR #696](https://github.com/catalystneuro/neuroconv/pull/696)
* Added associated suffixes to all interfaces and converters. [PR #734](https://github.com/catalystneuro/neuroconv/pull/734)
* Added convenience function `get_format_summaries` to `tools.importing` (and exposed at highest level). [PR #734](https://github.com/catalystneuro/neuroconv/pull/734)

### Testing
* `RecordingExtractorInterfaceTestMixin` now compares either `group_name`, `group` or a default value of  `ElectrodeGroup` to the `group` property in the `NWBRecordingExtractor` instead of comparing `group` to `group` as it was done before [PR #736](https://github.com/catalystneuro/neuroconv/pull/736)
* `TestScanImageImagingInterfaceRecent` now checks metadata against new roiextractors implementation [PR #741](https://github.com/catalystneuro/neuroconv/pull/741).
* Removed editable installs from the CI workflow. [PR #756](https://github.com/catalystneuro/neuroconv/pull/756)


# v0.4.6 (November 30, 2023)

### Features
* Added Pydantic data models of `BackendConfiguration` for both HDF5 and Zarr datasets (container/mapper of all the `DatasetConfiguration`s for a particular file). [PR #568](https://github.com/catalystneuro/neuroconv/pull/568)
* Changed the metadata schema for `Fluorescence` and `DfOverF` where the traces metadata can be provided as a dict instead of a list of dicts.
  The name of the plane segmentation is used to determine which traces to add to the `Fluorescence` and `DfOverF` containers. [PR #632](https://github.com/catalystneuro/neuroconv/pull/632)
* Modify the filtering of traces to also filter out traces with empty values. [PR #649](https://github.com/catalystneuro/neuroconv/pull/649)
* Added tool function `get_default_dataset_configurations` for identifying and collecting all fields of an in-memory `NWBFile` that could become datasets on disk; and return instances of the Pydantic dataset models filled with default values for chunking/buffering/compression. [PR #569](https://github.com/catalystneuro/neuroconv/pull/569)
* Added tool function `get_default_backend_configuration` for conveniently packaging the results of `get_default_dataset_configurations` into an easy-to-modify mapping from locations of objects within the file to their correseponding dataset configuration options, as well as linking to a specific backend DataIO. [PR #570](https://github.com/catalystneuro/neuroconv/pull/570)
* Added `set_probe()` method to `BaseRecordingExtractorInterface`. [PR #639](https://github.com/catalystneuro/neuroconv/pull/639)
* Changed default chunking of `ImagingExtractorDataChunkIterator` to select `chunk_shape` less than the chunk_mb threshold while keeping the original image size. The default `chunk_mb` changed to 10MB. [PR #667](https://github.com/catalystneuro/neuroconv/pull/667)

### Fixes
* Fixed GenericDataChunkIterator (in hdmf.py) in the case where the number of dimensions is 1 and the size in bytes is greater than the threshold of 1 GB. [PR #638](https://github.com/catalystneuro/neuroconv/pull/638)
* Changed `np.floor` and `np.prod` usage to `math.floor` and `math.prod` in various files. [PR #638](https://github.com/catalystneuro/neuroconv/pull/638)
* Updated minimal required version of DANDI CLI; updated `run_conversion_from_yaml` API function and tests to be compatible with naming changes. [PR #664](https://github.com/catalystneuro/neuroconv/pull/664)

### Improvements
 * Change metadata extraction library from `fparse` to `parse`. [PR #654](https://github.com/catalystneuro/neuroconv/pull/654)
 * The `dandi` CLI/API is now an optional dependency; it is still required to use the `tool` function for automated upload as well as the YAML-based NeuroConv CLI. [PR #655](https://github.com/catalystneuro/neuroconv/pull/655)



# v0.4.5 (November 6, 2023)

### Back-compatibility break
* The `CEDRecordingInterface` has now been removed; use the `Spike2RecordingInterface` instead. [PR #602](https://github.com/catalystneuro/neuroconv/pull/602)

### Features
* Added support for python 3.12 [PR #626](https://github.com/catalystneuro/neuroconv/pull/626)
* Added `session_start_time` extraction to `FicTracDataInterface`. [PR #598](https://github.com/catalystneuro/neuroconv/pull/598)
* Added `imaging_plane_name` keyword argument to `add_imaging_plane` function to determine which imaging plane to add from the metadata by name instead of `imaging_plane_index`.
* Added reference for `imaging_plane` to default plane segmentation metadata. [PR #594](https://github.com/catalystneuro/neuroconv/pull/594)
* Changed Compass container for Position container in the `FicTracDataInterface`.  [PR #606](https://github.com/catalystneuro/neuroconv/pull/605)
* Added option to write units in meters by providing a radius in `FicTracDataInterface`. [PR #606](https://github.com/catalystneuro/neuroconv/pull/605)
* Added `parent_container` keyword argument to `add_photon_series` that defines whether to add the photon series to acquisition or 'ophys' processing module. [PR #587](https://github.com/catalystneuro/neuroconv/pull/587)
* Added Pydantic data models of `DatasetInfo` (immutable summary of core dataset values such as maximum shape and dtype) and `DatasetConfiguration` for both HDF5 and Zarr datasets (the optional layer that specifies chunk/buffering/compression). [PR #567](https://github.com/catalystneuro/neuroconv/pull/567)
* Added alignment methods to `FicTracDataInterface`.  [PR #607](https://github.com/catalystneuro/neuroconv/pull/607)
* Added alignment methods support to `MockRecordingInterface` [PR #611](https://github.com/catalystneuro/neuroconv/pull/611)
* Added `NeuralynxNvtInterface`, which can read position tracking NVT files. [PR #580](https://github.com/catalystneuro/neuroconv/pull/580)
* Adding radius as a conversion factor in `FicTracDataInterface`.  [PR #619](https://github.com/catalystneuro/neuroconv/pull/619)
* Coerce `FicTracDataInterface` original timestamps to start from 0.  [PR #619](https://github.com/catalystneuro/neuroconv/pull/619)
* Added configuration metadata to `FicTracDataInterface`.  [PR #618](https://github.com/catalystneuro/neuroconv/pull/618)
* Expose number of jobs to `automatic_dandi_upload`. [PR #624](https://github.com/catalystneuro/neuroconv/pull/624)
* Added `plane_segmentation_name` keyword argument to determine which plane segmentation to add from the metadata by name instead of `plane_segmentation_index`.
  `plane_segmentation_name` is exposed at `BaseSegmentationExtractorInterface.add_to_nwbfile()` function to support adding segmentation output from multiple planes. [PR #623](https://github.com/catalystneuro/neuroconv/pull/623)
* Added `SegmentationImages` to metadata_schema in `BaseSegmentationExtractorInterface` to allow for the modification of the name and description of Images container and description of the summary images. [PR #622](https://github.com/catalystneuro/neuroconv/pull/622)
* Default chunking pattern of RecordingInterfaces now attempts to use as many channels as possible up to 64 total, and fill with as much time as possible up to the `chunk_mb`. This also required raising the lower HDMF version to 3.11.0 (which introduced 10 MB default chunk sizes). [PR #630](https://github.com/catalystneuro/neuroconv/pull/630)

### Fixes
* Remove `starting_time` reset to default value (0.0) when adding the rate and updating the `photon_series_kwargs` or `roi_response_series_kwargs`, in `add_photon_series` or `add_fluorescence_traces`. [PR #595](https://github.com/catalystneuro/neuroconv/pull/595)
* Changed the date parsing in `OpenEphysLegacyRecordingInterface` to `datetime.strptime` with the expected date format explicitly set to `"%d-%b-%Y %H%M%S"`. [PR #577](https://github.com/catalystneuro/neuroconv/pull/577)
* Pin lower bound HDMF version to `3.10.0`. [PR #586](https://github.com/catalystneuro/neuroconv/pull/586)

### Deprecation
* Removed `use_times` and `buffer_size` from `add_photon_series`. [PR #600](https://github.com/catalystneuro/neuroconv/pull/600)

### Testing
* Adds `MockImagingInterface` as a general testing mechanism for ophys imaging interfaces [PR #604](https://github.com/catalystneuro/neuroconv/pull/604).



# v0.4.4

### Features

* `DeepLabCutInterface` now allows using custom timestamps via `set_aligned_timestamps` method before running conversion. [PR #531](https://github.com/catalystneuro/neuroconv/pull/532)

### Fixes

* Reorganize timeintervals schema to reside in `schemas/` dir to ensure its inclusion in package build. [PR #573](https://github.com/catalystneuro/neuroconv/pull/573)



# v0.4.3

### Fixes

* The `sonpy` package for the Spike2 interface no longer attempts installation on M1 Macs. [PR #563](https://github.com/catalystneuro/neuroconv/pull/563)
* Fixed `subset_sorting` to explicitly cast `end_frame` to int to avoid SpikeInterface frame slicing edge case. [PR #565](https://github.com/catalystneuro/neuroconv/pull/565)



# v0.4.2

### Fixes

* Exposed `es_key` argument to users where it was previously omitted on `MaxOneRecordingInterface`, `OpenEphysLegacyRecordingInterface`, and `OpenEphysRecordingInterface`. [PR #542](https://github.com/catalystneuro/neuroconv/pull/542)
* Added deepcopy for metadata in `make_nwbfile_from_metadata`. [PR #545](https://github.com/catalystneuro/neuroconv/pull/545)
* Fixed edge case in `subset_sorting` where `end_frame` could exceed recording length. [PR #551](https://github.com/catalystneuro/neuroconv/pull/551)
* Alter `add_electrodes` behavior,  no error is thrown if a property is present in the metadata but not in the recording extractors. This allows the combination of recording objects that have different properties. [PR #558](https://github.com/catalystneuro/neuroconv/pull/558)

### Features

* Added converters for Bruker TIF format to support multiple streams of imaging data.
  Added `BrukerTiffSinglePlaneConverter` for single plane imaging data which initializes a `BrukerTiffSinglePlaneImagingInterface` for each data stream.
  The available data streams can be checked by `BrukerTiffSinglePlaneImagingInterface.get_streams(folder_path)` method.
  Added `BrukerTiffMultiPlaneConverter` for volumetric imaging data with `plane_separation_type` argument that defines
  whether to load the imaging planes as a volume (`"contiguous"`) or separately (`"disjoint"`).
  The available data streams for the defined  `plane_separation_type`  can be checked by `BrukerTiffMultiPlaneImagingInterface.get_streams(folder_path, plane_separation_type)` method.
* Added FicTrac data interface. [PR #517](https://github.com/catalystneuro/neuroconv/pull/#517)

### Documentation and tutorial enhancements

* Added FicTrac to the conversion gallery and docs API. [PR #560](https://github.com/catalystneuro/neuroconv/pull/#560)



# v0.4.1

### Fixes

* Propagated additional arguments, such as `cell_id`, from the `metadata["Icephys"]["Electrodes"]` dictionary used in `tools.neo.add_icephys_electrode`. [PR #538](https://github.com/catalystneuro/neuroconv/pull/538)
* Fixed mismatch between expected `Electrodes` key in `tools.neo.add_icephys_electrode` and the metadata automatically generated by the `AbfInterface`. [PR #538](https://github.com/catalystneuro/neuroconv/pull/538)



# v0.4.0

### Back-compatibility break

* Create separate `.add_to_nwbfile` method for all DataInterfaces. This is effectively the previous `.run_conversion` method but limited to operations on an in-memory `nwbfile`: pynwb.NWBFile` object and does not handle any I/O. [PR #455](https://github.com/catalystneuro/neuroconv/pull/455)

### Fixes

* Set gzip compression by default on spikeinterface based interfaces `run_conversion`. [PR #499](https://github.com/catalystneuro/neuroconv/pull/#499)

* Temporarily disabled filtering for all-zero traces in `add_fluorescence_traces` as the current implementation is very slow for nearly all zero traces (e.g. suite2p deconvolved traces). [PR #527](https://github.com/catalystneuro/neuroconv/pull/527)

### Features

* Added stream control with the `stream_name` argument to the `NeuralynxRecordingExtractor`. [PR #369](https://github.com/catalystneuro/neuroconv/pull/369)

* Added a common `.temporally_align_data_interfaces` method to the `NWBConverter` class to use as a specification of the protocol for temporally aligning the data interfaces of the converter. [PR #362](https://github.com/catalystneuro/neuroconv/pull/362)

* Added `CellExplorerRecordingInterface` for adding data raw and lfp data from the CellExplorer format. CellExplorer's new format contains a `basename.session.mat` file containing
    rich metadata about the session which can be used to extract the recording information such as sampling frequency and type and channel metadata such as
    groups, location and brain area [#488](https://github.com/catalystneuro/neuroconv/pull/488)

* `CellExplorerSortingInterface` now supports extracting sampling frequency from the new data format. CellExplorer's new format contains a `basename.session.mat` file containing
    rich metadata including the sorting sampling frequency [PR #491](https://github.com/catalystneuro/neuroconv/pull/491) and [PR #502](https://github.com/catalystneuro/neuroconv/pull/502)
* Added `MiniscopeBehaviorInterface` for Miniscope behavioral data. The interface uses `ndx-miniscope` extension to add a `Miniscope` device with the behavioral camera metadata,
  and an `ImageSeries` in external mode that is linked to the device. [PR #482](https://github.com/catalystneuro/neuroconv/pull/482)
  * `CellExplorerSortingInterface` now supports adding channel metadata to the nwbfile with `write_ecephys_metadata=True` as a conversion option [PR #494](https://github.com/catalystneuro/neuroconv/pull/494)

* Added `MiniscopeImagingInterface` for Miniscope imaging data stream. The interface uses `ndx-miniscope` extension to add a `Miniscope` device with the microscope device metadata,
  and the imaging data as `OnePhotonSeries`. [PR #468](https://github.com/catalystneuro/neuroconv/pull/468)

* Added `MiniscopeConverter` for combining the conversion of Miniscope imaging and behavioral data streams. [PR #498](https://github.com/catalystneuro/neuroconv/pull/498)

### Improvements

* Avoid redundant timestamp creation in `add_eletrical_series` for recording objects without time vector. [PR #495](https://github.com/catalystneuro/neuroconv/pull/495)

* Avoid modifying the passed `metadata` structure via `deep_dict_update` in `make_nwbfile_from_metadata`.  [PR #476](https://github.com/catalystneuro/neuroconv/pull/476)

### Testing

* Added gin test for `CellExplorerRecordingInterface`. CellExplorer's new format contains a `basename.session.mat` file containing
    rich metadata about the session which can be used to extract the recording information such as sampling frequency and type and channel metadata such as
    groups, location and brain area [#488](https://github.com/catalystneuro/neuroconv/pull/488).
  * Added gin test for `CellExplorerSortingInterface`. CellExplorer's new format contains a `basename.session.mat` file containing
  rich metadata about the session which can be used to extract the recording information such as sampling frequency and type and channel metadata such as
  groups, location and brain area [PR #494](https://github.com/catalystneuro/neuroconv/pull/494).




# v0.3.0 (June 7, 2023)

### Back-compatibility break
* `ExtractorInterface` classes now access their extractor with the classmethod `cls.get_extractor()` instead of the attribute `self.Extractor`. [PR #324](https://github.com/catalystneuro/neuroconv/pull/324)
* The `spikeextractor_backend` option was removed for all `RecordingExtractorInterface` classes. ([PR #324](https://github.com/catalystneuro/neuroconv/pull/324), [PR #309](https://github.com/catalystneuro/neuroconv/pull/309)]
* The `NeuroScopeMultiRecordingExtractor` has been removed. If your conversion required this, please submit an issue requesting instructions for how to implement it. [PR #309](https://github.com/catalystneuro/neuroconv/pull/309)
* The `SIPickle` interfaces have been removed. [PR #309](https://github.com/catalystneuro/neuroconv/pull/309)
* The previous conversion option `es_key` has been moved to the `__init__` of all `BaseRecordingExtractorInterface` classes. It is no longer possible to use this argument in the `run_conversion` method. [PR #318](https://github.com/catalystneuro/neuroconv/pull/318)
* Change `BaseDataInterface.get_conversion_options_schema` from `classmethod` to object method. [PR #353](https://github.com/catalystneuro/neuroconv/pull/353)
* Removed `utils.json_schema.get_schema_for_NWBFile` and moved base metadata schema to external json file. Added constraints to Subject metadata to match DANDI. [PR #376](https://github.com/catalystneuro/neuroconv/pull/376)
* Duplicate video file paths in the VideoInterface and AudioInterface are no longer silently resolved; please explicitly remove duplicates when initializing the interfaces. [PR #403](https://github.com/catalystneuro/neuroconv/pull/403)
* Duplicate audio file paths in the AudioInterface are no longer silently resolved; please explicitly remove duplicates when initializing the interfaces. [PR #402](https://github.com/catalystneuro/neuroconv/pull/402)

### Features
* The `OpenEphysRecordingInterface` is now a wrapper for `OpenEphysBinaryRecordingInterface`. [PR #294](https://github.com/catalystneuro/neuroconv/pull/294)
* Swapped the backend for `CellExplorerSortingInterface` from `spikeextactors` to `spikeinterface`. [PR #267](https://github.com/catalystneuro/neuroconv/pull/267)
* In the conversion YAML, `DataInterface` classes must now be specified as a dictionary instead of a list. [PR #311](https://github.com/catalystneuro/neuroconv/pull/311)
* In the conversion YAML, conversion_options can be specified on the global level. [PR #312](https://github.com/catalystneuro/neuroconv/pull/312)
* The `OpenEphysRecordingInterface` now redirects to legacy or binary interface depending on the file format.
  It raises NotImplementedError until the interface for legacy format is added. [PR #296](https://github.com/catalystneuro/neuroconv/pull/296)
* Added the `OpenEphysLegacyRecordingInterface` to support Open Ephys legacy format (`.continuous` files). [PR #295](https://github.com/catalystneuro/neuroconv/pull/295)
* Added `PlexonSortingInterface` to support plexon spiking data. [PR #316](https://github.com/catalystneuro/neuroconv/pull/316)
* Changed `SpikeGLXRecordingInterface` to accept either the AP or LF bands as file paths. Each will automatically set the correseponding `es_key` and corresponding metadata for each band or probe. [PR #298](https://github.com/catalystneuro/neuroconv/pull/298)
* The `OpenEphysRecordingInterface` redirects to `OpenEphysLegacyRecordingInterface` for legacy format files instead of raising NotImplementedError. [PR #349](https://github.com/catalystneuro/neuroconv/pull/349)
* Added a `SpikeGLXConverter` for easy combination of multiple IMEC and NIDQ data streams. [PR #292](https://github.com/catalystneuro/neuroconv/pull/292)
* Added an `interfaces_by_category` lookup table to `neuroconv.datainterfaces` to make searching for interfaces by modality and format easier. [PR #352](https://github.com/catalystneuro/neuroconv/pull/352)
* `neuroconv.utils.jsonschema.get_schema_from_method_signature` can now support the `Dict[str, str]` typehint, which allows `DataInterface.__init__` and `.run_conversion` to handle dictionary arguments. [PR #360](https://github.com/catalystneuro/neuroconv/pull/360)
* Added `neuroconv.tools.testing.data_interface_mixins` module, which contains test suites for different types of
  DataInterfaces [PR #357](https://github.com/catalystneuro/neuroconv/pull/357)
* Added `keywords` to `DataInterface` classes. [PR #375](https://github.com/catalystneuro/neuroconv/pull/375)
* Uses `open-cv-headless` instead of open-cv, making the package lighter [PR #387](https://github.com/catalystneuro/neuroconv/pull/387).
* Adds `MockRecordingInterface` as a general testing mechanism for ecephys interfaces [PR #395](https://github.com/catalystneuro/neuroconv/pull/395).
* `metadata` returned by `DataInterface.get_metadata()` is now a `DeepDict` object, making it easier to add and adjust metadata. [PR #404](https://github.com/catalystneuro/neuroconv/pull/404).
* The `OpenEphysLegacyRecordingInterface` is now extracts the `session_start_time` in `get_metadata()` from `Neo` (`OpenEphysRawIO`) and does not depend on `pyopenephys` anymore. [PR #410](https://github.com/catalystneuro/neuroconv/pull/410)
* Added `expand_paths`. [PR #377](https://github.com/catalystneuro/neuroconv/pull/377)
* Added basic temporal alignment methods to ecephys, ophys, and icephys DataInterfaces. These are `get_timestamps`, `align_starting_time`, `align_timestamps`, and `align_by_interpolation`. Added tests that serve as a first demonstration of the intended uses in a variety of cases. [PR #237](https://github.com/catalystneuro/neuroconv/pull/237) [PR #283](https://github.com/catalystneuro/neuroconv/pull/283) [PR #400](https://github.com/catalystneuro/neuroconv/pull/400)
* Added basic temporal alignment methods to the SLEAPInterface. Added holistic per-interface, per-method unit testing for ecephys and ophys interfaces. [PR #401](https://github.com/catalystneuro/neuroconv/pull/401)
* Added `expand_paths`. [PR #377](https://github.com/catalystneuro/neuroconv/pull/377), [PR #448](https://github.com/catalystneuro/neuroconv/pull/448)
* Added `.get_electrode_table_json()` to the `BaseRecordingExtractorInterface` as a convenience helper for the GUIDE project. [PR #431](https://github.com/catalystneuro/neuroconv/pull/431)
* Added `BrukerTiffImagingInterface` to support Bruker TIF imaging data. This format consists of individual TIFFs (each file contains a single frame) in OME-TIF format (.ome.tif files) and metadata in XML format (.xml file). [PR #390](https://github.com/catalystneuro/neuroconv/pull/390)
* Added `MicroManagerTiffImagingInterface` to support Micro-Manager TIF imaging data. This format consists of multipage TIFFs in OME-TIF format (.ome.tif files) and configuration settings in JSON format ('DisplaySettings.json' file). [PR #423](https://github.com/catalystneuro/neuroconv/pull/423)
* Added a `TemporallyAlignedDataInterface` definition for convenience when creating a custom interface for pre-aligned data. [PR #434](https://github.com/catalystneuro/neuroconv/pull/434)
* Added `write_as`, `units_name`, `units_description` to `BaseSortingExtractorInterface` `run_conversion` method to be able to modify them in conversion options. [PR #438](https://github.com/catalystneuro/neuroconv/pull/438)
* Added basic temporal alignment methods to the VideoInterface. These are `align_starting_time` is split into `align_starting_times` (list of times, one per video file) and `align_global_starting_time` (shift all by a scalar amount). `align_by_interpolation` is not yet implemented for this interface. [PR #283](https://github.com/catalystneuro/neuroconv/pull/283)
* Added stream control for the `OpenEphysBinaryRecordingInterface`. [PR #445](https://github.com/catalystneuro/neuroconv/pull/445)
* Added the `BaseTemporalAlignmentInterface` to serve as the new base class for all new temporal alignment methods. [PR #442](https://github.com/catalystneuro/neuroconv/pull/442)
* Added direct imports for all base classes from the outer level; you may now call `from neuroconv import BaseDataInterface, BaseTemporalAlignmentInterface, BaseExtractorInterface`. [PR #442](https://github.com/catalystneuro/neuroconv/pull/442)
* Added basic temporal alignment methods to the AudioInterface. `align_starting_time` is split into `align_starting_times` (list of times, one per audio file) and `align_global_starting_time` (shift all by a scalar amount). `align_by_interpolation` and other timestamp-based approaches is not yet implemented for this interface. [PR #402](https://github.com/catalystneuro/neuroconv/pull/402)
* Changed the order of recording properties extraction in `NeuroscopeRecordingInterface` and `NeuroScopeLFPInterface` to make them consistent with each other [PR #466](https://github.com/catalystneuro/neuroconv/pull/466)
* The `ScanImageImagingInterface` has been updated to read metadata from more recent versions of ScanImage [PR #457](https://github.com/catalystneuro/neuroconv/pull/457)
* Refactored `add_two_photon_series()` to `add_photon_series()` and added `photon_series_type` optional argument which can be either `"OnePhotonSeries"` or `"TwoPhotonSeries"`.
  Changed `get_default_ophys_metadata()` to add `Device` and `ImagingPlane` metadata which are both used by imaging and segmentation.
  Added `photon_series_type` to `get_nwb_imaging_metadata()` to fill metadata for `OnePhotonSeries` or `TwoPhotonSeries`. [PR #462](https://github.com/catalystneuro/neuroconv/pull/462)
* Split `align_timestamps` and `align_starting_times` into `align_segment_timestamps` and `align_segment_starting_times` for API consistency for multi-segment `RecordingInterface`s. [PR #463](https://github.com/catalystneuro/neuroconv/pull/463)
* Rename `align_timestamps` and `align_segmentt_timestamps` into `set_aligned_timestamps` and `set_aligned_segment_timestamps` to more clearly indicate their usage and behavior. [PR #470](https://github.com/catalystneuro/neuroconv/pull/470)


### Testing
* The tests for `automatic_dandi_upload` now follow up-to-date DANDI validation rules for file name conventions. [PR #310](https://github.com/catalystneuro/neuroconv/pull/310)
* Deactivate `MaxOneRecordingInterface` metadata tests [PR #371]((https://github.com/catalystneuro/neuroconv/pull/371)
* Integrated the DataInterface testing mixin to the SLEAP Interface. [PR #401](https://github.com/catalystneuro/neuroconv/pull/401)
* Added holistic per-interface, per-method unit testing for ecephys and ophys interfaces. [PR #283](https://github.com/catalystneuro/neuroconv/pull/283)
* Live service tests now run in a separate non-required GitHub action. [PR #420]((https://github.com/catalystneuro/neuroconv/pull/420)
* Integrated the `DataInterfaceMixin` class of tests to the `VideoInterface`. [PR #403](https://github.com/catalystneuro/neuroconv/pull/403)
* Add `generate_path_expander_demo_ibl` and associated test for `LocalPathExpander` [PR #456](https://github.com/catalystneuro/neuroconv/pull/456)
* Improved testing of all interface alignment methods via the new `TemporalAlignmentMixin` class. [PR #459](https://github.com/catalystneuro/neuroconv/pull/459)

### Fixes
* `BlackrockRecordingInterface` now writes all ElectricalSeries to "acquisition" unless changed using the `write_as` flag in `run_conversion`. [PR #315](https://github.com/catalystneuro/neuroconv/pull/315)
* Excluding Python versions 3.8 and 3.9 for the `EdfRecordingInterface` on M1 macs due to installation problems. [PR #319](https://github.com/catalystneuro/neuroconv/pull/319)
* Extend type array condition in `get_schema_from_hdmf_class` for dataset types (excludes that are DataIO). [PR #418](https://github.com/catalystneuro/neuroconv/pull/418)
* The `base_directory` argument to all `PathExpander` classes can now accept string inputs as well as `Path` inputs. [PR #427](https://github.com/catalystneuro/neuroconv/pull/427)
* Fixed the temporal alignment methods for the `RecordingInterfaces` which has multiple segments. [PR #411](https://github.com/catalystneuro/neuroconv/pull/411)
* Fixes to the temporal alignment methods for the `SortingInterface`, both single and multi-segment and recordingless. [PR #413](https://github.com/catalystneuro/neuroconv/pull/413)
* Fixes to the temporal alignment methods for the certain formats of the `RecordingInterface`. [PR #459](https://github.com/catalystneuro/neuroconv/pull/459)
* Fixes the naming of LFP interfaces to be `ElectricalSeriesLFP` instead of `ElectricalSeriesLF`. [PR #467](https://github.com/catalystneuro/neuroconv/pull/467)
* Fixed an issue with incorrect modality-specific extra requirements being associated with certain behavioral formats. [PR #469](https://github.com/catalystneuro/neuroconv/pull/469)

### Documentation and tutorial enhancements
* The instructions to build the documentation were moved to ReadTheDocs. [PR #323](https://github.com/catalystneuro/neuroconv/pull/323)
* Move testing instructions to ReadTheDocs. [PR #320](https://github.com/catalystneuro/neuroconv/pull/320)
* Moved NeuroConv catalogue from ReadMe.md to ReadTheDocs.
  [PR #322](https://github.com/catalystneuro/neuroconv/pull/322)
* Moved instructions to build the documentation from README.md to ReadTheDocs. [PR #323](https://github.com/catalystneuro/neuroconv/pull/323)
* Add `Spike2RecordingInterface` to conversion gallery. [PR #338](https://github.com/catalystneuro/neuroconv/pull/338)
* Remove authors from module docstrings [PR #354](https://github.com/catalystneuro/neuroconv/pull/354)
* Add examples for `LocalPathExpander` usage [PR #456](https://github.com/catalystneuro/neuroconv/pull/456)
* Add better docstrings to the aux functions of the Neuroscope interface [PR #485](https://github.com/catalystneuro/neuroconv/pull/485)

### Pending deprecation
* Change name from `CedRecordingInterface` to `Spike2RecordingInterface`. [PR #338](https://github.com/catalystneuro/neuroconv/pull/338)

### Improvements
* Use `Literal` in typehints (incompatible with Python<=3.8). [PR #340](https://github.com/catalystneuro/neuroconv/pull/340)
* `BaseDataInterface.get_source_schema` modified so it works for `.__init__` and `.__new__`. [PR #374](https://github.com/catalystneuro/neuroconv/pull/374)



# v0.2.4 (February 7, 2023)

### Deprecation
* All usages of `use_times` have been removed from spikeinterface tools and interfaces. The function `add_electrical_series` now determines whether the timestamps of the spikeinterface recording extractor are uniform or not and automatically stores the data according to best practices [PR #40](https://github.com/catalystneuro/neuroconv/pull/40)
* Dropped Python 3.7 support. [PR #237](https://github.com/catalystneuro/neuroconv/pull/237)

### Features
* Added a tool for determining rising and falling frames from TTL signals (`parse_rising_frames_from_ttl` and `get_falling_frames_from_ttl`). [PR #244](https://github.com/catalystneuro/neuroconv/pull/244)
* Added the `SpikeGLXNIDQInterface` for reading data from `.nidq.bin` files, as well as the ability to parse event times from specific channels via the `get_event_starting_times_from_ttl` method. Also included a `neuroconv.tools.testing.MockSpikeGLXNIDQInterface` for testing purposes. [PR #247](https://github.com/catalystneuro/neuroconv/pull/247)
* Improved handling of writing multiple probes to the same `NWB` file [PR #255](https://github.com/catalystneuro/neuroconv/pull/255)

### Pending deprecation
* Added `DeprecationWarnings` to all `spikeextractors` backends. [PR #265](https://github.com/catalystneuro/neuroconv/pull/265)
* Added `DeprecationWarning`s for `spikeextractors` objects in `neuroconv.tools.spikeinterface`. [PR #266](https://github.com/catalystneuro/neuroconv/pull/266)

### Fixes
* Temporarily hotfixed the `tensorflow` dependency after the release of `deeplabcut==2.3.0`. [PR #268](https://github.com/catalystneuro/neuroconv/pull/268)
* Fixed cleanup of waveform tests in SI tools. [PR #277](https://github.com/catalystneuro/neuroconv/pull/277)
* Fixed metadata structure for the CsvTimeIntervalsInterface, which was previously not passed validation in NWBConverters. [PR #237](https://github.com/catalystneuro/neuroconv/pull/237)
* Added propagation of the `load_sync_channel` argument for the `SpikeGLXNIDQInterface`. [PR #282](https://github.com/catalystneuro/neuroconv/pull/282)
* Fixed the default `es_key` used by stand-alone write using any `RecordingExtractorInterface` or `LFPExtractorInterface`. [PR #288](https://github.com/catalystneuro/neuroconv/pull/288)
* Fixed the default `ExtractorName` used to load the spikeinterface extractor of the `SpikeGLXLFPInterface`. [PR #288](https://github.com/catalystneuro/neuroconv/pull/288)

### Testing
* Re-organized the `test_gin_ecephys` file by splitting into each sub-modality. [PR #282](https://github.com/catalystneuro/neuroconv/pull/282)
* Add testing support for Python 3.11. [PR #234](https://github.com/catalystneuro/neuroconv/pull/234)




# v0.2.3

### Documentation and tutorial enhancements
* Remove `Path(path_to_save_nwbfile).is_file()` from each of the gallery pages. [PR #177](https://github.com/catalystneuro/neuroconv/pull/177)
* Improve docstring for `SpikeGLXRecordingInterface`. [PR #226](https://github.com/catalystneuro/neuroconv/pull/226)
* Correct typing of SpikeGLX in conversion gallery. [PR #223](https://github.com/catalystneuro/neuroconv/pull/223)
* Added tutorial for utilizing YAML metadata in a conversion pipeline. [PR #240](https://github.com/catalystneuro/neuroconv/pull/240)
* Added page in User Guide for how to use CSVs to specify metadata. [PR #241](https://github.com/catalystneuro/neuroconv/pull/177)
* Added the `BaseDataInterface` in the API docs. [PR #242](https://github.com/catalystneuro/neuroconv/pull/242)
* Fixed typo in styling section. [PR #253](https://github.com/catalystneuro/neuroconv/pull/253)
* Updated docs on JSON schema. [PR #256](https://github.com/catalystneuro/neuroconv/pull/256)
* Improved compliance with numpy-style docstring [PR #260](https://github.com/catalystneuro/neuroconv/pull/260)

### Features
* Added `AudioInterface` for files in `WAV` format using the `add_acoustic_waveform_series` utility function
  from `tools/audio` to write audio data to NWB. [PR #196](https://github.com/catalystneuro/neuroconv/pull/196)
* Added the `MaxOneRecordingInterface` for writing data stored in MaxOne (.raw.h5) format. [PR #222](https://github.com/catalystneuro/neuroconv/pull/222)
* Added the `MCSRawRecordingInterface` for writing data stored in MCSRaw (.raw) format. [PR #220](https://github.com/catalystneuro/neuroconv/pull/220)
* Added the `MEArecRecordingInterface` for writing data stored in MEArec (structured .h5) format. [PR #218](https://github.com/catalystneuro/neuroconv/pull/218)
* Added the `AlphaOmegaRecordingInterface` for writing data stored in AlphaOmega (folder of .mrx) format. [PR #212](https://github.com/catalystneuro/neuroconv/pull/212)
* Added the `PlexonRecordingInterface` for writing data stored in Plexon (.plx) format. [PR #206](https://github.com/catalystneuro/neuroconv/pull/206)
* Added the `BiocamRecordingInterface` for writing data stored in Biocam (.bwr) format. [PR #210](https://github.com/catalystneuro/neuroconv/pull/210)
* Added function to add acoustic series as `AcousticWaveformSeries` object as __acquisition__ or __stimulus__ to NWB. [PR #201](https://github.com/catalystneuro/neuroconv/pull/201)
* Added new form to the GitHub repo for requesting support for new formats. [PR #207](https://github.com/catalystneuro/neuroconv/pull/207)
* Simplified the writing of `channel_conversion` during `add_electrical_series` if the vector of gains is uniform; in this case, they are now combined into the scalar `conversion` value. [PR #218](https://github.com/catalystneuro/neuroconv/pull/218)
* Implement timestamp extraction from videos for the SLEAPInterface [PR #238](https://github.com/catalystneuro/neuroconv/pull/238)
* Prevented writing of default values for optional columns on the `ElectrodeTable`. [PR #219](https://github.com/catalystneuro/neuroconv/pull/219)
* Add interfaces for Excel and Csv time intervals tables. [PR #252](https://github.com/catalystneuro/neuroconv/pull/252)

### Testing
* Added a `session_id` to the test file for the `automatic_dandi_upload` helper function. [PR #199](https://github.com/catalystneuro/neuroconv/pull/199)
* `pre-commit` version bump. [PR #235](https://github.com/catalystneuro/neuroconv/pull/235)
* Added a `testing` sub-module to `src` and added a method (`generate_mock_ttl_signal`) for generating synthetic TTL pulses. [PR #245](https://github.com/catalystneuro/neuroconv/pull/245)

### Fixes
* `VideoInterface`. Only raise a warning if the difference between the rate estimated from timestamps and the fps (frames per seconds) is larger than two decimals. [PR #200](https://github.com/catalystneuro/neuroconv/pull/200)
* Fixed the bug in a `VideoInterface` where it would use `DataChunkIterator` even if the conversion options indicated that it should not. [PR #200](https://github.com/catalystneuro/neuroconv/pull/200)
* Update usage requirements for HDMF to prevent a buffer overflow issue fixed in hdmf-dev/hdmf#780. [PR #195](https://github.com/catalystneuro/neuroconv/pull/195)
* Remove the deprecated `distutils.version` in favor of `packaging.version` [PR #233](https://github.com/catalystneuro/neuroconv/pull/233)



# v0.2.2

### Testing

* Added a set of dev branch gallery tests for PyNWB, HDMF, SI, and NEO. [PR #113](https://github.com/catalystneuro/neuroconv/pull/113)
* Added tests for the `TypeError` and `ValueError` raising for the new `starting_frames` argument of `MovieDataInterface.run_conversion()`. [PR #113](https://github.com/catalystneuro/neuroconv/pull/113)
* Added workflow for automatic detection of CHANGELOG.md updates for PRs. [PR #187](https://github.com/catalystneuro/neuroconv/pull/187)
* Added support for python 3.10 [PR #229](https://github.com/catalystneuro/neuroconv/pull/229)

### Fixes

* Fixed a new docval typing error that arose in `hdmf>3.4.6` versions. [PR #113](https://github.com/catalystneuro/neuroconv/pull/113)
* Fixed a new input argument issue for `starting_frames` when using `external_file` for an `ImageSeries` in `pynwb>2.1.0` versions. [PR #113](https://github.com/catalystneuro/neuroconv/pull/113)
* Fixed issues regarding interaction between metadata rate values and extractor rate values in `tools.roiextractors`. [PR #159](https://github.com/catalystneuro/neuroconv/pull/159)
* Fixed sampling frequency resolution issue when detecting this from timestamps in `roiextractors.write_imaging` and `roiextractors.write_segmentation`. [PR #159](https://github.com/catalystneuro/neuroconv/pull/159)

### Documentation and tutorial enhancements
* Added a note in User Guide/DataInterfaces to help installing custom dependencies for users who use Z-shell (`zsh`). [PR #180](https://github.com/catalystneuro/neuroconv/pull/180)
* Added `MovieInterface` example in the conversion gallery. [PR #183](https://github.com/catalystneuro/neuroconv/pull/183)

### Features
* Added `ConverterPipe`, a class that allows chaining previously initialized interfaces for batch conversion and corresponding tests [PR #169](https://github.com/catalystneuro/neuroconv/pull/169)
* Added automatic extraction of metadata for `NeuralynxRecordingInterface` including filtering information for channels, device and recording time information [PR #170](https://github.com/catalystneuro/neuroconv/pull/170)
* Added stubbing capabilities to timestamp extraction in the `MovieInterface` avoiding scanning through the whole file when `stub_test=True` [PR #181](https://github.com/catalystneuro/neuroconv/pull/181)
* Added a flag `include_roi_acceptance` to `tools.roiextractors.write_segmentation` and corresponding interfaces to allow disabling the addition of boolean columns indicating ROI acceptance. [PR #193](https://github.com/catalystneuro/neuroconv/pull/193)
* Added `write_waveforms()` function in `tools.spikeinterface` to write `WaveformExtractor` objects
[PR #217](https://github.com/catalystneuro/neuroconv/pull/217)

### Pending deprecation
* Replaced the `MovieInterface` with `VideoInterface` and introduced deprecation warnings for the former. [PR #74](https://github.com/catalystneuro/neuroconv/pull/74)



# v0.2.1

### Fixes

* Updated `BlackrockRecordingInterface` to support multi stream file and added gin corresponding gin tests [PR #176](https://github.com/catalystneuro/neuroconv/pull/176)



# v0.2.0

### Back-compatability break
* All built-in DataInterfaces are now nested under the `neuroconv.datainterfaces` import structure - they are no longer available from the outer level. To import a data interface, use the syntax `from neuroconv.datainterfaces import <name of interface>`. [PR #74](https://github.com/catalystneuro/neuroconv/pull/74)
* The `AxonaRecordingExtractorInterface` has been renamed to `AxonaRecordingInterface`. [PR #74](https://github.com/catalystneuro/neuroconv/pull/74)
* The `AxonaUnitRecordingExtractorInterface` has been renamed to `AxonaUnitRecordingInterface`. [PR #74](https://github.com/catalystneuro/neuroconv/pull/74)
* The `BlackrockRecordingExtractorInterface` has been renamed to `BlackrockRecordingInterface`. [PR #74](https://github.com/catalystneuro/neuroconv/pull/74)
* The `BlackrockSortingExtractorInterface` has been renamed to `BlackrockSortingInterface`. [PR #74](https://github.com/catalystneuro/neuroconv/pull/74)
* The `OpenEphysRecordingExtractorInterface` has been renamed to `OpenEphysRecordingInterface`. [PR #74](https://github.com/catalystneuro/neuroconv/pull/74)
* The `OpenEphysSortingExtractorInterface` has been renamed to `OpenEphysSortingInterface`. [PR #74](https://github.com/catalystneuro/neuroconv/pull/74)
* The `KilosortSortingInterface` has been renamed to `KiloSortSortingInterface` to be more consistent with SpikeInterface. [PR #107](https://github.com/catalystneuro/neuroconv/pull/107)
* The `Neuroscope` interfaces have been renamed to `NeuroScope` to be more consistent with SpikeInterface. [PR #107](https://github.com/catalystneuro/neuroconv/pull/107)
* The `tools.roiextractors.add_epoch` functionality has been retired in the newest versions of ROIExtractors. [PR #112](https://github.com/catalystneuro/neuroconv/pull/112)
* Removed deprecation warnings for `save_path` argument (which is now `nwbfile_path` everywhere in the package). [PR #124](https://github.com/catalystneuro/neuroconv/pull/124)
* Changed default device name for the ecephys pipeline. Device_ecephys -> DeviceEcephys [PR #154](https://github.com/catalystneuro/neuroconv/pull/154)
* Change names of written electrical series on the ecephys pipeline. ElectricalSeries_raw -> ElectricalSeriesRaw, ElectricalSeries_processed -> ElectricalSeriesProcessed, ElectricalSeries_lfp -> ElectricalSeriesLFP  [PR #153](https://github.com/catalystneuro/neuroconv/pull/153)
* Drop spikeextractor backend support for NeuralynxRecordingInterface [PR #174](https://github.com/catalystneuro/neuroconv/pull/174)

### Fixes
* Prevented the CEDRecordingInterface from writing non-ecephys channel data. [PR #37](https://github.com/catalystneuro/neuroconv/pull/37)
* Fixed description in `write_sorting` and in `add_units_table` to have "neuroconv" in the description. [PR #104](https://github.com/catalystneuro/neuroconv/pull/104)
* Updated `spikeinterface` version number to 0.95.1 to fix issue with `SpikeGLXInterface` probe annotations.
  The issue is described [here](https://github.com/SpikeInterface/spikeinterface/issues/923). [PR #132](https://github.com/catalystneuro/neuroconv/pull/132)

### Improvements
* Unified the `run_conversion` method of `BaseSegmentationExtractorInterface` with that of all the other base interfaces. The method `write_segmentation` now uses the common `make_or_load_nwbfile` context manager [PR #29](https://github.com/catalystneuro/neuroconv/pull/29)
* Coerced the recording extractors with `spikeextractors_backend=True` to BaseRecording objects for Axona, Blackrock, Openephys, and SpikeGadgets. [PR #38](https://github.com/catalystneuro/neuroconv/pull/38)
* Added function to add PlaneSegmentation objects to an nwbfile in `roiextractors` and corresponding unit tests. [PR #23](https://github.com/catalystneuro/neuroconv/pull/23)
* `use_times` argument to be deprecated on the ecephys pipeline. The function `add_electrical_series` now determines whether the timestamps of the spikeinterface recording extractor are uniform or not and automatically stores the data according to best practices [PR #40](https://github.com/catalystneuro/neuroconv/pull/40)
* Add `NWBFile` metadata key at the level of the base data interface so it can always be inherited to be available. [PR #51](https://github.com/catalystneuro/neuroconv/pull/51).
* Added spikeinterface support to Axona LFP and coerece gin tests for LFP to be spikeinterface objects [PR #85](https://github.com/catalystneuro/neuroconv/pull/85)
* Added function to add fluorescence traces to an nwbfile in `roiextractors` and corresponding unit tests.
  The df over f traces are now added to a `DfOverF` container instead of the `Fluorescence` container.
  The metadata schema has been changed for the `BaseSegmentationExtractorInterface` to allow metadata for `DfOverF`,
  and `Flurorescence` is now not required in the metadata schema. [PR #41](https://github.com/catalystneuro/neuroconv/pull/41)
* Improved default values of OpticalChannel object names and other descriptions for Imaging data. [PR #88](https://github.com/catalystneuro/neuroconv/pull/88)
* Extended the `ImagingDataChunkIterator` to be  compatible with volumetric data. [PR #90](https://github.com/catalystneuro/neuroconv/pull/90)
* Integrated the `ImagingDataChunkIterator` with the `write_imaging` methods. [PR #90](https://github.com/catalystneuro/neuroconv/pull/90)
* Began work towards making SpikeInterface, SpikeExtractors, and ROIExtractors all non-minimal dependencies. [PR #74](https://github.com/catalystneuro/neuroconv/pull/74)
* Implemented format-wise and modality-wise extra installation requirements. If there are any requirements to use a module or data interface, these are defined in individual requirements files at the corresponding level of the package. These are in turn easily accessible from the commands `pip install neuroconv[format_name]`. `pip install neuroconv[modality_name]` will also install all dependencies necessary to make full use of any interfaces from that modality. [PR #100](https://github.com/catalystneuro/neuroconv/pull/100)
* Added frame stubbing to the `BaseSegmentationExtractorInterface`. [PR #116](https://github.com/catalystneuro/neuroconv/pull/116)
* Added `mask_type: str` and `include_roi_centroids: bool` to the `add_plane_segmentation` helper and `write_segmentation` functions for the `tools.roiextractors` submodule. [PR #117](https://github.com/catalystneuro/neuroconv/pull/117)
* Propagate `output_struct_name` argument to `ExtractSegmentationInterface` to match its extractor arguments. [PR #128](https://github.com/catalystneuro/neuroconv/pull/128)
* Added compression and iteration (with options control) to all Fluorescence traces in `write_segmentation`. [PR #120](https://github.com/catalystneuro/neuroconv/pull/120)
* For irregular recordings, timestamps can now be saved along with all traces in `write_segmentation`. [PR #130](https://github.com/catalystneuro/neuroconv/pull/130)
* Added `mask_type` argument to `tools.roiextractors.add_plane_segmentation` function and all upstream calls. This allows users to request writing not just the image_masks (still the default) but also pixels, voxels or `None` of the above. [PR #119](https://github.com/catalystneuro/neuroconv/pull/119)
* `utils.json_schema.get_schema_from_method_signature` now allows `Optional[...]` annotation typing and subsequent `None` values during validation as long as it is still only applied to a simple non-conflicting type (no `Optional[Union[..., ...]]`). [PR #119](https://github.com/catalystneuro/neuroconv/pull/119)


### Documentation and tutorial enhancements:
* Unified the documentation of NeuroConv structure in the User Guide readthedocs. [PR #39](https://github.com/catalystneuro/neuroconv/pull/39)
* Added package for viewing source code in the neuroconv documentation [PR #62](https://github.com/catalystneuro/neuroconv/pull/62)
* Added Contributing guide for the Developer section of readthedocs. [PR #73](https://github.com/catalystneuro/neuroconv/pull/73)
* Added style guide to the readthedocs [PR #28](https://github.com/catalystneuro/neuroconv/pull/28)
* Added ABF data conversion tutorial @luiztauffer [PR #89](https://github.com/catalystneuro/neuroconv/pull/89)
* Added Icephys API documentation @luiztauffer [PR #103](https://github.com/catalystneuro/neuroconv/pull/103)
* Added Blackrock sorting conversion gallery example [PR #134](https://github.com/catalystneuro/neuroconv/pull/134)
* Extended the User Guide Get metadata section in DataInterfaces with a demonstration for loading metadata from YAML. [PR #144](https://github.com/catalystneuro/neuroconv/pull/144)
* Fixed a redundancy in [PR #144](https://github.com/catalystneuro/neuroconv/pull/144) and API links. [PR #154](https://github.com/catalystneuro/neuroconv/pull/154)
* Added SLEAP conversion gallery example [PR #161](https://github.com/catalystneuro/neuroconv/pull/161)



### Features
* Added conversion interface for Neuralynx sorting data together with gin data test and a conversion example in the gallery. [PR #58](https://github.com/catalystneuro/neuroconv/pull/58)
* Added conversion interface for DeepLabCut data together with gin data test and a conversion example in the gallery. [PR #24](https://github.com/catalystneuro/neuroconv/pull/24)
* Allow writing of offsets to ElectricalSeries objects from SpikeInterface (requires PyNWB>=2.1.0). [PR #37](https://github.com/catalystneuro/neuroconv/pull/37)
* Added conversion interface for EDF (European Data Format) data together with corresponding unit tests and a conversion example in the gallery. [PR #45](https://github.com/catalystneuro/neuroconv/pull/45)
* Created ImagingExtractorDataChunkIterator, a data chunk iterator for `ImagingExtractor` objects. [PR #54](https://github.com/catalystneuro/neuroconv/pull/54)
* Added support for writing spikeinterface recording extractor with multiple segments and corresponding unit test [PR #67](https://github.com/catalystneuro/neuroconv/pull/67)
* Added spikeinterface support to the Axona data interface [PR #61](https://github.com/catalystneuro/neuroconv/pull/61)
* Added new util function `get_package` for safely attempting to attempt a package import and informatively notifying the user of how to perform the installation otherwise. [PR #74](https://github.com/catalystneuro/neuroconv/pull/74)
* All built-in DataInterfaces now load their external dependencies on-demand at time of object initialization instead of on package or interface import. [PR #74](https://github.com/catalystneuro/neuroconv/pull/74)
* Adde spikeinterface support for Blackrock sorting interface[PR #134](https://github.com/catalystneuro/neuroconv/pull/134)
* Added conversion interface for TDT recording data together with gin data test. [PR #135](https://github.com/catalystneuro/neuroconv/pull/135)
* Added conversion interface for SLEAP pose estimation data together with gin test for data. [PR #160](https://github.com/catalystneuro/neuroconv/pull/160)


### Testing
* Added unittests for correctly writing the scaling factors to the nwbfile in the `add_electrical_series` function of the spikeinterface module. [PR #37](https://github.com/catalystneuro/neuroconv/pull/37)
* Added unittest for compression options in the `add_electrical_series` function of the spikeinterface module. [PR #64](https://github.com/catalystneuro/neuroconv/pull/37)
* Added unittests for chunking in the `add_electrical_series` function of the spikeinterface module. [PR #84](https://github.com/catalystneuro/neuroconv/pull/84)
* Tests are now organized according to modality-wise lazy installations. [PR #100](https://github.com/catalystneuro/neuroconv/pull/100)

# v0.1.1
### Fixes
* Fixed the behavior of the `file_paths` usage in the MovieInterface when run via the YAML conversion specification. [PR #33](https://github.com/catalystneuro/neuroconv/pull/33)

### Improvements
* Added function to add ImagingPlane objects to an nwbfile in `roiextractors` and corresponding unit tests. [PR #19](https://github.com/catalystneuro/neuroconv/pull/19)
* Added function to add summary images from a `SegmentationExtractor` object to an nwbfile in the roiextractors module and corresponding unit tests [PR #22](https://github.com/catalystneuro/neuroconv/pull/22)
* Small improvements on ABFInterface @luiztauffer [PR #89](https://github.com/catalystneuro/neuroconv/pull/89)

### Features
* Add non-iterative writing capabilities to `add_electrical_series`. [PR #32](https://github.com/catalystneuro/neuroconv/pull/32)

### Testing
* Added unittests for the `write_as` functionality in the `add_electrical_series` of the spikeinterface module. [PR #32](https://github.com/catalystneuro/neuroconv/pull/32)


# v0.1.0

* The first release of NeuroConv.<|MERGE_RESOLUTION|>--- conflicted
+++ resolved
@@ -11,12 +11,9 @@
 ## Improvements
 * Remove dev test from PR  [PR #1092](https://github.com/catalystneuro/neuroconv/pull/1092)
 * Run only the most basic testing while a PR is on draft  [PR #1082](https://github.com/catalystneuro/neuroconv/pull/1082)
-<<<<<<< HEAD
 * Using ruff to enforce existence of public functions's docstrings [PR #1062](https://github.com/catalystneuro/neuroconv/pull/1062)
-=======
 * Test that zarr backend_configuration works in gin data tests  [PR #1094](https://github.com/catalystneuro/neuroconv/pull/1094)
 * Consolidated weekly workflows into one workflow and added email notifications [PR #1088](https://github.com/catalystneuro/neuroconv/pull/1088)
->>>>>>> 44c2475c
 * Avoid running link test when the PR is on draft  [PR #1093](https://github.com/catalystneuro/neuroconv/pull/1093)
 * Centralize gin data preparation in a github action  [PR #1095](https://github.com/catalystneuro/neuroconv/pull/1095)
 
