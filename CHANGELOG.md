# Upcoming

<<<<<<< HEAD
## Features
* For `PhySortingInterface`, automatically calculate `max_channel` for each unit and add to units table. [PR #961](https://github.com/catalystneuro/neuroconv/pull/961)

## v0.6.4
=======
## Deprecations

## Bug Fixes

## Features
* Using in-house `GenericDataChunkIterator` [PR #1068](https://github.com/catalystneuro/neuroconv/pull/1068)
* Data interfaces now perform source (argument inputs) validation with the json schema  [PR #1020](https://github.com/catalystneuro/neuroconv/pull/1020)

## Improvements
* Remove dev test from PR  [PR #1092](https://github.com/catalystneuro/neuroconv/pull/1092)
* Run only the most basic testing while a PR is on draft  [PR #1082](https://github.com/catalystneuro/neuroconv/pull/1082)
* Test that zarr backend_configuration works in gin data tests  [PR #1094](https://github.com/catalystneuro/neuroconv/pull/1094)
* Consolidated weekly workflows into one workflow and added email notifications [PR #1088](https://github.com/catalystneuro/neuroconv/pull/1088)
* Avoid running link test when the PR is on draft  [PR #1093](https://github.com/catalystneuro/neuroconv/pull/1093)
* Centralize gin data preparation in a github action  [PR #1095](https://github.com/catalystneuro/neuroconv/pull/1095)

# v0.6.4 (September 17, 2024)
>>>>>>> 44c2475c

## Bug Fixes
* Fixed a setup bug introduced in `v0.6.2` where installation process created a directory instead of a file for test configuration file  [PR #1070](https://github.com/catalystneuro/neuroconv/pull/1070)
* The method `get_extractor` now works for `MockImagingInterface`  [PR #1076](https://github.com/catalystneuro/neuroconv/pull/1076)
* Updated opencv version for security [PR #1087](https://github.com/catalystneuro/neuroconv/pull/1087)
* Solved a bug of `PlexonRecordingInterface` where data with multiple streams could not be opened [PR #989](https://github.com/catalystneuro/neuroconv/pull/989)

## Deprecations

## Features
* Added chunking/compression for string-only compound objects: [PR #1042](https://github.com/catalystneuro/neuroconv/pull/1042)
* Added automated EFS volume creation and mounting to the `submit_aws_job` helper function. [PR #1018](https://github.com/catalystneuro/neuroconv/pull/1018)
* Added a mock for segmentation extractors interfaces in ophys: `MockSegmentationInterface` [PR #1067](https://github.com/catalystneuro/neuroconv/pull/1067)
* Added a `MockSortingInterface` for testing purposes. [PR #1065](https://github.com/catalystneuro/neuroconv/pull/1065)
* BaseRecordingInterfaces have a new conversion options `always_write_timestamps` that ca be used to force writing timestamps even if neuroconv heuristic indicates regular sampling rate [PR #1091](https://github.com/catalystneuro/neuroconv/pull/1091)


## Improvements
* Testing on mac sillicon [PR #1061](https://github.com/catalystneuro/neuroconv/pull/1061)
* Add writing to zarr test for to the test on data [PR #1056](https://github.com/catalystneuro/neuroconv/pull/1056)
* Modified the CI to avoid running doctests twice [PR #1077](https://github.com/catalystneuro/neuroconv/pull/#1077)
* Consolidated daily workflows into one workflow and added email notifications [PR #1081](https://github.com/catalystneuro/neuroconv/pull/1081)
* Added zarr tests for the test on data with checking equivalent backends [PR #1083](https://github.com/catalystneuro/neuroconv/pull/1083)



# v0.6.3


# v0.6.2 (September 10, 2024)

## Bug Fixes
* Fixed a bug where `IntanRecordingInterface` added two devices [PR #1059](https://github.com/catalystneuro/neuroconv/pull/1059)
* Fix a bug in `add_sorting_to_nwbfile` where `unit_electrode_indices` was only propagated if `waveform_means` was passed [PR #1057](https://github.com/catalystneuro/neuroconv/pull/1057)

## Deprecations
* The following classes and objects are now private `NWBMetaDataEncoder`, `NWBMetaDataEncoder`, `check_if_imaging_fits_into_memory`, `NoDatesSafeLoader` [PR #1050](https://github.com/catalystneuro/neuroconv/pull/1050)

## Features
* Make `config_file_path` optional in `DeepLabCutInterface`[PR #1031](https://github.com/catalystneuro/neuroconv/pull/1031)
* Added `get_stream_names` to `OpenEphysRecordingInterface`: [PR #1039](https://github.com/catalystneuro/neuroconv/pull/1039)
* Most data interfaces and converters now use Pydantic to validate their inputs, including existence of file and folder paths. [PR #1022](https://github.com/catalystneuro/neuroconv/pull/1022)
* All remaining data interfaces and converters now use Pydantic to validate their inputs, including existence of file and folder paths. [PR #1055](https://github.com/catalystneuro/neuroconv/pull/1055)


## Improvements
* Using ruff to enforce existence of public classes' docstrings [PR #1034](https://github.com/catalystneuro/neuroconv/pull/1034)
* Separated tests that use external data by modality [PR #1049](https://github.com/catalystneuro/neuroconv/pull/1049)
* Added Unit Table descriptions for phy and kilosort: [PR #1053](https://github.com/catalystneuro/neuroconv/pull/1053)
* Using ruff to enforce existence of public functions's docstrings [PR #1062](https://github.com/catalystneuro/neuroconv/pull/1062)
* Improved device metadata of `IntanRecordingInterface` by adding the type of controller used [PR #1059](https://github.com/catalystneuro/neuroconv/pull/1059)




# v0.6.1 (August 30, 2024)

## Bug fixes
* Fixed the JSON schema inference warning on excluded fields; also improved error message reporting of which method triggered the error. [PR #1037](https://github.com/catalystneuro/neuroconv/pull/1037)



# v0.6.0 (August 27, 2024)

## Deprecations
* Deprecated  `WaveformExtractor` usage. [PR #821](https://github.com/catalystneuro/neuroconv/pull/821)
* Changed the `tools.spikeinterface` functions (e.g. `add_recording`, `add_sorting`) to have `_to_nwbfile` as suffix  [PR #1015](https://github.com/catalystneuro/neuroconv/pull/1015)
* Deprecated use of `compression` and `compression_options` in `VideoInterface` [PR #1005](https://github.com/catalystneuro/neuroconv/pull/1005)
* `get_schema_from_method_signature` has been deprecated; please use `get_json_schema_from_method_signature` instead. [PR #1016](https://github.com/catalystneuro/neuroconv/pull/1016)
* `neuroconv.utils.FilePathType` and `neuroconv.utils.FolderPathType` have been deprecated; please use `pydantic.FilePath` and `pydantic.DirectoryPath` instead. [PR #1017](https://github.com/catalystneuro/neuroconv/pull/1017)
* Changed the `tools.roiextractors` function (e.g. `add_imaging` and `add_segmentation`) to have the `_to_nwbfile` suffix [PR #1017](https://github.com/catalystneuro/neuroconv/pull/1027)


## Features
* Added `MedPCInterface` for operant behavioral output files. [PR #883](https://github.com/catalystneuro/neuroconv/pull/883)
* Support `SortingAnalyzer` in the `SpikeGLXConverterPipe`. [PR #821](https://github.com/catalystneuro/neuroconv/pull/821)
* Added `TDTFiberPhotometryInterface` data interface, for converting fiber photometry data from TDT file formats. [PR #920](https://github.com/catalystneuro/neuroconv/pull/920)
* Add argument to `add_electrodes` that grants fine control of what to do with the missing values. As a side effect this drops the implicit casting to int when writing int properties to the electrodes table [PR #985](https://github.com/catalystneuro/neuroconv/pull/985)
* Add Plexon2 support [PR #918](https://github.com/catalystneuro/neuroconv/pull/918)
* Converter working with multiple `VideoInterface` instances [PR #914](https://github.com/catalystneuro/neuroconv/pull/914)
* Added helper function `neuroconv.tools.data_transfers.submit_aws_batch_job` for basic automated submission of AWS batch jobs. [PR #384](https://github.com/catalystneuro/neuroconv/pull/384)
* Data interfaces `run_conversion` method now performs metadata validation before running the conversion. [PR #949](https://github.com/catalystneuro/neuroconv/pull/949)
* Introduced `null_values_for_properties` to `add_units_table` to give user control over null values behavior [PR #989](https://github.com/catalystneuro/neuroconv/pull/989)


## Bug fixes
* Fixed the default naming of multiple electrical series in the `SpikeGLXConverterPipe`. [PR #957](https://github.com/catalystneuro/neuroconv/pull/957)
* Write new properties to the electrode table use the global identifier channel_name, group [PR #984](https://github.com/catalystneuro/neuroconv/pull/984)
* Removed a bug where int64 was casted lossy to float [PR #989](https://github.com/catalystneuro/neuroconv/pull/989)

## Improvements
* The `OpenEphysBinaryRecordingInterface` now uses `lxml` for extracting the session start time from the settings.xml file and does not depend on `pyopenephys` anymore. [PR #971](https://github.com/catalystneuro/neuroconv/pull/971)
* Swap the majority of package setup and build steps to `pyproject.toml` instead of `setup.py`. [PR #955](https://github.com/catalystneuro/neuroconv/pull/955)
* The `DeeplabcutInterface` now skips inferring timestamps from movie when timestamps are specified, running faster. [PR #967](https://github.com/catalystneuro/neuroconv/pull/967)
* Improve metadata writing for SpikeGLX data interface. Added contact ids, shank ids and, remove references to shanks for neuropixels 1.0. Also deprecated the previous neuroconv exclusive property "electrode_shank_number` [PR #986](https://github.com/catalystneuro/neuroconv/pull/986)
* Add tqdm with warning to DeepLabCut interface [PR #1006](https://github.com/catalystneuro/neuroconv/pull/1006)
* `BaseRecordingInterface` now calls default metadata when metadata is not passing mimicking `run_conversion` behavior. [PR #1012](https://github.com/catalystneuro/neuroconv/pull/1012)
* Added `get_json_schema_from_method_signature` which constructs Pydantic models automatically from the signature of any function with typical annotation types used throughout NeuroConv. [PR #1016](https://github.com/catalystneuro/neuroconv/pull/1016)
* Replaced all interface annotations with Pydantic types. [PR #1017](https://github.com/catalystneuro/neuroconv/pull/1017)
* Changed typehint collections (e.g. `List`) to standard collections (e.g. `list`). [PR #1021](https://github.com/catalystneuro/neuroconv/pull/1021)
* Testing now is only one dataset per test [PR #1026](https://github.com/catalystneuro/neuroconv/pull/1026)




## v0.5.0 (July 17, 2024)

### Deprecations
* The usage of `compression_options` directly through the `neuroconv.tools.audio` submodule is now deprecated - users should refer to the new `configure_backend` method for a general approach for setting compression. [PR #939](https://github.com/catalystneuro/neuroconv/pull/939)
* The usage of `compression` and `compression_opts` directly through the `FicTracDataInterface` is now deprecated - users should refer to the new `configure_backend` method for a general approach for setting compression. [PR #941](https://github.com/catalystneuro/neuroconv/pull/941)
* The usage of `compression` directly through the `neuroconv.tools.neo` submodule is now deprecated - users should refer to the new `configure_backend` method for a general approach for setting compression. [PR #943](https://github.com/catalystneuro/neuroconv/pull/943)
* The usage of `compression_options` directly through the `neuroconv.tools.ophys` submodule is now deprecated - users should refer to the new `configure_backend` method for a general approach for setting compression. [PR #940](https://github.com/catalystneuro/neuroconv/pull/940)
* Removed the option of running `interface.run_conversion` without `nwbfile_path` argument . [PR #951](https://github.com/catalystneuro/neuroconv/pull/951)

### Features
* Added docker image and tests for an automated Rclone configuration (with file stream passed via an environment variable). [PR #902](https://github.com/catalystneuro/neuroconv/pull/902)

### Bug fixes
* Fixed the conversion option schema of a `SpikeGLXConverter` when used inside another `NWBConverter`. [PR #922](https://github.com/catalystneuro/neuroconv/pull/922)
* Fixed a case of the `NeuroScopeSortingExtractor` when the optional `xml_file_path` is not specified. [PR #926](https://github.com/catalystneuro/neuroconv/pull/926)
* Fixed `Can't specify experiment type when converting .abf to .nwb with Neuroconv`. [PR #609](https://github.com/catalystneuro/neuroconv/pull/609)
* Remove assumption that the ports of the Intan acquisition system correspond to electrode groupings in `IntanRecordingInterface`  [PR #933](https://github.com/catalystneuro/neuroconv/pull/933)
* Add ValueError for empty metadata in  `make_or_load_nwbfile` when an nwbfile needs to be created [PR #948](https://github.com/catalystneuro/neuroconv/pull/948)

### Improvements
* Make annotations from the raw format available on `IntanRecordingInterface`. [PR #934](https://github.com/catalystneuro/neuroconv/pull/943)
* Add an option to suppress display the progress bar (tqdm) in `VideoContext`  [PR #937](https://github.com/catalystneuro/neuroconv/pull/937)
* Automatic compression of data in the `LightnignPoseDataInterface` has been disabled - users should refer to the new `configure_backend` method for a general approach for setting compression. [PR #942](https://github.com/catalystneuro/neuroconv/pull/942)
* Port over `dlc2nwb` utility functions for ease of maintenance. [PR #946](https://github.com/catalystneuro/neuroconv/pull/946)



## v0.4.11 (June 14, 2024)

### Bug fixes
* Added a skip condition in `get_default_dataset_io_configurations` for datasets with any zero-length axis in their `full_shape`. [PR #894](https://github.com/catalystneuro/neuroconv/pull/894)
* Added `packaging` explicitly to minimal requirements. [PR #904](https://github.com/catalystneuro/neuroconv/pull/904)
* Fixed bug when using `make_or_load_nwbfile` with `overwrite=True` on an existing (but corrupt) HDF5 file. [PR #911](https://github.com/catalystneuro/neuroconv/pull/911)
* Change error trigger with warning trigger when adding both `OnePhotonSeries` and `TwoPhotonSeries` to the same file ([Issue #906](https://github.com/catalystneuro/neuroconv/issues/906)). [PR #907](https://github.com/catalystneuro/neuroconv/pull/907)

### Improvements
* Propagated `photon_series_type` to `BaseImagingExtractorInterface` init instead of passing it as an argument of `get_metadata()` and `get_metadata_schema()`. [PR #847](https://github.com/catalystneuro/neuroconv/pull/847)
* Converter working with multiple VideoInterface instances [PR 914](https://github.com/catalystneuro/neuroconv/pull/914)



## v0.4.10 (June 6, 2024)

### Bug fixes
* Fixed bug causing overwrite of NWB GUIDE watermark. [PR #890](https://github.com/catalystneuro/neuroconv/pull/890)


## v0.4.9 (June 5, 2024)

### Deprecations
* Removed `stream_id` as an argument from `IntanRecordingInterface`. [PR #794](https://github.com/catalystneuro/neuroconv/pull/794)
* The usage of `compression` and `compression_opts` directly through the `neuroconv.tools.spikeinterface` submodule are now deprecated - users should refer to the new `configure_backend` method for a general approach for setting compression. [PR #805](https://github.com/catalystneuro/neuroconv/pull/805)
* Dropped the testing of Python 3.8 on the CI. Dropped support for Python 3.8 in setup. [PR #853](https://github.com/catalystneuro/neuroconv/pull/853)
* Deprecated skip_features argument in `add_sorting`. [PR #872](https://github.com/catalystneuro/neuroconv/pull/872)
* Deprecate old (v1) iterator from the ecephys pipeline. [PR #876](https://github.com/catalystneuro/neuroconv/pull/876)

### Features
* Added `backend` control to the `make_or_load_nwbfile` helper method in `neuroconv.tools.nwb_helpers`. [PR #800](https://github.com/catalystneuro/neuroconv/pull/800)
* Released the first official Docker images for the package on the GitHub Container Repository (GHCR). [PR #383](https://github.com/catalystneuro/neuroconv/pull/383)
* Support "one-file-per-signal" and "one-file-per-channel" mode with `IntanRecordingInterface`. [PR #791](https://github.com/catalystneuro/neuroconv/pull/791)
* Added `get_default_backend_configuration` method to all `DataInterface` classes. Also added HDF5 `backend` control to all standalone `.run_conversion(...)` methods for those interfaces. [PR #801](https://github.com/catalystneuro/neuroconv/pull/801)
* Added `get_default_backend_configuration` method to all `NWBConverter` classes. Also added HDF5 `backend` control to `.run_conversion(...)`. [PR #804](https://github.com/catalystneuro/neuroconv/pull/804)
* Released the first official Docker images for the package on the GitHub Container Repository (GHCR). [PR #383](https://github.com/catalystneuro/neuroconv/pull/383)
* Added `ScanImageMultiFileImagingInterface` for multi-file (buffered) ScanImage format and changed `ScanImageImagingInterface` to be routing classes for single and multi-plane imaging. [PR #809](https://github.com/catalystneuro/neuroconv/pull/809)
* Added a function to generate ogen timestamps and data from onset times and parameters to `tools.optogenetics`. [PR #832](https://github.com/catalystneuro/neuroconv/pull/832)
* Added `configure_and_write_nwbfile` and optimized imports in `tools.nwb_helpers` module. [PR #848](https://github.com/catalystneuro/neuroconv/pull/848)
* `configure_backend` may now apply a `BackendConfiguration` to equivalent in-memory `pynwb.NWBFile` objects that have different address in RAM. [PR #848](https://github.com/catalystneuro/neuroconv/pull/848)
* Add support for doubled ragged arrays in `add_units_table` [PR #879](https://github.com/catalystneuro/neuroconv/pull/879)
* Add support for doubled ragged arrays in `add_electrodes` [PR #881](https://github.com/catalystneuro/neuroconv/pull/881)
* Propagate `ignore_integrity_checks` from neo to IntanRecordingInterface [PR #887](https://github.com/catalystneuro/neuroconv/pull/887)


### Bug fixes
* Remove JSON Schema `definitions` from the `properties` field. [PR #818](https://github.com/catalystneuro/neuroconv/pull/818)
* Fixed writing waveforms directly to file. [PR #799](https://github.com/catalystneuro/neuroconv/pull/799)
* Avoid in-place modification of the metadata in the `VideoInterface` and on neo tools. [PR #814](https://github.com/catalystneuro/neuroconv/pull/814)
* Replaced `waveform_extractor.is_extension` with `waveform_extractor.has_extension`. [PR #799](https://github.com/catalystneuro/neuroconv/pull/799)
* Fixed an issue with `set_aligned_starting_time` for all `SortingInterface`'s that did not have an initial segment start set (and no recording attached). [PR #823](https://github.com/catalystneuro/neuroconv/pull/823)
* Fixed a bug with `parameterized` and `pytest-xdist==3.6.1` in the `ScanImageImagingInterface` tests. [PR #829](https://github.com/catalystneuro/neuroconv/pull/829)
* Added `XX` and `XO` to the base metadata schema. [PR #833](https://github.com/catalystneuro/neuroconv/pull/833)
* `BaseImagingExtractor.add_to_nwbfile()` is fixed in the case where metadata is not supplied. [PR #849](https://github.com/catalystneuro/neuroconv/pull/849)
* Prevent `SpikeGLXConverterPipe` from setting false properties on the sub-`SpikeGLXNIDQInterface`. [PR #860](https://github.com/catalystneuro/neuroconv/pull/860)
* Fixed a bug when adding ragged arrays to the electrode and units table. [PR #870](https://github.com/catalystneuro/neuroconv/pull/870)
* Fixed a bug where `write_recording` will call an empty nwbfile when passing a path. [PR #877](https://github.com/catalystneuro/neuroconv/pull/877)
* Fixed a bug that failed to properly include time alignment information in the output NWB file for objects added from any `RecordingInterface` in combination with `stub_test=True`. [PR #884](https://github.com/catalystneuro/neuroconv/pull/884)
* Fixed a bug that prevented passing `nwbfile=None` and a `backend_configuration` to `NWBConverter.run_conversion`. [PR #885](https://github.com/catalystneuro/neuroconv/pull/885)

### Improvements
* Added soft deprecation warning for removing `photon_series_type` from `get_metadata()` and `get_metadata_schema()` (in [PR #847](https://github.com/catalystneuro/neuroconv/pull/847)). [PR #866](https://github.com/catalystneuro/neuroconv/pull/866)
* Fixed docstrings related to backend configurations for various methods. [PR #822](https://github.com/catalystneuro/neuroconv/pull/822)
* Added automatic `backend` detection when a `backend_configuration` is passed to an interface or converter. [PR #840](https://github.com/catalystneuro/neuroconv/pull/840)
* Improve printing of bytes. [PR #831](https://github.com/catalystneuro/neuroconv/pull/831)
* Support for pathlib in source data schema validation. [PR #854](https://github.com/catalystneuro/neuroconv/pull/854)
* Use `ZoneInfo` instead of `dateutil.tz` in the conversion gallery. [PR #858](https://github.com/catalystneuro/neuroconv/pull/858)
* Exposed `progress_bar_class` to ecephys and ophys data iterators. [PR #861](https://github.com/catalystneuro/neuroconv/pull/861)
* Unified the signatures between `add_units`, `add_sorting` and `write_sorting`. [PR #875](https://github.com/catalystneuro/neuroconv/pull/875)
* Improved descriptions of all folder and file paths in the source schema, useful for rendering in the GUIDE. [PR #886](https://github.com/catalystneuro/neuroconv/pull/886)
* Added watermark via `source_script` field of `NWBFile` metadata. `source_script_file_name` is also required to be specified in this case to avoid invalidation. [PR #888](https://github.com/catalystneuro/neuroconv/pull/888)
* Remove parsing xml parsing from the `__init__` of `BrukerTiffSinglePlaneImagingInterface` [PR #895](https://github.com/catalystneuro/neuroconv/pull/895)

### Testing
* Add general test for metadata in-place modification by interfaces. [PR #815](https://github.com/catalystneuro/neuroconv/pull/815)



# v0.4.8 (March 20, 2024)

### Bug fixes
* Fixed writing the `electrodes` field in `add_electrical_series` when multiple groups are present. [PR #784](https://github.com/catalystneuro/neuroconv/pull/784)

### Improvements
* Upgraded Pydantic support to `>v2.0.0`. [PR #767](https://github.com/catalystneuro/neuroconv/pull/767)
* Absorbed the `DatasetInfo` model into the `DatasetIOConfiguration` model. [PR #767](https://github.com/catalystneuro/neuroconv/pull/767)
* Keyword argument `field_name` of the `DatasetIOConfiguration.from_neurodata_object` method has been renamed to `dataset_name` to be more consistent with its usage. This only affects direct initialization of the model; usage via the `BackendConfiguration` constructor and its associated helper functions in `neuroconv.tools.nwb_helpers` is unaffected. [PR #767](https://github.com/catalystneuro/neuroconv/pull/767)
* Manual construction of a `DatasetIOConfiguration` now requires the field `dataset_name`, and will be validated to match the final path of `location_in_file`. Usage via the automated constructors is unchanged. [PR #767](https://github.com/catalystneuro/neuroconv/pull/767)
* Enhance `get_schema_from_method_signature` to extract descriptions from the method docval. [PR #771](https://github.com/catalystneuro/neuroconv/pull/771)
* Avoid writing `channel_to_uV` and `offset_to_uV` in `add_electrodes`  [PR #803](https://github.com/catalystneuro/neuroconv/pull/803)
* `BaseSegmentationExtractorInterface` now supports optional background plane segmentations and associated fluorescence traces [PR #783](https://github.com/catalystneuro/neuroconv/pull/783)



# v0.4.7 (February 21, 2024)

### Deprecation
* Removed `.get_electrode_table_json()` on the `BaseRecordingExtractorInterface` in favor of GUIDE specific interactions. [PR #431](https://github.com/catalystneuro/neuroconv/pull/431)
* Removed the `SIPickleRecordingInterface` and `SIPickleSortingInterface` interfaces. [PR #757](https://github.com/catalystneuro/neuroconv/pull/757)
* Removed the `SpikeGLXLFPInterface` interface. [PR #757](https://github.com/catalystneuro/neuroconv/pull/757)

### Bug fixes
* LocalPathExpander matches only `folder_paths` or `file_paths` if that is indicated in the passed specification. [PR #679](https://github.com/catalystneuro/neuroconv/pull/675) and [PR #675](https://github.com/catalystneuro/neuroconv/pull/679
* Fixed depth consideration in partial chunking pattern for the ROI data buffer. [PR #677](https://github.com/catalystneuro/neuroconv/pull/677)
* Fix mapping between channel names and the electrode table when writing more than one `ElectricalSeries` to the NWBFile. This fixes an issue when the converter pipeline of `SpikeGLXConverterPipe` was writing the electrode table region of the NIDQ stream incorrectly. [PR #678](https://github.com/catalystneuro/neuroconv/pull/678)
* Fix `configure_backend` when applied to `TimeSeries` contents that leverage internal links for `data` or `timestamps`. [PR #732](https://github.com/catalystneuro/neuroconv/pull/732)

### Features
* Changed the `Suite2pSegmentationInterface` to support multiple plane segmentation outputs. The interface now has a `plane_name` and `channel_name` arguments to determine which plane output and channel trace add to the NWBFile. [PR #601](https://github.com/catalystneuro/neuroconv/pull/601)
* Added `create_path_template` and corresponding tests [PR #680](https://github.com/catalystneuro/neuroconv/pull/680)
* Added tool function `configure_datasets` for configuring all datasets of an in-memory `NWBFile` to be backend specific. [PR #571](https://github.com/catalystneuro/neuroconv/pull/571)
* Added `LightningPoseConverter` to add pose estimation data and the original and the optional labeled video added as ImageSeries to NWB. [PR #633](https://github.com/catalystneuro/neuroconv/pull/633)
* Added gain as a required `__init__` argument for `TdtRecordingInterface`. [PR #704](https://github.com/catalystneuro/neuroconv/pull/704)
* Extract session_start_time from Plexon `plx` recording file. [PR #723](https://github.com/catalystneuro/neuroconv/pull/723)

### Improvements
* `nwbinspector` has been removed as a minimal dependency. It becomes an extra (optional) dependency with `neuroconv[dandi]`. [PR #672](https://github.com/catalystneuro/neuroconv/pull/672)
* Added a `from_nwbfile` class method constructor to all `BackendConfiguration` models. [PR #673](https://github.com/catalystneuro/neuroconv/pull/673)
* Added compression to `FicTracDataInterface`. [PR #678](https://github.com/catalystneuro/neuroconv/pull/678)
* Exposed `block_index` to all OpenEphys interfaces. [PR #695](https://github.com/catalystneuro/neuroconv/pull/695)
* Added support for `DynamicTable` columns in the `configure_backend` tool function. [PR #700](https://github.com/catalystneuro/neuroconv/pull/700)
* Refactored `ScanImagingInterface` to reference ROIExtractors' version of `extract_extra_metadata`. [PR #731](https://github.com/catalystneuro/neuroconv/pull/731)
* Added support for Long NHP probe types for the `SpikeGLXRecorddingInterfacce`. [PR #701](https://github.com/catalystneuro/neuroconv/pull/701)
* Remove unnecessary duplication of probe setting in `SpikeGLXRecordingInterface`. [PR #696](https://github.com/catalystneuro/neuroconv/pull/696)
* Added associated suffixes to all interfaces and converters. [PR #734](https://github.com/catalystneuro/neuroconv/pull/734)
* Added convenience function `get_format_summaries` to `tools.importing` (and exposed at highest level). [PR #734](https://github.com/catalystneuro/neuroconv/pull/734)

### Testing
* `RecordingExtractorInterfaceTestMixin` now compares either `group_name`, `group` or a default value of  `ElectrodeGroup` to the `group` property in the `NWBRecordingExtractor` instead of comparing `group` to `group` as it was done before [PR #736](https://github.com/catalystneuro/neuroconv/pull/736)
* `TestScanImageImagingInterfaceRecent` now checks metadata against new roiextractors implementation [PR #741](https://github.com/catalystneuro/neuroconv/pull/741).
* Removed editable installs from the CI workflow. [PR #756](https://github.com/catalystneuro/neuroconv/pull/756)


# v0.4.6 (November 30, 2023)

### Features
* Added Pydantic data models of `BackendConfiguration` for both HDF5 and Zarr datasets (container/mapper of all the `DatasetConfiguration`s for a particular file). [PR #568](https://github.com/catalystneuro/neuroconv/pull/568)
* Changed the metadata schema for `Fluorescence` and `DfOverF` where the traces metadata can be provided as a dict instead of a list of dicts.
  The name of the plane segmentation is used to determine which traces to add to the `Fluorescence` and `DfOverF` containers. [PR #632](https://github.com/catalystneuro/neuroconv/pull/632)
* Modify the filtering of traces to also filter out traces with empty values. [PR #649](https://github.com/catalystneuro/neuroconv/pull/649)
* Added tool function `get_default_dataset_configurations` for identifying and collecting all fields of an in-memory `NWBFile` that could become datasets on disk; and return instances of the Pydantic dataset models filled with default values for chunking/buffering/compression. [PR #569](https://github.com/catalystneuro/neuroconv/pull/569)
* Added tool function `get_default_backend_configuration` for conveniently packaging the results of `get_default_dataset_configurations` into an easy-to-modify mapping from locations of objects within the file to their correseponding dataset configuration options, as well as linking to a specific backend DataIO. [PR #570](https://github.com/catalystneuro/neuroconv/pull/570)
* Added `set_probe()` method to `BaseRecordingExtractorInterface`. [PR #639](https://github.com/catalystneuro/neuroconv/pull/639)
* Changed default chunking of `ImagingExtractorDataChunkIterator` to select `chunk_shape` less than the chunk_mb threshold while keeping the original image size. The default `chunk_mb` changed to 10MB. [PR #667](https://github.com/catalystneuro/neuroconv/pull/667)

### Fixes
* Fixed GenericDataChunkIterator (in hdmf.py) in the case where the number of dimensions is 1 and the size in bytes is greater than the threshold of 1 GB. [PR #638](https://github.com/catalystneuro/neuroconv/pull/638)
* Changed `np.floor` and `np.prod` usage to `math.floor` and `math.prod` in various files. [PR #638](https://github.com/catalystneuro/neuroconv/pull/638)
* Updated minimal required version of DANDI CLI; updated `run_conversion_from_yaml` API function and tests to be compatible with naming changes. [PR #664](https://github.com/catalystneuro/neuroconv/pull/664)

### Improvements
 * Change metadata extraction library from `fparse` to `parse`. [PR #654](https://github.com/catalystneuro/neuroconv/pull/654)
 * The `dandi` CLI/API is now an optional dependency; it is still required to use the `tool` function for automated upload as well as the YAML-based NeuroConv CLI. [PR #655](https://github.com/catalystneuro/neuroconv/pull/655)



# v0.4.5 (November 6, 2023)

### Back-compatibility break
* The `CEDRecordingInterface` has now been removed; use the `Spike2RecordingInterface` instead. [PR #602](https://github.com/catalystneuro/neuroconv/pull/602)

### Features
* Added support for python 3.12 [PR #626](https://github.com/catalystneuro/neuroconv/pull/626)
* Added `session_start_time` extraction to `FicTracDataInterface`. [PR #598](https://github.com/catalystneuro/neuroconv/pull/598)
* Added `imaging_plane_name` keyword argument to `add_imaging_plane` function to determine which imaging plane to add from the metadata by name instead of `imaging_plane_index`.
* Added reference for `imaging_plane` to default plane segmentation metadata. [PR #594](https://github.com/catalystneuro/neuroconv/pull/594)
* Changed Compass container for Position container in the `FicTracDataInterface`.  [PR #606](https://github.com/catalystneuro/neuroconv/pull/605)
* Added option to write units in meters by providing a radius in `FicTracDataInterface`. [PR #606](https://github.com/catalystneuro/neuroconv/pull/605)
* Added `parent_container` keyword argument to `add_photon_series` that defines whether to add the photon series to acquisition or 'ophys' processing module. [PR #587](https://github.com/catalystneuro/neuroconv/pull/587)
* Added Pydantic data models of `DatasetInfo` (immutable summary of core dataset values such as maximum shape and dtype) and `DatasetConfiguration` for both HDF5 and Zarr datasets (the optional layer that specifies chunk/buffering/compression). [PR #567](https://github.com/catalystneuro/neuroconv/pull/567)
* Added alignment methods to `FicTracDataInterface`.  [PR #607](https://github.com/catalystneuro/neuroconv/pull/607)
* Added alignment methods support to `MockRecordingInterface` [PR #611](https://github.com/catalystneuro/neuroconv/pull/611)
* Added `NeuralynxNvtInterface`, which can read position tracking NVT files. [PR #580](https://github.com/catalystneuro/neuroconv/pull/580)
* Adding radius as a conversion factor in `FicTracDataInterface`.  [PR #619](https://github.com/catalystneuro/neuroconv/pull/619)
* Coerce `FicTracDataInterface` original timestamps to start from 0.  [PR #619](https://github.com/catalystneuro/neuroconv/pull/619)
* Added configuration metadata to `FicTracDataInterface`.  [PR #618](https://github.com/catalystneuro/neuroconv/pull/618)
* Expose number of jobs to `automatic_dandi_upload`. [PR #624](https://github.com/catalystneuro/neuroconv/pull/624)
* Added `plane_segmentation_name` keyword argument to determine which plane segmentation to add from the metadata by name instead of `plane_segmentation_index`.
  `plane_segmentation_name` is exposed at `BaseSegmentationExtractorInterface.add_to_nwbfile()` function to support adding segmentation output from multiple planes. [PR #623](https://github.com/catalystneuro/neuroconv/pull/623)
* Added `SegmentationImages` to metadata_schema in `BaseSegmentationExtractorInterface` to allow for the modification of the name and description of Images container and description of the summary images. [PR #622](https://github.com/catalystneuro/neuroconv/pull/622)
* Default chunking pattern of RecordingInterfaces now attempts to use as many channels as possible up to 64 total, and fill with as much time as possible up to the `chunk_mb`. This also required raising the lower HDMF version to 3.11.0 (which introduced 10 MB default chunk sizes). [PR #630](https://github.com/catalystneuro/neuroconv/pull/630)

### Fixes
* Remove `starting_time` reset to default value (0.0) when adding the rate and updating the `photon_series_kwargs` or `roi_response_series_kwargs`, in `add_photon_series` or `add_fluorescence_traces`. [PR #595](https://github.com/catalystneuro/neuroconv/pull/595)
* Changed the date parsing in `OpenEphysLegacyRecordingInterface` to `datetime.strptime` with the expected date format explicitly set to `"%d-%b-%Y %H%M%S"`. [PR #577](https://github.com/catalystneuro/neuroconv/pull/577)
* Pin lower bound HDMF version to `3.10.0`. [PR #586](https://github.com/catalystneuro/neuroconv/pull/586)

### Deprecation
* Removed `use_times` and `buffer_size` from `add_photon_series`. [PR #600](https://github.com/catalystneuro/neuroconv/pull/600)

### Testing
* Adds `MockImagingInterface` as a general testing mechanism for ophys imaging interfaces [PR #604](https://github.com/catalystneuro/neuroconv/pull/604).



# v0.4.4

### Features

* `DeepLabCutInterface` now allows using custom timestamps via `set_aligned_timestamps` method before running conversion. [PR #531](https://github.com/catalystneuro/neuroconv/pull/532)

### Fixes

* Reorganize timeintervals schema to reside in `schemas/` dir to ensure its inclusion in package build. [PR #573](https://github.com/catalystneuro/neuroconv/pull/573)



# v0.4.3

### Fixes

* The `sonpy` package for the Spike2 interface no longer attempts installation on M1 Macs. [PR #563](https://github.com/catalystneuro/neuroconv/pull/563)
* Fixed `subset_sorting` to explicitly cast `end_frame` to int to avoid SpikeInterface frame slicing edge case. [PR #565](https://github.com/catalystneuro/neuroconv/pull/565)



# v0.4.2

### Fixes

* Exposed `es_key` argument to users where it was previously omitted on `MaxOneRecordingInterface`, `OpenEphysLegacyRecordingInterface`, and `OpenEphysRecordingInterface`. [PR #542](https://github.com/catalystneuro/neuroconv/pull/542)
* Added deepcopy for metadata in `make_nwbfile_from_metadata`. [PR #545](https://github.com/catalystneuro/neuroconv/pull/545)
* Fixed edge case in `subset_sorting` where `end_frame` could exceed recording length. [PR #551](https://github.com/catalystneuro/neuroconv/pull/551)
* Alter `add_electrodes` behavior,  no error is thrown if a property is present in the metadata but not in the recording extractors. This allows the combination of recording objects that have different properties. [PR #558](https://github.com/catalystneuro/neuroconv/pull/558)

### Features

* Added converters for Bruker TIF format to support multiple streams of imaging data.
  Added `BrukerTiffSinglePlaneConverter` for single plane imaging data which initializes a `BrukerTiffSinglePlaneImagingInterface` for each data stream.
  The available data streams can be checked by `BrukerTiffSinglePlaneImagingInterface.get_streams(folder_path)` method.
  Added `BrukerTiffMultiPlaneConverter` for volumetric imaging data with `plane_separation_type` argument that defines
  whether to load the imaging planes as a volume (`"contiguous"`) or separately (`"disjoint"`).
  The available data streams for the defined  `plane_separation_type`  can be checked by `BrukerTiffMultiPlaneImagingInterface.get_streams(folder_path, plane_separation_type)` method.
* Added FicTrac data interface. [PR #517](https://github.com/catalystneuro/neuroconv/pull/#517)

### Documentation and tutorial enhancements

* Added FicTrac to the conversion gallery and docs API. [PR #560](https://github.com/catalystneuro/neuroconv/pull/#560)



# v0.4.1

### Fixes

* Propagated additional arguments, such as `cell_id`, from the `metadata["Icephys"]["Electrodes"]` dictionary used in `tools.neo.add_icephys_electrode`. [PR #538](https://github.com/catalystneuro/neuroconv/pull/538)
* Fixed mismatch between expected `Electrodes` key in `tools.neo.add_icephys_electrode` and the metadata automatically generated by the `AbfInterface`. [PR #538](https://github.com/catalystneuro/neuroconv/pull/538)



# v0.4.0

### Back-compatibility break

* Create separate `.add_to_nwbfile` method for all DataInterfaces. This is effectively the previous `.run_conversion` method but limited to operations on an in-memory `nwbfile`: pynwb.NWBFile` object and does not handle any I/O. [PR #455](https://github.com/catalystneuro/neuroconv/pull/455)

### Fixes

* Set gzip compression by default on spikeinterface based interfaces `run_conversion`. [PR #499](https://github.com/catalystneuro/neuroconv/pull/#499)

* Temporarily disabled filtering for all-zero traces in `add_fluorescence_traces` as the current implementation is very slow for nearly all zero traces (e.g. suite2p deconvolved traces). [PR #527](https://github.com/catalystneuro/neuroconv/pull/527)

### Features

* Added stream control with the `stream_name` argument to the `NeuralynxRecordingExtractor`. [PR #369](https://github.com/catalystneuro/neuroconv/pull/369)

* Added a common `.temporally_align_data_interfaces` method to the `NWBConverter` class to use as a specification of the protocol for temporally aligning the data interfaces of the converter. [PR #362](https://github.com/catalystneuro/neuroconv/pull/362)

* Added `CellExplorerRecordingInterface` for adding data raw and lfp data from the CellExplorer format. CellExplorer's new format contains a `basename.session.mat` file containing
    rich metadata about the session which can be used to extract the recording information such as sampling frequency and type and channel metadata such as
    groups, location and brain area [#488](https://github.com/catalystneuro/neuroconv/pull/488)

* `CellExplorerSortingInterface` now supports extracting sampling frequency from the new data format. CellExplorer's new format contains a `basename.session.mat` file containing
    rich metadata including the sorting sampling frequency [PR #491](https://github.com/catalystneuro/neuroconv/pull/491) and [PR #502](https://github.com/catalystneuro/neuroconv/pull/502)
* Added `MiniscopeBehaviorInterface` for Miniscope behavioral data. The interface uses `ndx-miniscope` extension to add a `Miniscope` device with the behavioral camera metadata,
  and an `ImageSeries` in external mode that is linked to the device. [PR #482](https://github.com/catalystneuro/neuroconv/pull/482)
  * `CellExplorerSortingInterface` now supports adding channel metadata to the nwbfile with `write_ecephys_metadata=True` as a conversion option [PR #494](https://github.com/catalystneuro/neuroconv/pull/494)

* Added `MiniscopeImagingInterface` for Miniscope imaging data stream. The interface uses `ndx-miniscope` extension to add a `Miniscope` device with the microscope device metadata,
  and the imaging data as `OnePhotonSeries`. [PR #468](https://github.com/catalystneuro/neuroconv/pull/468)

* Added `MiniscopeConverter` for combining the conversion of Miniscope imaging and behavioral data streams. [PR #498](https://github.com/catalystneuro/neuroconv/pull/498)

### Improvements

* Avoid redundant timestamp creation in `add_eletrical_series` for recording objects without time vector. [PR #495](https://github.com/catalystneuro/neuroconv/pull/495)

* Avoid modifying the passed `metadata` structure via `deep_dict_update` in `make_nwbfile_from_metadata`.  [PR #476](https://github.com/catalystneuro/neuroconv/pull/476)

### Testing

* Added gin test for `CellExplorerRecordingInterface`. CellExplorer's new format contains a `basename.session.mat` file containing
    rich metadata about the session which can be used to extract the recording information such as sampling frequency and type and channel metadata such as
    groups, location and brain area [#488](https://github.com/catalystneuro/neuroconv/pull/488).
  * Added gin test for `CellExplorerSortingInterface`. CellExplorer's new format contains a `basename.session.mat` file containing
  rich metadata about the session which can be used to extract the recording information such as sampling frequency and type and channel metadata such as
  groups, location and brain area [PR #494](https://github.com/catalystneuro/neuroconv/pull/494).




# v0.3.0 (June 7, 2023)

### Back-compatibility break
* `ExtractorInterface` classes now access their extractor with the classmethod `cls.get_extractor()` instead of the attribute `self.Extractor`. [PR #324](https://github.com/catalystneuro/neuroconv/pull/324)
* The `spikeextractor_backend` option was removed for all `RecordingExtractorInterface` classes. ([PR #324](https://github.com/catalystneuro/neuroconv/pull/324), [PR #309](https://github.com/catalystneuro/neuroconv/pull/309)]
* The `NeuroScopeMultiRecordingExtractor` has been removed. If your conversion required this, please submit an issue requesting instructions for how to implement it. [PR #309](https://github.com/catalystneuro/neuroconv/pull/309)
* The `SIPickle` interfaces have been removed. [PR #309](https://github.com/catalystneuro/neuroconv/pull/309)
* The previous conversion option `es_key` has been moved to the `__init__` of all `BaseRecordingExtractorInterface` classes. It is no longer possible to use this argument in the `run_conversion` method. [PR #318](https://github.com/catalystneuro/neuroconv/pull/318)
* Change `BaseDataInterface.get_conversion_options_schema` from `classmethod` to object method. [PR #353](https://github.com/catalystneuro/neuroconv/pull/353)
* Removed `utils.json_schema.get_schema_for_NWBFile` and moved base metadata schema to external json file. Added constraints to Subject metadata to match DANDI. [PR #376](https://github.com/catalystneuro/neuroconv/pull/376)
* Duplicate video file paths in the VideoInterface and AudioInterface are no longer silently resolved; please explicitly remove duplicates when initializing the interfaces. [PR #403](https://github.com/catalystneuro/neuroconv/pull/403)
* Duplicate audio file paths in the AudioInterface are no longer silently resolved; please explicitly remove duplicates when initializing the interfaces. [PR #402](https://github.com/catalystneuro/neuroconv/pull/402)

### Features
* The `OpenEphysRecordingInterface` is now a wrapper for `OpenEphysBinaryRecordingInterface`. [PR #294](https://github.com/catalystneuro/neuroconv/pull/294)
* Swapped the backend for `CellExplorerSortingInterface` from `spikeextactors` to `spikeinterface`. [PR #267](https://github.com/catalystneuro/neuroconv/pull/267)
* In the conversion YAML, `DataInterface` classes must now be specified as a dictionary instead of a list. [PR #311](https://github.com/catalystneuro/neuroconv/pull/311)
* In the conversion YAML, conversion_options can be specified on the global level. [PR #312](https://github.com/catalystneuro/neuroconv/pull/312)
* The `OpenEphysRecordingInterface` now redirects to legacy or binary interface depending on the file format.
  It raises NotImplementedError until the interface for legacy format is added. [PR #296](https://github.com/catalystneuro/neuroconv/pull/296)
* Added the `OpenEphysLegacyRecordingInterface` to support Open Ephys legacy format (`.continuous` files). [PR #295](https://github.com/catalystneuro/neuroconv/pull/295)
* Added `PlexonSortingInterface` to support plexon spiking data. [PR #316](https://github.com/catalystneuro/neuroconv/pull/316)
* Changed `SpikeGLXRecordingInterface` to accept either the AP or LF bands as file paths. Each will automatically set the correseponding `es_key` and corresponding metadata for each band or probe. [PR #298](https://github.com/catalystneuro/neuroconv/pull/298)
* The `OpenEphysRecordingInterface` redirects to `OpenEphysLegacyRecordingInterface` for legacy format files instead of raising NotImplementedError. [PR #349](https://github.com/catalystneuro/neuroconv/pull/349)
* Added a `SpikeGLXConverter` for easy combination of multiple IMEC and NIDQ data streams. [PR #292](https://github.com/catalystneuro/neuroconv/pull/292)
* Added an `interfaces_by_category` lookup table to `neuroconv.datainterfaces` to make searching for interfaces by modality and format easier. [PR #352](https://github.com/catalystneuro/neuroconv/pull/352)
* `neuroconv.utils.jsonschema.get_schema_from_method_signature` can now support the `Dict[str, str]` typehint, which allows `DataInterface.__init__` and `.run_conversion` to handle dictionary arguments. [PR #360](https://github.com/catalystneuro/neuroconv/pull/360)
* Added `neuroconv.tools.testing.data_interface_mixins` module, which contains test suites for different types of
  DataInterfaces [PR #357](https://github.com/catalystneuro/neuroconv/pull/357)
* Added `keywords` to `DataInterface` classes. [PR #375](https://github.com/catalystneuro/neuroconv/pull/375)
* Uses `open-cv-headless` instead of open-cv, making the package lighter [PR #387](https://github.com/catalystneuro/neuroconv/pull/387).
* Adds `MockRecordingInterface` as a general testing mechanism for ecephys interfaces [PR #395](https://github.com/catalystneuro/neuroconv/pull/395).
* `metadata` returned by `DataInterface.get_metadata()` is now a `DeepDict` object, making it easier to add and adjust metadata. [PR #404](https://github.com/catalystneuro/neuroconv/pull/404).
* The `OpenEphysLegacyRecordingInterface` is now extracts the `session_start_time` in `get_metadata()` from `Neo` (`OpenEphysRawIO`) and does not depend on `pyopenephys` anymore. [PR #410](https://github.com/catalystneuro/neuroconv/pull/410)
* Added `expand_paths`. [PR #377](https://github.com/catalystneuro/neuroconv/pull/377)
* Added basic temporal alignment methods to ecephys, ophys, and icephys DataInterfaces. These are `get_timestamps`, `align_starting_time`, `align_timestamps`, and `align_by_interpolation`. Added tests that serve as a first demonstration of the intended uses in a variety of cases. [PR #237](https://github.com/catalystneuro/neuroconv/pull/237) [PR #283](https://github.com/catalystneuro/neuroconv/pull/283) [PR #400](https://github.com/catalystneuro/neuroconv/pull/400)
* Added basic temporal alignment methods to the SLEAPInterface. Added holistic per-interface, per-method unit testing for ecephys and ophys interfaces. [PR #401](https://github.com/catalystneuro/neuroconv/pull/401)
* Added `expand_paths`. [PR #377](https://github.com/catalystneuro/neuroconv/pull/377), [PR #448](https://github.com/catalystneuro/neuroconv/pull/448)
* Added `.get_electrode_table_json()` to the `BaseRecordingExtractorInterface` as a convenience helper for the GUIDE project. [PR #431](https://github.com/catalystneuro/neuroconv/pull/431)
* Added `BrukerTiffImagingInterface` to support Bruker TIF imaging data. This format consists of individual TIFFs (each file contains a single frame) in OME-TIF format (.ome.tif files) and metadata in XML format (.xml file). [PR #390](https://github.com/catalystneuro/neuroconv/pull/390)
* Added `MicroManagerTiffImagingInterface` to support Micro-Manager TIF imaging data. This format consists of multipage TIFFs in OME-TIF format (.ome.tif files) and configuration settings in JSON format ('DisplaySettings.json' file). [PR #423](https://github.com/catalystneuro/neuroconv/pull/423)
* Added a `TemporallyAlignedDataInterface` definition for convenience when creating a custom interface for pre-aligned data. [PR #434](https://github.com/catalystneuro/neuroconv/pull/434)
* Added `write_as`, `units_name`, `units_description` to `BaseSortingExtractorInterface` `run_conversion` method to be able to modify them in conversion options. [PR #438](https://github.com/catalystneuro/neuroconv/pull/438)
* Added basic temporal alignment methods to the VideoInterface. These are `align_starting_time` is split into `align_starting_times` (list of times, one per video file) and `align_global_starting_time` (shift all by a scalar amount). `align_by_interpolation` is not yet implemented for this interface. [PR #283](https://github.com/catalystneuro/neuroconv/pull/283)
* Added stream control for the `OpenEphysBinaryRecordingInterface`. [PR #445](https://github.com/catalystneuro/neuroconv/pull/445)
* Added the `BaseTemporalAlignmentInterface` to serve as the new base class for all new temporal alignment methods. [PR #442](https://github.com/catalystneuro/neuroconv/pull/442)
* Added direct imports for all base classes from the outer level; you may now call `from neuroconv import BaseDataInterface, BaseTemporalAlignmentInterface, BaseExtractorInterface`. [PR #442](https://github.com/catalystneuro/neuroconv/pull/442)
* Added basic temporal alignment methods to the AudioInterface. `align_starting_time` is split into `align_starting_times` (list of times, one per audio file) and `align_global_starting_time` (shift all by a scalar amount). `align_by_interpolation` and other timestamp-based approaches is not yet implemented for this interface. [PR #402](https://github.com/catalystneuro/neuroconv/pull/402)
* Changed the order of recording properties extraction in `NeuroscopeRecordingInterface` and `NeuroScopeLFPInterface` to make them consistent with each other [PR #466](https://github.com/catalystneuro/neuroconv/pull/466)
* The `ScanImageImagingInterface` has been updated to read metadata from more recent versions of ScanImage [PR #457](https://github.com/catalystneuro/neuroconv/pull/457)
* Refactored `add_two_photon_series()` to `add_photon_series()` and added `photon_series_type` optional argument which can be either `"OnePhotonSeries"` or `"TwoPhotonSeries"`.
  Changed `get_default_ophys_metadata()` to add `Device` and `ImagingPlane` metadata which are both used by imaging and segmentation.
  Added `photon_series_type` to `get_nwb_imaging_metadata()` to fill metadata for `OnePhotonSeries` or `TwoPhotonSeries`. [PR #462](https://github.com/catalystneuro/neuroconv/pull/462)
* Split `align_timestamps` and `align_starting_times` into `align_segment_timestamps` and `align_segment_starting_times` for API consistency for multi-segment `RecordingInterface`s. [PR #463](https://github.com/catalystneuro/neuroconv/pull/463)
* Rename `align_timestamps` and `align_segmentt_timestamps` into `set_aligned_timestamps` and `set_aligned_segment_timestamps` to more clearly indicate their usage and behavior. [PR #470](https://github.com/catalystneuro/neuroconv/pull/470)


### Testing
* The tests for `automatic_dandi_upload` now follow up-to-date DANDI validation rules for file name conventions. [PR #310](https://github.com/catalystneuro/neuroconv/pull/310)
* Deactivate `MaxOneRecordingInterface` metadata tests [PR #371]((https://github.com/catalystneuro/neuroconv/pull/371)
* Integrated the DataInterface testing mixin to the SLEAP Interface. [PR #401](https://github.com/catalystneuro/neuroconv/pull/401)
* Added holistic per-interface, per-method unit testing for ecephys and ophys interfaces. [PR #283](https://github.com/catalystneuro/neuroconv/pull/283)
* Live service tests now run in a separate non-required GitHub action. [PR #420]((https://github.com/catalystneuro/neuroconv/pull/420)
* Integrated the `DataInterfaceMixin` class of tests to the `VideoInterface`. [PR #403](https://github.com/catalystneuro/neuroconv/pull/403)
* Add `generate_path_expander_demo_ibl` and associated test for `LocalPathExpander` [PR #456](https://github.com/catalystneuro/neuroconv/pull/456)
* Improved testing of all interface alignment methods via the new `TemporalAlignmentMixin` class. [PR #459](https://github.com/catalystneuro/neuroconv/pull/459)

### Fixes
* `BlackrockRecordingInterface` now writes all ElectricalSeries to "acquisition" unless changed using the `write_as` flag in `run_conversion`. [PR #315](https://github.com/catalystneuro/neuroconv/pull/315)
* Excluding Python versions 3.8 and 3.9 for the `EdfRecordingInterface` on M1 macs due to installation problems. [PR #319](https://github.com/catalystneuro/neuroconv/pull/319)
* Extend type array condition in `get_schema_from_hdmf_class` for dataset types (excludes that are DataIO). [PR #418](https://github.com/catalystneuro/neuroconv/pull/418)
* The `base_directory` argument to all `PathExpander` classes can now accept string inputs as well as `Path` inputs. [PR #427](https://github.com/catalystneuro/neuroconv/pull/427)
* Fixed the temporal alignment methods for the `RecordingInterfaces` which has multiple segments. [PR #411](https://github.com/catalystneuro/neuroconv/pull/411)
* Fixes to the temporal alignment methods for the `SortingInterface`, both single and multi-segment and recordingless. [PR #413](https://github.com/catalystneuro/neuroconv/pull/413)
* Fixes to the temporal alignment methods for the certain formats of the `RecordingInterface`. [PR #459](https://github.com/catalystneuro/neuroconv/pull/459)
* Fixes the naming of LFP interfaces to be `ElectricalSeriesLFP` instead of `ElectricalSeriesLF`. [PR #467](https://github.com/catalystneuro/neuroconv/pull/467)
* Fixed an issue with incorrect modality-specific extra requirements being associated with certain behavioral formats. [PR #469](https://github.com/catalystneuro/neuroconv/pull/469)

### Documentation and tutorial enhancements
* The instructions to build the documentation were moved to ReadTheDocs. [PR #323](https://github.com/catalystneuro/neuroconv/pull/323)
* Move testing instructions to ReadTheDocs. [PR #320](https://github.com/catalystneuro/neuroconv/pull/320)
* Moved NeuroConv catalogue from ReadMe.md to ReadTheDocs.
  [PR #322](https://github.com/catalystneuro/neuroconv/pull/322)
* Moved instructions to build the documentation from README.md to ReadTheDocs. [PR #323](https://github.com/catalystneuro/neuroconv/pull/323)
* Add `Spike2RecordingInterface` to conversion gallery. [PR #338](https://github.com/catalystneuro/neuroconv/pull/338)
* Remove authors from module docstrings [PR #354](https://github.com/catalystneuro/neuroconv/pull/354)
* Add examples for `LocalPathExpander` usage [PR #456](https://github.com/catalystneuro/neuroconv/pull/456)
* Add better docstrings to the aux functions of the Neuroscope interface [PR #485](https://github.com/catalystneuro/neuroconv/pull/485)

### Pending deprecation
* Change name from `CedRecordingInterface` to `Spike2RecordingInterface`. [PR #338](https://github.com/catalystneuro/neuroconv/pull/338)

### Improvements
* Use `Literal` in typehints (incompatible with Python<=3.8). [PR #340](https://github.com/catalystneuro/neuroconv/pull/340)
* `BaseDataInterface.get_source_schema` modified so it works for `.__init__` and `.__new__`. [PR #374](https://github.com/catalystneuro/neuroconv/pull/374)



# v0.2.4 (February 7, 2023)

### Deprecation
* All usages of `use_times` have been removed from spikeinterface tools and interfaces. The function `add_electrical_series` now determines whether the timestamps of the spikeinterface recording extractor are uniform or not and automatically stores the data according to best practices [PR #40](https://github.com/catalystneuro/neuroconv/pull/40)
* Dropped Python 3.7 support. [PR #237](https://github.com/catalystneuro/neuroconv/pull/237)

### Features
* Added a tool for determining rising and falling frames from TTL signals (`parse_rising_frames_from_ttl` and `get_falling_frames_from_ttl`). [PR #244](https://github.com/catalystneuro/neuroconv/pull/244)
* Added the `SpikeGLXNIDQInterface` for reading data from `.nidq.bin` files, as well as the ability to parse event times from specific channels via the `get_event_starting_times_from_ttl` method. Also included a `neuroconv.tools.testing.MockSpikeGLXNIDQInterface` for testing purposes. [PR #247](https://github.com/catalystneuro/neuroconv/pull/247)
* Improved handling of writing multiple probes to the same `NWB` file [PR #255](https://github.com/catalystneuro/neuroconv/pull/255)

### Pending deprecation
* Added `DeprecationWarnings` to all `spikeextractors` backends. [PR #265](https://github.com/catalystneuro/neuroconv/pull/265)
* Added `DeprecationWarning`s for `spikeextractors` objects in `neuroconv.tools.spikeinterface`. [PR #266](https://github.com/catalystneuro/neuroconv/pull/266)

### Fixes
* Temporarily hotfixed the `tensorflow` dependency after the release of `deeplabcut==2.3.0`. [PR #268](https://github.com/catalystneuro/neuroconv/pull/268)
* Fixed cleanup of waveform tests in SI tools. [PR #277](https://github.com/catalystneuro/neuroconv/pull/277)
* Fixed metadata structure for the CsvTimeIntervalsInterface, which was previously not passed validation in NWBConverters. [PR #237](https://github.com/catalystneuro/neuroconv/pull/237)
* Added propagation of the `load_sync_channel` argument for the `SpikeGLXNIDQInterface`. [PR #282](https://github.com/catalystneuro/neuroconv/pull/282)
* Fixed the default `es_key` used by stand-alone write using any `RecordingExtractorInterface` or `LFPExtractorInterface`. [PR #288](https://github.com/catalystneuro/neuroconv/pull/288)
* Fixed the default `ExtractorName` used to load the spikeinterface extractor of the `SpikeGLXLFPInterface`. [PR #288](https://github.com/catalystneuro/neuroconv/pull/288)

### Testing
* Re-organized the `test_gin_ecephys` file by splitting into each sub-modality. [PR #282](https://github.com/catalystneuro/neuroconv/pull/282)
* Add testing support for Python 3.11. [PR #234](https://github.com/catalystneuro/neuroconv/pull/234)




# v0.2.3

### Documentation and tutorial enhancements
* Remove `Path(path_to_save_nwbfile).is_file()` from each of the gallery pages. [PR #177](https://github.com/catalystneuro/neuroconv/pull/177)
* Improve docstring for `SpikeGLXRecordingInterface`. [PR #226](https://github.com/catalystneuro/neuroconv/pull/226)
* Correct typing of SpikeGLX in conversion gallery. [PR #223](https://github.com/catalystneuro/neuroconv/pull/223)
* Added tutorial for utilizing YAML metadata in a conversion pipeline. [PR #240](https://github.com/catalystneuro/neuroconv/pull/240)
* Added page in User Guide for how to use CSVs to specify metadata. [PR #241](https://github.com/catalystneuro/neuroconv/pull/177)
* Added the `BaseDataInterface` in the API docs. [PR #242](https://github.com/catalystneuro/neuroconv/pull/242)
* Fixed typo in styling section. [PR #253](https://github.com/catalystneuro/neuroconv/pull/253)
* Updated docs on JSON schema. [PR #256](https://github.com/catalystneuro/neuroconv/pull/256)
* Improved compliance with numpy-style docstring [PR #260](https://github.com/catalystneuro/neuroconv/pull/260)

### Features
* Added `AudioInterface` for files in `WAV` format using the `add_acoustic_waveform_series` utility function
  from `tools/audio` to write audio data to NWB. [PR #196](https://github.com/catalystneuro/neuroconv/pull/196)
* Added the `MaxOneRecordingInterface` for writing data stored in MaxOne (.raw.h5) format. [PR #222](https://github.com/catalystneuro/neuroconv/pull/222)
* Added the `MCSRawRecordingInterface` for writing data stored in MCSRaw (.raw) format. [PR #220](https://github.com/catalystneuro/neuroconv/pull/220)
* Added the `MEArecRecordingInterface` for writing data stored in MEArec (structured .h5) format. [PR #218](https://github.com/catalystneuro/neuroconv/pull/218)
* Added the `AlphaOmegaRecordingInterface` for writing data stored in AlphaOmega (folder of .mrx) format. [PR #212](https://github.com/catalystneuro/neuroconv/pull/212)
* Added the `PlexonRecordingInterface` for writing data stored in Plexon (.plx) format. [PR #206](https://github.com/catalystneuro/neuroconv/pull/206)
* Added the `BiocamRecordingInterface` for writing data stored in Biocam (.bwr) format. [PR #210](https://github.com/catalystneuro/neuroconv/pull/210)
* Added function to add acoustic series as `AcousticWaveformSeries` object as __acquisition__ or __stimulus__ to NWB. [PR #201](https://github.com/catalystneuro/neuroconv/pull/201)
* Added new form to the GitHub repo for requesting support for new formats. [PR #207](https://github.com/catalystneuro/neuroconv/pull/207)
* Simplified the writing of `channel_conversion` during `add_electrical_series` if the vector of gains is uniform; in this case, they are now combined into the scalar `conversion` value. [PR #218](https://github.com/catalystneuro/neuroconv/pull/218)
* Implement timestamp extraction from videos for the SLEAPInterface [PR #238](https://github.com/catalystneuro/neuroconv/pull/238)
* Prevented writing of default values for optional columns on the `ElectrodeTable`. [PR #219](https://github.com/catalystneuro/neuroconv/pull/219)
* Add interfaces for Excel and Csv time intervals tables. [PR #252](https://github.com/catalystneuro/neuroconv/pull/252)

### Testing
* Added a `session_id` to the test file for the `automatic_dandi_upload` helper function. [PR #199](https://github.com/catalystneuro/neuroconv/pull/199)
* `pre-commit` version bump. [PR #235](https://github.com/catalystneuro/neuroconv/pull/235)
* Added a `testing` sub-module to `src` and added a method (`generate_mock_ttl_signal`) for generating synthetic TTL pulses. [PR #245](https://github.com/catalystneuro/neuroconv/pull/245)

### Fixes
* `VideoInterface`. Only raise a warning if the difference between the rate estimated from timestamps and the fps (frames per seconds) is larger than two decimals. [PR #200](https://github.com/catalystneuro/neuroconv/pull/200)
* Fixed the bug in a `VideoInterface` where it would use `DataChunkIterator` even if the conversion options indicated that it should not. [PR #200](https://github.com/catalystneuro/neuroconv/pull/200)
* Update usage requirements for HDMF to prevent a buffer overflow issue fixed in hdmf-dev/hdmf#780. [PR #195](https://github.com/catalystneuro/neuroconv/pull/195)
* Remove the deprecated `distutils.version` in favor of `packaging.version` [PR #233](https://github.com/catalystneuro/neuroconv/pull/233)



# v0.2.2

### Testing

* Added a set of dev branch gallery tests for PyNWB, HDMF, SI, and NEO. [PR #113](https://github.com/catalystneuro/neuroconv/pull/113)
* Added tests for the `TypeError` and `ValueError` raising for the new `starting_frames` argument of `MovieDataInterface.run_conversion()`. [PR #113](https://github.com/catalystneuro/neuroconv/pull/113)
* Added workflow for automatic detection of CHANGELOG.md updates for PRs. [PR #187](https://github.com/catalystneuro/neuroconv/pull/187)
* Added support for python 3.10 [PR #229](https://github.com/catalystneuro/neuroconv/pull/229)

### Fixes

* Fixed a new docval typing error that arose in `hdmf>3.4.6` versions. [PR #113](https://github.com/catalystneuro/neuroconv/pull/113)
* Fixed a new input argument issue for `starting_frames` when using `external_file` for an `ImageSeries` in `pynwb>2.1.0` versions. [PR #113](https://github.com/catalystneuro/neuroconv/pull/113)
* Fixed issues regarding interaction between metadata rate values and extractor rate values in `tools.roiextractors`. [PR #159](https://github.com/catalystneuro/neuroconv/pull/159)
* Fixed sampling frequency resolution issue when detecting this from timestamps in `roiextractors.write_imaging` and `roiextractors.write_segmentation`. [PR #159](https://github.com/catalystneuro/neuroconv/pull/159)

### Documentation and tutorial enhancements
* Added a note in User Guide/DataInterfaces to help installing custom dependencies for users who use Z-shell (`zsh`). [PR #180](https://github.com/catalystneuro/neuroconv/pull/180)
* Added `MovieInterface` example in the conversion gallery. [PR #183](https://github.com/catalystneuro/neuroconv/pull/183)

### Features
* Added `ConverterPipe`, a class that allows chaining previously initialized interfaces for batch conversion and corresponding tests [PR #169](https://github.com/catalystneuro/neuroconv/pull/169)
* Added automatic extraction of metadata for `NeuralynxRecordingInterface` including filtering information for channels, device and recording time information [PR #170](https://github.com/catalystneuro/neuroconv/pull/170)
* Added stubbing capabilities to timestamp extraction in the `MovieInterface` avoiding scanning through the whole file when `stub_test=True` [PR #181](https://github.com/catalystneuro/neuroconv/pull/181)
* Added a flag `include_roi_acceptance` to `tools.roiextractors.write_segmentation` and corresponding interfaces to allow disabling the addition of boolean columns indicating ROI acceptance. [PR #193](https://github.com/catalystneuro/neuroconv/pull/193)
* Added `write_waveforms()` function in `tools.spikeinterface` to write `WaveformExtractor` objects
[PR #217](https://github.com/catalystneuro/neuroconv/pull/217)

### Pending deprecation
* Replaced the `MovieInterface` with `VideoInterface` and introduced deprecation warnings for the former. [PR #74](https://github.com/catalystneuro/neuroconv/pull/74)



# v0.2.1

### Fixes

* Updated `BlackrockRecordingInterface` to support multi stream file and added gin corresponding gin tests [PR #176](https://github.com/catalystneuro/neuroconv/pull/176)



# v0.2.0

### Back-compatability break
* All built-in DataInterfaces are now nested under the `neuroconv.datainterfaces` import structure - they are no longer available from the outer level. To import a data interface, use the syntax `from neuroconv.datainterfaces import <name of interface>`. [PR #74](https://github.com/catalystneuro/neuroconv/pull/74)
* The `AxonaRecordingExtractorInterface` has been renamed to `AxonaRecordingInterface`. [PR #74](https://github.com/catalystneuro/neuroconv/pull/74)
* The `AxonaUnitRecordingExtractorInterface` has been renamed to `AxonaUnitRecordingInterface`. [PR #74](https://github.com/catalystneuro/neuroconv/pull/74)
* The `BlackrockRecordingExtractorInterface` has been renamed to `BlackrockRecordingInterface`. [PR #74](https://github.com/catalystneuro/neuroconv/pull/74)
* The `BlackrockSortingExtractorInterface` has been renamed to `BlackrockSortingInterface`. [PR #74](https://github.com/catalystneuro/neuroconv/pull/74)
* The `OpenEphysRecordingExtractorInterface` has been renamed to `OpenEphysRecordingInterface`. [PR #74](https://github.com/catalystneuro/neuroconv/pull/74)
* The `OpenEphysSortingExtractorInterface` has been renamed to `OpenEphysSortingInterface`. [PR #74](https://github.com/catalystneuro/neuroconv/pull/74)
* The `KilosortSortingInterface` has been renamed to `KiloSortSortingInterface` to be more consistent with SpikeInterface. [PR #107](https://github.com/catalystneuro/neuroconv/pull/107)
* The `Neuroscope` interfaces have been renamed to `NeuroScope` to be more consistent with SpikeInterface. [PR #107](https://github.com/catalystneuro/neuroconv/pull/107)
* The `tools.roiextractors.add_epoch` functionality has been retired in the newest versions of ROIExtractors. [PR #112](https://github.com/catalystneuro/neuroconv/pull/112)
* Removed deprecation warnings for `save_path` argument (which is now `nwbfile_path` everywhere in the package). [PR #124](https://github.com/catalystneuro/neuroconv/pull/124)
* Changed default device name for the ecephys pipeline. Device_ecephys -> DeviceEcephys [PR #154](https://github.com/catalystneuro/neuroconv/pull/154)
* Change names of written electrical series on the ecephys pipeline. ElectricalSeries_raw -> ElectricalSeriesRaw, ElectricalSeries_processed -> ElectricalSeriesProcessed, ElectricalSeries_lfp -> ElectricalSeriesLFP  [PR #153](https://github.com/catalystneuro/neuroconv/pull/153)
* Drop spikeextractor backend support for NeuralynxRecordingInterface [PR #174](https://github.com/catalystneuro/neuroconv/pull/174)

### Fixes
* Prevented the CEDRecordingInterface from writing non-ecephys channel data. [PR #37](https://github.com/catalystneuro/neuroconv/pull/37)
* Fixed description in `write_sorting` and in `add_units_table` to have "neuroconv" in the description. [PR #104](https://github.com/catalystneuro/neuroconv/pull/104)
* Updated `spikeinterface` version number to 0.95.1 to fix issue with `SpikeGLXInterface` probe annotations.
  The issue is described [here](https://github.com/SpikeInterface/spikeinterface/issues/923). [PR #132](https://github.com/catalystneuro/neuroconv/pull/132)

### Improvements
* Unified the `run_conversion` method of `BaseSegmentationExtractorInterface` with that of all the other base interfaces. The method `write_segmentation` now uses the common `make_or_load_nwbfile` context manager [PR #29](https://github.com/catalystneuro/neuroconv/pull/29)
* Coerced the recording extractors with `spikeextractors_backend=True` to BaseRecording objects for Axona, Blackrock, Openephys, and SpikeGadgets. [PR #38](https://github.com/catalystneuro/neuroconv/pull/38)
* Added function to add PlaneSegmentation objects to an nwbfile in `roiextractors` and corresponding unit tests. [PR #23](https://github.com/catalystneuro/neuroconv/pull/23)
* `use_times` argument to be deprecated on the ecephys pipeline. The function `add_electrical_series` now determines whether the timestamps of the spikeinterface recording extractor are uniform or not and automatically stores the data according to best practices [PR #40](https://github.com/catalystneuro/neuroconv/pull/40)
* Add `NWBFile` metadata key at the level of the base data interface so it can always be inherited to be available. [PR #51](https://github.com/catalystneuro/neuroconv/pull/51).
* Added spikeinterface support to Axona LFP and coerece gin tests for LFP to be spikeinterface objects [PR #85](https://github.com/catalystneuro/neuroconv/pull/85)
* Added function to add fluorescence traces to an nwbfile in `roiextractors` and corresponding unit tests.
  The df over f traces are now added to a `DfOverF` container instead of the `Fluorescence` container.
  The metadata schema has been changed for the `BaseSegmentationExtractorInterface` to allow metadata for `DfOverF`,
  and `Flurorescence` is now not required in the metadata schema. [PR #41](https://github.com/catalystneuro/neuroconv/pull/41)
* Improved default values of OpticalChannel object names and other descriptions for Imaging data. [PR #88](https://github.com/catalystneuro/neuroconv/pull/88)
* Extended the `ImagingDataChunkIterator` to be  compatible with volumetric data. [PR #90](https://github.com/catalystneuro/neuroconv/pull/90)
* Integrated the `ImagingDataChunkIterator` with the `write_imaging` methods. [PR #90](https://github.com/catalystneuro/neuroconv/pull/90)
* Began work towards making SpikeInterface, SpikeExtractors, and ROIExtractors all non-minimal dependencies. [PR #74](https://github.com/catalystneuro/neuroconv/pull/74)
* Implemented format-wise and modality-wise extra installation requirements. If there are any requirements to use a module or data interface, these are defined in individual requirements files at the corresponding level of the package. These are in turn easily accessible from the commands `pip install neuroconv[format_name]`. `pip install neuroconv[modality_name]` will also install all dependencies necessary to make full use of any interfaces from that modality. [PR #100](https://github.com/catalystneuro/neuroconv/pull/100)
* Added frame stubbing to the `BaseSegmentationExtractorInterface`. [PR #116](https://github.com/catalystneuro/neuroconv/pull/116)
* Added `mask_type: str` and `include_roi_centroids: bool` to the `add_plane_segmentation` helper and `write_segmentation` functions for the `tools.roiextractors` submodule. [PR #117](https://github.com/catalystneuro/neuroconv/pull/117)
* Propagate `output_struct_name` argument to `ExtractSegmentationInterface` to match its extractor arguments. [PR #128](https://github.com/catalystneuro/neuroconv/pull/128)
* Added compression and iteration (with options control) to all Fluorescence traces in `write_segmentation`. [PR #120](https://github.com/catalystneuro/neuroconv/pull/120)
* For irregular recordings, timestamps can now be saved along with all traces in `write_segmentation`. [PR #130](https://github.com/catalystneuro/neuroconv/pull/130)
* Added `mask_type` argument to `tools.roiextractors.add_plane_segmentation` function and all upstream calls. This allows users to request writing not just the image_masks (still the default) but also pixels, voxels or `None` of the above. [PR #119](https://github.com/catalystneuro/neuroconv/pull/119)
* `utils.json_schema.get_schema_from_method_signature` now allows `Optional[...]` annotation typing and subsequent `None` values during validation as long as it is still only applied to a simple non-conflicting type (no `Optional[Union[..., ...]]`). [PR #119](https://github.com/catalystneuro/neuroconv/pull/119)


### Documentation and tutorial enhancements:
* Unified the documentation of NeuroConv structure in the User Guide readthedocs. [PR #39](https://github.com/catalystneuro/neuroconv/pull/39)
* Added package for viewing source code in the neuroconv documentation [PR #62](https://github.com/catalystneuro/neuroconv/pull/62)
* Added Contributing guide for the Developer section of readthedocs. [PR #73](https://github.com/catalystneuro/neuroconv/pull/73)
* Added style guide to the readthedocs [PR #28](https://github.com/catalystneuro/neuroconv/pull/28)
* Added ABF data conversion tutorial @luiztauffer [PR #89](https://github.com/catalystneuro/neuroconv/pull/89)
* Added Icephys API documentation @luiztauffer [PR #103](https://github.com/catalystneuro/neuroconv/pull/103)
* Added Blackrock sorting conversion gallery example [PR #134](https://github.com/catalystneuro/neuroconv/pull/134)
* Extended the User Guide Get metadata section in DataInterfaces with a demonstration for loading metadata from YAML. [PR #144](https://github.com/catalystneuro/neuroconv/pull/144)
* Fixed a redundancy in [PR #144](https://github.com/catalystneuro/neuroconv/pull/144) and API links. [PR #154](https://github.com/catalystneuro/neuroconv/pull/154)
* Added SLEAP conversion gallery example [PR #161](https://github.com/catalystneuro/neuroconv/pull/161)



### Features
* Added conversion interface for Neuralynx sorting data together with gin data test and a conversion example in the gallery. [PR #58](https://github.com/catalystneuro/neuroconv/pull/58)
* Added conversion interface for DeepLabCut data together with gin data test and a conversion example in the gallery. [PR #24](https://github.com/catalystneuro/neuroconv/pull/24)
* Allow writing of offsets to ElectricalSeries objects from SpikeInterface (requires PyNWB>=2.1.0). [PR #37](https://github.com/catalystneuro/neuroconv/pull/37)
* Added conversion interface for EDF (European Data Format) data together with corresponding unit tests and a conversion example in the gallery. [PR #45](https://github.com/catalystneuro/neuroconv/pull/45)
* Created ImagingExtractorDataChunkIterator, a data chunk iterator for `ImagingExtractor` objects. [PR #54](https://github.com/catalystneuro/neuroconv/pull/54)
* Added support for writing spikeinterface recording extractor with multiple segments and corresponding unit test [PR #67](https://github.com/catalystneuro/neuroconv/pull/67)
* Added spikeinterface support to the Axona data interface [PR #61](https://github.com/catalystneuro/neuroconv/pull/61)
* Added new util function `get_package` for safely attempting to attempt a package import and informatively notifying the user of how to perform the installation otherwise. [PR #74](https://github.com/catalystneuro/neuroconv/pull/74)
* All built-in DataInterfaces now load their external dependencies on-demand at time of object initialization instead of on package or interface import. [PR #74](https://github.com/catalystneuro/neuroconv/pull/74)
* Adde spikeinterface support for Blackrock sorting interface[PR #134](https://github.com/catalystneuro/neuroconv/pull/134)
* Added conversion interface for TDT recording data together with gin data test. [PR #135](https://github.com/catalystneuro/neuroconv/pull/135)
* Added conversion interface for SLEAP pose estimation data together with gin test for data. [PR #160](https://github.com/catalystneuro/neuroconv/pull/160)


### Testing
* Added unittests for correctly writing the scaling factors to the nwbfile in the `add_electrical_series` function of the spikeinterface module. [PR #37](https://github.com/catalystneuro/neuroconv/pull/37)
* Added unittest for compression options in the `add_electrical_series` function of the spikeinterface module. [PR #64](https://github.com/catalystneuro/neuroconv/pull/37)
* Added unittests for chunking in the `add_electrical_series` function of the spikeinterface module. [PR #84](https://github.com/catalystneuro/neuroconv/pull/84)
* Tests are now organized according to modality-wise lazy installations. [PR #100](https://github.com/catalystneuro/neuroconv/pull/100)

# v0.1.1
### Fixes
* Fixed the behavior of the `file_paths` usage in the MovieInterface when run via the YAML conversion specification. [PR #33](https://github.com/catalystneuro/neuroconv/pull/33)

### Improvements
* Added function to add ImagingPlane objects to an nwbfile in `roiextractors` and corresponding unit tests. [PR #19](https://github.com/catalystneuro/neuroconv/pull/19)
* Added function to add summary images from a `SegmentationExtractor` object to an nwbfile in the roiextractors module and corresponding unit tests [PR #22](https://github.com/catalystneuro/neuroconv/pull/22)
* Small improvements on ABFInterface @luiztauffer [PR #89](https://github.com/catalystneuro/neuroconv/pull/89)

### Features
* Add non-iterative writing capabilities to `add_electrical_series`. [PR #32](https://github.com/catalystneuro/neuroconv/pull/32)

### Testing
* Added unittests for the `write_as` functionality in the `add_electrical_series` of the spikeinterface module. [PR #32](https://github.com/catalystneuro/neuroconv/pull/32)


# v0.1.0

* The first release of NeuroConv.<|MERGE_RESOLUTION|>--- conflicted
+++ resolved
@@ -1,11 +1,7 @@
 # Upcoming
 
-<<<<<<< HEAD
 ## Features
-* For `PhySortingInterface`, automatically calculate `max_channel` for each unit and add to units table. [PR #961](https://github.com/catalystneuro/neuroconv/pull/961)
-
-## v0.6.4
-=======
+
 ## Deprecations
 
 ## Bug Fixes
@@ -13,6 +9,7 @@
 ## Features
 * Using in-house `GenericDataChunkIterator` [PR #1068](https://github.com/catalystneuro/neuroconv/pull/1068)
 * Data interfaces now perform source (argument inputs) validation with the json schema  [PR #1020](https://github.com/catalystneuro/neuroconv/pull/1020)
+* For `PhySortingInterface`, automatically calculate `max_channel` for each unit and adds it to units table. [PR #961](https://github.com/catalystneuro/neuroconv/pull/961)
 
 ## Improvements
 * Remove dev test from PR  [PR #1092](https://github.com/catalystneuro/neuroconv/pull/1092)
@@ -23,7 +20,6 @@
 * Centralize gin data preparation in a github action  [PR #1095](https://github.com/catalystneuro/neuroconv/pull/1095)
 
 # v0.6.4 (September 17, 2024)
->>>>>>> 44c2475c
 
 ## Bug Fixes
 * Fixed a setup bug introduced in `v0.6.2` where installation process created a directory instead of a file for test configuration file  [PR #1070](https://github.com/catalystneuro/neuroconv/pull/1070)
