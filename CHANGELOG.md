# Upcoming

## Deprecations
* Completely removed compression settings from most places[PR #1126](https://github.com/catalystneuro/neuroconv/pull/1126)

## Bug Fixes

## Features
<<<<<<< HEAD
* Propagate the `unit_electrode_indices` argument from the spikeinterface tools to `BaseSortingExtractorInterface`. This allows users to map units to the electrode table when adding sorting data [PR #1124](https://github.com/catalystneuro/neuroconv/pull/1124)
=======
* Imaging interfaces have a new conversion option `always_write_timestamps` that can be used to force writing timestamps even if neuroconv's heuristics indicates regular sampling rate [PR #1125](https://github.com/catalystneuro/neuroconv/pull/1125)
>>>>>>> 6960872d

## Improvements

# v0.6.5 (November 1, 2024)

## Deprecations

## Bug Fixes
* Fixed formatwise installation from pipy [PR #1118](https://github.com/catalystneuro/neuroconv/pull/1118)
* Fixed dailies [PR #1113](https://github.com/catalystneuro/neuroconv/pull/1113)

## Features
* Using in-house `GenericDataChunkIterator` [PR #1068](https://github.com/catalystneuro/neuroconv/pull/1068)
* Data interfaces now perform source (argument inputs) validation with the json schema  [PR #1020](https://github.com/catalystneuro/neuroconv/pull/1020)
* Improve the error message when writing a recording extractor with multiple offsets [PR #1111](https://github.com/catalystneuro/neuroconv/pull/1111)
* Added `channels_to_skip` to `EDFRecordingInterface` so the user can skip non-neural channels [PR #1110](https://github.com/catalystneuro/neuroconv/pull/1110)

## Improvements
* Remove dev test from PR  [PR #1092](https://github.com/catalystneuro/neuroconv/pull/1092)
* Run only the most basic testing while a PR is on draft  [PR #1082](https://github.com/catalystneuro/neuroconv/pull/1082)
* Test that zarr backend_configuration works in gin data tests  [PR #1094](https://github.com/catalystneuro/neuroconv/pull/1094)
* Consolidated weekly workflows into one workflow and added email notifications [PR #1088](https://github.com/catalystneuro/neuroconv/pull/1088)
* Avoid running link test when the PR is on draft  [PR #1093](https://github.com/catalystneuro/neuroconv/pull/1093)
* Centralize gin data preparation in a github action  [PR #1095](https://github.com/catalystneuro/neuroconv/pull/1095)

# v0.6.4 (September 17, 2024)

## Bug Fixes
* Fixed a setup bug introduced in `v0.6.2` where installation process created a directory instead of a file for test configuration file  [PR #1070](https://github.com/catalystneuro/neuroconv/pull/1070)
* The method `get_extractor` now works for `MockImagingInterface`  [PR #1076](https://github.com/catalystneuro/neuroconv/pull/1076)
* Updated opencv version for security [PR #1087](https://github.com/catalystneuro/neuroconv/pull/1087)
* Solved a bug of `PlexonRecordingInterface` where data with multiple streams could not be opened [PR #989](https://github.com/catalystneuro/neuroconv/pull/989)

## Deprecations

## Features
* Added chunking/compression for string-only compound objects: [PR #1042](https://github.com/catalystneuro/neuroconv/pull/1042)
* Added automated EFS volume creation and mounting to the `submit_aws_job` helper function. [PR #1018](https://github.com/catalystneuro/neuroconv/pull/1018)
* Added a mock for segmentation extractors interfaces in ophys: `MockSegmentationInterface` [PR #1067](https://github.com/catalystneuro/neuroconv/pull/1067)
* Added a `MockSortingInterface` for testing purposes. [PR #1065](https://github.com/catalystneuro/neuroconv/pull/1065)
* BaseRecordingInterfaces have a new conversion options `always_write_timestamps` that can be used to force writing timestamps even if neuroconv heuristic indicates regular sampling rate [PR #1091](https://github.com/catalystneuro/neuroconv/pull/1091)


## Improvements
* Testing on mac sillicon [PR #1061](https://github.com/catalystneuro/neuroconv/pull/1061)
* Add writing to zarr test for to the test on data [PR #1056](https://github.com/catalystneuro/neuroconv/pull/1056)
* Modified the CI to avoid running doctests twice [PR #1077](https://github.com/catalystneuro/neuroconv/pull/#1077)
* Consolidated daily workflows into one workflow and added email notifications [PR #1081](https://github.com/catalystneuro/neuroconv/pull/1081)
* Added zarr tests for the test on data with checking equivalent backends [PR #1083](https://github.com/catalystneuro/neuroconv/pull/1083)



# v0.6.3


# v0.6.2 (September 10, 2024)

## Bug Fixes
* Fixed a bug where `IntanRecordingInterface` added two devices [PR #1059](https://github.com/catalystneuro/neuroconv/pull/1059)
* Fix a bug in `add_sorting_to_nwbfile` where `unit_electrode_indices` was only propagated if `waveform_means` was passed [PR #1057](https://github.com/catalystneuro/neuroconv/pull/1057)

## Deprecations
* The following classes and objects are now private `NWBMetaDataEncoder`, `NWBMetaDataEncoder`, `check_if_imaging_fits_into_memory`, `NoDatesSafeLoader` [PR #1050](https://github.com/catalystneuro/neuroconv/pull/1050)

## Features
* Make `config_file_path` optional in `DeepLabCutInterface`[PR #1031](https://github.com/catalystneuro/neuroconv/pull/1031)
* Added `get_stream_names` to `OpenEphysRecordingInterface`: [PR #1039](https://github.com/catalystneuro/neuroconv/pull/1039)
* Most data interfaces and converters now use Pydantic to validate their inputs, including existence of file and folder paths. [PR #1022](https://github.com/catalystneuro/neuroconv/pull/1022)
* All remaining data interfaces and converters now use Pydantic to validate their inputs, including existence of file and folder paths. [PR #1055](https://github.com/catalystneuro/neuroconv/pull/1055)


## Improvements
* Using ruff to enforce existence of public classes' docstrings [PR #1034](https://github.com/catalystneuro/neuroconv/pull/1034)
* Separated tests that use external data by modality [PR #1049](https://github.com/catalystneuro/neuroconv/pull/1049)
* Added Unit Table descriptions for phy and kilosort: [PR #1053](https://github.com/catalystneuro/neuroconv/pull/1053)
* Using ruff to enforce existence of public functions's docstrings [PR #1062](https://github.com/catalystneuro/neuroconv/pull/1062)
* Improved device metadata of `IntanRecordingInterface` by adding the type of controller used [PR #1059](https://github.com/catalystneuro/neuroconv/pull/1059)




# v0.6.1 (August 30, 2024)

## Bug fixes
* Fixed the JSON schema inference warning on excluded fields; also improved error message reporting of which method triggered the error. [PR #1037](https://github.com/catalystneuro/neuroconv/pull/1037)



# v0.6.0 (August 27, 2024)

## Deprecations
* Deprecated  `WaveformExtractor` usage. [PR #821](https://github.com/catalystneuro/neuroconv/pull/821)
* Changed the `tools.spikeinterface` functions (e.g. `add_recording`, `add_sorting`) to have `_to_nwbfile` as suffix  [PR #1015](https://github.com/catalystneuro/neuroconv/pull/1015)
* Deprecated use of `compression` and `compression_options` in `VideoInterface` [PR #1005](https://github.com/catalystneuro/neuroconv/pull/1005)
* `get_schema_from_method_signature` has been deprecated; please use `get_json_schema_from_method_signature` instead. [PR #1016](https://github.com/catalystneuro/neuroconv/pull/1016)
* `neuroconv.utils.FilePathType` and `neuroconv.utils.FolderPathType` have been deprecated; please use `pydantic.FilePath` and `pydantic.DirectoryPath` instead. [PR #1017](https://github.com/catalystneuro/neuroconv/pull/1017)
* Changed the `tools.roiextractors` function (e.g. `add_imaging` and `add_segmentation`) to have the `_to_nwbfile` suffix [PR #1017](https://github.com/catalystneuro/neuroconv/pull/1027)


## Features
* Added `MedPCInterface` for operant behavioral output files. [PR #883](https://github.com/catalystneuro/neuroconv/pull/883)
* Support `SortingAnalyzer` in the `SpikeGLXConverterPipe`. [PR #821](https://github.com/catalystneuro/neuroconv/pull/821)
* Added `TDTFiberPhotometryInterface` data interface, for converting fiber photometry data from TDT file formats. [PR #920](https://github.com/catalystneuro/neuroconv/pull/920)
* Add argument to `add_electrodes` that grants fine control of what to do with the missing values. As a side effect this drops the implicit casting to int when writing int properties to the electrodes table [PR #985](https://github.com/catalystneuro/neuroconv/pull/985)
* Add Plexon2 support [PR #918](https://github.com/catalystneuro/neuroconv/pull/918)
* Converter working with multiple `VideoInterface` instances [PR #914](https://github.com/catalystneuro/neuroconv/pull/914)
* Added helper function `neuroconv.tools.data_transfers.submit_aws_batch_job` for basic automated submission of AWS batch jobs. [PR #384](https://github.com/catalystneuro/neuroconv/pull/384)
* Data interfaces `run_conversion` method now performs metadata validation before running the conversion. [PR #949](https://github.com/catalystneuro/neuroconv/pull/949)
* Introduced `null_values_for_properties` to `add_units_table` to give user control over null values behavior [PR #989](https://github.com/catalystneuro/neuroconv/pull/989)


## Bug fixes
* Fixed the default naming of multiple electrical series in the `SpikeGLXConverterPipe`. [PR #957](https://github.com/catalystneuro/neuroconv/pull/957)
* Write new properties to the electrode table use the global identifier channel_name, group [PR #984](https://github.com/catalystneuro/neuroconv/pull/984)
* Removed a bug where int64 was casted lossy to float [PR #989](https://github.com/catalystneuro/neuroconv/pull/989)

## Improvements
* The `OpenEphysBinaryRecordingInterface` now uses `lxml` for extracting the session start time from the settings.xml file and does not depend on `pyopenephys` anymore. [PR #971](https://github.com/catalystneuro/neuroconv/pull/971)
* Swap the majority of package setup and build steps to `pyproject.toml` instead of `setup.py`. [PR #955](https://github.com/catalystneuro/neuroconv/pull/955)
* The `DeeplabcutInterface` now skips inferring timestamps from movie when timestamps are specified, running faster. [PR #967](https://github.com/catalystneuro/neuroconv/pull/967)
* Improve metadata writing for SpikeGLX data interface. Added contact ids, shank ids and, remove references to shanks for neuropixels 1.0. Also deprecated the previous neuroconv exclusive property "electrode_shank_number` [PR #986](https://github.com/catalystneuro/neuroconv/pull/986)
* Add tqdm with warning to DeepLabCut interface [PR #1006](https://github.com/catalystneuro/neuroconv/pull/1006)
* `BaseRecordingInterface` now calls default metadata when metadata is not passing mimicking `run_conversion` behavior. [PR #1012](https://github.com/catalystneuro/neuroconv/pull/1012)
* Added `get_json_schema_from_method_signature` which constructs Pydantic models automatically from the signature of any function with typical annotation types used throughout NeuroConv. [PR #1016](https://github.com/catalystneuro/neuroconv/pull/1016)
* Replaced all interface annotations with Pydantic types. [PR #1017](https://github.com/catalystneuro/neuroconv/pull/1017)
* Changed typehint collections (e.g. `List`) to standard collections (e.g. `list`). [PR #1021](https://github.com/catalystneuro/neuroconv/pull/1021)
* Testing now is only one dataset per test [PR #1026](https://github.com/catalystneuro/neuroconv/pull/1026)




## v0.5.0 (July 17, 2024)

### Deprecations
* The usage of `compression_options` directly through the `neuroconv.tools.audio` submodule is now deprecated - users should refer to the new `configure_backend` method for a general approach for setting compression. [PR #939](https://github.com/catalystneuro/neuroconv/pull/939)
* The usage of `compression` and `compression_opts` directly through the `FicTracDataInterface` is now deprecated - users should refer to the new `configure_backend` method for a general approach for setting compression. [PR #941](https://github.com/catalystneuro/neuroconv/pull/941)
* The usage of `compression` directly through the `neuroconv.tools.neo` submodule is now deprecated - users should refer to the new `configure_backend` method for a general approach for setting compression. [PR #943](https://github.com/catalystneuro/neuroconv/pull/943)
* The usage of `compression_options` directly through the `neuroconv.tools.ophys` submodule is now deprecated - users should refer to the new `configure_backend` method for a general approach for setting compression. [PR #940](https://github.com/catalystneuro/neuroconv/pull/940)
* Removed the option of running `interface.run_conversion` without `nwbfile_path` argument . [PR #951](https://github.com/catalystneuro/neuroconv/pull/951)

### Features
* Added docker image and tests for an automated Rclone configuration (with file stream passed via an environment variable). [PR #902](https://github.com/catalystneuro/neuroconv/pull/902)

### Bug fixes
* Fixed the conversion option schema of a `SpikeGLXConverter` when used inside another `NWBConverter`. [PR #922](https://github.com/catalystneuro/neuroconv/pull/922)
* Fixed a case of the `NeuroScopeSortingExtractor` when the optional `xml_file_path` is not specified. [PR #926](https://github.com/catalystneuro/neuroconv/pull/926)
* Fixed `Can't specify experiment type when converting .abf to .nwb with Neuroconv`. [PR #609](https://github.com/catalystneuro/neuroconv/pull/609)
* Remove assumption that the ports of the Intan acquisition system correspond to electrode groupings in `IntanRecordingInterface`  [PR #933](https://github.com/catalystneuro/neuroconv/pull/933)
* Add ValueError for empty metadata in  `make_or_load_nwbfile` when an nwbfile needs to be created [PR #948](https://github.com/catalystneuro/neuroconv/pull/948)

### Improvements
* Make annotations from the raw format available on `IntanRecordingInterface`. [PR #934](https://github.com/catalystneuro/neuroconv/pull/943)
* Add an option to suppress display the progress bar (tqdm) in `VideoContext`  [PR #937](https://github.com/catalystneuro/neuroconv/pull/937)
* Automatic compression of data in the `LightnignPoseDataInterface` has been disabled - users should refer to the new `configure_backend` method for a general approach for setting compression. [PR #942](https://github.com/catalystneuro/neuroconv/pull/942)
* Port over `dlc2nwb` utility functions for ease of maintenance. [PR #946](https://github.com/catalystneuro/neuroconv/pull/946)



## v0.4.11 (June 14, 2024)

### Bug fixes
* Added a skip condition in `get_default_dataset_io_configurations` for datasets with any zero-length axis in their `full_shape`. [PR #894](https://github.com/catalystneuro/neuroconv/pull/894)
* Added `packaging` explicitly to minimal requirements. [PR #904](https://github.com/catalystneuro/neuroconv/pull/904)
* Fixed bug when using `make_or_load_nwbfile` with `overwrite=True` on an existing (but corrupt) HDF5 file. [PR #911](https://github.com/catalystneuro/neuroconv/pull/911)
* Change error trigger with warning trigger when adding both `OnePhotonSeries` and `TwoPhotonSeries` to the same file ([Issue #906](https://github.com/catalystneuro/neuroconv/issues/906)). [PR #907](https://github.com/catalystneuro/neuroconv/pull/907)

### Improvements
* Propagated `photon_series_type` to `BaseImagingExtractorInterface` init instead of passing it as an argument of `get_metadata()` and `get_metadata_schema()`. [PR #847](https://github.com/catalystneuro/neuroconv/pull/847)
* Converter working with multiple VideoInterface instances [PR 914](https://github.com/catalystneuro/neuroconv/pull/914)



## v0.4.10 (June 6, 2024)

### Bug fixes
* Fixed bug causing overwrite of NWB GUIDE watermark. [PR #890](https://github.com/catalystneuro/neuroconv/pull/890)


## v0.4.9 (June 5, 2024)

### Deprecations
* Removed `stream_id` as an argument from `IntanRecordingInterface`. [PR #794](https://github.com/catalystneuro/neuroconv/pull/794)
* The usage of `compression` and `compression_opts` directly through the `neuroconv.tools.spikeinterface` submodule are now deprecated - users should refer to the new `configure_backend` method for a general approach for setting compression. [PR #805](https://github.com/catalystneuro/neuroconv/pull/805)
* Dropped the testing of Python 3.8 on the CI. Dropped support for Python 3.8 in setup. [PR #853](https://github.com/catalystneuro/neuroconv/pull/853)
* Deprecated skip_features argument in `add_sorting`. [PR #872](https://github.com/catalystneuro/neuroconv/pull/872)
* Deprecate old (v1) iterator from the ecephys pipeline. [PR #876](https://github.com/catalystneuro/neuroconv/pull/876)

### Features
* Added `backend` control to the `make_or_load_nwbfile` helper method in `neuroconv.tools.nwb_helpers`. [PR #800](https://github.com/catalystneuro/neuroconv/pull/800)
* Released the first official Docker images for the package on the GitHub Container Repository (GHCR). [PR #383](https://github.com/catalystneuro/neuroconv/pull/383)
* Support "one-file-per-signal" and "one-file-per-channel" mode with `IntanRecordingInterface`. [PR #791](https://github.com/catalystneuro/neuroconv/pull/791)
* Added `get_default_backend_configuration` method to all `DataInterface` classes. Also added HDF5 `backend` control to all standalone `.run_conversion(...)` methods for those interfaces. [PR #801](https://github.com/catalystneuro/neuroconv/pull/801)
* Added `get_default_backend_configuration` method to all `NWBConverter` classes. Also added HDF5 `backend` control to `.run_conversion(...)`. [PR #804](https://github.com/catalystneuro/neuroconv/pull/804)
* Released the first official Docker images for the package on the GitHub Container Repository (GHCR). [PR #383](https://github.com/catalystneuro/neuroconv/pull/383)
* Added `ScanImageMultiFileImagingInterface` for multi-file (buffered) ScanImage format and changed `ScanImageImagingInterface` to be routing classes for single and multi-plane imaging. [PR #809](https://github.com/catalystneuro/neuroconv/pull/809)
* Added a function to generate ogen timestamps and data from onset times and parameters to `tools.optogenetics`. [PR #832](https://github.com/catalystneuro/neuroconv/pull/832)
* Added `configure_and_write_nwbfile` and optimized imports in `tools.nwb_helpers` module. [PR #848](https://github.com/catalystneuro/neuroconv/pull/848)
* `configure_backend` may now apply a `BackendConfiguration` to equivalent in-memory `pynwb.NWBFile` objects that have different address in RAM. [PR #848](https://github.com/catalystneuro/neuroconv/pull/848)
* Add support for doubled ragged arrays in `add_units_table` [PR #879](https://github.com/catalystneuro/neuroconv/pull/879)
* Add support for doubled ragged arrays in `add_electrodes` [PR #881](https://github.com/catalystneuro/neuroconv/pull/881)
* Propagate `ignore_integrity_checks` from neo to IntanRecordingInterface [PR #887](https://github.com/catalystneuro/neuroconv/pull/887)


### Bug fixes
* Remove JSON Schema `definitions` from the `properties` field. [PR #818](https://github.com/catalystneuro/neuroconv/pull/818)
* Fixed writing waveforms directly to file. [PR #799](https://github.com/catalystneuro/neuroconv/pull/799)
* Avoid in-place modification of the metadata in the `VideoInterface` and on neo tools. [PR #814](https://github.com/catalystneuro/neuroconv/pull/814)
* Replaced `waveform_extractor.is_extension` with `waveform_extractor.has_extension`. [PR #799](https://github.com/catalystneuro/neuroconv/pull/799)
* Fixed an issue with `set_aligned_starting_time` for all `SortingInterface`'s that did not have an initial segment start set (and no recording attached). [PR #823](https://github.com/catalystneuro/neuroconv/pull/823)
* Fixed a bug with `parameterized` and `pytest-xdist==3.6.1` in the `ScanImageImagingInterface` tests. [PR #829](https://github.com/catalystneuro/neuroconv/pull/829)
* Added `XX` and `XO` to the base metadata schema. [PR #833](https://github.com/catalystneuro/neuroconv/pull/833)
* `BaseImagingExtractor.add_to_nwbfile()` is fixed in the case where metadata is not supplied. [PR #849](https://github.com/catalystneuro/neuroconv/pull/849)
* Prevent `SpikeGLXConverterPipe` from setting false properties on the sub-`SpikeGLXNIDQInterface`. [PR #860](https://github.com/catalystneuro/neuroconv/pull/860)
* Fixed a bug when adding ragged arrays to the electrode and units table. [PR #870](https://github.com/catalystneuro/neuroconv/pull/870)
* Fixed a bug where `write_recording` will call an empty nwbfile when passing a path. [PR #877](https://github.com/catalystneuro/neuroconv/pull/877)
* Fixed a bug that failed to properly include time alignment information in the output NWB file for objects added from any `RecordingInterface` in combination with `stub_test=True`. [PR #884](https://github.com/catalystneuro/neuroconv/pull/884)
* Fixed a bug that prevented passing `nwbfile=None` and a `backend_configuration` to `NWBConverter.run_conversion`. [PR #885](https://github.com/catalystneuro/neuroconv/pull/885)

### Improvements
* Added soft deprecation warning for removing `photon_series_type` from `get_metadata()` and `get_metadata_schema()` (in [PR #847](https://github.com/catalystneuro/neuroconv/pull/847)). [PR #866](https://github.com/catalystneuro/neuroconv/pull/866)
* Fixed docstrings related to backend configurations for various methods. [PR #822](https://github.com/catalystneuro/neuroconv/pull/822)
* Added automatic `backend` detection when a `backend_configuration` is passed to an interface or converter. [PR #840](https://github.com/catalystneuro/neuroconv/pull/840)
* Improve printing of bytes. [PR #831](https://github.com/catalystneuro/neuroconv/pull/831)
* Support for pathlib in source data schema validation. [PR #854](https://github.com/catalystneuro/neuroconv/pull/854)
* Use `ZoneInfo` instead of `dateutil.tz` in the conversion gallery. [PR #858](https://github.com/catalystneuro/neuroconv/pull/858)
* Exposed `progress_bar_class` to ecephys and ophys data iterators. [PR #861](https://github.com/catalystneuro/neuroconv/pull/861)
* Unified the signatures between `add_units`, `add_sorting` and `write_sorting`. [PR #875](https://github.com/catalystneuro/neuroconv/pull/875)
* Improved descriptions of all folder and file paths in the source schema, useful for rendering in the GUIDE. [PR #886](https://github.com/catalystneuro/neuroconv/pull/886)
* Added watermark via `source_script` field of `NWBFile` metadata. `source_script_file_name` is also required to be specified in this case to avoid invalidation. [PR #888](https://github.com/catalystneuro/neuroconv/pull/888)
* Remove parsing xml parsing from the `__init__` of `BrukerTiffSinglePlaneImagingInterface` [PR #895](https://github.com/catalystneuro/neuroconv/pull/895)

### Testing
* Add general test for metadata in-place modification by interfaces. [PR #815](https://github.com/catalystneuro/neuroconv/pull/815)



# v0.4.8 (March 20, 2024)

### Bug fixes
* Fixed writing the `electrodes` field in `add_electrical_series` when multiple groups are present. [PR #784](https://github.com/catalystneuro/neuroconv/pull/784)

### Improvements
* Upgraded Pydantic support to `>v2.0.0`. [PR #767](https://github.com/catalystneuro/neuroconv/pull/767)
* Absorbed the `DatasetInfo` model into the `DatasetIOConfiguration` model. [PR #767](https://github.com/catalystneuro/neuroconv/pull/767)
* Keyword argument `field_name` of the `DatasetIOConfiguration.from_neurodata_object` method has been renamed to `dataset_name` to be more consistent with its usage. This only affects direct initialization of the model; usage via the `BackendConfiguration` constructor and its associated helper functions in `neuroconv.tools.nwb_helpers` is unaffected. [PR #767](https://github.com/catalystneuro/neuroconv/pull/767)
* Manual construction of a `DatasetIOConfiguration` now requires the field `dataset_name`, and will be validated to match the final path of `location_in_file`. Usage via the automated constructors is unchanged. [PR #767](https://github.com/catalystneuro/neuroconv/pull/767)
* Enhance `get_schema_from_method_signature` to extract descriptions from the method docval. [PR #771](https://github.com/catalystneuro/neuroconv/pull/771)
* Avoid writing `channel_to_uV` and `offset_to_uV` in `add_electrodes`  [PR #803](https://github.com/catalystneuro/neuroconv/pull/803)
* `BaseSegmentationExtractorInterface` now supports optional background plane segmentations and associated fluorescence traces [PR #783](https://github.com/catalystneuro/neuroconv/pull/783)



# v0.4.7 (February 21, 2024)

### Deprecation
* Removed `.get_electrode_table_json()` on the `BaseRecordingExtractorInterface` in favor of GUIDE specific interactions. [PR #431](https://github.com/catalystneuro/neuroconv/pull/431)
* Removed the `SIPickleRecordingInterface` and `SIPickleSortingInterface` interfaces. [PR #757](https://github.com/catalystneuro/neuroconv/pull/757)
* Removed the `SpikeGLXLFPInterface` interface. [PR #757](https://github.com/catalystneuro/neuroconv/pull/757)

### Bug fixes
* LocalPathExpander matches only `folder_paths` or `file_paths` if that is indicated in the passed specification. [PR #679](https://github.com/catalystneuro/neuroconv/pull/675) and [PR #675](https://github.com/catalystneuro/neuroconv/pull/679
* Fixed depth consideration in partial chunking pattern for the ROI data buffer. [PR #677](https://github.com/catalystneuro/neuroconv/pull/677)
* Fix mapping between channel names and the electrode table when writing more than one `ElectricalSeries` to the NWBFile. This fixes an issue when the converter pipeline of `SpikeGLXConverterPipe` was writing the electrode table region of the NIDQ stream incorrectly. [PR #678](https://github.com/catalystneuro/neuroconv/pull/678)
* Fix `configure_backend` when applied to `TimeSeries` contents that leverage internal links for `data` or `timestamps`. [PR #732](https://github.com/catalystneuro/neuroconv/pull/732)

### Features
* Changed the `Suite2pSegmentationInterface` to support multiple plane segmentation outputs. The interface now has a `plane_name` and `channel_name` arguments to determine which plane output and channel trace add to the NWBFile. [PR #601](https://github.com/catalystneuro/neuroconv/pull/601)
* Added `create_path_template` and corresponding tests [PR #680](https://github.com/catalystneuro/neuroconv/pull/680)
* Added tool function `configure_datasets` for configuring all datasets of an in-memory `NWBFile` to be backend specific. [PR #571](https://github.com/catalystneuro/neuroconv/pull/571)
* Added `LightningPoseConverter` to add pose estimation data and the original and the optional labeled video added as ImageSeries to NWB. [PR #633](https://github.com/catalystneuro/neuroconv/pull/633)
* Added gain as a required `__init__` argument for `TdtRecordingInterface`. [PR #704](https://github.com/catalystneuro/neuroconv/pull/704)
* Extract session_start_time from Plexon `plx` recording file. [PR #723](https://github.com/catalystneuro/neuroconv/pull/723)

### Improvements
* `nwbinspector` has been removed as a minimal dependency. It becomes an extra (optional) dependency with `neuroconv[dandi]`. [PR #672](https://github.com/catalystneuro/neuroconv/pull/672)
* Added a `from_nwbfile` class method constructor to all `BackendConfiguration` models. [PR #673](https://github.com/catalystneuro/neuroconv/pull/673)
* Added compression to `FicTracDataInterface`. [PR #678](https://github.com/catalystneuro/neuroconv/pull/678)
* Exposed `block_index` to all OpenEphys interfaces. [PR #695](https://github.com/catalystneuro/neuroconv/pull/695)
* Added support for `DynamicTable` columns in the `configure_backend` tool function. [PR #700](https://github.com/catalystneuro/neuroconv/pull/700)
* Refactored `ScanImagingInterface` to reference ROIExtractors' version of `extract_extra_metadata`. [PR #731](https://github.com/catalystneuro/neuroconv/pull/731)
* Added support for Long NHP probe types for the `SpikeGLXRecorddingInterfacce`. [PR #701](https://github.com/catalystneuro/neuroconv/pull/701)
* Remove unnecessary duplication of probe setting in `SpikeGLXRecordingInterface`. [PR #696](https://github.com/catalystneuro/neuroconv/pull/696)
* Added associated suffixes to all interfaces and converters. [PR #734](https://github.com/catalystneuro/neuroconv/pull/734)
* Added convenience function `get_format_summaries` to `tools.importing` (and exposed at highest level). [PR #734](https://github.com/catalystneuro/neuroconv/pull/734)

### Testing
* `RecordingExtractorInterfaceTestMixin` now compares either `group_name`, `group` or a default value of  `ElectrodeGroup` to the `group` property in the `NWBRecordingExtractor` instead of comparing `group` to `group` as it was done before [PR #736](https://github.com/catalystneuro/neuroconv/pull/736)
* `TestScanImageImagingInterfaceRecent` now checks metadata against new roiextractors implementation [PR #741](https://github.com/catalystneuro/neuroconv/pull/741).
* Removed editable installs from the CI workflow. [PR #756](https://github.com/catalystneuro/neuroconv/pull/756)


# v0.4.6 (November 30, 2023)

### Features
* Added Pydantic data models of `BackendConfiguration` for both HDF5 and Zarr datasets (container/mapper of all the `DatasetConfiguration`s for a particular file). [PR #568](https://github.com/catalystneuro/neuroconv/pull/568)
* Changed the metadata schema for `Fluorescence` and `DfOverF` where the traces metadata can be provided as a dict instead of a list of dicts.
  The name of the plane segmentation is used to determine which traces to add to the `Fluorescence` and `DfOverF` containers. [PR #632](https://github.com/catalystneuro/neuroconv/pull/632)
* Modify the filtering of traces to also filter out traces with empty values. [PR #649](https://github.com/catalystneuro/neuroconv/pull/649)
* Added tool function `get_default_dataset_configurations` for identifying and collecting all fields of an in-memory `NWBFile` that could become datasets on disk; and return instances of the Pydantic dataset models filled with default values for chunking/buffering/compression. [PR #569](https://github.com/catalystneuro/neuroconv/pull/569)
* Added tool function `get_default_backend_configuration` for conveniently packaging the results of `get_default_dataset_configurations` into an easy-to-modify mapping from locations of objects within the file to their correseponding dataset configuration options, as well as linking to a specific backend DataIO. [PR #570](https://github.com/catalystneuro/neuroconv/pull/570)
* Added `set_probe()` method to `BaseRecordingExtractorInterface`. [PR #639](https://github.com/catalystneuro/neuroconv/pull/639)
* Changed default chunking of `ImagingExtractorDataChunkIterator` to select `chunk_shape` less than the chunk_mb threshold while keeping the original image size. The default `chunk_mb` changed to 10MB. [PR #667](https://github.com/catalystneuro/neuroconv/pull/667)

### Fixes
* Fixed GenericDataChunkIterator (in hdmf.py) in the case where the number of dimensions is 1 and the size in bytes is greater than the threshold of 1 GB. [PR #638](https://github.com/catalystneuro/neuroconv/pull/638)
* Changed `np.floor` and `np.prod` usage to `math.floor` and `math.prod` in various files. [PR #638](https://github.com/catalystneuro/neuroconv/pull/638)
* Updated minimal required version of DANDI CLI; updated `run_conversion_from_yaml` API function and tests to be compatible with naming changes. [PR #664](https://github.com/catalystneuro/neuroconv/pull/664)

### Improvements
 * Change metadata extraction library from `fparse` to `parse`. [PR #654](https://github.com/catalystneuro/neuroconv/pull/654)
 * The `dandi` CLI/API is now an optional dependency; it is still required to use the `tool` function for automated upload as well as the YAML-based NeuroConv CLI. [PR #655](https://github.com/catalystneuro/neuroconv/pull/655)



# v0.4.5 (November 6, 2023)

### Back-compatibility break
* The `CEDRecordingInterface` has now been removed; use the `Spike2RecordingInterface` instead. [PR #602](https://github.com/catalystneuro/neuroconv/pull/602)

### Features
* Added support for python 3.12 [PR #626](https://github.com/catalystneuro/neuroconv/pull/626)
* Added `session_start_time` extraction to `FicTracDataInterface`. [PR #598](https://github.com/catalystneuro/neuroconv/pull/598)
* Added `imaging_plane_name` keyword argument to `add_imaging_plane` function to determine which imaging plane to add from the metadata by name instead of `imaging_plane_index`.
* Added reference for `imaging_plane` to default plane segmentation metadata. [PR #594](https://github.com/catalystneuro/neuroconv/pull/594)
* Changed Compass container for Position container in the `FicTracDataInterface`.  [PR #606](https://github.com/catalystneuro/neuroconv/pull/605)
* Added option to write units in meters by providing a radius in `FicTracDataInterface`. [PR #606](https://github.com/catalystneuro/neuroconv/pull/605)
* Added `parent_container` keyword argument to `add_photon_series` that defines whether to add the photon series to acquisition or 'ophys' processing module. [PR #587](https://github.com/catalystneuro/neuroconv/pull/587)
* Added Pydantic data models of `DatasetInfo` (immutable summary of core dataset values such as maximum shape and dtype) and `DatasetConfiguration` for both HDF5 and Zarr datasets (the optional layer that specifies chunk/buffering/compression). [PR #567](https://github.com/catalystneuro/neuroconv/pull/567)
* Added alignment methods to `FicTracDataInterface`.  [PR #607](https://github.com/catalystneuro/neuroconv/pull/607)
* Added alignment methods support to `MockRecordingInterface` [PR #611](https://github.com/catalystneuro/neuroconv/pull/611)
* Added `NeuralynxNvtInterface`, which can read position tracking NVT files. [PR #580](https://github.com/catalystneuro/neuroconv/pull/580)
* Adding radius as a conversion factor in `FicTracDataInterface`.  [PR #619](https://github.com/catalystneuro/neuroconv/pull/619)
* Coerce `FicTracDataInterface` original timestamps to start from 0.  [PR #619](https://github.com/catalystneuro/neuroconv/pull/619)
* Added configuration metadata to `FicTracDataInterface`.  [PR #618](https://github.com/catalystneuro/neuroconv/pull/618)
* Expose number of jobs to `automatic_dandi_upload`. [PR #624](https://github.com/catalystneuro/neuroconv/pull/624)
* Added `plane_segmentation_name` keyword argument to determine which plane segmentation to add from the metadata by name instead of `plane_segmentation_index`.
  `plane_segmentation_name` is exposed at `BaseSegmentationExtractorInterface.add_to_nwbfile()` function to support adding segmentation output from multiple planes. [PR #623](https://github.com/catalystneuro/neuroconv/pull/623)
* Added `SegmentationImages` to metadata_schema in `BaseSegmentationExtractorInterface` to allow for the modification of the name and description of Images container and description of the summary images. [PR #622](https://github.com/catalystneuro/neuroconv/pull/622)
* Default chunking pattern of RecordingInterfaces now attempts to use as many channels as possible up to 64 total, and fill with as much time as possible up to the `chunk_mb`. This also required raising the lower HDMF version to 3.11.0 (which introduced 10 MB default chunk sizes). [PR #630](https://github.com/catalystneuro/neuroconv/pull/630)

### Fixes
* Remove `starting_time` reset to default value (0.0) when adding the rate and updating the `photon_series_kwargs` or `roi_response_series_kwargs`, in `add_photon_series` or `add_fluorescence_traces`. [PR #595](https://github.com/catalystneuro/neuroconv/pull/595)
* Changed the date parsing in `OpenEphysLegacyRecordingInterface` to `datetime.strptime` with the expected date format explicitly set to `"%d-%b-%Y %H%M%S"`. [PR #577](https://github.com/catalystneuro/neuroconv/pull/577)
* Pin lower bound HDMF version to `3.10.0`. [PR #586](https://github.com/catalystneuro/neuroconv/pull/586)

### Deprecation
* Removed `use_times` and `buffer_size` from `add_photon_series`. [PR #600](https://github.com/catalystneuro/neuroconv/pull/600)

### Testing
* Adds `MockImagingInterface` as a general testing mechanism for ophys imaging interfaces [PR #604](https://github.com/catalystneuro/neuroconv/pull/604).



# v0.4.4

### Features

* `DeepLabCutInterface` now allows using custom timestamps via `set_aligned_timestamps` method before running conversion. [PR #531](https://github.com/catalystneuro/neuroconv/pull/532)

### Fixes

* Reorganize timeintervals schema to reside in `schemas/` dir to ensure its inclusion in package build. [PR #573](https://github.com/catalystneuro/neuroconv/pull/573)



# v0.4.3

### Fixes

* The `sonpy` package for the Spike2 interface no longer attempts installation on M1 Macs. [PR #563](https://github.com/catalystneuro/neuroconv/pull/563)
* Fixed `subset_sorting` to explicitly cast `end_frame` to int to avoid SpikeInterface frame slicing edge case. [PR #565](https://github.com/catalystneuro/neuroconv/pull/565)



# v0.4.2

### Fixes

* Exposed `es_key` argument to users where it was previously omitted on `MaxOneRecordingInterface`, `OpenEphysLegacyRecordingInterface`, and `OpenEphysRecordingInterface`. [PR #542](https://github.com/catalystneuro/neuroconv/pull/542)
* Added deepcopy for metadata in `make_nwbfile_from_metadata`. [PR #545](https://github.com/catalystneuro/neuroconv/pull/545)
* Fixed edge case in `subset_sorting` where `end_frame` could exceed recording length. [PR #551](https://github.com/catalystneuro/neuroconv/pull/551)
* Alter `add_electrodes` behavior,  no error is thrown if a property is present in the metadata but not in the recording extractors. This allows the combination of recording objects that have different properties. [PR #558](https://github.com/catalystneuro/neuroconv/pull/558)

### Features

* Added converters for Bruker TIF format to support multiple streams of imaging data.
  Added `BrukerTiffSinglePlaneConverter` for single plane imaging data which initializes a `BrukerTiffSinglePlaneImagingInterface` for each data stream.
  The available data streams can be checked by `BrukerTiffSinglePlaneImagingInterface.get_streams(folder_path)` method.
  Added `BrukerTiffMultiPlaneConverter` for volumetric imaging data with `plane_separation_type` argument that defines
  whether to load the imaging planes as a volume (`"contiguous"`) or separately (`"disjoint"`).
  The available data streams for the defined  `plane_separation_type`  can be checked by `BrukerTiffMultiPlaneImagingInterface.get_streams(folder_path, plane_separation_type)` method.
* Added FicTrac data interface. [PR #517](https://github.com/catalystneuro/neuroconv/pull/#517)

### Documentation and tutorial enhancements

* Added FicTrac to the conversion gallery and docs API. [PR #560](https://github.com/catalystneuro/neuroconv/pull/#560)



# v0.4.1

### Fixes

* Propagated additional arguments, such as `cell_id`, from the `metadata["Icephys"]["Electrodes"]` dictionary used in `tools.neo.add_icephys_electrode`. [PR #538](https://github.com/catalystneuro/neuroconv/pull/538)
* Fixed mismatch between expected `Electrodes` key in `tools.neo.add_icephys_electrode` and the metadata automatically generated by the `AbfInterface`. [PR #538](https://github.com/catalystneuro/neuroconv/pull/538)



# v0.4.0

### Back-compatibility break

* Create separate `.add_to_nwbfile` method for all DataInterfaces. This is effectively the previous `.run_conversion` method but limited to operations on an in-memory `nwbfile`: pynwb.NWBFile` object and does not handle any I/O. [PR #455](https://github.com/catalystneuro/neuroconv/pull/455)

### Fixes

* Set gzip compression by default on spikeinterface based interfaces `run_conversion`. [PR #499](https://github.com/catalystneuro/neuroconv/pull/#499)

* Temporarily disabled filtering for all-zero traces in `add_fluorescence_traces` as the current implementation is very slow for nearly all zero traces (e.g. suite2p deconvolved traces). [PR #527](https://github.com/catalystneuro/neuroconv/pull/527)

### Features

* Added stream control with the `stream_name` argument to the `NeuralynxRecordingExtractor`. [PR #369](https://github.com/catalystneuro/neuroconv/pull/369)

* Added a common `.temporally_align_data_interfaces` method to the `NWBConverter` class to use as a specification of the protocol for temporally aligning the data interfaces of the converter. [PR #362](https://github.com/catalystneuro/neuroconv/pull/362)

* Added `CellExplorerRecordingInterface` for adding data raw and lfp data from the CellExplorer format. CellExplorer's new format contains a `basename.session.mat` file containing
    rich metadata about the session which can be used to extract the recording information such as sampling frequency and type and channel metadata such as
    groups, location and brain area [#488](https://github.com/catalystneuro/neuroconv/pull/488)

* `CellExplorerSortingInterface` now supports extracting sampling frequency from the new data format. CellExplorer's new format contains a `basename.session.mat` file containing
    rich metadata including the sorting sampling frequency [PR #491](https://github.com/catalystneuro/neuroconv/pull/491) and [PR #502](https://github.com/catalystneuro/neuroconv/pull/502)
* Added `MiniscopeBehaviorInterface` for Miniscope behavioral data. The interface uses `ndx-miniscope` extension to add a `Miniscope` device with the behavioral camera metadata,
  and an `ImageSeries` in external mode that is linked to the device. [PR #482](https://github.com/catalystneuro/neuroconv/pull/482)
  * `CellExplorerSortingInterface` now supports adding channel metadata to the nwbfile with `write_ecephys_metadata=True` as a conversion option [PR #494](https://github.com/catalystneuro/neuroconv/pull/494)

* Added `MiniscopeImagingInterface` for Miniscope imaging data stream. The interface uses `ndx-miniscope` extension to add a `Miniscope` device with the microscope device metadata,
  and the imaging data as `OnePhotonSeries`. [PR #468](https://github.com/catalystneuro/neuroconv/pull/468)

* Added `MiniscopeConverter` for combining the conversion of Miniscope imaging and behavioral data streams. [PR #498](https://github.com/catalystneuro/neuroconv/pull/498)

### Improvements

* Avoid redundant timestamp creation in `add_eletrical_series` for recording objects without time vector. [PR #495](https://github.com/catalystneuro/neuroconv/pull/495)

* Avoid modifying the passed `metadata` structure via `deep_dict_update` in `make_nwbfile_from_metadata`.  [PR #476](https://github.com/catalystneuro/neuroconv/pull/476)

### Testing

* Added gin test for `CellExplorerRecordingInterface`. CellExplorer's new format contains a `basename.session.mat` file containing
    rich metadata about the session which can be used to extract the recording information such as sampling frequency and type and channel metadata such as
    groups, location and brain area [#488](https://github.com/catalystneuro/neuroconv/pull/488).
  * Added gin test for `CellExplorerSortingInterface`. CellExplorer's new format contains a `basename.session.mat` file containing
  rich metadata about the session which can be used to extract the recording information such as sampling frequency and type and channel metadata such as
  groups, location and brain area [PR #494](https://github.com/catalystneuro/neuroconv/pull/494).




# v0.3.0 (June 7, 2023)

### Back-compatibility break
* `ExtractorInterface` classes now access their extractor with the classmethod `cls.get_extractor()` instead of the attribute `self.Extractor`. [PR #324](https://github.com/catalystneuro/neuroconv/pull/324)
* The `spikeextractor_backend` option was removed for all `RecordingExtractorInterface` classes. ([PR #324](https://github.com/catalystneuro/neuroconv/pull/324), [PR #309](https://github.com/catalystneuro/neuroconv/pull/309)]
* The `NeuroScopeMultiRecordingExtractor` has been removed. If your conversion required this, please submit an issue requesting instructions for how to implement it. [PR #309](https://github.com/catalystneuro/neuroconv/pull/309)
* The `SIPickle` interfaces have been removed. [PR #309](https://github.com/catalystneuro/neuroconv/pull/309)
* The previous conversion option `es_key` has been moved to the `__init__` of all `BaseRecordingExtractorInterface` classes. It is no longer possible to use this argument in the `run_conversion` method. [PR #318](https://github.com/catalystneuro/neuroconv/pull/318)
* Change `BaseDataInterface.get_conversion_options_schema` from `classmethod` to object method. [PR #353](https://github.com/catalystneuro/neuroconv/pull/353)
* Removed `utils.json_schema.get_schema_for_NWBFile` and moved base metadata schema to external json file. Added constraints to Subject metadata to match DANDI. [PR #376](https://github.com/catalystneuro/neuroconv/pull/376)
* Duplicate video file paths in the VideoInterface and AudioInterface are no longer silently resolved; please explicitly remove duplicates when initializing the interfaces. [PR #403](https://github.com/catalystneuro/neuroconv/pull/403)
* Duplicate audio file paths in the AudioInterface are no longer silently resolved; please explicitly remove duplicates when initializing the interfaces. [PR #402](https://github.com/catalystneuro/neuroconv/pull/402)

### Features
* The `OpenEphysRecordingInterface` is now a wrapper for `OpenEphysBinaryRecordingInterface`. [PR #294](https://github.com/catalystneuro/neuroconv/pull/294)
* Swapped the backend for `CellExplorerSortingInterface` from `spikeextactors` to `spikeinterface`. [PR #267](https://github.com/catalystneuro/neuroconv/pull/267)
* In the conversion YAML, `DataInterface` classes must now be specified as a dictionary instead of a list. [PR #311](https://github.com/catalystneuro/neuroconv/pull/311)
* In the conversion YAML, conversion_options can be specified on the global level. [PR #312](https://github.com/catalystneuro/neuroconv/pull/312)
* The `OpenEphysRecordingInterface` now redirects to legacy or binary interface depending on the file format.
  It raises NotImplementedError until the interface for legacy format is added. [PR #296](https://github.com/catalystneuro/neuroconv/pull/296)
* Added the `OpenEphysLegacyRecordingInterface` to support Open Ephys legacy format (`.continuous` files). [PR #295](https://github.com/catalystneuro/neuroconv/pull/295)
* Added `PlexonSortingInterface` to support plexon spiking data. [PR #316](https://github.com/catalystneuro/neuroconv/pull/316)
* Changed `SpikeGLXRecordingInterface` to accept either the AP or LF bands as file paths. Each will automatically set the correseponding `es_key` and corresponding metadata for each band or probe. [PR #298](https://github.com/catalystneuro/neuroconv/pull/298)
* The `OpenEphysRecordingInterface` redirects to `OpenEphysLegacyRecordingInterface` for legacy format files instead of raising NotImplementedError. [PR #349](https://github.com/catalystneuro/neuroconv/pull/349)
* Added a `SpikeGLXConverter` for easy combination of multiple IMEC and NIDQ data streams. [PR #292](https://github.com/catalystneuro/neuroconv/pull/292)
* Added an `interfaces_by_category` lookup table to `neuroconv.datainterfaces` to make searching for interfaces by modality and format easier. [PR #352](https://github.com/catalystneuro/neuroconv/pull/352)
* `neuroconv.utils.jsonschema.get_schema_from_method_signature` can now support the `Dict[str, str]` typehint, which allows `DataInterface.__init__` and `.run_conversion` to handle dictionary arguments. [PR #360](https://github.com/catalystneuro/neuroconv/pull/360)
* Added `neuroconv.tools.testing.data_interface_mixins` module, which contains test suites for different types of
  DataInterfaces [PR #357](https://github.com/catalystneuro/neuroconv/pull/357)
* Added `keywords` to `DataInterface` classes. [PR #375](https://github.com/catalystneuro/neuroconv/pull/375)
* Uses `open-cv-headless` instead of open-cv, making the package lighter [PR #387](https://github.com/catalystneuro/neuroconv/pull/387).
* Adds `MockRecordingInterface` as a general testing mechanism for ecephys interfaces [PR #395](https://github.com/catalystneuro/neuroconv/pull/395).
* `metadata` returned by `DataInterface.get_metadata()` is now a `DeepDict` object, making it easier to add and adjust metadata. [PR #404](https://github.com/catalystneuro/neuroconv/pull/404).
* The `OpenEphysLegacyRecordingInterface` is now extracts the `session_start_time` in `get_metadata()` from `Neo` (`OpenEphysRawIO`) and does not depend on `pyopenephys` anymore. [PR #410](https://github.com/catalystneuro/neuroconv/pull/410)
* Added `expand_paths`. [PR #377](https://github.com/catalystneuro/neuroconv/pull/377)
* Added basic temporal alignment methods to ecephys, ophys, and icephys DataInterfaces. These are `get_timestamps`, `align_starting_time`, `align_timestamps`, and `align_by_interpolation`. Added tests that serve as a first demonstration of the intended uses in a variety of cases. [PR #237](https://github.com/catalystneuro/neuroconv/pull/237) [PR #283](https://github.com/catalystneuro/neuroconv/pull/283) [PR #400](https://github.com/catalystneuro/neuroconv/pull/400)
* Added basic temporal alignment methods to the SLEAPInterface. Added holistic per-interface, per-method unit testing for ecephys and ophys interfaces. [PR #401](https://github.com/catalystneuro/neuroconv/pull/401)
* Added `expand_paths`. [PR #377](https://github.com/catalystneuro/neuroconv/pull/377), [PR #448](https://github.com/catalystneuro/neuroconv/pull/448)
* Added `.get_electrode_table_json()` to the `BaseRecordingExtractorInterface` as a convenience helper for the GUIDE project. [PR #431](https://github.com/catalystneuro/neuroconv/pull/431)
* Added `BrukerTiffImagingInterface` to support Bruker TIF imaging data. This format consists of individual TIFFs (each file contains a single frame) in OME-TIF format (.ome.tif files) and metadata in XML format (.xml file). [PR #390](https://github.com/catalystneuro/neuroconv/pull/390)
* Added `MicroManagerTiffImagingInterface` to support Micro-Manager TIF imaging data. This format consists of multipage TIFFs in OME-TIF format (.ome.tif files) and configuration settings in JSON format ('DisplaySettings.json' file). [PR #423](https://github.com/catalystneuro/neuroconv/pull/423)
* Added a `TemporallyAlignedDataInterface` definition for convenience when creating a custom interface for pre-aligned data. [PR #434](https://github.com/catalystneuro/neuroconv/pull/434)
* Added `write_as`, `units_name`, `units_description` to `BaseSortingExtractorInterface` `run_conversion` method to be able to modify them in conversion options. [PR #438](https://github.com/catalystneuro/neuroconv/pull/438)
* Added basic temporal alignment methods to the VideoInterface. These are `align_starting_time` is split into `align_starting_times` (list of times, one per video file) and `align_global_starting_time` (shift all by a scalar amount). `align_by_interpolation` is not yet implemented for this interface. [PR #283](https://github.com/catalystneuro/neuroconv/pull/283)
* Added stream control for the `OpenEphysBinaryRecordingInterface`. [PR #445](https://github.com/catalystneuro/neuroconv/pull/445)
* Added the `BaseTemporalAlignmentInterface` to serve as the new base class for all new temporal alignment methods. [PR #442](https://github.com/catalystneuro/neuroconv/pull/442)
* Added direct imports for all base classes from the outer level; you may now call `from neuroconv import BaseDataInterface, BaseTemporalAlignmentInterface, BaseExtractorInterface`. [PR #442](https://github.com/catalystneuro/neuroconv/pull/442)
* Added basic temporal alignment methods to the AudioInterface. `align_starting_time` is split into `align_starting_times` (list of times, one per audio file) and `align_global_starting_time` (shift all by a scalar amount). `align_by_interpolation` and other timestamp-based approaches is not yet implemented for this interface. [PR #402](https://github.com/catalystneuro/neuroconv/pull/402)
* Changed the order of recording properties extraction in `NeuroscopeRecordingInterface` and `NeuroScopeLFPInterface` to make them consistent with each other [PR #466](https://github.com/catalystneuro/neuroconv/pull/466)
* The `ScanImageImagingInterface` has been updated to read metadata from more recent versions of ScanImage [PR #457](https://github.com/catalystneuro/neuroconv/pull/457)
* Refactored `add_two_photon_series()` to `add_photon_series()` and added `photon_series_type` optional argument which can be either `"OnePhotonSeries"` or `"TwoPhotonSeries"`.
  Changed `get_default_ophys_metadata()` to add `Device` and `ImagingPlane` metadata which are both used by imaging and segmentation.
  Added `photon_series_type` to `get_nwb_imaging_metadata()` to fill metadata for `OnePhotonSeries` or `TwoPhotonSeries`. [PR #462](https://github.com/catalystneuro/neuroconv/pull/462)
* Split `align_timestamps` and `align_starting_times` into `align_segment_timestamps` and `align_segment_starting_times` for API consistency for multi-segment `RecordingInterface`s. [PR #463](https://github.com/catalystneuro/neuroconv/pull/463)
* Rename `align_timestamps` and `align_segmentt_timestamps` into `set_aligned_timestamps` and `set_aligned_segment_timestamps` to more clearly indicate their usage and behavior. [PR #470](https://github.com/catalystneuro/neuroconv/pull/470)


### Testing
* The tests for `automatic_dandi_upload` now follow up-to-date DANDI validation rules for file name conventions. [PR #310](https://github.com/catalystneuro/neuroconv/pull/310)
* Deactivate `MaxOneRecordingInterface` metadata tests [PR #371]((https://github.com/catalystneuro/neuroconv/pull/371)
* Integrated the DataInterface testing mixin to the SLEAP Interface. [PR #401](https://github.com/catalystneuro/neuroconv/pull/401)
* Added holistic per-interface, per-method unit testing for ecephys and ophys interfaces. [PR #283](https://github.com/catalystneuro/neuroconv/pull/283)
* Live service tests now run in a separate non-required GitHub action. [PR #420]((https://github.com/catalystneuro/neuroconv/pull/420)
* Integrated the `DataInterfaceMixin` class of tests to the `VideoInterface`. [PR #403](https://github.com/catalystneuro/neuroconv/pull/403)
* Add `generate_path_expander_demo_ibl` and associated test for `LocalPathExpander` [PR #456](https://github.com/catalystneuro/neuroconv/pull/456)
* Improved testing of all interface alignment methods via the new `TemporalAlignmentMixin` class. [PR #459](https://github.com/catalystneuro/neuroconv/pull/459)

### Fixes
* `BlackrockRecordingInterface` now writes all ElectricalSeries to "acquisition" unless changed using the `write_as` flag in `run_conversion`. [PR #315](https://github.com/catalystneuro/neuroconv/pull/315)
* Excluding Python versions 3.8 and 3.9 for the `EdfRecordingInterface` on M1 macs due to installation problems. [PR #319](https://github.com/catalystneuro/neuroconv/pull/319)
* Extend type array condition in `get_schema_from_hdmf_class` for dataset types (excludes that are DataIO). [PR #418](https://github.com/catalystneuro/neuroconv/pull/418)
* The `base_directory` argument to all `PathExpander` classes can now accept string inputs as well as `Path` inputs. [PR #427](https://github.com/catalystneuro/neuroconv/pull/427)
* Fixed the temporal alignment methods for the `RecordingInterfaces` which has multiple segments. [PR #411](https://github.com/catalystneuro/neuroconv/pull/411)
* Fixes to the temporal alignment methods for the `SortingInterface`, both single and multi-segment and recordingless. [PR #413](https://github.com/catalystneuro/neuroconv/pull/413)
* Fixes to the temporal alignment methods for the certain formats of the `RecordingInterface`. [PR #459](https://github.com/catalystneuro/neuroconv/pull/459)
* Fixes the naming of LFP interfaces to be `ElectricalSeriesLFP` instead of `ElectricalSeriesLF`. [PR #467](https://github.com/catalystneuro/neuroconv/pull/467)
* Fixed an issue with incorrect modality-specific extra requirements being associated with certain behavioral formats. [PR #469](https://github.com/catalystneuro/neuroconv/pull/469)

### Documentation and tutorial enhancements
* The instructions to build the documentation were moved to ReadTheDocs. [PR #323](https://github.com/catalystneuro/neuroconv/pull/323)
* Move testing instructions to ReadTheDocs. [PR #320](https://github.com/catalystneuro/neuroconv/pull/320)
* Moved NeuroConv catalogue from ReadMe.md to ReadTheDocs.
  [PR #322](https://github.com/catalystneuro/neuroconv/pull/322)
* Moved instructions to build the documentation from README.md to ReadTheDocs. [PR #323](https://github.com/catalystneuro/neuroconv/pull/323)
* Add `Spike2RecordingInterface` to conversion gallery. [PR #338](https://github.com/catalystneuro/neuroconv/pull/338)
* Remove authors from module docstrings [PR #354](https://github.com/catalystneuro/neuroconv/pull/354)
* Add examples for `LocalPathExpander` usage [PR #456](https://github.com/catalystneuro/neuroconv/pull/456)
* Add better docstrings to the aux functions of the Neuroscope interface [PR #485](https://github.com/catalystneuro/neuroconv/pull/485)

### Pending deprecation
* Change name from `CedRecordingInterface` to `Spike2RecordingInterface`. [PR #338](https://github.com/catalystneuro/neuroconv/pull/338)

### Improvements
* Use `Literal` in typehints (incompatible with Python<=3.8). [PR #340](https://github.com/catalystneuro/neuroconv/pull/340)
* `BaseDataInterface.get_source_schema` modified so it works for `.__init__` and `.__new__`. [PR #374](https://github.com/catalystneuro/neuroconv/pull/374)



# v0.2.4 (February 7, 2023)

### Deprecation
* All usages of `use_times` have been removed from spikeinterface tools and interfaces. The function `add_electrical_series` now determines whether the timestamps of the spikeinterface recording extractor are uniform or not and automatically stores the data according to best practices [PR #40](https://github.com/catalystneuro/neuroconv/pull/40)
* Dropped Python 3.7 support. [PR #237](https://github.com/catalystneuro/neuroconv/pull/237)

### Features
* Added a tool for determining rising and falling frames from TTL signals (`parse_rising_frames_from_ttl` and `get_falling_frames_from_ttl`). [PR #244](https://github.com/catalystneuro/neuroconv/pull/244)
* Added the `SpikeGLXNIDQInterface` for reading data from `.nidq.bin` files, as well as the ability to parse event times from specific channels via the `get_event_starting_times_from_ttl` method. Also included a `neuroconv.tools.testing.MockSpikeGLXNIDQInterface` for testing purposes. [PR #247](https://github.com/catalystneuro/neuroconv/pull/247)
* Improved handling of writing multiple probes to the same `NWB` file [PR #255](https://github.com/catalystneuro/neuroconv/pull/255)

### Pending deprecation
* Added `DeprecationWarnings` to all `spikeextractors` backends. [PR #265](https://github.com/catalystneuro/neuroconv/pull/265)
* Added `DeprecationWarning`s for `spikeextractors` objects in `neuroconv.tools.spikeinterface`. [PR #266](https://github.com/catalystneuro/neuroconv/pull/266)

### Fixes
* Temporarily hotfixed the `tensorflow` dependency after the release of `deeplabcut==2.3.0`. [PR #268](https://github.com/catalystneuro/neuroconv/pull/268)
* Fixed cleanup of waveform tests in SI tools. [PR #277](https://github.com/catalystneuro/neuroconv/pull/277)
* Fixed metadata structure for the CsvTimeIntervalsInterface, which was previously not passed validation in NWBConverters. [PR #237](https://github.com/catalystneuro/neuroconv/pull/237)
* Added propagation of the `load_sync_channel` argument for the `SpikeGLXNIDQInterface`. [PR #282](https://github.com/catalystneuro/neuroconv/pull/282)
* Fixed the default `es_key` used by stand-alone write using any `RecordingExtractorInterface` or `LFPExtractorInterface`. [PR #288](https://github.com/catalystneuro/neuroconv/pull/288)
* Fixed the default `ExtractorName` used to load the spikeinterface extractor of the `SpikeGLXLFPInterface`. [PR #288](https://github.com/catalystneuro/neuroconv/pull/288)

### Testing
* Re-organized the `test_gin_ecephys` file by splitting into each sub-modality. [PR #282](https://github.com/catalystneuro/neuroconv/pull/282)
* Add testing support for Python 3.11. [PR #234](https://github.com/catalystneuro/neuroconv/pull/234)




# v0.2.3

### Documentation and tutorial enhancements
* Remove `Path(path_to_save_nwbfile).is_file()` from each of the gallery pages. [PR #177](https://github.com/catalystneuro/neuroconv/pull/177)
* Improve docstring for `SpikeGLXRecordingInterface`. [PR #226](https://github.com/catalystneuro/neuroconv/pull/226)
* Correct typing of SpikeGLX in conversion gallery. [PR #223](https://github.com/catalystneuro/neuroconv/pull/223)
* Added tutorial for utilizing YAML metadata in a conversion pipeline. [PR #240](https://github.com/catalystneuro/neuroconv/pull/240)
* Added page in User Guide for how to use CSVs to specify metadata. [PR #241](https://github.com/catalystneuro/neuroconv/pull/177)
* Added the `BaseDataInterface` in the API docs. [PR #242](https://github.com/catalystneuro/neuroconv/pull/242)
* Fixed typo in styling section. [PR #253](https://github.com/catalystneuro/neuroconv/pull/253)
* Updated docs on JSON schema. [PR #256](https://github.com/catalystneuro/neuroconv/pull/256)
* Improved compliance with numpy-style docstring [PR #260](https://github.com/catalystneuro/neuroconv/pull/260)

### Features
* Added `AudioInterface` for files in `WAV` format using the `add_acoustic_waveform_series` utility function
  from `tools/audio` to write audio data to NWB. [PR #196](https://github.com/catalystneuro/neuroconv/pull/196)
* Added the `MaxOneRecordingInterface` for writing data stored in MaxOne (.raw.h5) format. [PR #222](https://github.com/catalystneuro/neuroconv/pull/222)
* Added the `MCSRawRecordingInterface` for writing data stored in MCSRaw (.raw) format. [PR #220](https://github.com/catalystneuro/neuroconv/pull/220)
* Added the `MEArecRecordingInterface` for writing data stored in MEArec (structured .h5) format. [PR #218](https://github.com/catalystneuro/neuroconv/pull/218)
* Added the `AlphaOmegaRecordingInterface` for writing data stored in AlphaOmega (folder of .mrx) format. [PR #212](https://github.com/catalystneuro/neuroconv/pull/212)
* Added the `PlexonRecordingInterface` for writing data stored in Plexon (.plx) format. [PR #206](https://github.com/catalystneuro/neuroconv/pull/206)
* Added the `BiocamRecordingInterface` for writing data stored in Biocam (.bwr) format. [PR #210](https://github.com/catalystneuro/neuroconv/pull/210)
* Added function to add acoustic series as `AcousticWaveformSeries` object as __acquisition__ or __stimulus__ to NWB. [PR #201](https://github.com/catalystneuro/neuroconv/pull/201)
* Added new form to the GitHub repo for requesting support for new formats. [PR #207](https://github.com/catalystneuro/neuroconv/pull/207)
* Simplified the writing of `channel_conversion` during `add_electrical_series` if the vector of gains is uniform; in this case, they are now combined into the scalar `conversion` value. [PR #218](https://github.com/catalystneuro/neuroconv/pull/218)
* Implement timestamp extraction from videos for the SLEAPInterface [PR #238](https://github.com/catalystneuro/neuroconv/pull/238)
* Prevented writing of default values for optional columns on the `ElectrodeTable`. [PR #219](https://github.com/catalystneuro/neuroconv/pull/219)
* Add interfaces for Excel and Csv time intervals tables. [PR #252](https://github.com/catalystneuro/neuroconv/pull/252)

### Testing
* Added a `session_id` to the test file for the `automatic_dandi_upload` helper function. [PR #199](https://github.com/catalystneuro/neuroconv/pull/199)
* `pre-commit` version bump. [PR #235](https://github.com/catalystneuro/neuroconv/pull/235)
* Added a `testing` sub-module to `src` and added a method (`generate_mock_ttl_signal`) for generating synthetic TTL pulses. [PR #245](https://github.com/catalystneuro/neuroconv/pull/245)

### Fixes
* `VideoInterface`. Only raise a warning if the difference between the rate estimated from timestamps and the fps (frames per seconds) is larger than two decimals. [PR #200](https://github.com/catalystneuro/neuroconv/pull/200)
* Fixed the bug in a `VideoInterface` where it would use `DataChunkIterator` even if the conversion options indicated that it should not. [PR #200](https://github.com/catalystneuro/neuroconv/pull/200)
* Update usage requirements for HDMF to prevent a buffer overflow issue fixed in hdmf-dev/hdmf#780. [PR #195](https://github.com/catalystneuro/neuroconv/pull/195)
* Remove the deprecated `distutils.version` in favor of `packaging.version` [PR #233](https://github.com/catalystneuro/neuroconv/pull/233)



# v0.2.2

### Testing

* Added a set of dev branch gallery tests for PyNWB, HDMF, SI, and NEO. [PR #113](https://github.com/catalystneuro/neuroconv/pull/113)
* Added tests for the `TypeError` and `ValueError` raising for the new `starting_frames` argument of `MovieDataInterface.run_conversion()`. [PR #113](https://github.com/catalystneuro/neuroconv/pull/113)
* Added workflow for automatic detection of CHANGELOG.md updates for PRs. [PR #187](https://github.com/catalystneuro/neuroconv/pull/187)
* Added support for python 3.10 [PR #229](https://github.com/catalystneuro/neuroconv/pull/229)

### Fixes

* Fixed a new docval typing error that arose in `hdmf>3.4.6` versions. [PR #113](https://github.com/catalystneuro/neuroconv/pull/113)
* Fixed a new input argument issue for `starting_frames` when using `external_file` for an `ImageSeries` in `pynwb>2.1.0` versions. [PR #113](https://github.com/catalystneuro/neuroconv/pull/113)
* Fixed issues regarding interaction between metadata rate values and extractor rate values in `tools.roiextractors`. [PR #159](https://github.com/catalystneuro/neuroconv/pull/159)
* Fixed sampling frequency resolution issue when detecting this from timestamps in `roiextractors.write_imaging` and `roiextractors.write_segmentation`. [PR #159](https://github.com/catalystneuro/neuroconv/pull/159)

### Documentation and tutorial enhancements
* Added a note in User Guide/DataInterfaces to help installing custom dependencies for users who use Z-shell (`zsh`). [PR #180](https://github.com/catalystneuro/neuroconv/pull/180)
* Added `MovieInterface` example in the conversion gallery. [PR #183](https://github.com/catalystneuro/neuroconv/pull/183)

### Features
* Added `ConverterPipe`, a class that allows chaining previously initialized interfaces for batch conversion and corresponding tests [PR #169](https://github.com/catalystneuro/neuroconv/pull/169)
* Added automatic extraction of metadata for `NeuralynxRecordingInterface` including filtering information for channels, device and recording time information [PR #170](https://github.com/catalystneuro/neuroconv/pull/170)
* Added stubbing capabilities to timestamp extraction in the `MovieInterface` avoiding scanning through the whole file when `stub_test=True` [PR #181](https://github.com/catalystneuro/neuroconv/pull/181)
* Added a flag `include_roi_acceptance` to `tools.roiextractors.write_segmentation` and corresponding interfaces to allow disabling the addition of boolean columns indicating ROI acceptance. [PR #193](https://github.com/catalystneuro/neuroconv/pull/193)
* Added `write_waveforms()` function in `tools.spikeinterface` to write `WaveformExtractor` objects
[PR #217](https://github.com/catalystneuro/neuroconv/pull/217)

### Pending deprecation
* Replaced the `MovieInterface` with `VideoInterface` and introduced deprecation warnings for the former. [PR #74](https://github.com/catalystneuro/neuroconv/pull/74)



# v0.2.1

### Fixes

* Updated `BlackrockRecordingInterface` to support multi stream file and added gin corresponding gin tests [PR #176](https://github.com/catalystneuro/neuroconv/pull/176)



# v0.2.0

### Back-compatability break
* All built-in DataInterfaces are now nested under the `neuroconv.datainterfaces` import structure - they are no longer available from the outer level. To import a data interface, use the syntax `from neuroconv.datainterfaces import <name of interface>`. [PR #74](https://github.com/catalystneuro/neuroconv/pull/74)
* The `AxonaRecordingExtractorInterface` has been renamed to `AxonaRecordingInterface`. [PR #74](https://github.com/catalystneuro/neuroconv/pull/74)
* The `AxonaUnitRecordingExtractorInterface` has been renamed to `AxonaUnitRecordingInterface`. [PR #74](https://github.com/catalystneuro/neuroconv/pull/74)
* The `BlackrockRecordingExtractorInterface` has been renamed to `BlackrockRecordingInterface`. [PR #74](https://github.com/catalystneuro/neuroconv/pull/74)
* The `BlackrockSortingExtractorInterface` has been renamed to `BlackrockSortingInterface`. [PR #74](https://github.com/catalystneuro/neuroconv/pull/74)
* The `OpenEphysRecordingExtractorInterface` has been renamed to `OpenEphysRecordingInterface`. [PR #74](https://github.com/catalystneuro/neuroconv/pull/74)
* The `OpenEphysSortingExtractorInterface` has been renamed to `OpenEphysSortingInterface`. [PR #74](https://github.com/catalystneuro/neuroconv/pull/74)
* The `KilosortSortingInterface` has been renamed to `KiloSortSortingInterface` to be more consistent with SpikeInterface. [PR #107](https://github.com/catalystneuro/neuroconv/pull/107)
* The `Neuroscope` interfaces have been renamed to `NeuroScope` to be more consistent with SpikeInterface. [PR #107](https://github.com/catalystneuro/neuroconv/pull/107)
* The `tools.roiextractors.add_epoch` functionality has been retired in the newest versions of ROIExtractors. [PR #112](https://github.com/catalystneuro/neuroconv/pull/112)
* Removed deprecation warnings for `save_path` argument (which is now `nwbfile_path` everywhere in the package). [PR #124](https://github.com/catalystneuro/neuroconv/pull/124)
* Changed default device name for the ecephys pipeline. Device_ecephys -> DeviceEcephys [PR #154](https://github.com/catalystneuro/neuroconv/pull/154)
* Change names of written electrical series on the ecephys pipeline. ElectricalSeries_raw -> ElectricalSeriesRaw, ElectricalSeries_processed -> ElectricalSeriesProcessed, ElectricalSeries_lfp -> ElectricalSeriesLFP  [PR #153](https://github.com/catalystneuro/neuroconv/pull/153)
* Drop spikeextractor backend support for NeuralynxRecordingInterface [PR #174](https://github.com/catalystneuro/neuroconv/pull/174)

### Fixes
* Prevented the CEDRecordingInterface from writing non-ecephys channel data. [PR #37](https://github.com/catalystneuro/neuroconv/pull/37)
* Fixed description in `write_sorting` and in `add_units_table` to have "neuroconv" in the description. [PR #104](https://github.com/catalystneuro/neuroconv/pull/104)
* Updated `spikeinterface` version number to 0.95.1 to fix issue with `SpikeGLXInterface` probe annotations.
  The issue is described [here](https://github.com/SpikeInterface/spikeinterface/issues/923). [PR #132](https://github.com/catalystneuro/neuroconv/pull/132)

### Improvements
* Unified the `run_conversion` method of `BaseSegmentationExtractorInterface` with that of all the other base interfaces. The method `write_segmentation` now uses the common `make_or_load_nwbfile` context manager [PR #29](https://github.com/catalystneuro/neuroconv/pull/29)
* Coerced the recording extractors with `spikeextractors_backend=True` to BaseRecording objects for Axona, Blackrock, Openephys, and SpikeGadgets. [PR #38](https://github.com/catalystneuro/neuroconv/pull/38)
* Added function to add PlaneSegmentation objects to an nwbfile in `roiextractors` and corresponding unit tests. [PR #23](https://github.com/catalystneuro/neuroconv/pull/23)
* `use_times` argument to be deprecated on the ecephys pipeline. The function `add_electrical_series` now determines whether the timestamps of the spikeinterface recording extractor are uniform or not and automatically stores the data according to best practices [PR #40](https://github.com/catalystneuro/neuroconv/pull/40)
* Add `NWBFile` metadata key at the level of the base data interface so it can always be inherited to be available. [PR #51](https://github.com/catalystneuro/neuroconv/pull/51).
* Added spikeinterface support to Axona LFP and coerece gin tests for LFP to be spikeinterface objects [PR #85](https://github.com/catalystneuro/neuroconv/pull/85)
* Added function to add fluorescence traces to an nwbfile in `roiextractors` and corresponding unit tests.
  The df over f traces are now added to a `DfOverF` container instead of the `Fluorescence` container.
  The metadata schema has been changed for the `BaseSegmentationExtractorInterface` to allow metadata for `DfOverF`,
  and `Flurorescence` is now not required in the metadata schema. [PR #41](https://github.com/catalystneuro/neuroconv/pull/41)
* Improved default values of OpticalChannel object names and other descriptions for Imaging data. [PR #88](https://github.com/catalystneuro/neuroconv/pull/88)
* Extended the `ImagingDataChunkIterator` to be  compatible with volumetric data. [PR #90](https://github.com/catalystneuro/neuroconv/pull/90)
* Integrated the `ImagingDataChunkIterator` with the `write_imaging` methods. [PR #90](https://github.com/catalystneuro/neuroconv/pull/90)
* Began work towards making SpikeInterface, SpikeExtractors, and ROIExtractors all non-minimal dependencies. [PR #74](https://github.com/catalystneuro/neuroconv/pull/74)
* Implemented format-wise and modality-wise extra installation requirements. If there are any requirements to use a module or data interface, these are defined in individual requirements files at the corresponding level of the package. These are in turn easily accessible from the commands `pip install neuroconv[format_name]`. `pip install neuroconv[modality_name]` will also install all dependencies necessary to make full use of any interfaces from that modality. [PR #100](https://github.com/catalystneuro/neuroconv/pull/100)
* Added frame stubbing to the `BaseSegmentationExtractorInterface`. [PR #116](https://github.com/catalystneuro/neuroconv/pull/116)
* Added `mask_type: str` and `include_roi_centroids: bool` to the `add_plane_segmentation` helper and `write_segmentation` functions for the `tools.roiextractors` submodule. [PR #117](https://github.com/catalystneuro/neuroconv/pull/117)
* Propagate `output_struct_name` argument to `ExtractSegmentationInterface` to match its extractor arguments. [PR #128](https://github.com/catalystneuro/neuroconv/pull/128)
* Added compression and iteration (with options control) to all Fluorescence traces in `write_segmentation`. [PR #120](https://github.com/catalystneuro/neuroconv/pull/120)
* For irregular recordings, timestamps can now be saved along with all traces in `write_segmentation`. [PR #130](https://github.com/catalystneuro/neuroconv/pull/130)
* Added `mask_type` argument to `tools.roiextractors.add_plane_segmentation` function and all upstream calls. This allows users to request writing not just the image_masks (still the default) but also pixels, voxels or `None` of the above. [PR #119](https://github.com/catalystneuro/neuroconv/pull/119)
* `utils.json_schema.get_schema_from_method_signature` now allows `Optional[...]` annotation typing and subsequent `None` values during validation as long as it is still only applied to a simple non-conflicting type (no `Optional[Union[..., ...]]`). [PR #119](https://github.com/catalystneuro/neuroconv/pull/119)


### Documentation and tutorial enhancements:
* Unified the documentation of NeuroConv structure in the User Guide readthedocs. [PR #39](https://github.com/catalystneuro/neuroconv/pull/39)
* Added package for viewing source code in the neuroconv documentation [PR #62](https://github.com/catalystneuro/neuroconv/pull/62)
* Added Contributing guide for the Developer section of readthedocs. [PR #73](https://github.com/catalystneuro/neuroconv/pull/73)
* Added style guide to the readthedocs [PR #28](https://github.com/catalystneuro/neuroconv/pull/28)
* Added ABF data conversion tutorial @luiztauffer [PR #89](https://github.com/catalystneuro/neuroconv/pull/89)
* Added Icephys API documentation @luiztauffer [PR #103](https://github.com/catalystneuro/neuroconv/pull/103)
* Added Blackrock sorting conversion gallery example [PR #134](https://github.com/catalystneuro/neuroconv/pull/134)
* Extended the User Guide Get metadata section in DataInterfaces with a demonstration for loading metadata from YAML. [PR #144](https://github.com/catalystneuro/neuroconv/pull/144)
* Fixed a redundancy in [PR #144](https://github.com/catalystneuro/neuroconv/pull/144) and API links. [PR #154](https://github.com/catalystneuro/neuroconv/pull/154)
* Added SLEAP conversion gallery example [PR #161](https://github.com/catalystneuro/neuroconv/pull/161)



### Features
* Added conversion interface for Neuralynx sorting data together with gin data test and a conversion example in the gallery. [PR #58](https://github.com/catalystneuro/neuroconv/pull/58)
* Added conversion interface for DeepLabCut data together with gin data test and a conversion example in the gallery. [PR #24](https://github.com/catalystneuro/neuroconv/pull/24)
* Allow writing of offsets to ElectricalSeries objects from SpikeInterface (requires PyNWB>=2.1.0). [PR #37](https://github.com/catalystneuro/neuroconv/pull/37)
* Added conversion interface for EDF (European Data Format) data together with corresponding unit tests and a conversion example in the gallery. [PR #45](https://github.com/catalystneuro/neuroconv/pull/45)
* Created ImagingExtractorDataChunkIterator, a data chunk iterator for `ImagingExtractor` objects. [PR #54](https://github.com/catalystneuro/neuroconv/pull/54)
* Added support for writing spikeinterface recording extractor with multiple segments and corresponding unit test [PR #67](https://github.com/catalystneuro/neuroconv/pull/67)
* Added spikeinterface support to the Axona data interface [PR #61](https://github.com/catalystneuro/neuroconv/pull/61)
* Added new util function `get_package` for safely attempting to attempt a package import and informatively notifying the user of how to perform the installation otherwise. [PR #74](https://github.com/catalystneuro/neuroconv/pull/74)
* All built-in DataInterfaces now load their external dependencies on-demand at time of object initialization instead of on package or interface import. [PR #74](https://github.com/catalystneuro/neuroconv/pull/74)
* Adde spikeinterface support for Blackrock sorting interface[PR #134](https://github.com/catalystneuro/neuroconv/pull/134)
* Added conversion interface for TDT recording data together with gin data test. [PR #135](https://github.com/catalystneuro/neuroconv/pull/135)
* Added conversion interface for SLEAP pose estimation data together with gin test for data. [PR #160](https://github.com/catalystneuro/neuroconv/pull/160)


### Testing
* Added unittests for correctly writing the scaling factors to the nwbfile in the `add_electrical_series` function of the spikeinterface module. [PR #37](https://github.com/catalystneuro/neuroconv/pull/37)
* Added unittest for compression options in the `add_electrical_series` function of the spikeinterface module. [PR #64](https://github.com/catalystneuro/neuroconv/pull/37)
* Added unittests for chunking in the `add_electrical_series` function of the spikeinterface module. [PR #84](https://github.com/catalystneuro/neuroconv/pull/84)
* Tests are now organized according to modality-wise lazy installations. [PR #100](https://github.com/catalystneuro/neuroconv/pull/100)

# v0.1.1
### Fixes
* Fixed the behavior of the `file_paths` usage in the MovieInterface when run via the YAML conversion specification. [PR #33](https://github.com/catalystneuro/neuroconv/pull/33)

### Improvements
* Added function to add ImagingPlane objects to an nwbfile in `roiextractors` and corresponding unit tests. [PR #19](https://github.com/catalystneuro/neuroconv/pull/19)
* Added function to add summary images from a `SegmentationExtractor` object to an nwbfile in the roiextractors module and corresponding unit tests [PR #22](https://github.com/catalystneuro/neuroconv/pull/22)
* Small improvements on ABFInterface @luiztauffer [PR #89](https://github.com/catalystneuro/neuroconv/pull/89)

### Features
* Add non-iterative writing capabilities to `add_electrical_series`. [PR #32](https://github.com/catalystneuro/neuroconv/pull/32)

### Testing
* Added unittests for the `write_as` functionality in the `add_electrical_series` of the spikeinterface module. [PR #32](https://github.com/catalystneuro/neuroconv/pull/32)


# v0.1.0

* The first release of NeuroConv.<|MERGE_RESOLUTION|>--- conflicted
+++ resolved
@@ -6,11 +6,8 @@
 ## Bug Fixes
 
 ## Features
-<<<<<<< HEAD
 * Propagate the `unit_electrode_indices` argument from the spikeinterface tools to `BaseSortingExtractorInterface`. This allows users to map units to the electrode table when adding sorting data [PR #1124](https://github.com/catalystneuro/neuroconv/pull/1124)
-=======
 * Imaging interfaces have a new conversion option `always_write_timestamps` that can be used to force writing timestamps even if neuroconv's heuristics indicates regular sampling rate [PR #1125](https://github.com/catalystneuro/neuroconv/pull/1125)
->>>>>>> 6960872d
 
 ## Improvements
 
