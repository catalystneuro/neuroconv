# v0.7.0 (Upcoming)

## Deprecations

## Bug Fixes

## Features
* Source validation is no longer performed when initializing interfaces or converters [PR #1168](https://github.com/catalystneuro/neuroconv/pull/1168)

## Improvements

# v0.6.9 (Upcoming)
Small fixes should be here.

## Deprecations

## Bug Fixes
* Temporary set a ceiling for hdmf to avoid a chunking bug  [PR #1175](https://github.com/catalystneuro/neuroconv/pull/1175)

## Features

## Improvements
<<<<<<< HEAD
* `get_json_schema_from_method_signature` now throws a more informative error when an untyped parameter is passed [#1157](https://github.com/catalystneuro/neuroconv/pull/1157)
=======
* Fix metadata bug in `IntanRecordingInterface` where extra devices were added incorrectly if the recording contained multiple electrode groups or names [#1166](https://github.com/catalystneuro/neuroconv/pull/1166)
>>>>>>> 935bf6a4


# v0.6.6 (December 20, 2024)

## Deprecations
* Removed use of `jsonschema.RefResolver` as it will be deprecated from the jsonschema library [PR #1133](https://github.com/catalystneuro/neuroconv/pull/1133)
* Completely removed compression settings from most places [PR #1126](https://github.com/catalystneuro/neuroconv/pull/1126)
* Soft deprecation for `file_path` as an argument of  `SpikeGLXNIDQInterface` and `SpikeGLXRecordingInterface` [PR #1155](https://github.com/catalystneuro/neuroconv/pull/1155)
* `starting_time` in RecordingInterfaces has given a soft deprecation in favor of time alignment methods [PR #1158](https://github.com/catalystneuro/neuroconv/pull/1158)

## Bug Fixes
* datetime objects now can be validated as conversion options [#1139](https://github.com/catalystneuro/neuroconv/pull/1126)
* Make `NWBMetaDataEncoder` public again [PR #1142](https://github.com/catalystneuro/neuroconv/pull/1142)
* Fix a bug where data in `DeepLabCutInterface` failed to write when `ndx-pose` was not imported. [#1144](https://github.com/catalystneuro/neuroconv/pull/1144)
* `SpikeGLXConverterPipe` converter now accepts multi-probe structures with multi-trigger and does not assume a specific folder structure [#1150](https://github.com/catalystneuro/neuroconv/pull/1150)
* `SpikeGLXNIDQInterface` is no longer written as an ElectricalSeries [#1152](https://github.com/catalystneuro/neuroconv/pull/1152)
* Fix a bug on ecephys interfaces where extra electrode group and devices were written if the property of the "group_name" was set in the recording extractor [#1164](https://github.com/catalystneuro/neuroconv/pull/1164)


## Features
* Propagate the `unit_electrode_indices` argument from the spikeinterface tools to `BaseSortingExtractorInterface`. This allows users to map units to the electrode table when adding sorting data [PR #1124](https://github.com/catalystneuro/neuroconv/pull/1124)
* Imaging interfaces have a new conversion option `always_write_timestamps` that can be used to force writing timestamps even if neuroconv's heuristics indicates regular sampling rate [PR #1125](https://github.com/catalystneuro/neuroconv/pull/1125)
* Added .csv support to DeepLabCutInterface [PR #1140](https://github.com/catalystneuro/neuroconv/pull/1140)
* `SpikeGLXRecordingInterface` now also accepts `folder_path` making its behavior equivalent to SpikeInterface [#1150](https://github.com/catalystneuro/neuroconv/pull/1150)
* Added the `rclone_transfer_batch_job` helper function for executing Rclone data transfers in AWS Batch jobs. [PR #1085](https://github.com/catalystneuro/neuroconv/pull/1085)
* Added the `deploy_neuroconv_batch_job` helper function for deploying NeuroConv AWS Batch jobs. [PR #1086](https://github.com/catalystneuro/neuroconv/pull/1086)
* YAML specification files now accepts an outer keyword `upload_to_dandiset="< six-digit ID >"` to automatically upload the produced NWB files to the DANDI archive [PR #1089](https://github.com/catalystneuro/neuroconv/pull/1089)
*`SpikeGLXNIDQInterface` now handdles digital demuxed channels (`XD0`) [#1152](https://github.com/catalystneuro/neuroconv/pull/1152)

## Improvements
* Use mixing tests for ecephy's mocks [PR #1136](https://github.com/catalystneuro/neuroconv/pull/1136)
* Use pytest format for dandi tests to avoid window permission error on teardown [PR #1151](https://github.com/catalystneuro/neuroconv/pull/1151)
* Added many docstrings for public functions [PR #1063](https://github.com/catalystneuro/neuroconv/pull/1063)
* Clean up warnings and deprecations in the testing framework for the ecephys pipeline [PR #1158](https://github.com/catalystneuro/neuroconv/pull/1158)
* Enhance the typing of the signature on the `NWBConverter` by adding zarr as a literal option on the backend and backend configuration [PR #1160](https://github.com/catalystneuro/neuroconv/pull/1160)


# v0.6.5 (November 1, 2024)

## Bug Fixes
* Fixed formatwise installation from pipy [PR #1118](https://github.com/catalystneuro/neuroconv/pull/1118)
* Fixed dailies [PR #1113](https://github.com/catalystneuro/neuroconv/pull/1113)

## Deprecations

## Features
* Using in-house `GenericDataChunkIterator` [PR #1068](https://github.com/catalystneuro/neuroconv/pull/1068)
* Data interfaces now perform source (argument inputs) validation with the json schema  [PR #1020](https://github.com/catalystneuro/neuroconv/pull/1020)
* Improve the error message when writing a recording extractor with multiple offsets [PR #1111](https://github.com/catalystneuro/neuroconv/pull/1111)
* Added `channels_to_skip` to `EDFRecordingInterface` so the user can skip non-neural channels [PR #1110](https://github.com/catalystneuro/neuroconv/pull/1110)

## Improvements
* Remove dev test from PR  [PR #1092](https://github.com/catalystneuro/neuroconv/pull/1092)
* Run only the most basic testing while a PR is on draft  [PR #1082](https://github.com/catalystneuro/neuroconv/pull/1082)
* Test that zarr backend_configuration works in gin data tests  [PR #1094](https://github.com/catalystneuro/neuroconv/pull/1094)
* Consolidated weekly workflows into one workflow and added email notifications [PR #1088](https://github.com/catalystneuro/neuroconv/pull/1088)
* Avoid running link test when the PR is on draft  [PR #1093](https://github.com/catalystneuro/neuroconv/pull/1093)
* Centralize gin data preparation in a github action  [PR #1095](https://github.com/catalystneuro/neuroconv/pull/1095)

# v0.6.4 (September 17, 2024)

## Bug Fixes
* Fixed a setup bug introduced in `v0.6.2` where installation process created a directory instead of a file for test configuration file  [PR #1070](https://github.com/catalystneuro/neuroconv/pull/1070)
* The method `get_extractor` now works for `MockImagingInterface`  [PR #1076](https://github.com/catalystneuro/neuroconv/pull/1076)
* Updated opencv version for security [PR #1087](https://github.com/catalystneuro/neuroconv/pull/1087)
* Solved a bug of `PlexonRecordingInterface` where data with multiple streams could not be opened [PR #989](https://github.com/catalystneuro/neuroconv/pull/989)

## Deprecations

## Features
* Added chunking/compression for string-only compound objects: [PR #1042](https://github.com/catalystneuro/neuroconv/pull/1042)
* Added automated EFS volume creation and mounting to the `submit_aws_job` helper function. [PR #1018](https://github.com/catalystneuro/neuroconv/pull/1018)
* Added a mock for segmentation extractors interfaces in ophys: `MockSegmentationInterface` [PR #1067](https://github.com/catalystneuro/neuroconv/pull/1067)
* Added a `MockSortingInterface` for testing purposes. [PR #1065](https://github.com/catalystneuro/neuroconv/pull/1065)
* BaseRecordingInterfaces have a new conversion options `always_write_timestamps` that can be used to force writing timestamps even if neuroconv heuristic indicates regular sampling rate [PR #1091](https://github.com/catalystneuro/neuroconv/pull/1091)


## Improvements
* Testing on mac sillicon [PR #1061](https://github.com/catalystneuro/neuroconv/pull/1061)
* Add writing to zarr test for to the test on data [PR #1056](https://github.com/catalystneuro/neuroconv/pull/1056)
* Modified the CI to avoid running doctests twice [PR #1077](https://github.com/catalystneuro/neuroconv/pull/#1077)
* Consolidated daily workflows into one workflow and added email notifications [PR #1081](https://github.com/catalystneuro/neuroconv/pull/1081)
* Added zarr tests for the test on data with checking equivalent backends [PR #1083](https://github.com/catalystneuro/neuroconv/pull/1083)

# v0.6.3

# v0.6.2 (September 10, 2024)

## Bug Fixes
* Fixed a bug where `IntanRecordingInterface` added two devices [PR #1059](https://github.com/catalystneuro/neuroconv/pull/1059)
* Fix a bug in `add_sorting_to_nwbfile` where `unit_electrode_indices` was only propagated if `waveform_means` was passed [PR #1057](https://github.com/catalystneuro/neuroconv/pull/1057)

## Deprecations
* The following classes and objects are now private `NWBMetaDataEncoder`, `NWBMetaDataEncoder`, `check_if_imaging_fits_into_memory`, `NoDatesSafeLoader` [PR #1050](https://github.com/catalystneuro/neuroconv/pull/1050)

## Features
* Make `config_file_path` optional in `DeepLabCutInterface`[PR #1031](https://github.com/catalystneuro/neuroconv/pull/1031)
* Added `get_stream_names` to `OpenEphysRecordingInterface`: [PR #1039](https://github.com/catalystneuro/neuroconv/pull/1039)
* Most data interfaces and converters now use Pydantic to validate their inputs, including existence of file and folder paths. [PR #1022](https://github.com/catalystneuro/neuroconv/pull/1022)
* All remaining data interfaces and converters now use Pydantic to validate their inputs, including existence of file and folder paths. [PR #1055](https://github.com/catalystneuro/neuroconv/pull/1055)


## Improvements
* Using ruff to enforce existence of public classes' docstrings [PR #1034](https://github.com/catalystneuro/neuroconv/pull/1034)
* Separated tests that use external data by modality [PR #1049](https://github.com/catalystneuro/neuroconv/pull/1049)
* Added Unit Table descriptions for phy and kilosort: [PR #1053](https://github.com/catalystneuro/neuroconv/pull/1053)
* Using ruff to enforce existence of public functions's docstrings [PR #1062](https://github.com/catalystneuro/neuroconv/pull/1062)
* Improved device metadata of `IntanRecordingInterface` by adding the type of controller used [PR #1059](https://github.com/catalystneuro/neuroconv/pull/1059)




# v0.6.1 (August 30, 2024)

## Bug fixes
* Fixed the JSON schema inference warning on excluded fields; also improved error message reporting of which method triggered the error. [PR #1037](https://github.com/catalystneuro/neuroconv/pull/1037)



# v0.6.0 (August 27, 2024)

## Deprecations
* Deprecated  `WaveformExtractor` usage. [PR #821](https://github.com/catalystneuro/neuroconv/pull/821)
* Changed the `tools.spikeinterface` functions (e.g. `add_recording`, `add_sorting`) to have `_to_nwbfile` as suffix  [PR #1015](https://github.com/catalystneuro/neuroconv/pull/1015)
* Deprecated use of `compression` and `compression_options` in `VideoInterface` [PR #1005](https://github.com/catalystneuro/neuroconv/pull/1005)
* `get_schema_from_method_signature` has been deprecated; please use `get_json_schema_from_method_signature` instead. [PR #1016](https://github.com/catalystneuro/neuroconv/pull/1016)
* `neuroconv.utils.FilePathType` and `neuroconv.utils.FolderPathType` have been deprecated; please use `pydantic.FilePath` and `pydantic.DirectoryPath` instead. [PR #1017](https://github.com/catalystneuro/neuroconv/pull/1017)
* Changed the `tools.roiextractors` function (e.g. `add_imaging` and `add_segmentation`) to have the `_to_nwbfile` suffix [PR #1017](https://github.com/catalystneuro/neuroconv/pull/1027)


## Features
* Added `MedPCInterface` for operant behavioral output files. [PR #883](https://github.com/catalystneuro/neuroconv/pull/883)
* Support `SortingAnalyzer` in the `SpikeGLXConverterPipe`. [PR #821](https://github.com/catalystneuro/neuroconv/pull/821)
* Added `TDTFiberPhotometryInterface` data interface, for converting fiber photometry data from TDT file formats. [PR #920](https://github.com/catalystneuro/neuroconv/pull/920)
* Add argument to `add_electrodes` that grants fine control of what to do with the missing values. As a side effect this drops the implicit casting to int when writing int properties to the electrodes table [PR #985](https://github.com/catalystneuro/neuroconv/pull/985)
* Add Plexon2 support [PR #918](https://github.com/catalystneuro/neuroconv/pull/918)
* Converter working with multiple `VideoInterface` instances [PR #914](https://github.com/catalystneuro/neuroconv/pull/914)
* Added helper function `neuroconv.tools.data_transfers.submit_aws_batch_job` for basic automated submission of AWS batch jobs. [PR #384](https://github.com/catalystneuro/neuroconv/pull/384)
* Data interfaces `run_conversion` method now performs metadata validation before running the conversion. [PR #949](https://github.com/catalystneuro/neuroconv/pull/949)
* Introduced `null_values_for_properties` to `add_units_table` to give user control over null values behavior [PR #989](https://github.com/catalystneuro/neuroconv/pull/989)


## Bug fixes
* Fixed the default naming of multiple electrical series in the `SpikeGLXConverterPipe`. [PR #957](https://github.com/catalystneuro/neuroconv/pull/957)
* Write new properties to the electrode table use the global identifier channel_name, group [PR #984](https://github.com/catalystneuro/neuroconv/pull/984)
* Removed a bug where int64 was casted lossy to float [PR #989](https://github.com/catalystneuro/neuroconv/pull/989)

## Improvements
* The `OpenEphysBinaryRecordingInterface` now uses `lxml` for extracting the session start time from the settings.xml file and does not depend on `pyopenephys` anymore. [PR #971](https://github.com/catalystneuro/neuroconv/pull/971)
* Swap the majority of package setup and build steps to `pyproject.toml` instead of `setup.py`. [PR #955](https://github.com/catalystneuro/neuroconv/pull/955)
* The `DeeplabcutInterface` now skips inferring timestamps from movie when timestamps are specified, running faster. [PR #967](https://github.com/catalystneuro/neuroconv/pull/967)
* Improve metadata writing for SpikeGLX data interface. Added contact ids, shank ids and, remove references to shanks for neuropixels 1.0. Also deprecated the previous neuroconv exclusive property "electrode_shank_number` [PR #986](https://github.com/catalystneuro/neuroconv/pull/986)
* Add tqdm with warning to DeepLabCut interface [PR #1006](https://github.com/catalystneuro/neuroconv/pull/1006)
* `BaseRecordingInterface` now calls default metadata when metadata is not passing mimicking `run_conversion` behavior. [PR #1012](https://github.com/catalystneuro/neuroconv/pull/1012)
* Added `get_json_schema_from_method_signature` which constructs Pydantic models automatically from the signature of any function with typical annotation types used throughout NeuroConv. [PR #1016](https://github.com/catalystneuro/neuroconv/pull/1016)
* Replaced all interface annotations with Pydantic types. [PR #1017](https://github.com/catalystneuro/neuroconv/pull/1017)
* Changed typehint collections (e.g. `List`) to standard collections (e.g. `list`). [PR #1021](https://github.com/catalystneuro/neuroconv/pull/1021)
* Testing now is only one dataset per test [PR #1026](https://github.com/catalystneuro/neuroconv/pull/1026)




## v0.5.0 (July 17, 2024)

### Deprecations
* The usage of `compression_options` directly through the `neuroconv.tools.audio` submodule is now deprecated - users should refer to the new `configure_backend` method for a general approach for setting compression. [PR #939](https://github.com/catalystneuro/neuroconv/pull/939)
* The usage of `compression` and `compression_opts` directly through the `FicTracDataInterface` is now deprecated - users should refer to the new `configure_backend` method for a general approach for setting compression. [PR #941](https://github.com/catalystneuro/neuroconv/pull/941)
* The usage of `compression` directly through the `neuroconv.tools.neo` submodule is now deprecated - users should refer to the new `configure_backend` method for a general approach for setting compression. [PR #943](https://github.com/catalystneuro/neuroconv/pull/943)
* The usage of `compression_options` directly through the `neuroconv.tools.ophys` submodule is now deprecated - users should refer to the new `configure_backend` method for a general approach for setting compression. [PR #940](https://github.com/catalystneuro/neuroconv/pull/940)
* Removed the option of running `interface.run_conversion` without `nwbfile_path` argument . [PR #951](https://github.com/catalystneuro/neuroconv/pull/951)

### Features
* Added docker image and tests for an automated Rclone configuration (with file stream passed via an environment variable). [PR #902](https://github.com/catalystneuro/neuroconv/pull/902)

### Bug fixes
* Fixed the conversion option schema of a `SpikeGLXConverter` when used inside another `NWBConverter`. [PR #922](https://github.com/catalystneuro/neuroconv/pull/922)
* Fixed a case of the `NeuroScopeSortingExtractor` when the optional `xml_file_path` is not specified. [PR #926](https://github.com/catalystneuro/neuroconv/pull/926)
* Fixed `Can't specify experiment type when converting .abf to .nwb with Neuroconv`. [PR #609](https://github.com/catalystneuro/neuroconv/pull/609)
* Remove assumption that the ports of the Intan acquisition system correspond to electrode groupings in `IntanRecordingInterface`  [PR #933](https://github.com/catalystneuro/neuroconv/pull/933)
* Add ValueError for empty metadata in  `make_or_load_nwbfile` when an nwbfile needs to be created [PR #948](https://github.com/catalystneuro/neuroconv/pull/948)

### Improvements
* Make annotations from the raw format available on `IntanRecordingInterface`. [PR #934](https://github.com/catalystneuro/neuroconv/pull/943)
* Add an option to suppress display the progress bar (tqdm) in `VideoContext`  [PR #937](https://github.com/catalystneuro/neuroconv/pull/937)
* Automatic compression of data in the `LightnignPoseDataInterface` has been disabled - users should refer to the new `configure_backend` method for a general approach for setting compression. [PR #942](https://github.com/catalystneuro/neuroconv/pull/942)
* Port over `dlc2nwb` utility functions for ease of maintenance. [PR #946](https://github.com/catalystneuro/neuroconv/pull/946)



## v0.4.11 (June 14, 2024)

### Bug fixes
* Added a skip condition in `get_default_dataset_io_configurations` for datasets with any zero-length axis in their `full_shape`. [PR #894](https://github.com/catalystneuro/neuroconv/pull/894)
* Added `packaging` explicitly to minimal requirements. [PR #904](https://github.com/catalystneuro/neuroconv/pull/904)
* Fixed bug when using `make_or_load_nwbfile` with `overwrite=True` on an existing (but corrupt) HDF5 file. [PR #911](https://github.com/catalystneuro/neuroconv/pull/911)
* Change error trigger with warning trigger when adding both `OnePhotonSeries` and `TwoPhotonSeries` to the same file ([Issue #906](https://github.com/catalystneuro/neuroconv/issues/906)). [PR #907](https://github.com/catalystneuro/neuroconv/pull/907)

### Improvements
* Propagated `photon_series_type` to `BaseImagingExtractorInterface` init instead of passing it as an argument of `get_metadata()` and `get_metadata_schema()`. [PR #847](https://github.com/catalystneuro/neuroconv/pull/847)
* Converter working with multiple VideoInterface instances [PR 914](https://github.com/catalystneuro/neuroconv/pull/914)



## v0.4.10 (June 6, 2024)

### Bug fixes
* Fixed bug causing overwrite of NWB GUIDE watermark. [PR #890](https://github.com/catalystneuro/neuroconv/pull/890)


## v0.4.9 (June 5, 2024)

### Deprecations
* Removed `stream_id` as an argument from `IntanRecordingInterface`. [PR #794](https://github.com/catalystneuro/neuroconv/pull/794)
* The usage of `compression` and `compression_opts` directly through the `neuroconv.tools.spikeinterface` submodule are now deprecated - users should refer to the new `configure_backend` method for a general approach for setting compression. [PR #805](https://github.com/catalystneuro/neuroconv/pull/805)
* Dropped the testing of Python 3.8 on the CI. Dropped support for Python 3.8 in setup. [PR #853](https://github.com/catalystneuro/neuroconv/pull/853)
* Deprecated skip_features argument in `add_sorting`. [PR #872](https://github.com/catalystneuro/neuroconv/pull/872)
* Deprecate old (v1) iterator from the ecephys pipeline. [PR #876](https://github.com/catalystneuro/neuroconv/pull/876)

### Features
* Added `backend` control to the `make_or_load_nwbfile` helper method in `neuroconv.tools.nwb_helpers`. [PR #800](https://github.com/catalystneuro/neuroconv/pull/800)
* Released the first official Docker images for the package on the GitHub Container Repository (GHCR). [PR #383](https://github.com/catalystneuro/neuroconv/pull/383)
* Support "one-file-per-signal" and "one-file-per-channel" mode with `IntanRecordingInterface`. [PR #791](https://github.com/catalystneuro/neuroconv/pull/791)
* Added `get_default_backend_configuration` method to all `DataInterface` classes. Also added HDF5 `backend` control to all standalone `.run_conversion(...)` methods for those interfaces. [PR #801](https://github.com/catalystneuro/neuroconv/pull/801)
* Added `get_default_backend_configuration` method to all `NWBConverter` classes. Also added HDF5 `backend` control to `.run_conversion(...)`. [PR #804](https://github.com/catalystneuro/neuroconv/pull/804)
* Released the first official Docker images for the package on the GitHub Container Repository (GHCR). [PR #383](https://github.com/catalystneuro/neuroconv/pull/383)
* Added `ScanImageMultiFileImagingInterface` for multi-file (buffered) ScanImage format and changed `ScanImageImagingInterface` to be routing classes for single and multi-plane imaging. [PR #809](https://github.com/catalystneuro/neuroconv/pull/809)
* Added a function to generate ogen timestamps and data from onset times and parameters to `tools.optogenetics`. [PR #832](https://github.com/catalystneuro/neuroconv/pull/832)
* Added `configure_and_write_nwbfile` and optimized imports in `tools.nwb_helpers` module. [PR #848](https://github.com/catalystneuro/neuroconv/pull/848)
* `configure_backend` may now apply a `BackendConfiguration` to equivalent in-memory `pynwb.NWBFile` objects that have different address in RAM. [PR #848](https://github.com/catalystneuro/neuroconv/pull/848)
* Add support for doubled ragged arrays in `add_units_table` [PR #879](https://github.com/catalystneuro/neuroconv/pull/879)
* Add support for doubled ragged arrays in `add_electrodes` [PR #881](https://github.com/catalystneuro/neuroconv/pull/881)
* Propagate `ignore_integrity_checks` from neo to IntanRecordingInterface [PR #887](https://github.com/catalystneuro/neuroconv/pull/887)


### Bug fixes
* Remove JSON Schema `definitions` from the `properties` field. [PR #818](https://github.com/catalystneuro/neuroconv/pull/818)
* Fixed writing waveforms directly to file. [PR #799](https://github.com/catalystneuro/neuroconv/pull/799)
* Avoid in-place modification of the metadata in the `VideoInterface` and on neo tools. [PR #814](https://github.com/catalystneuro/neuroconv/pull/814)
* Replaced `waveform_extractor.is_extension` with `waveform_extractor.has_extension`. [PR #799](https://github.com/catalystneuro/neuroconv/pull/799)
* Fixed an issue with `set_aligned_starting_time` for all `SortingInterface`'s that did not have an initial segment start set (and no recording attached). [PR #823](https://github.com/catalystneuro/neuroconv/pull/823)
* Fixed a bug with `parameterized` and `pytest-xdist==3.6.1` in the `ScanImageImagingInterface` tests. [PR #829](https://github.com/catalystneuro/neuroconv/pull/829)
* Added `XX` and `XO` to the base metadata schema. [PR #833](https://github.com/catalystneuro/neuroconv/pull/833)
* `BaseImagingExtractor.add_to_nwbfile()` is fixed in the case where metadata is not supplied. [PR #849](https://github.com/catalystneuro/neuroconv/pull/849)
* Prevent `SpikeGLXConverterPipe` from setting false properties on the sub-`SpikeGLXNIDQInterface`. [PR #860](https://github.com/catalystneuro/neuroconv/pull/860)
* Fixed a bug when adding ragged arrays to the electrode and units table. [PR #870](https://github.com/catalystneuro/neuroconv/pull/870)
* Fixed a bug where `write_recording` will call an empty nwbfile when passing a path. [PR #877](https://github.com/catalystneuro/neuroconv/pull/877)
* Fixed a bug that failed to properly include time alignment information in the output NWB file for objects added from any `RecordingInterface` in combination with `stub_test=True`. [PR #884](https://github.com/catalystneuro/neuroconv/pull/884)
* Fixed a bug that prevented passing `nwbfile=None` and a `backend_configuration` to `NWBConverter.run_conversion`. [PR #885](https://github.com/catalystneuro/neuroconv/pull/885)

### Improvements
* Added soft deprecation warning for removing `photon_series_type` from `get_metadata()` and `get_metadata_schema()` (in [PR #847](https://github.com/catalystneuro/neuroconv/pull/847)). [PR #866](https://github.com/catalystneuro/neuroconv/pull/866)
* Fixed docstrings related to backend configurations for various methods. [PR #822](https://github.com/catalystneuro/neuroconv/pull/822)
* Added automatic `backend` detection when a `backend_configuration` is passed to an interface or converter. [PR #840](https://github.com/catalystneuro/neuroconv/pull/840)
* Improve printing of bytes. [PR #831](https://github.com/catalystneuro/neuroconv/pull/831)
* Support for pathlib in source data schema validation. [PR #854](https://github.com/catalystneuro/neuroconv/pull/854)
* Use `ZoneInfo` instead of `dateutil.tz` in the conversion gallery. [PR #858](https://github.com/catalystneuro/neuroconv/pull/858)
* Exposed `progress_bar_class` to ecephys and ophys data iterators. [PR #861](https://github.com/catalystneuro/neuroconv/pull/861)
* Unified the signatures between `add_units`, `add_sorting` and `write_sorting`. [PR #875](https://github.com/catalystneuro/neuroconv/pull/875)
* Improved descriptions of all folder and file paths in the source schema, useful for rendering in the GUIDE. [PR #886](https://github.com/catalystneuro/neuroconv/pull/886)
* Added watermark via `source_script` field of `NWBFile` metadata. `source_script_file_name` is also required to be specified in this case to avoid invalidation. [PR #888](https://github.com/catalystneuro/neuroconv/pull/888)
* Remove parsing xml parsing from the `__init__` of `BrukerTiffSinglePlaneImagingInterface` [PR #895](https://github.com/catalystneuro/neuroconv/pull/895)

### Testing
* Add general test for metadata in-place modification by interfaces. [PR #815](https://github.com/catalystneuro/neuroconv/pull/815)



# v0.4.8 (March 20, 2024)

### Bug fixes
* Fixed writing the `electrodes` field in `add_electrical_series` when multiple groups are present. [PR #784](https://github.com/catalystneuro/neuroconv/pull/784)

### Improvements
* Upgraded Pydantic support to `>v2.0.0`. [PR #767](https://github.com/catalystneuro/neuroconv/pull/767)
* Absorbed the `DatasetInfo` model into the `DatasetIOConfiguration` model. [PR #767](https://github.com/catalystneuro/neuroconv/pull/767)
* Keyword argument `field_name` of the `DatasetIOConfiguration.from_neurodata_object` method has been renamed to `dataset_name` to be more consistent with its usage. This only affects direct initialization of the model; usage via the `BackendConfiguration` constructor and its associated helper functions in `neuroconv.tools.nwb_helpers` is unaffected. [PR #767](https://github.com/catalystneuro/neuroconv/pull/767)
* Manual construction of a `DatasetIOConfiguration` now requires the field `dataset_name`, and will be validated to match the final path of `location_in_file`. Usage via the automated constructors is unchanged. [PR #767](https://github.com/catalystneuro/neuroconv/pull/767)
* Enhance `get_schema_from_method_signature` to extract descriptions from the method docval. [PR #771](https://github.com/catalystneuro/neuroconv/pull/771)
* Avoid writing `channel_to_uV` and `offset_to_uV` in `add_electrodes`  [PR #803](https://github.com/catalystneuro/neuroconv/pull/803)
* `BaseSegmentationExtractorInterface` now supports optional background plane segmentations and associated fluorescence traces [PR #783](https://github.com/catalystneuro/neuroconv/pull/783)



# v0.4.7 (February 21, 2024)

### Deprecation
* Removed `.get_electrode_table_json()` on the `BaseRecordingExtractorInterface` in favor of GUIDE specific interactions. [PR #431](https://github.com/catalystneuro/neuroconv/pull/431)
* Removed the `SIPickleRecordingInterface` and `SIPickleSortingInterface` interfaces. [PR #757](https://github.com/catalystneuro/neuroconv/pull/757)
* Removed the `SpikeGLXLFPInterface` interface. [PR #757](https://github.com/catalystneuro/neuroconv/pull/757)

### Bug fixes
* LocalPathExpander matches only `folder_paths` or `file_paths` if that is indicated in the passed specification. [PR #679](https://github.com/catalystneuro/neuroconv/pull/675) and [PR #675](https://github.com/catalystneuro/neuroconv/pull/679
* Fixed depth consideration in partial chunking pattern for the ROI data buffer. [PR #677](https://github.com/catalystneuro/neuroconv/pull/677)
* Fix mapping between channel names and the electrode table when writing more than one `ElectricalSeries` to the NWBFile. This fixes an issue when the converter pipeline of `SpikeGLXConverterPipe` was writing the electrode table region of the NIDQ stream incorrectly. [PR #678](https://github.com/catalystneuro/neuroconv/pull/678)
* Fix `configure_backend` when applied to `TimeSeries` contents that leverage internal links for `data` or `timestamps`. [PR #732](https://github.com/catalystneuro/neuroconv/pull/732)

### Features
* Changed the `Suite2pSegmentationInterface` to support multiple plane segmentation outputs. The interface now has a `plane_name` and `channel_name` arguments to determine which plane output and channel trace add to the NWBFile. [PR #601](https://github.com/catalystneuro/neuroconv/pull/601)
* Added `create_path_template` and corresponding tests [PR #680](https://github.com/catalystneuro/neuroconv/pull/680)
* Added tool function `configure_datasets` for configuring all datasets of an in-memory `NWBFile` to be backend specific. [PR #571](https://github.com/catalystneuro/neuroconv/pull/571)
* Added `LightningPoseConverter` to add pose estimation data and the original and the optional labeled video added as ImageSeries to NWB. [PR #633](https://github.com/catalystneuro/neuroconv/pull/633)
* Added gain as a required `__init__` argument for `TdtRecordingInterface`. [PR #704](https://github.com/catalystneuro/neuroconv/pull/704)
* Extract session_start_time from Plexon `plx` recording file. [PR #723](https://github.com/catalystneuro/neuroconv/pull/723)

### Improvements
* `nwbinspector` has been removed as a minimal dependency. It becomes an extra (optional) dependency with `neuroconv[dandi]`. [PR #672](https://github.com/catalystneuro/neuroconv/pull/672)
* Added a `from_nwbfile` class method constructor to all `BackendConfiguration` models. [PR #673](https://github.com/catalystneuro/neuroconv/pull/673)
* Added compression to `FicTracDataInterface`. [PR #678](https://github.com/catalystneuro/neuroconv/pull/678)
* Exposed `block_index` to all OpenEphys interfaces. [PR #695](https://github.com/catalystneuro/neuroconv/pull/695)
* Added support for `DynamicTable` columns in the `configure_backend` tool function. [PR #700](https://github.com/catalystneuro/neuroconv/pull/700)
* Refactored `ScanImagingInterface` to reference ROIExtractors' version of `extract_extra_metadata`. [PR #731](https://github.com/catalystneuro/neuroconv/pull/731)
* Added support for Long NHP probe types for the `SpikeGLXRecorddingInterfacce`. [PR #701](https://github.com/catalystneuro/neuroconv/pull/701)
* Remove unnecessary duplication of probe setting in `SpikeGLXRecordingInterface`. [PR #696](https://github.com/catalystneuro/neuroconv/pull/696)
* Added associated suffixes to all interfaces and converters. [PR #734](https://github.com/catalystneuro/neuroconv/pull/734)
* Added convenience function `get_format_summaries` to `tools.importing` (and exposed at highest level). [PR #734](https://github.com/catalystneuro/neuroconv/pull/734)

### Testing
* `RecordingExtractorInterfaceTestMixin` now compares either `group_name`, `group` or a default value of  `ElectrodeGroup` to the `group` property in the `NWBRecordingExtractor` instead of comparing `group` to `group` as it was done before [PR #736](https://github.com/catalystneuro/neuroconv/pull/736)
* `TestScanImageImagingInterfaceRecent` now checks metadata against new roiextractors implementation [PR #741](https://github.com/catalystneuro/neuroconv/pull/741).
* Removed editable installs from the CI workflow. [PR #756](https://github.com/catalystneuro/neuroconv/pull/756)


# v0.4.6 (November 30, 2023)

### Features
* Added Pydantic data models of `BackendConfiguration` for both HDF5 and Zarr datasets (container/mapper of all the `DatasetConfiguration`s for a particular file). [PR #568](https://github.com/catalystneuro/neuroconv/pull/568)
* Changed the metadata schema for `Fluorescence` and `DfOverF` where the traces metadata can be provided as a dict instead of a list of dicts.
  The name of the plane segmentation is used to determine which traces to add to the `Fluorescence` and `DfOverF` containers. [PR #632](https://github.com/catalystneuro/neuroconv/pull/632)
* Modify the filtering of traces to also filter out traces with empty values. [PR #649](https://github.com/catalystneuro/neuroconv/pull/649)
* Added tool function `get_default_dataset_configurations` for identifying and collecting all fields of an in-memory `NWBFile` that could become datasets on disk; and return instances of the Pydantic dataset models filled with default values for chunking/buffering/compression. [PR #569](https://github.com/catalystneuro/neuroconv/pull/569)
* Added tool function `get_default_backend_configuration` for conveniently packaging the results of `get_default_dataset_configurations` into an easy-to-modify mapping from locations of objects within the file to their correseponding dataset configuration options, as well as linking to a specific backend DataIO. [PR #570](https://github.com/catalystneuro/neuroconv/pull/570)
* Added `set_probe()` method to `BaseRecordingExtractorInterface`. [PR #639](https://github.com/catalystneuro/neuroconv/pull/639)
* Changed default chunking of `ImagingExtractorDataChunkIterator` to select `chunk_shape` less than the chunk_mb threshold while keeping the original image size. The default `chunk_mb` changed to 10MB. [PR #667](https://github.com/catalystneuro/neuroconv/pull/667)

### Fixes
* Fixed GenericDataChunkIterator (in hdmf.py) in the case where the number of dimensions is 1 and the size in bytes is greater than the threshold of 1 GB. [PR #638](https://github.com/catalystneuro/neuroconv/pull/638)
* Changed `np.floor` and `np.prod` usage to `math.floor` and `math.prod` in various files. [PR #638](https://github.com/catalystneuro/neuroconv/pull/638)
* Updated minimal required version of DANDI CLI; updated `run_conversion_from_yaml` API function and tests to be compatible with naming changes. [PR #664](https://github.com/catalystneuro/neuroconv/pull/664)

### Improvements
 * Change metadata extraction library from `fparse` to `parse`. [PR #654](https://github.com/catalystneuro/neuroconv/pull/654)
 * The `dandi` CLI/API is now an optional dependency; it is still required to use the `tool` function for automated upload as well as the YAML-based NeuroConv CLI. [PR #655](https://github.com/catalystneuro/neuroconv/pull/655)



# v0.4.5 (November 6, 2023)

### Back-compatibility break
* The `CEDRecordingInterface` has now been removed; use the `Spike2RecordingInterface` instead. [PR #602](https://github.com/catalystneuro/neuroconv/pull/602)

### Features
* Added support for python 3.12 [PR #626](https://github.com/catalystneuro/neuroconv/pull/626)
* Added `session_start_time` extraction to `FicTracDataInterface`. [PR #598](https://github.com/catalystneuro/neuroconv/pull/598)
* Added `imaging_plane_name` keyword argument to `add_imaging_plane` function to determine which imaging plane to add from the metadata by name instead of `imaging_plane_index`.
* Added reference for `imaging_plane` to default plane segmentation metadata. [PR #594](https://github.com/catalystneuro/neuroconv/pull/594)
* Changed Compass container for Position container in the `FicTracDataInterface`.  [PR #606](https://github.com/catalystneuro/neuroconv/pull/605)
* Added option to write units in meters by providing a radius in `FicTracDataInterface`. [PR #606](https://github.com/catalystneuro/neuroconv/pull/605)
* Added `parent_container` keyword argument to `add_photon_series` that defines whether to add the photon series to acquisition or 'ophys' processing module. [PR #587](https://github.com/catalystneuro/neuroconv/pull/587)
* Added Pydantic data models of `DatasetInfo` (immutable summary of core dataset values such as maximum shape and dtype) and `DatasetConfiguration` for both HDF5 and Zarr datasets (the optional layer that specifies chunk/buffering/compression). [PR #567](https://github.com/catalystneuro/neuroconv/pull/567)
* Added alignment methods to `FicTracDataInterface`.  [PR #607](https://github.com/catalystneuro/neuroconv/pull/607)
* Added alignment methods support to `MockRecordingInterface` [PR #611](https://github.com/catalystneuro/neuroconv/pull/611)
* Added `NeuralynxNvtInterface`, which can read position tracking NVT files. [PR #580](https://github.com/catalystneuro/neuroconv/pull/580)
* Adding radius as a conversion factor in `FicTracDataInterface`.  [PR #619](https://github.com/catalystneuro/neuroconv/pull/619)
* Coerce `FicTracDataInterface` original timestamps to start from 0.  [PR #619](https://github.com/catalystneuro/neuroconv/pull/619)
* Added configuration metadata to `FicTracDataInterface`.  [PR #618](https://github.com/catalystneuro/neuroconv/pull/618)
* Expose number of jobs to `automatic_dandi_upload`. [PR #624](https://github.com/catalystneuro/neuroconv/pull/624)
* Added `plane_segmentation_name` keyword argument to determine which plane segmentation to add from the metadata by name instead of `plane_segmentation_index`.
  `plane_segmentation_name` is exposed at `BaseSegmentationExtractorInterface.add_to_nwbfile()` function to support adding segmentation output from multiple planes. [PR #623](https://github.com/catalystneuro/neuroconv/pull/623)
* Added `SegmentationImages` to metadata_schema in `BaseSegmentationExtractorInterface` to allow for the modification of the name and description of Images container and description of the summary images. [PR #622](https://github.com/catalystneuro/neuroconv/pull/622)
* Default chunking pattern of RecordingInterfaces now attempts to use as many channels as possible up to 64 total, and fill with as much time as possible up to the `chunk_mb`. This also required raising the lower HDMF version to 3.11.0 (which introduced 10 MB default chunk sizes). [PR #630](https://github.com/catalystneuro/neuroconv/pull/630)

### Fixes
* Remove `starting_time` reset to default value (0.0) when adding the rate and updating the `photon_series_kwargs` or `roi_response_series_kwargs`, in `add_photon_series` or `add_fluorescence_traces`. [PR #595](https://github.com/catalystneuro/neuroconv/pull/595)
* Changed the date parsing in `OpenEphysLegacyRecordingInterface` to `datetime.strptime` with the expected date format explicitly set to `"%d-%b-%Y %H%M%S"`. [PR #577](https://github.com/catalystneuro/neuroconv/pull/577)
* Pin lower bound HDMF version to `3.10.0`. [PR #586](https://github.com/catalystneuro/neuroconv/pull/586)

### Deprecation
* Removed `use_times` and `buffer_size` from `add_photon_series`. [PR #600](https://github.com/catalystneuro/neuroconv/pull/600)

### Testing
* Adds `MockImagingInterface` as a general testing mechanism for ophys imaging interfaces [PR #604](https://github.com/catalystneuro/neuroconv/pull/604).



# v0.4.4

### Features

* `DeepLabCutInterface` now allows using custom timestamps via `set_aligned_timestamps` method before running conversion. [PR #531](https://github.com/catalystneuro/neuroconv/pull/532)

### Fixes

* Reorganize timeintervals schema to reside in `schemas/` dir to ensure its inclusion in package build. [PR #573](https://github.com/catalystneuro/neuroconv/pull/573)



# v0.4.3

### Fixes

* The `sonpy` package for the Spike2 interface no longer attempts installation on M1 Macs. [PR #563](https://github.com/catalystneuro/neuroconv/pull/563)
* Fixed `subset_sorting` to explicitly cast `end_frame` to int to avoid SpikeInterface frame slicing edge case. [PR #565](https://github.com/catalystneuro/neuroconv/pull/565)



# v0.4.2

### Fixes

* Exposed `es_key` argument to users where it was previously omitted on `MaxOneRecordingInterface`, `OpenEphysLegacyRecordingInterface`, and `OpenEphysRecordingInterface`. [PR #542](https://github.com/catalystneuro/neuroconv/pull/542)
* Added deepcopy for metadata in `make_nwbfile_from_metadata`. [PR #545](https://github.com/catalystneuro/neuroconv/pull/545)
* Fixed edge case in `subset_sorting` where `end_frame` could exceed recording length. [PR #551](https://github.com/catalystneuro/neuroconv/pull/551)
* Alter `add_electrodes` behavior,  no error is thrown if a property is present in the metadata but not in the recording extractors. This allows the combination of recording objects that have different properties. [PR #558](https://github.com/catalystneuro/neuroconv/pull/558)

### Features

* Added converters for Bruker TIF format to support multiple streams of imaging data.
  Added `BrukerTiffSinglePlaneConverter` for single plane imaging data which initializes a `BrukerTiffSinglePlaneImagingInterface` for each data stream.
  The available data streams can be checked by `BrukerTiffSinglePlaneImagingInterface.get_streams(folder_path)` method.
  Added `BrukerTiffMultiPlaneConverter` for volumetric imaging data with `plane_separation_type` argument that defines
  whether to load the imaging planes as a volume (`"contiguous"`) or separately (`"disjoint"`).
  The available data streams for the defined  `plane_separation_type`  can be checked by `BrukerTiffMultiPlaneImagingInterface.get_streams(folder_path, plane_separation_type)` method.
* Added FicTrac data interface. [PR #517](https://github.com/catalystneuro/neuroconv/pull/#517)

### Documentation and tutorial enhancements

* Added FicTrac to the conversion gallery and docs API. [PR #560](https://github.com/catalystneuro/neuroconv/pull/#560)



# v0.4.1

### Fixes

* Propagated additional arguments, such as `cell_id`, from the `metadata["Icephys"]["Electrodes"]` dictionary used in `tools.neo.add_icephys_electrode`. [PR #538](https://github.com/catalystneuro/neuroconv/pull/538)
* Fixed mismatch between expected `Electrodes` key in `tools.neo.add_icephys_electrode` and the metadata automatically generated by the `AbfInterface`. [PR #538](https://github.com/catalystneuro/neuroconv/pull/538)



# v0.4.0

### Back-compatibility break

* Create separate `.add_to_nwbfile` method for all DataInterfaces. This is effectively the previous `.run_conversion` method but limited to operations on an in-memory `nwbfile`: pynwb.NWBFile` object and does not handle any I/O. [PR #455](https://github.com/catalystneuro/neuroconv/pull/455)

### Fixes

* Set gzip compression by default on spikeinterface based interfaces `run_conversion`. [PR #499](https://github.com/catalystneuro/neuroconv/pull/#499)

* Temporarily disabled filtering for all-zero traces in `add_fluorescence_traces` as the current implementation is very slow for nearly all zero traces (e.g. suite2p deconvolved traces). [PR #527](https://github.com/catalystneuro/neuroconv/pull/527)

### Features

* Added stream control with the `stream_name` argument to the `NeuralynxRecordingExtractor`. [PR #369](https://github.com/catalystneuro/neuroconv/pull/369)

* Added a common `.temporally_align_data_interfaces` method to the `NWBConverter` class to use as a specification of the protocol for temporally aligning the data interfaces of the converter. [PR #362](https://github.com/catalystneuro/neuroconv/pull/362)

* Added `CellExplorerRecordingInterface` for adding data raw and lfp data from the CellExplorer format. CellExplorer's new format contains a `basename.session.mat` file containing
    rich metadata about the session which can be used to extract the recording information such as sampling frequency and type and channel metadata such as
    groups, location and brain area [#488](https://github.com/catalystneuro/neuroconv/pull/488)

* `CellExplorerSortingInterface` now supports extracting sampling frequency from the new data format. CellExplorer's new format contains a `basename.session.mat` file containing
    rich metadata including the sorting sampling frequency [PR #491](https://github.com/catalystneuro/neuroconv/pull/491) and [PR #502](https://github.com/catalystneuro/neuroconv/pull/502)
* Added `MiniscopeBehaviorInterface` for Miniscope behavioral data. The interface uses `ndx-miniscope` extension to add a `Miniscope` device with the behavioral camera metadata,
  and an `ImageSeries` in external mode that is linked to the device. [PR #482](https://github.com/catalystneuro/neuroconv/pull/482)
  * `CellExplorerSortingInterface` now supports adding channel metadata to the nwbfile with `write_ecephys_metadata=True` as a conversion option [PR #494](https://github.com/catalystneuro/neuroconv/pull/494)

* Added `MiniscopeImagingInterface` for Miniscope imaging data stream. The interface uses `ndx-miniscope` extension to add a `Miniscope` device with the microscope device metadata,
  and the imaging data as `OnePhotonSeries`. [PR #468](https://github.com/catalystneuro/neuroconv/pull/468)

* Added `MiniscopeConverter` for combining the conversion of Miniscope imaging and behavioral data streams. [PR #498](https://github.com/catalystneuro/neuroconv/pull/498)

### Improvements

* Avoid redundant timestamp creation in `add_eletrical_series` for recording objects without time vector. [PR #495](https://github.com/catalystneuro/neuroconv/pull/495)

* Avoid modifying the passed `metadata` structure via `deep_dict_update` in `make_nwbfile_from_metadata`.  [PR #476](https://github.com/catalystneuro/neuroconv/pull/476)

### Testing

* Added gin test for `CellExplorerRecordingInterface`. CellExplorer's new format contains a `basename.session.mat` file containing
    rich metadata about the session which can be used to extract the recording information such as sampling frequency and type and channel metadata such as
    groups, location and brain area [#488](https://github.com/catalystneuro/neuroconv/pull/488).
  * Added gin test for `CellExplorerSortingInterface`. CellExplorer's new format contains a `basename.session.mat` file containing
  rich metadata about the session which can be used to extract the recording information such as sampling frequency and type and channel metadata such as
  groups, location and brain area [PR #494](https://github.com/catalystneuro/neuroconv/pull/494).




# v0.3.0 (June 7, 2023)

### Back-compatibility break
* `ExtractorInterface` classes now access their extractor with the classmethod `cls.get_extractor()` instead of the attribute `self.Extractor`. [PR #324](https://github.com/catalystneuro/neuroconv/pull/324)
* The `spikeextractor_backend` option was removed for all `RecordingExtractorInterface` classes. ([PR #324](https://github.com/catalystneuro/neuroconv/pull/324), [PR #309](https://github.com/catalystneuro/neuroconv/pull/309)]
* The `NeuroScopeMultiRecordingExtractor` has been removed. If your conversion required this, please submit an issue requesting instructions for how to implement it. [PR #309](https://github.com/catalystneuro/neuroconv/pull/309)
* The `SIPickle` interfaces have been removed. [PR #309](https://github.com/catalystneuro/neuroconv/pull/309)
* The previous conversion option `es_key` has been moved to the `__init__` of all `BaseRecordingExtractorInterface` classes. It is no longer possible to use this argument in the `run_conversion` method. [PR #318](https://github.com/catalystneuro/neuroconv/pull/318)
* Change `BaseDataInterface.get_conversion_options_schema` from `classmethod` to object method. [PR #353](https://github.com/catalystneuro/neuroconv/pull/353)
* Removed `utils.json_schema.get_schema_for_NWBFile` and moved base metadata schema to external json file. Added constraints to Subject metadata to match DANDI. [PR #376](https://github.com/catalystneuro/neuroconv/pull/376)
* Duplicate video file paths in the VideoInterface and AudioInterface are no longer silently resolved; please explicitly remove duplicates when initializing the interfaces. [PR #403](https://github.com/catalystneuro/neuroconv/pull/403)
* Duplicate audio file paths in the AudioInterface are no longer silently resolved; please explicitly remove duplicates when initializing the interfaces. [PR #402](https://github.com/catalystneuro/neuroconv/pull/402)

### Features
* The `OpenEphysRecordingInterface` is now a wrapper for `OpenEphysBinaryRecordingInterface`. [PR #294](https://github.com/catalystneuro/neuroconv/pull/294)
* Swapped the backend for `CellExplorerSortingInterface` from `spikeextactors` to `spikeinterface`. [PR #267](https://github.com/catalystneuro/neuroconv/pull/267)
* In the conversion YAML, `DataInterface` classes must now be specified as a dictionary instead of a list. [PR #311](https://github.com/catalystneuro/neuroconv/pull/311)
* In the conversion YAML, conversion_options can be specified on the global level. [PR #312](https://github.com/catalystneuro/neuroconv/pull/312)
* The `OpenEphysRecordingInterface` now redirects to legacy or binary interface depending on the file format.
  It raises NotImplementedError until the interface for legacy format is added. [PR #296](https://github.com/catalystneuro/neuroconv/pull/296)
* Added the `OpenEphysLegacyRecordingInterface` to support Open Ephys legacy format (`.continuous` files). [PR #295](https://github.com/catalystneuro/neuroconv/pull/295)
* Added `PlexonSortingInterface` to support plexon spiking data. [PR #316](https://github.com/catalystneuro/neuroconv/pull/316)
* Changed `SpikeGLXRecordingInterface` to accept either the AP or LF bands as file paths. Each will automatically set the correseponding `es_key` and corresponding metadata for each band or probe. [PR #298](https://github.com/catalystneuro/neuroconv/pull/298)
* The `OpenEphysRecordingInterface` redirects to `OpenEphysLegacyRecordingInterface` for legacy format files instead of raising NotImplementedError. [PR #349](https://github.com/catalystneuro/neuroconv/pull/349)
* Added a `SpikeGLXConverter` for easy combination of multiple IMEC and NIDQ data streams. [PR #292](https://github.com/catalystneuro/neuroconv/pull/292)
* Added an `interfaces_by_category` lookup table to `neuroconv.datainterfaces` to make searching for interfaces by modality and format easier. [PR #352](https://github.com/catalystneuro/neuroconv/pull/352)
* `neuroconv.utils.jsonschema.get_schema_from_method_signature` can now support the `Dict[str, str]` typehint, which allows `DataInterface.__init__` and `.run_conversion` to handle dictionary arguments. [PR #360](https://github.com/catalystneuro/neuroconv/pull/360)
* Added `neuroconv.tools.testing.data_interface_mixins` module, which contains test suites for different types of
  DataInterfaces [PR #357](https://github.com/catalystneuro/neuroconv/pull/357)
* Added `keywords` to `DataInterface` classes. [PR #375](https://github.com/catalystneuro/neuroconv/pull/375)
* Uses `open-cv-headless` instead of open-cv, making the package lighter [PR #387](https://github.com/catalystneuro/neuroconv/pull/387).
* Adds `MockRecordingInterface` as a general testing mechanism for ecephys interfaces [PR #395](https://github.com/catalystneuro/neuroconv/pull/395).
* `metadata` returned by `DataInterface.get_metadata()` is now a `DeepDict` object, making it easier to add and adjust metadata. [PR #404](https://github.com/catalystneuro/neuroconv/pull/404).
* The `OpenEphysLegacyRecordingInterface` is now extracts the `session_start_time` in `get_metadata()` from `Neo` (`OpenEphysRawIO`) and does not depend on `pyopenephys` anymore. [PR #410](https://github.com/catalystneuro/neuroconv/pull/410)
* Added `expand_paths`. [PR #377](https://github.com/catalystneuro/neuroconv/pull/377)
* Added basic temporal alignment methods to ecephys, ophys, and icephys DataInterfaces. These are `get_timestamps`, `align_starting_time`, `align_timestamps`, and `align_by_interpolation`. Added tests that serve as a first demonstration of the intended uses in a variety of cases. [PR #237](https://github.com/catalystneuro/neuroconv/pull/237) [PR #283](https://github.com/catalystneuro/neuroconv/pull/283) [PR #400](https://github.com/catalystneuro/neuroconv/pull/400)
* Added basic temporal alignment methods to the SLEAPInterface. Added holistic per-interface, per-method unit testing for ecephys and ophys interfaces. [PR #401](https://github.com/catalystneuro/neuroconv/pull/401)
* Added `expand_paths`. [PR #377](https://github.com/catalystneuro/neuroconv/pull/377), [PR #448](https://github.com/catalystneuro/neuroconv/pull/448)
* Added `.get_electrode_table_json()` to the `BaseRecordingExtractorInterface` as a convenience helper for the GUIDE project. [PR #431](https://github.com/catalystneuro/neuroconv/pull/431)
* Added `BrukerTiffImagingInterface` to support Bruker TIF imaging data. This format consists of individual TIFFs (each file contains a single frame) in OME-TIF format (.ome.tif files) and metadata in XML format (.xml file). [PR #390](https://github.com/catalystneuro/neuroconv/pull/390)
* Added `MicroManagerTiffImagingInterface` to support Micro-Manager TIF imaging data. This format consists of multipage TIFFs in OME-TIF format (.ome.tif files) and configuration settings in JSON format ('DisplaySettings.json' file). [PR #423](https://github.com/catalystneuro/neuroconv/pull/423)
* Added a `TemporallyAlignedDataInterface` definition for convenience when creating a custom interface for pre-aligned data. [PR #434](https://github.com/catalystneuro/neuroconv/pull/434)
* Added `write_as`, `units_name`, `units_description` to `BaseSortingExtractorInterface` `run_conversion` method to be able to modify them in conversion options. [PR #438](https://github.com/catalystneuro/neuroconv/pull/438)
* Added basic temporal alignment methods to the VideoInterface. These are `align_starting_time` is split into `align_starting_times` (list of times, one per video file) and `align_global_starting_time` (shift all by a scalar amount). `align_by_interpolation` is not yet implemented for this interface. [PR #283](https://github.com/catalystneuro/neuroconv/pull/283)
* Added stream control for the `OpenEphysBinaryRecordingInterface`. [PR #445](https://github.com/catalystneuro/neuroconv/pull/445)
* Added the `BaseTemporalAlignmentInterface` to serve as the new base class for all new temporal alignment methods. [PR #442](https://github.com/catalystneuro/neuroconv/pull/442)
* Added direct imports for all base classes from the outer level; you may now call `from neuroconv import BaseDataInterface, BaseTemporalAlignmentInterface, BaseExtractorInterface`. [PR #442](https://github.com/catalystneuro/neuroconv/pull/442)
* Added basic temporal alignment methods to the AudioInterface. `align_starting_time` is split into `align_starting_times` (list of times, one per audio file) and `align_global_starting_time` (shift all by a scalar amount). `align_by_interpolation` and other timestamp-based approaches is not yet implemented for this interface. [PR #402](https://github.com/catalystneuro/neuroconv/pull/402)
* Changed the order of recording properties extraction in `NeuroscopeRecordingInterface` and `NeuroScopeLFPInterface` to make them consistent with each other [PR #466](https://github.com/catalystneuro/neuroconv/pull/466)
* The `ScanImageImagingInterface` has been updated to read metadata from more recent versions of ScanImage [PR #457](https://github.com/catalystneuro/neuroconv/pull/457)
* Refactored `add_two_photon_series()` to `add_photon_series()` and added `photon_series_type` optional argument which can be either `"OnePhotonSeries"` or `"TwoPhotonSeries"`.
  Changed `get_default_ophys_metadata()` to add `Device` and `ImagingPlane` metadata which are both used by imaging and segmentation.
  Added `photon_series_type` to `get_nwb_imaging_metadata()` to fill metadata for `OnePhotonSeries` or `TwoPhotonSeries`. [PR #462](https://github.com/catalystneuro/neuroconv/pull/462)
* Split `align_timestamps` and `align_starting_times` into `align_segment_timestamps` and `align_segment_starting_times` for API consistency for multi-segment `RecordingInterface`s. [PR #463](https://github.com/catalystneuro/neuroconv/pull/463)
* Rename `align_timestamps` and `align_segmentt_timestamps` into `set_aligned_timestamps` and `set_aligned_segment_timestamps` to more clearly indicate their usage and behavior. [PR #470](https://github.com/catalystneuro/neuroconv/pull/470)


### Testing
* The tests for `automatic_dandi_upload` now follow up-to-date DANDI validation rules for file name conventions. [PR #310](https://github.com/catalystneuro/neuroconv/pull/310)
* Deactivate `MaxOneRecordingInterface` metadata tests [PR #371]((https://github.com/catalystneuro/neuroconv/pull/371)
* Integrated the DataInterface testing mixin to the SLEAP Interface. [PR #401](https://github.com/catalystneuro/neuroconv/pull/401)
* Added holistic per-interface, per-method unit testing for ecephys and ophys interfaces. [PR #283](https://github.com/catalystneuro/neuroconv/pull/283)
* Live service tests now run in a separate non-required GitHub action. [PR #420]((https://github.com/catalystneuro/neuroconv/pull/420)
* Integrated the `DataInterfaceMixin` class of tests to the `VideoInterface`. [PR #403](https://github.com/catalystneuro/neuroconv/pull/403)
* Add `generate_path_expander_demo_ibl` and associated test for `LocalPathExpander` [PR #456](https://github.com/catalystneuro/neuroconv/pull/456)
* Improved testing of all interface alignment methods via the new `TemporalAlignmentMixin` class. [PR #459](https://github.com/catalystneuro/neuroconv/pull/459)

### Fixes
* `BlackrockRecordingInterface` now writes all ElectricalSeries to "acquisition" unless changed using the `write_as` flag in `run_conversion`. [PR #315](https://github.com/catalystneuro/neuroconv/pull/315)
* Excluding Python versions 3.8 and 3.9 for the `EdfRecordingInterface` on M1 macs due to installation problems. [PR #319](https://github.com/catalystneuro/neuroconv/pull/319)
* Extend type array condition in `get_schema_from_hdmf_class` for dataset types (excludes that are DataIO). [PR #418](https://github.com/catalystneuro/neuroconv/pull/418)
* The `base_directory` argument to all `PathExpander` classes can now accept string inputs as well as `Path` inputs. [PR #427](https://github.com/catalystneuro/neuroconv/pull/427)
* Fixed the temporal alignment methods for the `RecordingInterfaces` which has multiple segments. [PR #411](https://github.com/catalystneuro/neuroconv/pull/411)
* Fixes to the temporal alignment methods for the `SortingInterface`, both single and multi-segment and recordingless. [PR #413](https://github.com/catalystneuro/neuroconv/pull/413)
* Fixes to the temporal alignment methods for the certain formats of the `RecordingInterface`. [PR #459](https://github.com/catalystneuro/neuroconv/pull/459)
* Fixes the naming of LFP interfaces to be `ElectricalSeriesLFP` instead of `ElectricalSeriesLF`. [PR #467](https://github.com/catalystneuro/neuroconv/pull/467)
* Fixed an issue with incorrect modality-specific extra requirements being associated with certain behavioral formats. [PR #469](https://github.com/catalystneuro/neuroconv/pull/469)

### Documentation and tutorial enhancements
* The instructions to build the documentation were moved to ReadTheDocs. [PR #323](https://github.com/catalystneuro/neuroconv/pull/323)
* Move testing instructions to ReadTheDocs. [PR #320](https://github.com/catalystneuro/neuroconv/pull/320)
* Moved NeuroConv catalogue from ReadMe.md to ReadTheDocs.
  [PR #322](https://github.com/catalystneuro/neuroconv/pull/322)
* Moved instructions to build the documentation from README.md to ReadTheDocs. [PR #323](https://github.com/catalystneuro/neuroconv/pull/323)
* Add `Spike2RecordingInterface` to conversion gallery. [PR #338](https://github.com/catalystneuro/neuroconv/pull/338)
* Remove authors from module docstrings [PR #354](https://github.com/catalystneuro/neuroconv/pull/354)
* Add examples for `LocalPathExpander` usage [PR #456](https://github.com/catalystneuro/neuroconv/pull/456)
* Add better docstrings to the aux functions of the Neuroscope interface [PR #485](https://github.com/catalystneuro/neuroconv/pull/485)

### Pending deprecation
* Change name from `CedRecordingInterface` to `Spike2RecordingInterface`. [PR #338](https://github.com/catalystneuro/neuroconv/pull/338)

### Improvements
* Use `Literal` in typehints (incompatible with Python<=3.8). [PR #340](https://github.com/catalystneuro/neuroconv/pull/340)
* `BaseDataInterface.get_source_schema` modified so it works for `.__init__` and `.__new__`. [PR #374](https://github.com/catalystneuro/neuroconv/pull/374)



# v0.2.4 (February 7, 2023)

### Deprecation
* All usages of `use_times` have been removed from spikeinterface tools and interfaces. The function `add_electrical_series` now determines whether the timestamps of the spikeinterface recording extractor are uniform or not and automatically stores the data according to best practices [PR #40](https://github.com/catalystneuro/neuroconv/pull/40)
* Dropped Python 3.7 support. [PR #237](https://github.com/catalystneuro/neuroconv/pull/237)

### Features
* Added a tool for determining rising and falling frames from TTL signals (`parse_rising_frames_from_ttl` and `get_falling_frames_from_ttl`). [PR #244](https://github.com/catalystneuro/neuroconv/pull/244)
* Added the `SpikeGLXNIDQInterface` for reading data from `.nidq.bin` files, as well as the ability to parse event times from specific channels via the `get_event_starting_times_from_ttl` method. Also included a `neuroconv.tools.testing.MockSpikeGLXNIDQInterface` for testing purposes. [PR #247](https://github.com/catalystneuro/neuroconv/pull/247)
* Improved handling of writing multiple probes to the same `NWB` file [PR #255](https://github.com/catalystneuro/neuroconv/pull/255)

### Pending deprecation
* Added `DeprecationWarnings` to all `spikeextractors` backends. [PR #265](https://github.com/catalystneuro/neuroconv/pull/265)
* Added `DeprecationWarning`s for `spikeextractors` objects in `neuroconv.tools.spikeinterface`. [PR #266](https://github.com/catalystneuro/neuroconv/pull/266)

### Fixes
* Temporarily hotfixed the `tensorflow` dependency after the release of `deeplabcut==2.3.0`. [PR #268](https://github.com/catalystneuro/neuroconv/pull/268)
* Fixed cleanup of waveform tests in SI tools. [PR #277](https://github.com/catalystneuro/neuroconv/pull/277)
* Fixed metadata structure for the CsvTimeIntervalsInterface, which was previously not passed validation in NWBConverters. [PR #237](https://github.com/catalystneuro/neuroconv/pull/237)
* Added propagation of the `load_sync_channel` argument for the `SpikeGLXNIDQInterface`. [PR #282](https://github.com/catalystneuro/neuroconv/pull/282)
* Fixed the default `es_key` used by stand-alone write using any `RecordingExtractorInterface` or `LFPExtractorInterface`. [PR #288](https://github.com/catalystneuro/neuroconv/pull/288)
* Fixed the default `ExtractorName` used to load the spikeinterface extractor of the `SpikeGLXLFPInterface`. [PR #288](https://github.com/catalystneuro/neuroconv/pull/288)

### Testing
* Re-organized the `test_gin_ecephys` file by splitting into each sub-modality. [PR #282](https://github.com/catalystneuro/neuroconv/pull/282)
* Add testing support for Python 3.11. [PR #234](https://github.com/catalystneuro/neuroconv/pull/234)




# v0.2.3

### Documentation and tutorial enhancements
* Remove `Path(path_to_save_nwbfile).is_file()` from each of the gallery pages. [PR #177](https://github.com/catalystneuro/neuroconv/pull/177)
* Improve docstring for `SpikeGLXRecordingInterface`. [PR #226](https://github.com/catalystneuro/neuroconv/pull/226)
* Correct typing of SpikeGLX in conversion gallery. [PR #223](https://github.com/catalystneuro/neuroconv/pull/223)
* Added tutorial for utilizing YAML metadata in a conversion pipeline. [PR #240](https://github.com/catalystneuro/neuroconv/pull/240)
* Added page in User Guide for how to use CSVs to specify metadata. [PR #241](https://github.com/catalystneuro/neuroconv/pull/177)
* Added the `BaseDataInterface` in the API docs. [PR #242](https://github.com/catalystneuro/neuroconv/pull/242)
* Fixed typo in styling section. [PR #253](https://github.com/catalystneuro/neuroconv/pull/253)
* Updated docs on JSON schema. [PR #256](https://github.com/catalystneuro/neuroconv/pull/256)
* Improved compliance with numpy-style docstring [PR #260](https://github.com/catalystneuro/neuroconv/pull/260)

### Features
* Added `AudioInterface` for files in `WAV` format using the `add_acoustic_waveform_series` utility function
  from `tools/audio` to write audio data to NWB. [PR #196](https://github.com/catalystneuro/neuroconv/pull/196)
* Added the `MaxOneRecordingInterface` for writing data stored in MaxOne (.raw.h5) format. [PR #222](https://github.com/catalystneuro/neuroconv/pull/222)
* Added the `MCSRawRecordingInterface` for writing data stored in MCSRaw (.raw) format. [PR #220](https://github.com/catalystneuro/neuroconv/pull/220)
* Added the `MEArecRecordingInterface` for writing data stored in MEArec (structured .h5) format. [PR #218](https://github.com/catalystneuro/neuroconv/pull/218)
* Added the `AlphaOmegaRecordingInterface` for writing data stored in AlphaOmega (folder of .mrx) format. [PR #212](https://github.com/catalystneuro/neuroconv/pull/212)
* Added the `PlexonRecordingInterface` for writing data stored in Plexon (.plx) format. [PR #206](https://github.com/catalystneuro/neuroconv/pull/206)
* Added the `BiocamRecordingInterface` for writing data stored in Biocam (.bwr) format. [PR #210](https://github.com/catalystneuro/neuroconv/pull/210)
* Added function to add acoustic series as `AcousticWaveformSeries` object as __acquisition__ or __stimulus__ to NWB. [PR #201](https://github.com/catalystneuro/neuroconv/pull/201)
* Added new form to the GitHub repo for requesting support for new formats. [PR #207](https://github.com/catalystneuro/neuroconv/pull/207)
* Simplified the writing of `channel_conversion` during `add_electrical_series` if the vector of gains is uniform; in this case, they are now combined into the scalar `conversion` value. [PR #218](https://github.com/catalystneuro/neuroconv/pull/218)
* Implement timestamp extraction from videos for the SLEAPInterface [PR #238](https://github.com/catalystneuro/neuroconv/pull/238)
* Prevented writing of default values for optional columns on the `ElectrodeTable`. [PR #219](https://github.com/catalystneuro/neuroconv/pull/219)
* Add interfaces for Excel and Csv time intervals tables. [PR #252](https://github.com/catalystneuro/neuroconv/pull/252)

### Testing
* Added a `session_id` to the test file for the `automatic_dandi_upload` helper function. [PR #199](https://github.com/catalystneuro/neuroconv/pull/199)
* `pre-commit` version bump. [PR #235](https://github.com/catalystneuro/neuroconv/pull/235)
* Added a `testing` sub-module to `src` and added a method (`generate_mock_ttl_signal`) for generating synthetic TTL pulses. [PR #245](https://github.com/catalystneuro/neuroconv/pull/245)

### Fixes
* `VideoInterface`. Only raise a warning if the difference between the rate estimated from timestamps and the fps (frames per seconds) is larger than two decimals. [PR #200](https://github.com/catalystneuro/neuroconv/pull/200)
* Fixed the bug in a `VideoInterface` where it would use `DataChunkIterator` even if the conversion options indicated that it should not. [PR #200](https://github.com/catalystneuro/neuroconv/pull/200)
* Update usage requirements for HDMF to prevent a buffer overflow issue fixed in hdmf-dev/hdmf#780. [PR #195](https://github.com/catalystneuro/neuroconv/pull/195)
* Remove the deprecated `distutils.version` in favor of `packaging.version` [PR #233](https://github.com/catalystneuro/neuroconv/pull/233)



# v0.2.2

### Testing

* Added a set of dev branch gallery tests for PyNWB, HDMF, SI, and NEO. [PR #113](https://github.com/catalystneuro/neuroconv/pull/113)
* Added tests for the `TypeError` and `ValueError` raising for the new `starting_frames` argument of `MovieDataInterface.run_conversion()`. [PR #113](https://github.com/catalystneuro/neuroconv/pull/113)
* Added workflow for automatic detection of CHANGELOG.md updates for PRs. [PR #187](https://github.com/catalystneuro/neuroconv/pull/187)
* Added support for python 3.10 [PR #229](https://github.com/catalystneuro/neuroconv/pull/229)

### Fixes

* Fixed a new docval typing error that arose in `hdmf>3.4.6` versions. [PR #113](https://github.com/catalystneuro/neuroconv/pull/113)
* Fixed a new input argument issue for `starting_frames` when using `external_file` for an `ImageSeries` in `pynwb>2.1.0` versions. [PR #113](https://github.com/catalystneuro/neuroconv/pull/113)
* Fixed issues regarding interaction between metadata rate values and extractor rate values in `tools.roiextractors`. [PR #159](https://github.com/catalystneuro/neuroconv/pull/159)
* Fixed sampling frequency resolution issue when detecting this from timestamps in `roiextractors.write_imaging` and `roiextractors.write_segmentation`. [PR #159](https://github.com/catalystneuro/neuroconv/pull/159)

### Documentation and tutorial enhancements
* Added a note in User Guide/DataInterfaces to help installing custom dependencies for users who use Z-shell (`zsh`). [PR #180](https://github.com/catalystneuro/neuroconv/pull/180)
* Added `MovieInterface` example in the conversion gallery. [PR #183](https://github.com/catalystneuro/neuroconv/pull/183)

### Features
* Added `ConverterPipe`, a class that allows chaining previously initialized interfaces for batch conversion and corresponding tests [PR #169](https://github.com/catalystneuro/neuroconv/pull/169)
* Added automatic extraction of metadata for `NeuralynxRecordingInterface` including filtering information for channels, device and recording time information [PR #170](https://github.com/catalystneuro/neuroconv/pull/170)
* Added stubbing capabilities to timestamp extraction in the `MovieInterface` avoiding scanning through the whole file when `stub_test=True` [PR #181](https://github.com/catalystneuro/neuroconv/pull/181)
* Added a flag `include_roi_acceptance` to `tools.roiextractors.write_segmentation` and corresponding interfaces to allow disabling the addition of boolean columns indicating ROI acceptance. [PR #193](https://github.com/catalystneuro/neuroconv/pull/193)
* Added `write_waveforms()` function in `tools.spikeinterface` to write `WaveformExtractor` objects
[PR #217](https://github.com/catalystneuro/neuroconv/pull/217)

### Pending deprecation
* Replaced the `MovieInterface` with `VideoInterface` and introduced deprecation warnings for the former. [PR #74](https://github.com/catalystneuro/neuroconv/pull/74)



# v0.2.1

### Fixes

* Updated `BlackrockRecordingInterface` to support multi stream file and added gin corresponding gin tests [PR #176](https://github.com/catalystneuro/neuroconv/pull/176)



# v0.2.0

### Back-compatability break
* All built-in DataInterfaces are now nested under the `neuroconv.datainterfaces` import structure - they are no longer available from the outer level. To import a data interface, use the syntax `from neuroconv.datainterfaces import <name of interface>`. [PR #74](https://github.com/catalystneuro/neuroconv/pull/74)
* The `AxonaRecordingExtractorInterface` has been renamed to `AxonaRecordingInterface`. [PR #74](https://github.com/catalystneuro/neuroconv/pull/74)
* The `AxonaUnitRecordingExtractorInterface` has been renamed to `AxonaUnitRecordingInterface`. [PR #74](https://github.com/catalystneuro/neuroconv/pull/74)
* The `BlackrockRecordingExtractorInterface` has been renamed to `BlackrockRecordingInterface`. [PR #74](https://github.com/catalystneuro/neuroconv/pull/74)
* The `BlackrockSortingExtractorInterface` has been renamed to `BlackrockSortingInterface`. [PR #74](https://github.com/catalystneuro/neuroconv/pull/74)
* The `OpenEphysRecordingExtractorInterface` has been renamed to `OpenEphysRecordingInterface`. [PR #74](https://github.com/catalystneuro/neuroconv/pull/74)
* The `OpenEphysSortingExtractorInterface` has been renamed to `OpenEphysSortingInterface`. [PR #74](https://github.com/catalystneuro/neuroconv/pull/74)
* The `KilosortSortingInterface` has been renamed to `KiloSortSortingInterface` to be more consistent with SpikeInterface. [PR #107](https://github.com/catalystneuro/neuroconv/pull/107)
* The `Neuroscope` interfaces have been renamed to `NeuroScope` to be more consistent with SpikeInterface. [PR #107](https://github.com/catalystneuro/neuroconv/pull/107)
* The `tools.roiextractors.add_epoch` functionality has been retired in the newest versions of ROIExtractors. [PR #112](https://github.com/catalystneuro/neuroconv/pull/112)
* Removed deprecation warnings for `save_path` argument (which is now `nwbfile_path` everywhere in the package). [PR #124](https://github.com/catalystneuro/neuroconv/pull/124)
* Changed default device name for the ecephys pipeline. Device_ecephys -> DeviceEcephys [PR #154](https://github.com/catalystneuro/neuroconv/pull/154)
* Change names of written electrical series on the ecephys pipeline. ElectricalSeries_raw -> ElectricalSeriesRaw, ElectricalSeries_processed -> ElectricalSeriesProcessed, ElectricalSeries_lfp -> ElectricalSeriesLFP  [PR #153](https://github.com/catalystneuro/neuroconv/pull/153)
* Drop spikeextractor backend support for NeuralynxRecordingInterface [PR #174](https://github.com/catalystneuro/neuroconv/pull/174)

### Fixes
* Prevented the CEDRecordingInterface from writing non-ecephys channel data. [PR #37](https://github.com/catalystneuro/neuroconv/pull/37)
* Fixed description in `write_sorting` and in `add_units_table` to have "neuroconv" in the description. [PR #104](https://github.com/catalystneuro/neuroconv/pull/104)
* Updated `spikeinterface` version number to 0.95.1 to fix issue with `SpikeGLXInterface` probe annotations.
  The issue is described [here](https://github.com/SpikeInterface/spikeinterface/issues/923). [PR #132](https://github.com/catalystneuro/neuroconv/pull/132)

### Improvements
* Unified the `run_conversion` method of `BaseSegmentationExtractorInterface` with that of all the other base interfaces. The method `write_segmentation` now uses the common `make_or_load_nwbfile` context manager [PR #29](https://github.com/catalystneuro/neuroconv/pull/29)
* Coerced the recording extractors with `spikeextractors_backend=True` to BaseRecording objects for Axona, Blackrock, Openephys, and SpikeGadgets. [PR #38](https://github.com/catalystneuro/neuroconv/pull/38)
* Added function to add PlaneSegmentation objects to an nwbfile in `roiextractors` and corresponding unit tests. [PR #23](https://github.com/catalystneuro/neuroconv/pull/23)
* `use_times` argument to be deprecated on the ecephys pipeline. The function `add_electrical_series` now determines whether the timestamps of the spikeinterface recording extractor are uniform or not and automatically stores the data according to best practices [PR #40](https://github.com/catalystneuro/neuroconv/pull/40)
* Add `NWBFile` metadata key at the level of the base data interface so it can always be inherited to be available. [PR #51](https://github.com/catalystneuro/neuroconv/pull/51).
* Added spikeinterface support to Axona LFP and coerece gin tests for LFP to be spikeinterface objects [PR #85](https://github.com/catalystneuro/neuroconv/pull/85)
* Added function to add fluorescence traces to an nwbfile in `roiextractors` and corresponding unit tests.
  The df over f traces are now added to a `DfOverF` container instead of the `Fluorescence` container.
  The metadata schema has been changed for the `BaseSegmentationExtractorInterface` to allow metadata for `DfOverF`,
  and `Flurorescence` is now not required in the metadata schema. [PR #41](https://github.com/catalystneuro/neuroconv/pull/41)
* Improved default values of OpticalChannel object names and other descriptions for Imaging data. [PR #88](https://github.com/catalystneuro/neuroconv/pull/88)
* Extended the `ImagingDataChunkIterator` to be  compatible with volumetric data. [PR #90](https://github.com/catalystneuro/neuroconv/pull/90)
* Integrated the `ImagingDataChunkIterator` with the `write_imaging` methods. [PR #90](https://github.com/catalystneuro/neuroconv/pull/90)
* Began work towards making SpikeInterface, SpikeExtractors, and ROIExtractors all non-minimal dependencies. [PR #74](https://github.com/catalystneuro/neuroconv/pull/74)
* Implemented format-wise and modality-wise extra installation requirements. If there are any requirements to use a module or data interface, these are defined in individual requirements files at the corresponding level of the package. These are in turn easily accessible from the commands `pip install neuroconv[format_name]`. `pip install neuroconv[modality_name]` will also install all dependencies necessary to make full use of any interfaces from that modality. [PR #100](https://github.com/catalystneuro/neuroconv/pull/100)
* Added frame stubbing to the `BaseSegmentationExtractorInterface`. [PR #116](https://github.com/catalystneuro/neuroconv/pull/116)
* Added `mask_type: str` and `include_roi_centroids: bool` to the `add_plane_segmentation` helper and `write_segmentation` functions for the `tools.roiextractors` submodule. [PR #117](https://github.com/catalystneuro/neuroconv/pull/117)
* Propagate `output_struct_name` argument to `ExtractSegmentationInterface` to match its extractor arguments. [PR #128](https://github.com/catalystneuro/neuroconv/pull/128)
* Added compression and iteration (with options control) to all Fluorescence traces in `write_segmentation`. [PR #120](https://github.com/catalystneuro/neuroconv/pull/120)
* For irregular recordings, timestamps can now be saved along with all traces in `write_segmentation`. [PR #130](https://github.com/catalystneuro/neuroconv/pull/130)
* Added `mask_type` argument to `tools.roiextractors.add_plane_segmentation` function and all upstream calls. This allows users to request writing not just the image_masks (still the default) but also pixels, voxels or `None` of the above. [PR #119](https://github.com/catalystneuro/neuroconv/pull/119)
* `utils.json_schema.get_schema_from_method_signature` now allows `Optional[...]` annotation typing and subsequent `None` values during validation as long as it is still only applied to a simple non-conflicting type (no `Optional[Union[..., ...]]`). [PR #119](https://github.com/catalystneuro/neuroconv/pull/119)


### Documentation and tutorial enhancements:
* Unified the documentation of NeuroConv structure in the User Guide readthedocs. [PR #39](https://github.com/catalystneuro/neuroconv/pull/39)
* Added package for viewing source code in the neuroconv documentation [PR #62](https://github.com/catalystneuro/neuroconv/pull/62)
* Added Contributing guide for the Developer section of readthedocs. [PR #73](https://github.com/catalystneuro/neuroconv/pull/73)
* Added style guide to the readthedocs [PR #28](https://github.com/catalystneuro/neuroconv/pull/28)
* Added ABF data conversion tutorial @luiztauffer [PR #89](https://github.com/catalystneuro/neuroconv/pull/89)
* Added Icephys API documentation @luiztauffer [PR #103](https://github.com/catalystneuro/neuroconv/pull/103)
* Added Blackrock sorting conversion gallery example [PR #134](https://github.com/catalystneuro/neuroconv/pull/134)
* Extended the User Guide Get metadata section in DataInterfaces with a demonstration for loading metadata from YAML. [PR #144](https://github.com/catalystneuro/neuroconv/pull/144)
* Fixed a redundancy in [PR #144](https://github.com/catalystneuro/neuroconv/pull/144) and API links. [PR #154](https://github.com/catalystneuro/neuroconv/pull/154)
* Added SLEAP conversion gallery example [PR #161](https://github.com/catalystneuro/neuroconv/pull/161)



### Features
* Added conversion interface for Neuralynx sorting data together with gin data test and a conversion example in the gallery. [PR #58](https://github.com/catalystneuro/neuroconv/pull/58)
* Added conversion interface for DeepLabCut data together with gin data test and a conversion example in the gallery. [PR #24](https://github.com/catalystneuro/neuroconv/pull/24)
* Allow writing of offsets to ElectricalSeries objects from SpikeInterface (requires PyNWB>=2.1.0). [PR #37](https://github.com/catalystneuro/neuroconv/pull/37)
* Added conversion interface for EDF (European Data Format) data together with corresponding unit tests and a conversion example in the gallery. [PR #45](https://github.com/catalystneuro/neuroconv/pull/45)
* Created ImagingExtractorDataChunkIterator, a data chunk iterator for `ImagingExtractor` objects. [PR #54](https://github.com/catalystneuro/neuroconv/pull/54)
* Added support for writing spikeinterface recording extractor with multiple segments and corresponding unit test [PR #67](https://github.com/catalystneuro/neuroconv/pull/67)
* Added spikeinterface support to the Axona data interface [PR #61](https://github.com/catalystneuro/neuroconv/pull/61)
* Added new util function `get_package` for safely attempting to attempt a package import and informatively notifying the user of how to perform the installation otherwise. [PR #74](https://github.com/catalystneuro/neuroconv/pull/74)
* All built-in DataInterfaces now load their external dependencies on-demand at time of object initialization instead of on package or interface import. [PR #74](https://github.com/catalystneuro/neuroconv/pull/74)
* Adde spikeinterface support for Blackrock sorting interface[PR #134](https://github.com/catalystneuro/neuroconv/pull/134)
* Added conversion interface for TDT recording data together with gin data test. [PR #135](https://github.com/catalystneuro/neuroconv/pull/135)
* Added conversion interface for SLEAP pose estimation data together with gin test for data. [PR #160](https://github.com/catalystneuro/neuroconv/pull/160)


### Testing
* Added unittests for correctly writing the scaling factors to the nwbfile in the `add_electrical_series` function of the spikeinterface module. [PR #37](https://github.com/catalystneuro/neuroconv/pull/37)
* Added unittest for compression options in the `add_electrical_series` function of the spikeinterface module. [PR #64](https://github.com/catalystneuro/neuroconv/pull/37)
* Added unittests for chunking in the `add_electrical_series` function of the spikeinterface module. [PR #84](https://github.com/catalystneuro/neuroconv/pull/84)
* Tests are now organized according to modality-wise lazy installations. [PR #100](https://github.com/catalystneuro/neuroconv/pull/100)

# v0.1.1
### Fixes
* Fixed the behavior of the `file_paths` usage in the MovieInterface when run via the YAML conversion specification. [PR #33](https://github.com/catalystneuro/neuroconv/pull/33)

### Improvements
* Added function to add ImagingPlane objects to an nwbfile in `roiextractors` and corresponding unit tests. [PR #19](https://github.com/catalystneuro/neuroconv/pull/19)
* Added function to add summary images from a `SegmentationExtractor` object to an nwbfile in the roiextractors module and corresponding unit tests [PR #22](https://github.com/catalystneuro/neuroconv/pull/22)
* Small improvements on ABFInterface @luiztauffer [PR #89](https://github.com/catalystneuro/neuroconv/pull/89)

### Features
* Add non-iterative writing capabilities to `add_electrical_series`. [PR #32](https://github.com/catalystneuro/neuroconv/pull/32)

### Testing
* Added unittests for the `write_as` functionality in the `add_electrical_series` of the spikeinterface module. [PR #32](https://github.com/catalystneuro/neuroconv/pull/32)


# v0.1.0

* The first release of NeuroConv.<|MERGE_RESOLUTION|>--- conflicted
+++ resolved
@@ -5,7 +5,6 @@
 ## Bug Fixes
 
 ## Features
-* Source validation is no longer performed when initializing interfaces or converters [PR #1168](https://github.com/catalystneuro/neuroconv/pull/1168)
 
 ## Improvements
 
@@ -20,11 +19,9 @@
 ## Features
 
 ## Improvements
-<<<<<<< HEAD
 * `get_json_schema_from_method_signature` now throws a more informative error when an untyped parameter is passed [#1157](https://github.com/catalystneuro/neuroconv/pull/1157)
-=======
 * Fix metadata bug in `IntanRecordingInterface` where extra devices were added incorrectly if the recording contained multiple electrode groups or names [#1166](https://github.com/catalystneuro/neuroconv/pull/1166)
->>>>>>> 935bf6a4
+* Source validation is no longer performed when initializing interfaces or converters [PR #1168](https://github.com/catalystneuro/neuroconv/pull/1168)
 
 
 # v0.6.6 (December 20, 2024)
