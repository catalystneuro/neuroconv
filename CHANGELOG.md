--- conflicted
+++ resolved
@@ -1,12 +1,12 @@
 # Upcoming
 
+## Bug Fixes
+
 ## Deprecations
-
-## Bug Fixes
-
 
 ## Features
 * Using in-house `GenericDataChunkIterator` [PR #1068](https://github.com/catalystneuro/neuroconv/pull/1068)
+* Using ruff to enforce existence of public functions's docstrings [PR #1062](https://github.com/catalystneuro/neuroconv/pull/1062)
 
 ## Improvements
 
@@ -28,9 +28,6 @@
 
 
 ## Improvements
-<<<<<<< HEAD
-* Using ruff to enforce existence of public functions's docstrings [PR #1062](https://github.com/catalystneuro/neuroconv/pull/1062)
-=======
 * Testing on mac sillicon [PR #1061](https://github.com/catalystneuro/neuroconv/pull/1061)
 * Add writing to zarr test for to the test on data [PR #1056](https://github.com/catalystneuro/neuroconv/pull/1056)
 * Modified the CI to avoid running doctests twice [PR #1077](https://github.com/catalystneuro/neuroconv/pull/#1077)
@@ -38,7 +35,6 @@
 * Run only the most basic testing while a PR is on draft  [PR #1082](https://github.com/catalystneuro/neuroconv/pull/1082)
 * Added zarr tests for the test on data with checking equivalent backends [PR #1083](https://github.com/catalystneuro/neuroconv/pull/1083)
 
->>>>>>> 55c94a57
 
 
 # v0.6.3
