--- conflicted
+++ resolved
@@ -1,25 +1,19 @@
 # Upcoming
 
-<<<<<<< HEAD
-### Features
+## v.0.6.3
+
+## Bug Fixes
+
+## Deprecations
+
+## Features
 * Added automated EFS volume creation and mounting to the `submit_aws_job` helper function. [PR #1018](https://github.com/catalystneuro/neuroconv/pull/1018)
 
-
-
-## v.0.6.2
-=======
-## Bug Fixes
-
-## Deprecations
-
-## Features
-
 ## Improvements
 
 
 
 ## v0.6.2 (September 10, 2024)
->>>>>>> f8ea3493
 
 ### Bug Fixes
 * Fixed a bug where `IntanRecordingInterface` added two devices [PR #1059](https://github.com/catalystneuro/neuroconv/pull/1059)
