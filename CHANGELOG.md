--- conflicted
+++ resolved
@@ -1,14 +1,11 @@
 # v0.7.2 (Upcoming)
 
 ## Deprecations and Changes
-<<<<<<< HEAD
-* Added an `appending_to_in_disk_nwbfile` argumento to `run_conversion`. This changes the semantics of the overwrite parameter from escaping append mode when a file exists to a more conventional `safe writing` mode where confirmation is required to overwrite an existing file. Append mode now is controlled with the `appending_to_in_disk_nwbfile`. [#1256](https://github.com/catalystneuro/neuroconv/pull/1256)
-=======
 * `output_filepath` deprecated on `configure_and_write_nwbfile` use `nwbfile_path` instead [PR #1270](https://github.com/catalystneuro/neuroconv/pull/1270)
->>>>>>> 33724822
 
 ## Bug Fixes
 * Fixed a check in `_configure_backend` on neurodata_object ndx_events.Events to work only when ndx-events==0.2.0 is used. [PR #998](https://github.com/catalystneuro/neuroconv/pull/998)
+* Added an `appending_to_in_disk_nwbfile` argumento to `run_conversion`. This changes the semantics of the overwrite parameter from assuming append mode when a file exists to a more conventional `safe writing` mode where confirmation is required to overwrite an existing file. Append mode now is controlled with the `appending_to_in_disk_nwbfile`. [#1256](https://github.com/catalystneuro/neuroconv/pull/1256)
 
 ## Features
 * Added `SortedRecordingConverter` to convert sorted recordings to NWB with correct metadata mapping between units and electrodes [PR #1132](https://github.com/catalystneuro/neuroconv/pull/1132)
