--- conflicted
+++ resolved
@@ -13,12 +13,9 @@
 * Added automated EFS volume creation and mounting to the `submit_aws_job` helper function. [PR #1018](https://github.com/catalystneuro/neuroconv/pull/1018)
 
 ## Improvements
-<<<<<<< HEAD
 * Testing on mac sillicon [PR #1061](https://github.com/catalystneuro/neuroconv/pull/1061)
-=======
 * Add writing to zarr test for to the test on data [PR #1056](https://github.com/catalystneuro/neuroconv/pull/1056)
 * Modified the CI to avoid running doctests twice [PR #1077](https://github.com/catalystneuro/neuroconv/pull/#1077)
->>>>>>> 113527f5
 
 ## v0.6.3
 
