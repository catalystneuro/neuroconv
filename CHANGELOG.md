# v0.7.3 (Upcoming)

## Deprecations and Changes

## Bug Fixes

## Features

## Improvements
<<<<<<< HEAD
* `configure_backend` is now exposed to be imported as `from neuroconv.tools import configure_and_write_nwbfile` [#1287](https://github.com/catalystneuro/neuroconv/pull/1287)
=======
* Added metadata section to video conversion gallery [PR #1276](https://github.com/catalystneuro/neuroconv/pull/1276)

>>>>>>> 0a693dfe

# v0.7.2 (April 4, 2025)

## Deprecations and Changes
* Split VideoInterface (now deprecated) into ExternalVideoInterface and InternalVideoInterface [PR #1251](https://github.com/catalystneuro/neuroconv/pull/1251) [PR #1256](https://github.com/catalystneuro/neuroconv/pull/1256) [#1278](https://github.com/catalystneuro/neuroconv/pull/1278)
* `output_filepath` deprecated on `configure_and_write_nwbfile` use `nwbfile_path` instead [PR #1270](https://github.com/catalystneuro/neuroconv/pull/1270)
* Temporary set a ceiling on pydantic `<2.11` [PR #1275](https://github.com/catalystneuro/neuroconv/pull/1275)

## Bug Fixes
* Fixed a check in `_configure_backend` on neurodata_object ndx_events.Events to work only when ndx-events==0.2.0 is used. [PR #998](https://github.com/catalystneuro/neuroconv/pull/998)
* Added an `append_on_disk_nwbfile` argumento to `run_conversion`. This changes the semantics of the overwrite parameter from assuming append mode when a file exists to a more conventional `safe writing` mode where confirmation is required to overwrite an existing file. Append mode now is controlled with the `append_on_disk_nwbfile`. [#1256](https://github.com/catalystneuro/neuroconv/pull/1256)

## Features
* Added `SortedRecordingConverter` to convert sorted recordings to NWB with correct metadata mapping between units and electrodes [PR #1132](https://github.com/catalystneuro/neuroconv/pull/1132)
* Support roiextractors 0.5.11 [PR #1236](https://github.com/catalystneuro/neuroconv/pull/1236)
* Added stub_test option to TDTFiberPhotometryInterface [PR #1242](https://github.com/catalystneuro/neuroconv/pull/1242)
* Added ThorImagingInterface for Thor TIFF files with OME metadata [PR #1238](https://github.com/catalystneuro/neuroconv/pull/1238)
* Added `always_write_timestamps` parameter to ExternalVideoInterface and InternalVideoInterface to force writing timestamps even when they are regular [#1279](https://github.com/catalystneuro/neuroconv/pull/1279)

## Improvements
* Filter out warnings for missing timezone information in continuous integration [PR #1240](https://github.com/catalystneuro/neuroconv/pull/1240)
* `FilePathType` is deprecated, use `FilePath` from pydantic instead [PR #1239](https://github.com/catalystneuro/neuroconv/pull/1239)
* Change `np.NAN` to `np.nan` to support numpy 2.0 [PR #1245](https://github.com/catalystneuro/neuroconv/pull/1245)
* Re activate Plexon tests on Mac. Testing this for a while as they are unreliable tests [#1195](https://github.com/catalystneuro/neuroconv/pull/1195)
* Testing: only run tests for oldest and newest versions of python [#1249](https://github.com/catalystneuro/neuroconv/pull/1249)
* Improve error display on scan image interfaces [PR #1246](https://github.com/catalystneuro/neuroconv/pull/1246)
* Added concurrency to live-service-testing GitHub Actions workflow to prevent simultaneous write to the dandiset. [#1252](https://github.com/catalystneuro/neuroconv/pull/1252)
* Updated GitHub Actions workflows to use Environment Files instead of the deprecated `set-output` command [#1259](https://github.com/catalystneuro/neuroconv/pull/1259)
* Propagate `verbose` parameter from Converters to Interfaces [#1253](https://github.com/catalystneuro/neuroconv/issues/1253)
* Replace uses of scipy load_mat and h5storage loadmat with pymat_reader read_mat in `CellExplorerSortingInterface` [#1254](https://github.com/catalystneuro/neuroconv/pull/1254)
* Added camera device support for ExternalVideoInterface and InternalVideoInterface: [PR #1282](https://github.com/catalystneuro/neuroconv/pull/1282)


# v0.7.1 (March 5, 2025)

## Deprecations and Changes

## Bug Fixes
* Fix parsing of group_names in `tools.spikeinterface` [PR #1234](https://github.com/catalystneuro/neuroconv/pull/1234)

## Features

## Improvements
* Testing suite now supports numpy 2.0. [PR #1235](https://github.com/catalystneuro/neuroconv/pull/1235)

# v0.7.0 (March 3, 2025)

## Deprecations and Changes
* Interfaces and converters now have `verbose=False` by default [PR #1153](https://github.com/catalystneuro/neuroconv/pull/1153)
* Added `metadata` and `conversion_options` as arguments to `NWBConverter.temporally_align_data_interfaces` [PR #1162](https://github.com/catalystneuro/neuroconv/pull/1162)
* Deprecations in the ecephys pipeline: compression options, old iterator options, methods that did not end up in *to_nwbfile and the `get_schema_from_method_signature` function [PR #1207](https://github.com/catalystneuro/neuroconv/pull/1207)
* Removed all deprecated functions from the roiextractors module: `add_fluorescence_traces`, `add_background_fluorescence_traces`, `add_summary_images`, `add_segmentation`, and `write_segmentation` [#1233](https://github.com/catalystneuro/neuroconv/pull/1233)

## Bug Fixes
* `run_conversion` does not longer trigger append mode when `nwbfile_path` points to a faulty file [PR #1180](https://github.com/catalystneuro/neuroconv/pull/1180)
* `DatasetIOConfiguration` now recommends `chunk_shape = (len(candidate_dataset),)` for datasets with compound dtypes as used by hdmf >= 3.14.6. [PR #1146](https://github.com/catalystneuro/neuroconv/pull/1146)
* `OpenEphysBinaryRecordingInterface` no longer stores analog data as an `ElectricalSeries` [PR #1179](https://github.com/catalystneuro/neuroconv/pull/1179)

## Features
* Added `PlexonLFPInterface` for converting Plexon `FPl-Low Pass Filtered` stream data [PR #1209](https://github.com/catalystneuro/neuroconv/pull/1209)
* Added `ImageInterface` for writing large collection of images to NWB and automatically map the images to the correct NWB data types [PR #1190](https://github.com/catalystneuro/neuroconv/pull/1190)
* Fixed AudioInterface to properly handle 24-bit WAV files by disabling memory mapping for 24-bit files [PR #1226](https://github.com/catalystneuro/neuroconv/pull/1226)
* Use the latest version of ndx-pose for `DeepLabCutInterface` and `LightningPoseDataInterface` [PR #1128](https://github.com/catalystneuro/neuroconv/pull/1128)
* Added a first draft of `.clinerules` [PR #1229](https://github.com/catalystneuro/neuroconv/pull/1229)
* Support for pynwb 3.0 [PR #1231](https://github.com/catalystneuro/neuroconv/pull/1231)
* Support for hdmf 4.0 [PR #1204](https://github.com/catalystneuro/neuroconv/pull/1204)
* Support for numpy 2.0 [PR #1206](https://github.com/catalystneuro/neuroconv/pull/1206)
* Support Spikeinterface 0.102 [PR #1194](https://github.com/catalystneuro/neuroconv/pull/1194)

## Improvements
* Simple writing no longer uses a context manager [PR #1180](https://github.com/catalystneuro/neuroconv/pull/1180)
* Added Returns section to all getter docstrings [PR #1185](https://github.com/catalystneuro/neuroconv/pull/1185)
* ElectricalSeries have better chunking defaults when data is passed as plain array [PR #1184](https://github.com/catalystneuro/neuroconv/pull/1184)
* Ophys interfaces now call `get_metadata` by default when no metadata is passed [PR #1200](https://github.com/catalystneuro/neuroconv/pull/1200) and [PR #1232](https://github.com/catalystneuro/neuroconv/pull/1232)


# v0.6.7 (January 20, 2025)

## Deprecations and Changes

## Bug Fixes
* Temporary set a ceiling for hdmf to avoid a chunking bug  [PR #1175](https://github.com/catalystneuro/neuroconv/pull/1175)

## Features
* Add description to inter-sample-shift for `SpikeGLXRecordingInterface` [PR #1177](https://github.com/catalystneuro/neuroconv/pull/1177)

## Improvements
* `get_json_schema_from_method_signature` now throws a more informative error when an untyped parameter is passed [#1157](https://github.com/catalystneuro/neuroconv/pull/1157)
* Improve the naming of ElectrodeGroups in the `SpikeGLXRecordingInterface` when multi probes are present [PR #1177](https://github.com/catalystneuro/neuroconv/pull/1177)
* Detect mismatch errors between group and group names when writing ElectrodeGroups [PR #1165](https://github.com/catalystneuro/neuroconv/pull/1165)
* Fix metadata bug in `IntanRecordingInterface` where extra devices were added incorrectly if the recording contained multiple electrode groups or names [#1166](https://github.com/catalystneuro/neuroconv/pull/1166)
* Source validation is no longer performed when initializing interfaces or converters [PR #1168](https://github.com/catalystneuro/neuroconv/pull/1168)


# v0.6.6 (December 20, 2024)

## Deprecations and Changes
* Removed use of `jsonschema.RefResolver` as it will be deprecated from the jsonschema library [PR #1133](https://github.com/catalystneuro/neuroconv/pull/1133)
* Completely removed compression settings from most places[PR #1126](https://github.com/catalystneuro/neuroconv/pull/1126)
* Completely removed compression settings from most places [PR #1126](https://github.com/catalystneuro/neuroconv/pull/1126)
* Soft deprecation for `file_path` as an argument of  `SpikeGLXNIDQInterface` and `SpikeGLXRecordingInterface` [PR #1155](https://github.com/catalystneuro/neuroconv/pull/1155)
* `starting_time` in RecordingInterfaces has given a soft deprecation in favor of time alignment methods [PR #1158](https://github.com/catalystneuro/neuroconv/pull/1158)

## Bug Fixes
* datetime objects now can be validated as conversion options [#1139](https://github.com/catalystneuro/neuroconv/pull/1126)
* Make `NWBMetaDataEncoder` public again [PR #1142](https://github.com/catalystneuro/neuroconv/pull/1142)
* Fix a bug where data in `DeepLabCutInterface` failed to write when `ndx-pose` was not imported. [#1144](https://github.com/catalystneuro/neuroconv/pull/1144)
* `SpikeGLXConverterPipe` converter now accepts multi-probe structures with multi-trigger and does not assume a specific folder structure [#1150](https://github.com/catalystneuro/neuroconv/pull/1150)
* `SpikeGLXNIDQInterface` is no longer written as an ElectricalSeries [#1152](https://github.com/catalystneuro/neuroconv/pull/1152)
* Fix a bug on ecephys interfaces where extra electrode group and devices were written if the property of the "group_name" was set in the recording extractor [#1164](https://github.com/catalystneuro/neuroconv/pull/1164)


## Features
* Propagate the `unit_electrode_indices` argument from the spikeinterface tools to `BaseSortingExtractorInterface`. This allows users to map units to the electrode table when adding sorting data [PR #1124](https://github.com/catalystneuro/neuroconv/pull/1124)
* Imaging interfaces have a new conversion option `always_write_timestamps` that can be used to force writing timestamps even if neuroconv's heuristics indicates regular sampling rate [PR #1125](https://github.com/catalystneuro/neuroconv/pull/1125)
* Added .csv support to DeepLabCutInterface [PR #1140](https://github.com/catalystneuro/neuroconv/pull/1140)
* `SpikeGLXRecordingInterface` now also accepts `folder_path` making its behavior equivalent to SpikeInterface [#1150](https://github.com/catalystneuro/neuroconv/pull/1150)
* Added the `rclone_transfer_batch_job` helper function for executing Rclone data transfers in AWS Batch jobs. [PR #1085](https://github.com/catalystneuro/neuroconv/pull/1085)
* Added the `deploy_neuroconv_batch_job` helper function for deploying NeuroConv AWS Batch jobs. [PR #1086](https://github.com/catalystneuro/neuroconv/pull/1086)
* YAML specification files now accepts an outer keyword `upload_to_dandiset="< six-digit ID >"` to automatically upload the produced NWB files to the DANDI archive [PR #1089](https://github.com/catalystneuro/neuroconv/pull/1089)
*`SpikeGLXNIDQInterface` now handdles digital demuxed channels (`XD0`) [#1152](https://github.com/catalystneuro/neuroconv/pull/1152)

## Improvements
* Use mixing tests for ecephy's mocks [PR #1136](https://github.com/catalystneuro/neuroconv/pull/1136)
* Use pytest format for dandi tests to avoid window permission error on teardown [PR #1151](https://github.com/catalystneuro/neuroconv/pull/1151)
* Added many docstrings for public functions [PR #1063](https://github.com/catalystneuro/neuroconv/pull/1063)
* Clean up warnings and deprecations in the testing framework for the ecephys pipeline [PR #1158](https://github.com/catalystneuro/neuroconv/pull/1158)
* Enhance the typing of the signature on the `NWBConverter` by adding zarr as a literal option on the backend and backend configuration [PR #1160](https://github.com/catalystneuro/neuroconv/pull/1160)


# v0.6.5 (November 1, 2024)

## Bug Fixes
* Fixed formatwise installation from pipy [PR #1118](https://github.com/catalystneuro/neuroconv/pull/1118)
* Fixed dailies [PR #1113](https://github.com/catalystneuro/neuroconv/pull/1113)

## Deprecations

## Features
* Using in-house `GenericDataChunkIterator` [PR #1068](https://github.com/catalystneuro/neuroconv/pull/1068)
* Data interfaces now perform source (argument inputs) validation with the json schema  [PR #1020](https://github.com/catalystneuro/neuroconv/pull/1020)
* Improve the error message when writing a recording extractor with multiple offsets [PR #1111](https://github.com/catalystneuro/neuroconv/pull/1111)
* Added `channels_to_skip` to `EDFRecordingInterface` so the user can skip non-neural channels [PR #1110](https://github.com/catalystneuro/neuroconv/pull/1110)

## Improvements
* Remove dev test from PR  [PR #1092](https://github.com/catalystneuro/neuroconv/pull/1092)
* Run only the most basic testing while a PR is on draft  [PR #1082](https://github.com/catalystneuro/neuroconv/pull/1082)
* Test that zarr backend_configuration works in gin data tests  [PR #1094](https://github.com/catalystneuro/neuroconv/pull/1094)
* Consolidated weekly workflows into one workflow and added email notifications [PR #1088](https://github.com/catalystneuro/neuroconv/pull/1088)
* Avoid running link test when the PR is on draft  [PR #1093](https://github.com/catalystneuro/neuroconv/pull/1093)
* Centralize gin data preparation in a github action  [PR #1095](https://github.com/catalystneuro/neuroconv/pull/1095)

# v0.6.4 (September 17, 2024)

## Bug Fixes
* Fixed a setup bug introduced in `v0.6.2` where installation process created a directory instead of a file for test configuration file  [PR #1070](https://github.com/catalystneuro/neuroconv/pull/1070)
* The method `get_extractor` now works for `MockImagingInterface`  [PR #1076](https://github.com/catalystneuro/neuroconv/pull/1076)
* Updated opencv version for security [PR #1087](https://github.com/catalystneuro/neuroconv/pull/1087)
* Solved a bug of `PlexonRecordingInterface` where data with multiple streams could not be opened [PR #989](https://github.com/catalystneuro/neuroconv/pull/989)

## Deprecations

## Features
* Added chunking/compression for string-only compound objects: [PR #1042](https://github.com/catalystneuro/neuroconv/pull/1042)
* Added automated EFS volume creation and mounting to the `submit_aws_job` helper function. [PR #1018](https://github.com/catalystneuro/neuroconv/pull/1018)
* Added a mock for segmentation extractors interfaces in ophys: `MockSegmentationInterface` [PR #1067](https://github.com/catalystneuro/neuroconv/pull/1067)
* Added a `MockSortingInterface` for testing purposes. [PR #1065](https://github.com/catalystneuro/neuroconv/pull/1065)
* BaseRecordingInterfaces have a new conversion options `always_write_timestamps` that can be used to force writing timestamps even if neuroconv heuristic indicates regular sampling rate [PR #1091](https://github.com/catalystneuro/neuroconv/pull/1091)


## Improvements
* Testing on mac sillicon [PR #1061](https://github.com/catalystneuro/neuroconv/pull/1061)
* Add writing to zarr test for to the test on data [PR #1056](https://github.com/catalystneuro/neuroconv/pull/1056)
* Modified the CI to avoid running doctests twice [PR #1077](https://github.com/catalystneuro/neuroconv/pull/#1077)
* Consolidated daily workflows into one workflow and added email notifications [PR #1081](https://github.com/catalystneuro/neuroconv/pull/1081)
* Added zarr tests for the test on data with checking equivalent backends [PR #1083](https://github.com/catalystneuro/neuroconv/pull/1083)

# v0.6.3

# v0.6.2 (September 10, 2024)

## Bug Fixes
* Fixed a bug where `IntanRecordingInterface` added two devices [PR #1059](https://github.com/catalystneuro/neuroconv/pull/1059)
* Fix a bug in `add_sorting_to_nwbfile` where `unit_electrode_indices` was only propagated if `waveform_means` was passed [PR #1057](https://github.com/catalystneuro/neuroconv/pull/1057)

## Deprecations
* The following classes and objects are now private `NWBMetaDataEncoder`, `NWBMetaDataEncoder`, `check_if_imaging_fits_into_memory`, `NoDatesSafeLoader` [PR #1050](https://github.com/catalystneuro/neuroconv/pull/1050)

## Features
* Make `config_file_path` optional in `DeepLabCutInterface`[PR #1031](https://github.com/catalystneuro/neuroconv/pull/1031)
* Added `get_stream_names` to `OpenEphysRecordingInterface`: [PR #1039](https://github.com/catalystneuro/neuroconv/pull/1039)
* Most data interfaces and converters now use Pydantic to validate their inputs, including existence of file and folder paths. [PR #1022](https://github.com/catalystneuro/neuroconv/pull/1022)
* All remaining data interfaces and converters now use Pydantic to validate their inputs, including existence of file and folder paths. [PR #1055](https://github.com/catalystneuro/neuroconv/pull/1055)


## Improvements
* Using ruff to enforce existence of public classes' docstrings [PR #1034](https://github.com/catalystneuro/neuroconv/pull/1034)
* Separated tests that use external data by modality [PR #1049](https://github.com/catalystneuro/neuroconv/pull/1049)
* Added Unit Table descriptions for phy and kilosort: [PR #1053](https://github.com/catalystneuro/neuroconv/pull/1053)
* Using ruff to enforce existence of public functions's docstrings [PR #1062](https://github.com/catalystneuro/neuroconv/pull/1062)
* Improved device metadata of `IntanRecordingInterface` by adding the type of controller used [PR #1059](https://github.com/catalystneuro/neuroconv/pull/1059)




# v0.6.1 (August 30, 2024)

## Bug fixes
* Fixed the JSON schema inference warning on excluded fields; also improved error message reporting of which method triggered the error. [PR #1037](https://github.com/catalystneuro/neuroconv/pull/1037)



# v0.6.0 (August 27, 2024)

## Deprecations
* Deprecated  `WaveformExtractor` usage. [PR #821](https://github.com/catalystneuro/neuroconv/pull/821)
* Changed the `tools.spikeinterface` functions (e.g. `add_recording`, `add_sorting`) to have `_to_nwbfile` as suffix  [PR #1015](https://github.com/catalystneuro/neuroconv/pull/1015)
* Deprecated use of `compression` and `compression_options` in `VideoInterface` [PR #1005](https://github.com/catalystneuro/neuroconv/pull/1005)
* `get_schema_from_method_signature` has been deprecated; please use `get_json_schema_from_method_signature` instead. [PR #1016](https://github.com/catalystneuro/neuroconv/pull/1016)
* `neuroconv.utils.FilePathType` and `neuroconv.utils.FolderPathType` have been deprecated; please use `pydantic.FilePath` and `pydantic.DirectoryPath` instead. [PR #1017](https://github.com/catalystneuro/neuroconv/pull/1017)
* Changed the `tools.roiextractors` function (e.g. `add_imaging` and `add_segmentation`) to have the `_to_nwbfile` suffix [PR #1017](https://github.com/catalystneuro/neuroconv/pull/1027)


## Features
* Added `MedPCInterface` for operant behavioral output files. [PR #883](https://github.com/catalystneuro/neuroconv/pull/883)
* Support `SortingAnalyzer` in the `SpikeGLXConverterPipe`. [PR #821](https://github.com/catalystneuro/neuroconv/pull/821)
* Added `TDTFiberPhotometryInterface` data interface, for converting fiber photometry data from TDT file formats. [PR #920](https://github.com/catalystneuro/neuroconv/pull/920)
* Add argument to `add_electrodes` that grants fine control of what to do with the missing values. As a side effect this drops the implicit casting to int when writing int properties to the electrodes table [PR #985](https://github.com/catalystneuro/neuroconv/pull/985)
* Add Plexon2 support [PR #918](https://github.com/catalystneuro/neuroconv/pull/918)
* Converter working with multiple `VideoInterface` instances [PR #914](https://github.com/catalystneuro/neuroconv/pull/914)
* Added helper function `neuroconv.tools.data_transfers.submit_aws_batch_job` for basic automated submission of AWS batch jobs. [PR #384](https://github.com/catalystneuro/neuroconv/pull/384)
* Data interfaces `run_conversion` method now performs metadata validation before running the conversion. [PR #949](https://github.com/catalystneuro/neuroconv/pull/949)
* Introduced `null_values_for_properties` to `add_units_table` to give user control over null values behavior [PR #989](https://github.com/catalystneuro/neuroconv/pull/989)


## Bug fixes
* Fixed the default naming of multiple electrical series in the `SpikeGLXConverterPipe`. [PR #957](https://github.com/catalystneuro/neuroconv/pull/957)
* Write new properties to the electrode table use the global identifier channel_name, group [PR #984](https://github.com/catalystneuro/neuroconv/pull/984)
* Removed a bug where int64 was casted lossy to float [PR #989](https://github.com/catalystneuro/neuroconv/pull/989)

## Improvements
* The `OpenEphysBinaryRecordingInterface` now uses `lxml` for extracting the session start time from the settings.xml file and does not depend on `pyopenephys` anymore. [PR #971](https://github.com/catalystneuro/neuroconv/pull/971)
* Swap the majority of package setup and build steps to `pyproject.toml` instead of `setup.py`. [PR #955](https://github.com/catalystneuro/neuroconv/pull/955)
* The `DeeplabcutInterface` now skips inferring timestamps from movie when timestamps are specified, running faster. [PR #967](https://github.com/catalystneuro/neuroconv/pull/967)
* Improve metadata writing for SpikeGLX data interface. Added contact ids, shank ids and, remove references to shanks for neuropixels 1.0. Also deprecated the previous neuroconv exclusive property "electrode_shank_number` [PR #986](https://github.com/catalystneuro/neuroconv/pull/986)
* Add tqdm with warning to DeepLabCut interface [PR #1006](https://github.com/catalystneuro/neuroconv/pull/1006)
* `BaseRecordingInterface` now calls default metadata when metadata is not passing mimicking `run_conversion` behavior. [PR #1012](https://github.com/catalystneuro/neuroconv/pull/1012)
* Added `get_json_schema_from_method_signature` which constructs Pydantic models automatically from the signature of any function with typical annotation types used throughout NeuroConv. [PR #1016](https://github.com/catalystneuro/neuroconv/pull/1016)
* Replaced all interface annotations with Pydantic types. [PR #1017](https://github.com/catalystneuro/neuroconv/pull/1017)
* Changed typehint collections (e.g. `List`) to standard collections (e.g. `list`). [PR #1021](https://github.com/catalystneuro/neuroconv/pull/1021)
* Testing now is only one dataset per test [PR #1026](https://github.com/catalystneuro/neuroconv/pull/1026)




## v0.5.0 (July 17, 2024)

### Deprecations
* The usage of `compression_options` directly through the `neuroconv.tools.audio` submodule is now deprecated - users should refer to the new `configure_backend` method for a general approach for setting compression. [PR #939](https://github.com/catalystneuro/neuroconv/pull/939)
* The usage of `compression` and `compression_opts` directly through the `FicTracDataInterface` is now deprecated - users should refer to the new `configure_backend` method for a general approach for setting compression. [PR #941](https://github.com/catalystneuro/neuroconv/pull/941)
* The usage of `compression` directly through the `neuroconv.tools.neo` submodule is now deprecated - users should refer to the new `configure_backend` method for a general approach for setting compression. [PR #943](https://github.com/catalystneuro/neuroconv/pull/943)
* The usage of `compression_options` directly through the `neuroconv.tools.ophys` submodule is now deprecated - users should refer to the new `configure_backend` method for a general approach for setting compression. [PR #940](https://github.com/catalystneuro/neuroconv/pull/940)
* Removed the option of running `interface.run_conversion` without `nwbfile_path` argument . [PR #951](https://github.com/catalystneuro/neuroconv/pull/951)

### Features
* Added docker image and tests for an automated Rclone configuration (with file stream passed via an environment variable). [PR #902](https://github.com/catalystneuro/neuroconv/pull/902)

### Bug fixes
* Fixed the conversion option schema of a `SpikeGLXConverter` when used inside another `NWBConverter`. [PR #922](https://github.com/catalystneuro/neuroconv/pull/922)
* Fixed a case of the `NeuroScopeSortingExtractor` when the optional `xml_file_path` is not specified. [PR #926](https://github.com/catalystneuro/neuroconv/pull/926)
* Fixed `Can't specify experiment type when converting .abf to .nwb with Neuroconv`. [PR #609](https://github.com/catalystneuro/neuroconv/pull/609)
* Remove assumption that the ports of the Intan acquisition system correspond to electrode groupings in `IntanRecordingInterface`  [PR #933](https://github.com/catalystneuro/neuroconv/pull/933)
* Add ValueError for empty metadata in  `make_or_load_nwbfile` when an nwbfile needs to be created [PR #948](https://github.com/catalystneuro/neuroconv/pull/948)

### Improvements
* Make annotations from the raw format available on `IntanRecordingInterface`. [PR #934](https://github.com/catalystneuro/neuroconv/pull/943)
* Add an option to suppress display the progress bar (tqdm) in `VideoContext`  [PR #937](https://github.com/catalystneuro/neuroconv/pull/937)
* Automatic compression of data in the `LightnignPoseDataInterface` has been disabled - users should refer to the new `configure_backend` method for a general approach for setting compression. [PR #942](https://github.com/catalystneuro/neuroconv/pull/942)
* Port over `dlc2nwb` utility functions for ease of maintenance. [PR #946](https://github.com/catalystneuro/neuroconv/pull/946)



## v0.4.11 (June 14, 2024)

### Bug fixes
* Added a skip condition in `get_default_dataset_io_configurations` for datasets with any zero-length axis in their `full_shape`. [PR #894](https://github.com/catalystneuro/neuroconv/pull/894)
* Added `packaging` explicitly to minimal requirements. [PR #904](https://github.com/catalystneuro/neuroconv/pull/904)
* Fixed bug when using `make_or_load_nwbfile` with `overwrite=True` on an existing (but corrupt) HDF5 file. [PR #911](https://github.com/catalystneuro/neuroconv/pull/911)
* Change error trigger with warning trigger when adding both `OnePhotonSeries` and `TwoPhotonSeries` to the same file ([Issue #906](https://github.com/catalystneuro/neuroconv/issues/906)). [PR #907](https://github.com/catalystneuro/neuroconv/pull/907)

### Improvements
* Propagated `photon_series_type` to `BaseImagingExtractorInterface` init instead of passing it as an argument of `get_metadata()` and `get_metadata_schema()`. [PR #847](https://github.com/catalystneuro/neuroconv/pull/847)
* Converter working with multiple VideoInterface instances [PR 914](https://github.com/catalystneuro/neuroconv/pull/914)



## v0.4.10 (June 6, 2024)

### Bug fixes
* Fixed bug causing overwrite of NWB GUIDE watermark. [PR #890](https://github.com/catalystneuro/neuroconv/pull/890)


## v0.4.9 (June 5, 2024)

### Deprecations
* Removed `stream_id` as an argument from `IntanRecordingInterface`. [PR #794](https://github.com/catalystneuro/neuroconv/pull/794)
* The usage of `compression` and `compression_opts` directly through the `neuroconv.tools.spikeinterface` submodule are now deprecated - users should refer to the new `configure_backend` method for a general approach for setting compression. [PR #805](https://github.com/catalystneuro/neuroconv/pull/805)
* Dropped the testing of Python 3.8 on the CI. Dropped support for Python 3.8 in setup. [PR #853](https://github.com/catalystneuro/neuroconv/pull/853)
* Deprecated skip_features argument in `add_sorting`. [PR #872](https://github.com/catalystneuro/neuroconv/pull/872)
* Deprecate old (v1) iterator from the ecephys pipeline. [PR #876](https://github.com/catalystneuro/neuroconv/pull/876)

### Features
* Added `backend` control to the `make_or_load_nwbfile` helper method in `neuroconv.tools.nwb_helpers`. [PR #800](https://github.com/catalystneuro/neuroconv/pull/800)
* Released the first official Docker images for the package on the GitHub Container Repository (GHCR). [PR #383](https://github.com/catalystneuro/neuroconv/pull/383)
* Support "one-file-per-signal" and "one-file-per-channel" mode with `IntanRecordingInterface`. [PR #791](https://github.com/catalystneuro/neuroconv/pull/791)
* Added `get_default_backend_configuration` method to all `DataInterface` classes. Also added HDF5 `backend` control to all standalone `.run_conversion(...)` methods for those interfaces. [PR #801](https://github.com/catalystneuro/neuroconv/pull/801)
* Added `get_default_backend_configuration` method to all `NWBConverter` classes. Also added HDF5 `backend` control to `.run_conversion(...)`. [PR #804](https://github.com/catalystneuro/neuroconv/pull/804)
* Released the first official Docker images for the package on the GitHub Container Repository (GHCR). [PR #383](https://github.com/catalystneuro/neuroconv/pull/383)
* Added `ScanImageMultiFileImagingInterface` for multi-file (buffered) ScanImage format and changed `ScanImageImagingInterface` to be routing classes for single and multi-plane imaging. [PR #809](https://github.com/catalystneuro/neuroconv/pull/809)
* Added a function to generate ogen timestamps and data from onset times and parameters to `tools.optogenetics`. [PR #832](https://github.com/catalystneuro/neuroconv/pull/832)
* Added `configure_and_write_nwbfile` and optimized imports in `tools.nwb_helpers` module. [PR #848](https://github.com/catalystneuro/neuroconv/pull/848)
* `configure_backend` may now apply a `BackendConfiguration` to equivalent in-memory `pynwb.NWBFile` objects that have different address in RAM. [PR #848](https://github.com/catalystneuro/neuroconv/pull/848)
* Add support for doubled ragged arrays in `add_units_table` [PR #879](https://github.com/catalystneuro/neuroconv/pull/879)
* Add support for doubled ragged arrays in `add_electrodes` [PR #881](https://github.com/catalystneuro/neuroconv/pull/881)
* Propagate `ignore_integrity_checks` from neo to IntanRecordingInterface [PR #887](https://github.com/catalystneuro/neuroconv/pull/887)


### Bug fixes
* Remove JSON Schema `definitions` from the `properties` field. [PR #818](https://github.com/catalystneuro/neuroconv/pull/818)
* Fixed writing waveforms directly to file. [PR #799](https://github.com/catalystneuro/neuroconv/pull/799)
* Avoid in-place modification of the metadata in the `VideoInterface` and on neo tools. [PR #814](https://github.com/catalystneuro/neuroconv/pull/814)
* Replaced `waveform_extractor.is_extension` with `waveform_extractor.has_extension`. [PR #799](https://github.com/catalystneuro/neuroconv/pull/799)
* Fixed an issue with `set_aligned_starting_time` for all `SortingInterface`'s that did not have an initial segment start set (and no recording attached). [PR #823](https://github.com/catalystneuro/neuroconv/pull/823)
* Fixed a bug with `parameterized` and `pytest-xdist==3.6.1` in the `ScanImageImagingInterface` tests. [PR #829](https://github.com/catalystneuro/neuroconv/pull/829)
* Added `XX` and `XO` to the base metadata schema. [PR #833](https://github.com/catalystneuro/neuroconv/pull/833)
* `BaseImagingExtractor.add_to_nwbfile()` is fixed in the case where metadata is not supplied. [PR #849](https://github.com/catalystneuro/neuroconv/pull/849)
* Prevent `SpikeGLXConverterPipe` from setting false properties on the sub-`SpikeGLXNIDQInterface`. [PR #860](https://github.com/catalystneuro/neuroconv/pull/860)
* Fixed a bug when adding ragged arrays to the electrode and units table. [PR #870](https://github.com/catalystneuro/neuroconv/pull/870)
* Fixed a bug where `write_recording` will call an empty nwbfile when passing a path. [PR #877](https://github.com/catalystneuro/neuroconv/pull/877)
* Fixed a bug that failed to properly include time alignment information in the output NWB file for objects added from any `RecordingInterface` in combination with `stub_test=True`. [PR #884](https://github.com/catalystneuro/neuroconv/pull/884)
* Fixed a bug that prevented passing `nwbfile=None` and a `backend_configuration` to `NWBConverter.run_conversion`. [PR #885](https://github.com/catalystneuro/neuroconv/pull/885)

### Improvements
* Added soft deprecation warning for removing `photon_series_type` from `get_metadata()` and `get_metadata_schema()` (in [PR #847](https://github.com/catalystneuro/neuroconv/pull/847)). [PR #866](https://github.com/catalystneuro/neuroconv/pull/866)
* Fixed docstrings related to backend configurations for various methods. [PR #822](https://github.com/catalystneuro/neuroconv/pull/822)
* Added automatic `backend` detection when a `backend_configuration` is passed to an interface or converter. [PR #840](https://github.com/catalystneuro/neuroconv/pull/840)
* Improve printing of bytes. [PR #831](https://github.com/catalystneuro/neuroconv/pull/831)
* Support for pathlib in source data schema validation. [PR #854](https://github.com/catalystneuro/neuroconv/pull/854)
* Use `ZoneInfo` instead of `dateutil.tz` in the conversion gallery. [PR #858](https://github.com/catalystneuro/neuroconv/pull/858)
* Exposed `progress_bar_class` to ecephys and ophys data iterators. [PR #861](https://github.com/catalystneuro/neuroconv/pull/861)
* Unified the signatures between `add_units`, `add_sorting` and `write_sorting`. [PR #875](https://github.com/catalystneuro/neuroconv/pull/875)
* Improved descriptions of all folder and file paths in the source schema, useful for rendering in the GUIDE. [PR #886](https://github.com/catalystneuro/neuroconv/pull/886)
* Added watermark via `source_script` field of `NWBFile` metadata. `source_script_file_name` is also required to be specified in this case to avoid invalidation. [PR #888](https://github.com/catalystneuro/neuroconv/pull/888)
* Remove parsing xml parsing from the `__init__` of `BrukerTiffSinglePlaneImagingInterface` [PR #895](https://github.com/catalystneuro/neuroconv/pull/895)

### Testing
* Add general test for metadata in-place modification by interfaces. [PR #815](https://github.com/catalystneuro/neuroconv/pull/815)



# v0.4.8 (March 20, 2024)

### Bug fixes
* Fixed writing the `electrodes` field in `add_electrical_series` when multiple groups are present. [PR #784](https://github.com/catalystneuro/neuroconv/pull/784)

### Improvements
* Upgraded Pydantic support to `>v2.0.0`. [PR #767](https://github.com/catalystneuro/neuroconv/pull/767)
* Absorbed the `DatasetInfo` model into the `DatasetIOConfiguration` model. [PR #767](https://github.com/catalystneuro/neuroconv/pull/767)
* Keyword argument `field_name` of the `DatasetIOConfiguration.from_neurodata_object` method has been renamed to `dataset_name` to be more consistent with its usage. This only affects direct initialization of the model; usage via the `BackendConfiguration` constructor and its associated helper functions in `neuroconv.tools.nwb_helpers` is unaffected. [PR #767](https://github.com/catalystneuro/neuroconv/pull/767)
* Manual construction of a `DatasetIOConfiguration` now requires the field `dataset_name`, and will be validated to match the final path of `location_in_file`. Usage via the automated constructors is unchanged. [PR #767](https://github.com/catalystneuro/neuroconv/pull/767)
* Enhance `get_schema_from_method_signature` to extract descriptions from the method docval. [PR #771](https://github.com/catalystneuro/neuroconv/pull/771)
* Avoid writing `channel_to_uV` and `offset_to_uV` in `add_electrodes`  [PR #803](https://github.com/catalystneuro/neuroconv/pull/803)
* `BaseSegmentationExtractorInterface` now supports optional background plane segmentations and associated fluorescence traces [PR #783](https://github.com/catalystneuro/neuroconv/pull/783)



# v0.4.7 (February 21, 2024)

### Deprecation
* Removed `.get_electrode_table_json()` on the `BaseRecordingExtractorInterface` in favor of GUIDE specific interactions. [PR #431](https://github.com/catalystneuro/neuroconv/pull/431)
* Removed the `SIPickleRecordingInterface` and `SIPickleSortingInterface` interfaces. [PR #757](https://github.com/catalystneuro/neuroconv/pull/757)
* Removed the `SpikeGLXLFPInterface` interface. [PR #757](https://github.com/catalystneuro/neuroconv/pull/757)

### Bug fixes
* LocalPathExpander matches only `folder_paths` or `file_paths` if that is indicated in the passed specification. [PR #679](https://github.com/catalystneuro/neuroconv/pull/675) and [PR #675](https://github.com/catalystneuro/neuroconv/pull/679
* Fixed depth consideration in partial chunking pattern for the ROI data buffer. [PR #677](https://github.com/catalystneuro/neuroconv/pull/677)
* Fix mapping between channel names and the electrode table when writing more than one `ElectricalSeries` to the NWBFile. This fixes an issue when the converter pipeline of `SpikeGLXConverterPipe` was writing the electrode table region of the NIDQ stream incorrectly. [PR #678](https://github.com/catalystneuro/neuroconv/pull/678)
* Fix `configure_backend` when applied to `TimeSeries` contents that leverage internal links for `data` or `timestamps`. [PR #732](https://github.com/catalystneuro/neuroconv/pull/732)

### Features
* Changed the `Suite2pSegmentationInterface` to support multiple plane segmentation outputs. The interface now has a `plane_name` and `channel_name` arguments to determine which plane output and channel trace add to the NWBFile. [PR #601](https://github.com/catalystneuro/neuroconv/pull/601)
* Added `create_path_template` and corresponding tests [PR #680](https://github.com/catalystneuro/neuroconv/pull/680)
* Added tool function `configure_datasets` for configuring all datasets of an in-memory `NWBFile` to be backend specific. [PR #571](https://github.com/catalystneuro/neuroconv/pull/571)
* Added `LightningPoseConverter` to add pose estimation data and the original and the optional labeled video added as ImageSeries to NWB. [PR #633](https://github.com/catalystneuro/neuroconv/pull/633)
* Added gain as a required `__init__` argument for `TdtRecordingInterface`. [PR #704](https://github.com/catalystneuro/neuroconv/pull/704)
* Extract session_start_time from Plexon `plx` recording file. [PR #723](https://github.com/catalystneuro/neuroconv/pull/723)

### Improvements
* `nwbinspector` has been removed as a minimal dependency. It becomes an extra (optional) dependency with `neuroconv[dandi]`. [PR #672](https://github.com/catalystneuro/neuroconv/pull/672)
* Added a `from_nwbfile` class method constructor to all `BackendConfiguration` models. [PR #673](https://github.com/catalystneuro/neuroconv/pull/673)
* Added compression to `FicTracDataInterface`. [PR #678](https://github.com/catalystneuro/neuroconv/pull/678)
* Exposed `block_index` to all OpenEphys interfaces. [PR #695](https://github.com/catalystneuro/neuroconv/pull/695)
* Added support for `DynamicTable` columns in the `configure_backend` tool function. [PR #700](https://github.com/catalystneuro/neuroconv/pull/700)
* Refactored `ScanImagingInterface` to reference ROIExtractors' version of `extract_extra_metadata`. [PR #731](https://github.com/catalystneuro/neuroconv/pull/731)
* Added support for Long NHP probe types for the `SpikeGLXRecorddingInterfacce`. [PR #701](https://github.com/catalystneuro/neuroconv/pull/701)
* Remove unnecessary duplication of probe setting in `SpikeGLXRecordingInterface`. [PR #696](https://github.com/catalystneuro/neuroconv/pull/696)
* Added associated suffixes to all interfaces and converters. [PR #734](https://github.com/catalystneuro/neuroconv/pull/734)
* Added convenience function `get_format_summaries` to `tools.importing` (and exposed at highest level). [PR #734](https://github.com/catalystneuro/neuroconv/pull/734)

### Testing
* `RecordingExtractorInterfaceTestMixin` now compares either `group_name`, `group` or a default value of  `ElectrodeGroup` to the `group` property in the `NWBRecordingExtractor` instead of comparing `group` to `group` as it was done before [PR #736](https://github.com/catalystneuro/neuroconv/pull/736)
* `TestScanImageImagingInterfaceRecent` now checks metadata against new roiextractors implementation [PR #741](https://github.com/catalystneuro/neuroconv/pull/741).
* Removed editable installs from the CI workflow. [PR #756](https://github.com/catalystneuro/neuroconv/pull/756)


# v0.4.6 (November 30, 2023)

### Features
* Added Pydantic data models of `BackendConfiguration` for both HDF5 and Zarr datasets (container/mapper of all the `DatasetConfiguration`s for a particular file). [PR #568](https://github.com/catalystneuro/neuroconv/pull/568)
* Changed the metadata schema for `Fluorescence` and `DfOverF` where the traces metadata can be provided as a dict instead of a list of dicts.
  The name of the plane segmentation is used to determine which traces to add to the `Fluorescence` and `DfOverF` containers. [PR #632](https://github.com/catalystneuro/neuroconv/pull/632)
* Modify the filtering of traces to also filter out traces with empty values. [PR #649](https://github.com/catalystneuro/neuroconv/pull/649)
* Added tool function `get_default_dataset_configurations` for identifying and collecting all fields of an in-memory `NWBFile` that could become datasets on disk; and return instances of the Pydantic dataset models filled with default values for chunking/buffering/compression. [PR #569](https://github.com/catalystneuro/neuroconv/pull/569)
* Added tool function `get_default_backend_configuration` for conveniently packaging the results of `get_default_dataset_configurations` into an easy-to-modify mapping from locations of objects within the file to their correseponding dataset configuration options, as well as linking to a specific backend DataIO. [PR #570](https://github.com/catalystneuro/neuroconv/pull/570)
* Added `set_probe()` method to `BaseRecordingExtractorInterface`. [PR #639](https://github.com/catalystneuro/neuroconv/pull/639)
* Changed default chunking of `ImagingExtractorDataChunkIterator` to select `chunk_shape` less than the chunk_mb threshold while keeping the original image size. The default `chunk_mb` changed to 10MB. [PR #667](https://github.com/catalystneuro/neuroconv/pull/667)

### Fixes
* Fixed GenericDataChunkIterator (in hdmf.py) in the case where the number of dimensions is 1 and the size in bytes is greater than the threshold of 1 GB. [PR #638](https://github.com/catalystneuro/neuroconv/pull/638)
* Changed `np.floor` and `np.prod` usage to `math.floor` and `math.prod` in various files. [PR #638](https://github.com/catalystneuro/neuroconv/pull/638)
* Updated minimal required version of DANDI CLI; updated `run_conversion_from_yaml` API function and tests to be compatible with naming changes. [PR #664](https://github.com/catalystneuro/neuroconv/pull/664)

### Improvements
 * Change metadata extraction library from `fparse` to `parse`. [PR #654](https://github.com/catalystneuro/neuroconv/pull/654)
 * The `dandi` CLI/API is now an optional dependency; it is still required to use the `tool` function for automated upload as well as the YAML-based NeuroConv CLI. [PR #655](https://github.com/catalystneuro/neuroconv/pull/655)



# v0.4.5 (November 6, 2023)

### Back-compatibility break
* The `CEDRecordingInterface` has now been removed; use the `Spike2RecordingInterface` instead. [PR #602](https://github.com/catalystneuro/neuroconv/pull/602)

### Features
* Added support for python 3.12 [PR #626](https://github.com/catalystneuro/neuroconv/pull/626)
* Added `session_start_time` extraction to `FicTracDataInterface`. [PR #598](https://github.com/catalystneuro/neuroconv/pull/598)
* Added `imaging_plane_name` keyword argument to `add_imaging_plane` function to determine which imaging plane to add from the metadata by name instead of `imaging_plane_index`.
* Added reference for `imaging_plane` to default plane segmentation metadata. [PR #594](https://github.com/catalystneuro/neuroconv/pull/594)
* Changed Compass container for Position container in the `FicTracDataInterface`.  [PR #606](https://github.com/catalystneuro/neuroconv/pull/605)
* Added option to write units in meters by providing a radius in `FicTracDataInterface`. [PR #606](https://github.com/catalystneuro/neuroconv/pull/605)
* Added `parent_container` keyword argument to `add_photon_series` that defines whether to add the photon series to acquisition or 'ophys' processing module. [PR #587](https://github.com/catalystneuro/neuroconv/pull/587)
* Added Pydantic data models of `DatasetInfo` (immutable summary of core dataset values such as maximum shape and dtype) and `DatasetConfiguration` for both HDF5 and Zarr datasets (the optional layer that specifies chunk/buffering/compression). [PR #567](https://github.com/catalystneuro/neuroconv/pull/567)
* Added alignment methods to `FicTracDataInterface`.  [PR #607](https://github.com/catalystneuro/neuroconv/pull/607)
* Added alignment methods support to `MockRecordingInterface` [PR #611](https://github.com/catalystneuro/neuroconv/pull/611)
* Added `NeuralynxNvtInterface`, which can read position tracking NVT files. [PR #580](https://github.com/catalystneuro/neuroconv/pull/580)
* Adding radius as a conversion factor in `FicTracDataInterface`.  [PR #619](https://github.com/catalystneuro/neuroconv/pull/619)
* Coerce `FicTracDataInterface` original timestamps to start from 0.  [PR #619](https://github.com/catalystneuro/neuroconv/pull/619)
* Added configuration metadata to `FicTracDataInterface`.  [PR #618](https://github.com/catalystneuro/neuroconv/pull/618)
* Expose number of jobs to `automatic_dandi_upload`. [PR #624](https://github.com/catalystneuro/neuroconv/pull/624)
* Added `plane_segmentation_name` keyword argument to determine which plane segmentation to add from the metadata by name instead of `plane_segmentation_index`.
  `plane_segmentation_name` is exposed at `BaseSegmentationExtractorInterface.add_to_nwbfile()` function to support adding segmentation output from multiple planes. [PR #623](https://github.com/catalystneuro/neuroconv/pull/623)
* Added `SegmentationImages` to metadata_schema in `BaseSegmentationExtractorInterface` to allow for the modification of the name and description of Images container and description of the summary images. [PR #622](https://github.com/catalystneuro/neuroconv/pull/622)
* Default chunking pattern of RecordingInterfaces now attempts to use as many channels as possible up to 64 total, and fill with as much time as possible up to the `chunk_mb`. This also required raising the lower HDMF version to 3.11.0 (which introduced 10 MB default chunk sizes). [PR #630](https://github.com/catalystneuro/neuroconv/pull/630)

### Fixes
* Remove `starting_time` reset to default value (0.0) when adding the rate and updating the `photon_series_kwargs` or `roi_response_series_kwargs`, in `add_photon_series` or `add_fluorescence_traces`. [PR #595](https://github.com/catalystneuro/neuroconv/pull/595)
* Changed the date parsing in `OpenEphysLegacyRecordingInterface` to `datetime.strptime` with the expected date format explicitly set to `"%d-%b-%Y %H%M%S"`. [PR #577](https://github.com/catalystneuro/neuroconv/pull/577)
* Pin lower bound HDMF version to `3.10.0`. [PR #586](https://github.com/catalystneuro/neuroconv/pull/586)

### Deprecation
* Removed `use_times` and `buffer_size` from `add_photon_series`. [PR #600](https://github.com/catalystneuro/neuroconv/pull/600)

### Testing
* Adds `MockImagingInterface` as a general testing mechanism for ophys imaging interfaces [PR #604](https://github.com/catalystneuro/neuroconv/pull/604).



# v0.4.4

### Features

* `DeepLabCutInterface` now allows using custom timestamps via `set_aligned_timestamps` method before running conversion. [PR #531](https://github.com/catalystneuro/neuroconv/pull/532)

### Fixes

* Reorganize timeintervals schema to reside in `schemas/` dir to ensure its inclusion in package build. [PR #573](https://github.com/catalystneuro/neuroconv/pull/573)



# v0.4.3

### Fixes

* The `sonpy` package for the Spike2 interface no longer attempts installation on M1 Macs. [PR #563](https://github.com/catalystneuro/neuroconv/pull/563)
* Fixed `subset_sorting` to explicitly cast `end_frame` to int to avoid SpikeInterface frame slicing edge case. [PR #565](https://github.com/catalystneuro/neuroconv/pull/565)



# v0.4.2

### Fixes

* Exposed `es_key` argument to users where it was previously omitted on `MaxOneRecordingInterface`, `OpenEphysLegacyRecordingInterface`, and `OpenEphysRecordingInterface`. [PR #542](https://github.com/catalystneuro/neuroconv/pull/542)
* Added deepcopy for metadata in `make_nwbfile_from_metadata`. [PR #545](https://github.com/catalystneuro/neuroconv/pull/545)
* Fixed edge case in `subset_sorting` where `end_frame` could exceed recording length. [PR #551](https://github.com/catalystneuro/neuroconv/pull/551)
* Alter `add_electrodes` behavior,  no error is thrown if a property is present in the metadata but not in the recording extractors. This allows the combination of recording objects that have different properties. [PR #558](https://github.com/catalystneuro/neuroconv/pull/558)

### Features

* Added converters for Bruker TIF format to support multiple streams of imaging data.
  Added `BrukerTiffSinglePlaneConverter` for single plane imaging data which initializes a `BrukerTiffSinglePlaneImagingInterface` for each data stream.
  The available data streams can be checked by `BrukerTiffSinglePlaneImagingInterface.get_streams(folder_path)` method.
  Added `BrukerTiffMultiPlaneConverter` for volumetric imaging data with `plane_separation_type` argument that defines
  whether to load the imaging planes as a volume (`"contiguous"`) or separately (`"disjoint"`).
  The available data streams for the defined  `plane_separation_type`  can be checked by `BrukerTiffMultiPlaneImagingInterface.get_streams(folder_path, plane_separation_type)` method.
* Added FicTrac data interface. [PR #517](https://github.com/catalystneuro/neuroconv/pull/#517)

### Documentation and tutorial enhancements

* Added FicTrac to the conversion gallery and docs API. [PR #560](https://github.com/catalystneuro/neuroconv/pull/#560)



# v0.4.1

### Fixes

* Propagated additional arguments, such as `cell_id`, from the `metadata["Icephys"]["Electrodes"]` dictionary used in `tools.neo.add_icephys_electrode`. [PR #538](https://github.com/catalystneuro/neuroconv/pull/538)
* Fixed mismatch between expected `Electrodes` key in `tools.neo.add_icephys_electrode` and the metadata automatically generated by the `AbfInterface`. [PR #538](https://github.com/catalystneuro/neuroconv/pull/538)



# v0.4.0

### Back-compatibility break

* Create separate `.add_to_nwbfile` method for all DataInterfaces. This is effectively the previous `.run_conversion` method but limited to operations on an in-memory `nwbfile`: pynwb.NWBFile` object and does not handle any I/O. [PR #455](https://github.com/catalystneuro/neuroconv/pull/455)

### Fixes

* Set gzip compression by default on spikeinterface based interfaces `run_conversion`. [PR #499](https://github.com/catalystneuro/neuroconv/pull/#499)

* Temporarily disabled filtering for all-zero traces in `add_fluorescence_traces` as the current implementation is very slow for nearly all zero traces (e.g. suite2p deconvolved traces). [PR #527](https://github.com/catalystneuro/neuroconv/pull/527)

### Features

* Added stream control with the `stream_name` argument to the `NeuralynxRecordingExtractor`. [PR #369](https://github.com/catalystneuro/neuroconv/pull/369)

* Added a common `.temporally_align_data_interfaces` method to the `NWBConverter` class to use as a specification of the protocol for temporally aligning the data interfaces of the converter. [PR #362](https://github.com/catalystneuro/neuroconv/pull/362)

* Added `CellExplorerRecordingInterface` for adding data raw and lfp data from the CellExplorer format. CellExplorer's new format contains a `basename.session.mat` file containing
    rich metadata about the session which can be used to extract the recording information such as sampling frequency and type and channel metadata such as
    groups, location and brain area [#488](https://github.com/catalystneuro/neuroconv/pull/488)

* `CellExplorerSortingInterface` now supports extracting sampling frequency from the new data format. CellExplorer's new format contains a `basename.session.mat` file containing
    rich metadata including the sorting sampling frequency [PR #491](https://github.com/catalystneuro/neuroconv/pull/491) and [PR #502](https://github.com/catalystneuro/neuroconv/pull/502)
* Added `MiniscopeBehaviorInterface` for Miniscope behavioral data. The interface uses `ndx-miniscope` extension to add a `Miniscope` device with the behavioral camera metadata,
  and an `ImageSeries` in external mode that is linked to the device. [PR #482](https://github.com/catalystneuro/neuroconv/pull/482)
  * `CellExplorerSortingInterface` now supports adding channel metadata to the nwbfile with `write_ecephys_metadata=True` as a conversion option [PR #494](https://github.com/catalystneuro/neuroconv/pull/494)

* Added `MiniscopeImagingInterface` for Miniscope imaging data stream. The interface uses `ndx-miniscope` extension to add a `Miniscope` device with the microscope device metadata,
  and the imaging data as `OnePhotonSeries`. [PR #468](https://github.com/catalystneuro/neuroconv/pull/468)

* Added `MiniscopeConverter` for combining the conversion of Miniscope imaging and behavioral data streams. [PR #498](https://github.com/catalystneuro/neuroconv/pull/498)

### Improvements

* Avoid redundant timestamp creation in `add_eletrical_series` for recording objects without time vector. [PR #495](https://github.com/catalystneuro/neuroconv/pull/495)

* Avoid modifying the passed `metadata` structure via `deep_dict_update` in `make_nwbfile_from_metadata`.  [PR #476](https://github.com/catalystneuro/neuroconv/pull/476)

### Testing

* Added gin test for `CellExplorerRecordingInterface`. CellExplorer's new format contains a `basename.session.mat` file containing
    rich metadata about the session which can be used to extract the recording information such as sampling frequency and type and channel metadata such as
    groups, location and brain area [#488](https://github.com/catalystneuro/neuroconv/pull/488).
  * Added gin test for `CellExplorerSortingInterface`. CellExplorer's new format contains a `basename.session.mat` file containing
  rich metadata about the session which can be used to extract the recording information such as sampling frequency and type and channel metadata such as
  groups, location and brain area [PR #494](https://github.com/catalystneuro/neuroconv/pull/494).




# v0.3.0 (June 7, 2023)

### Back-compatibility break
* `ExtractorInterface` classes now access their extractor with the classmethod `cls.get_extractor()` instead of the attribute `self.Extractor`. [PR #324](https://github.com/catalystneuro/neuroconv/pull/324)
* The `spikeextractor_backend` option was removed for all `RecordingExtractorInterface` classes. ([PR #324](https://github.com/catalystneuro/neuroconv/pull/324), [PR #309](https://github.com/catalystneuro/neuroconv/pull/309)]
* The `NeuroScopeMultiRecordingExtractor` has been removed. If your conversion required this, please submit an issue requesting instructions for how to implement it. [PR #309](https://github.com/catalystneuro/neuroconv/pull/309)
* The `SIPickle` interfaces have been removed. [PR #309](https://github.com/catalystneuro/neuroconv/pull/309)
* The previous conversion option `es_key` has been moved to the `__init__` of all `BaseRecordingExtractorInterface` classes. It is no longer possible to use this argument in the `run_conversion` method. [PR #318](https://github.com/catalystneuro/neuroconv/pull/318)
* Change `BaseDataInterface.get_conversion_options_schema` from `classmethod` to object method. [PR #353](https://github.com/catalystneuro/neuroconv/pull/353)
* Removed `utils.json_schema.get_schema_for_NWBFile` and moved base metadata schema to external json file. Added constraints to Subject metadata to match DANDI. [PR #376](https://github.com/catalystneuro/neuroconv/pull/376)
* Duplicate video file paths in the VideoInterface and AudioInterface are no longer silently resolved; please explicitly remove duplicates when initializing the interfaces. [PR #403](https://github.com/catalystneuro/neuroconv/pull/403)
* Duplicate audio file paths in the AudioInterface are no longer silently resolved; please explicitly remove duplicates when initializing the interfaces. [PR #402](https://github.com/catalystneuro/neuroconv/pull/402)

### Features
* The `OpenEphysRecordingInterface` is now a wrapper for `OpenEphysBinaryRecordingInterface`. [PR #294](https://github.com/catalystneuro/neuroconv/pull/294)
* Swapped the backend for `CellExplorerSortingInterface` from `spikeextactors` to `spikeinterface`. [PR #267](https://github.com/catalystneuro/neuroconv/pull/267)
* In the conversion YAML, `DataInterface` classes must now be specified as a dictionary instead of a list. [PR #311](https://github.com/catalystneuro/neuroconv/pull/311)
* In the conversion YAML, conversion_options can be specified on the global level. [PR #312](https://github.com/catalystneuro/neuroconv/pull/312)
* The `OpenEphysRecordingInterface` now redirects to legacy or binary interface depending on the file format.
  It raises NotImplementedError until the interface for legacy format is added. [PR #296](https://github.com/catalystneuro/neuroconv/pull/296)
* Added the `OpenEphysLegacyRecordingInterface` to support Open Ephys legacy format (`.continuous` files). [PR #295](https://github.com/catalystneuro/neuroconv/pull/295)
* Added `PlexonSortingInterface` to support plexon spiking data. [PR #316](https://github.com/catalystneuro/neuroconv/pull/316)
* Changed `SpikeGLXRecordingInterface` to accept either the AP or LF bands as file paths. Each will automatically set the correseponding `es_key` and corresponding metadata for each band or probe. [PR #298](https://github.com/catalystneuro/neuroconv/pull/298)
* The `OpenEphysRecordingInterface` redirects to `OpenEphysLegacyRecordingInterface` for legacy format files instead of raising NotImplementedError. [PR #349](https://github.com/catalystneuro/neuroconv/pull/349)
* Added a `SpikeGLXConverter` for easy combination of multiple IMEC and NIDQ data streams. [PR #292](https://github.com/catalystneuro/neuroconv/pull/292)
* Added an `interfaces_by_category` lookup table to `neuroconv.datainterfaces` to make searching for interfaces by modality and format easier. [PR #352](https://github.com/catalystneuro/neuroconv/pull/352)
* `neuroconv.utils.jsonschema.get_schema_from_method_signature` can now support the `Dict[str, str]` typehint, which allows `DataInterface.__init__` and `.run_conversion` to handle dictionary arguments. [PR #360](https://github.com/catalystneuro/neuroconv/pull/360)
* Added `neuroconv.tools.testing.data_interface_mixins` module, which contains test suites for different types of
  DataInterfaces [PR #357](https://github.com/catalystneuro/neuroconv/pull/357)
* Added `keywords` to `DataInterface` classes. [PR #375](https://github.com/catalystneuro/neuroconv/pull/375)
* Uses `open-cv-headless` instead of open-cv, making the package lighter [PR #387](https://github.com/catalystneuro/neuroconv/pull/387).
* Adds `MockRecordingInterface` as a general testing mechanism for ecephys interfaces [PR #395](https://github.com/catalystneuro/neuroconv/pull/395).
* `metadata` returned by `DataInterface.get_metadata()` is now a `DeepDict` object, making it easier to add and adjust metadata. [PR #404](https://github.com/catalystneuro/neuroconv/pull/404).
* The `OpenEphysLegacyRecordingInterface` is now extracts the `session_start_time` in `get_metadata()` from `Neo` (`OpenEphysRawIO`) and does not depend on `pyopenephys` anymore. [PR #410](https://github.com/catalystneuro/neuroconv/pull/410)
* Added `expand_paths`. [PR #377](https://github.com/catalystneuro/neuroconv/pull/377)
* Added basic temporal alignment methods to ecephys, ophys, and icephys DataInterfaces. These are `get_timestamps`, `align_starting_time`, `align_timestamps`, and `align_by_interpolation`. Added tests that serve as a first demonstration of the intended uses in a variety of cases. [PR #237](https://github.com/catalystneuro/neuroconv/pull/237) [PR #283](https://github.com/catalystneuro/neuroconv/pull/283) [PR #400](https://github.com/catalystneuro/neuroconv/pull/400)
* Added basic temporal alignment methods to the SLEAPInterface. Added holistic per-interface, per-method unit testing for ecephys and ophys interfaces. [PR #401](https://github.com/catalystneuro/neuroconv/pull/401)
* Added `expand_paths`. [PR #377](https://github.com/catalystneuro/neuroconv/pull/377), [PR #448](https://github.com/catalystneuro/neuroconv/pull/448)
* Added `.get_electrode_table_json()` to the `BaseRecordingExtractorInterface` as a convenience helper for the GUIDE project. [PR #431](https://github.com/catalystneuro/neuroconv/pull/431)
* Added `BrukerTiffImagingInterface` to support Bruker TIF imaging data. This format consists of individual TIFFs (each file contains a single frame) in OME-TIF format (.ome.tif files) and metadata in XML format (.xml file). [PR #390](https://github.com/catalystneuro/neuroconv/pull/390)
* Added `MicroManagerTiffImagingInterface` to support Micro-Manager TIF imaging data. This format consists of multipage TIFFs in OME-TIF format (.ome.tif files) and configuration settings in JSON format ('DisplaySettings.json' file). [PR #423](https://github.com/catalystneuro/neuroconv/pull/423)
* Added a `TemporallyAlignedDataInterface` definition for convenience when creating a custom interface for pre-aligned data. [PR #434](https://github.com/catalystneuro/neuroconv/pull/434)
* Added `write_as`, `units_name`, `units_description` to `BaseSortingExtractorInterface` `run_conversion` method to be able to modify them in conversion options. [PR #438](https://github.com/catalystneuro/neuroconv/pull/438)
* Added basic temporal alignment methods to the VideoInterface. These are `align_starting_time` is split into `align_starting_times` (list of times, one per video file) and `align_global_starting_time` (shift all by a scalar amount). `align_by_interpolation` is not yet implemented for this interface. [PR #283](https://github.com/catalystneuro/neuroconv/pull/283)
* Added stream control for the `OpenEphysBinaryRecordingInterface`. [PR #445](https://github.com/catalystneuro/neuroconv/pull/445)
* Added the `BaseTemporalAlignmentInterface` to serve as the new base class for all new temporal alignment methods. [PR #442](https://github.com/catalystneuro/neuroconv/pull/442)
* Added direct imports for all base classes from the outer level; you may now call `from neuroconv import BaseDataInterface, BaseTemporalAlignmentInterface, BaseExtractorInterface`. [PR #442](https://github.com/catalystneuro/neuroconv/pull/442)
* Added basic temporal alignment methods to the AudioInterface. `align_starting_time` is split into `align_starting_times` (list of times, one per audio file) and `align_global_starting_time` (shift all by a scalar amount). `align_by_interpolation` and other timestamp-based approaches is not yet implemented for this interface. [PR #402](https://github.com/catalystneuro/neuroconv/pull/402)
* Changed the order of recording properties extraction in `NeuroscopeRecordingInterface` and `NeuroScopeLFPInterface` to make them consistent with each other [PR #466](https://github.com/catalystneuro/neuroconv/pull/466)
* The `ScanImageImagingInterface` has been updated to read metadata from more recent versions of ScanImage [PR #457](https://github.com/catalystneuro/neuroconv/pull/457)
* Refactored `add_two_photon_series()` to `add_photon_series()` and added `photon_series_type` optional argument which can be either `"OnePhotonSeries"` or `"TwoPhotonSeries"`.
  Changed `get_default_ophys_metadata()` to add `Device` and `ImagingPlane` metadata which are both used by imaging and segmentation.
  Added `photon_series_type` to `get_nwb_imaging_metadata()` to fill metadata for `OnePhotonSeries` or `TwoPhotonSeries`. [PR #462](https://github.com/catalystneuro/neuroconv/pull/462)
* Split `align_timestamps` and `align_starting_times` into `align_segment_timestamps` and `align_segment_starting_times` for API consistency for multi-segment `RecordingInterface`s. [PR #463](https://github.com/catalystneuro/neuroconv/pull/463)
* Rename `align_timestamps` and `align_segmentt_timestamps` into `set_aligned_timestamps` and `set_aligned_segment_timestamps` to more clearly indicate their usage and behavior. [PR #470](https://github.com/catalystneuro/neuroconv/pull/470)


### Testing
* The tests for `automatic_dandi_upload` now follow up-to-date DANDI validation rules for file name conventions. [PR #310](https://github.com/catalystneuro/neuroconv/pull/310)
* Deactivate `MaxOneRecordingInterface` metadata tests [PR #371]((https://github.com/catalystneuro/neuroconv/pull/371)
* Integrated the DataInterface testing mixin to the SLEAP Interface. [PR #401](https://github.com/catalystneuro/neuroconv/pull/401)
* Added holistic per-interface, per-method unit testing for ecephys and ophys interfaces. [PR #283](https://github.com/catalystneuro/neuroconv/pull/283)
* Live service tests now run in a separate non-required GitHub action. [PR #420]((https://github.com/catalystneuro/neuroconv/pull/420)
* Integrated the `DataInterfaceMixin` class of tests to the `VideoInterface`. [PR #403](https://github.com/catalystneuro/neuroconv/pull/403)
* Add `generate_path_expander_demo_ibl` and associated test for `LocalPathExpander` [PR #456](https://github.com/catalystneuro/neuroconv/pull/456)
* Improved testing of all interface alignment methods via the new `TemporalAlignmentMixin` class. [PR #459](https://github.com/catalystneuro/neuroconv/pull/459)

### Fixes
* `BlackrockRecordingInterface` now writes all ElectricalSeries to "acquisition" unless changed using the `write_as` flag in `run_conversion`. [PR #315](https://github.com/catalystneuro/neuroconv/pull/315)
* Excluding Python versions 3.8 and 3.9 for the `EdfRecordingInterface` on M1 macs due to installation problems. [PR #319](https://github.com/catalystneuro/neuroconv/pull/319)
* Extend type array condition in `get_schema_from_hdmf_class` for dataset types (excludes that are DataIO). [PR #418](https://github.com/catalystneuro/neuroconv/pull/418)
* The `base_directory` argument to all `PathExpander` classes can now accept string inputs as well as `Path` inputs. [PR #427](https://github.com/catalystneuro/neuroconv/pull/427)
* Fixed the temporal alignment methods for the `RecordingInterfaces` which has multiple segments. [PR #411](https://github.com/catalystneuro/neuroconv/pull/411)
* Fixes to the temporal alignment methods for the `SortingInterface`, both single and multi-segment and recordingless. [PR #413](https://github.com/catalystneuro/neuroconv/pull/413)
* Fixes to the temporal alignment methods for the certain formats of the `RecordingInterface`. [PR #459](https://github.com/catalystneuro/neuroconv/pull/459)
* Fixes the naming of LFP interfaces to be `ElectricalSeriesLFP` instead of `ElectricalSeriesLF`. [PR #467](https://github.com/catalystneuro/neuroconv/pull/467)
* Fixed an issue with incorrect modality-specific extra requirements being associated with certain behavioral formats. [PR #469](https://github.com/catalystneuro/neuroconv/pull/469)

### Documentation and tutorial enhancements
* The instructions to build the documentation were moved to ReadTheDocs. [PR #323](https://github.com/catalystneuro/neuroconv/pull/323)
* Move testing instructions to ReadTheDocs. [PR #320](https://github.com/catalystneuro/neuroconv/pull/320)
* Moved NeuroConv catalogue from ReadMe.md to ReadTheDocs.
  [PR #322](https://github.com/catalystneuro/neuroconv/pull/322)
* Moved instructions to build the documentation from README.md to ReadTheDocs. [PR #323](https://github.com/catalystneuro/neuroconv/pull/323)
* Add `Spike2RecordingInterface` to conversion gallery. [PR #338](https://github.com/catalystneuro/neuroconv/pull/338)
* Remove authors from module docstrings [PR #354](https://github.com/catalystneuro/neuroconv/pull/354)
* Add examples for `LocalPathExpander` usage [PR #456](https://github.com/catalystneuro/neuroconv/pull/456)
* Add better docstrings to the aux functions of the Neuroscope interface [PR #485](https://github.com/catalystneuro/neuroconv/pull/485)

### Pending deprecation
* Change name from `CedRecordingInterface` to `Spike2RecordingInterface`. [PR #338](https://github.com/catalystneuro/neuroconv/pull/338)

### Improvements
* Use `Literal` in typehints (incompatible with Python<=3.8). [PR #340](https://github.com/catalystneuro/neuroconv/pull/340)
* `BaseDataInterface.get_source_schema` modified so it works for `.__init__` and `.__new__`. [PR #374](https://github.com/catalystneuro/neuroconv/pull/374)



# v0.2.4 (February 7, 2023)

### Deprecation
* All usages of `use_times` have been removed from spikeinterface tools and interfaces. The function `add_electrical_series` now determines whether the timestamps of the spikeinterface recording extractor are uniform or not and automatically stores the data according to best practices [PR #40](https://github.com/catalystneuro/neuroconv/pull/40)
* Dropped Python 3.7 support. [PR #237](https://github.com/catalystneuro/neuroconv/pull/237)

### Features
* Added a tool for determining rising and falling frames from TTL signals (`parse_rising_frames_from_ttl` and `get_falling_frames_from_ttl`). [PR #244](https://github.com/catalystneuro/neuroconv/pull/244)
* Added the `SpikeGLXNIDQInterface` for reading data from `.nidq.bin` files, as well as the ability to parse event times from specific channels via the `get_event_starting_times_from_ttl` method. Also included a `neuroconv.tools.testing.MockSpikeGLXNIDQInterface` for testing purposes. [PR #247](https://github.com/catalystneuro/neuroconv/pull/247)
* Improved handling of writing multiple probes to the same `NWB` file [PR #255](https://github.com/catalystneuro/neuroconv/pull/255)

### Pending deprecation
* Added `DeprecationWarnings` to all `spikeextractors` backends. [PR #265](https://github.com/catalystneuro/neuroconv/pull/265)
* Added `DeprecationWarning`s for `spikeextractors` objects in `neuroconv.tools.spikeinterface`. [PR #266](https://github.com/catalystneuro/neuroconv/pull/266)

### Fixes
* Temporarily hotfixed the `tensorflow` dependency after the release of `deeplabcut==2.3.0`. [PR #268](https://github.com/catalystneuro/neuroconv/pull/268)
* Fixed cleanup of waveform tests in SI tools. [PR #277](https://github.com/catalystneuro/neuroconv/pull/277)
* Fixed metadata structure for the CsvTimeIntervalsInterface, which was previously not passed validation in NWBConverters. [PR #237](https://github.com/catalystneuro/neuroconv/pull/237)
* Added propagation of the `load_sync_channel` argument for the `SpikeGLXNIDQInterface`. [PR #282](https://github.com/catalystneuro/neuroconv/pull/282)
* Fixed the default `es_key` used by stand-alone write using any `RecordingExtractorInterface` or `LFPExtractorInterface`. [PR #288](https://github.com/catalystneuro/neuroconv/pull/288)
* Fixed the default `ExtractorName` used to load the spikeinterface extractor of the `SpikeGLXLFPInterface`. [PR #288](https://github.com/catalystneuro/neuroconv/pull/288)

### Testing
* Re-organized the `test_gin_ecephys` file by splitting into each sub-modality. [PR #282](https://github.com/catalystneuro/neuroconv/pull/282)
* Add testing support for Python 3.11. [PR #234](https://github.com/catalystneuro/neuroconv/pull/234)




# v0.2.3

### Documentation and tutorial enhancements
* Remove `Path(path_to_save_nwbfile).is_file()` from each of the gallery pages. [PR #177](https://github.com/catalystneuro/neuroconv/pull/177)
* Improve docstring for `SpikeGLXRecordingInterface`. [PR #226](https://github.com/catalystneuro/neuroconv/pull/226)
* Correct typing of SpikeGLX in conversion gallery. [PR #223](https://github.com/catalystneuro/neuroconv/pull/223)
* Added tutorial for utilizing YAML metadata in a conversion pipeline. [PR #240](https://github.com/catalystneuro/neuroconv/pull/240)
* Added page in User Guide for how to use CSVs to specify metadata. [PR #241](https://github.com/catalystneuro/neuroconv/pull/177)
* Added the `BaseDataInterface` in the API docs. [PR #242](https://github.com/catalystneuro/neuroconv/pull/242)
* Fixed typo in styling section. [PR #253](https://github.com/catalystneuro/neuroconv/pull/253)
* Updated docs on JSON schema. [PR #256](https://github.com/catalystneuro/neuroconv/pull/256)
* Improved compliance with numpy-style docstring [PR #260](https://github.com/catalystneuro/neuroconv/pull/260)

### Features
* Added `AudioInterface` for files in `WAV` format using the `add_acoustic_waveform_series` utility function
  from `tools/audio` to write audio data to NWB. [PR #196](https://github.com/catalystneuro/neuroconv/pull/196)
* Added the `MaxOneRecordingInterface` for writing data stored in MaxOne (.raw.h5) format. [PR #222](https://github.com/catalystneuro/neuroconv/pull/222)
* Added the `MCSRawRecordingInterface` for writing data stored in MCSRaw (.raw) format. [PR #220](https://github.com/catalystneuro/neuroconv/pull/220)
* Added the `MEArecRecordingInterface` for writing data stored in MEArec (structured .h5) format. [PR #218](https://github.com/catalystneuro/neuroconv/pull/218)
* Added the `AlphaOmegaRecordingInterface` for writing data stored in AlphaOmega (folder of .mrx) format. [PR #212](https://github.com/catalystneuro/neuroconv/pull/212)
* Added the `PlexonRecordingInterface` for writing data stored in Plexon (.plx) format. [PR #206](https://github.com/catalystneuro/neuroconv/pull/206)
* Added the `BiocamRecordingInterface` for writing data stored in Biocam (.bwr) format. [PR #210](https://github.com/catalystneuro/neuroconv/pull/210)
* Added function to add acoustic series as `AcousticWaveformSeries` object as __acquisition__ or __stimulus__ to NWB. [PR #201](https://github.com/catalystneuro/neuroconv/pull/201)
* Added new form to the GitHub repo for requesting support for new formats. [PR #207](https://github.com/catalystneuro/neuroconv/pull/207)
* Simplified the writing of `channel_conversion` during `add_electrical_series` if the vector of gains is uniform; in this case, they are now combined into the scalar `conversion` value. [PR #218](https://github.com/catalystneuro/neuroconv/pull/218)
* Implement timestamp extraction from videos for the SLEAPInterface [PR #238](https://github.com/catalystneuro/neuroconv/pull/238)
* Prevented writing of default values for optional columns on the `ElectrodeTable`. [PR #219](https://github.com/catalystneuro/neuroconv/pull/219)
* Add interfaces for Excel and Csv time intervals tables. [PR #252](https://github.com/catalystneuro/neuroconv/pull/252)

### Testing
* Added a `session_id` to the test file for the `automatic_dandi_upload` helper function. [PR #199](https://github.com/catalystneuro/neuroconv/pull/199)
* `pre-commit` version bump. [PR #235](https://github.com/catalystneuro/neuroconv/pull/235)
* Added a `testing` sub-module to `src` and added a method (`generate_mock_ttl_signal`) for generating synthetic TTL pulses. [PR #245](https://github.com/catalystneuro/neuroconv/pull/245)

### Fixes
* `VideoInterface`. Only raise a warning if the difference between the rate estimated from timestamps and the fps (frames per seconds) is larger than two decimals. [PR #200](https://github.com/catalystneuro/neuroconv/pull/200)
* Fixed the bug in a `VideoInterface` where it would use `DataChunkIterator` even if the conversion options indicated that it should not. [PR #200](https://github.com/catalystneuro/neuroconv/pull/200)
* Update usage requirements for HDMF to prevent a buffer overflow issue fixed in hdmf-dev/hdmf#780. [PR #195](https://github.com/catalystneuro/neuroconv/pull/195)
* Remove the deprecated `distutils.version` in favor of `packaging.version` [PR #233](https://github.com/catalystneuro/neuroconv/pull/233)



# v0.2.2

### Testing

* Added a set of dev branch gallery tests for PyNWB, HDMF, SI, and NEO. [PR #113](https://github.com/catalystneuro/neuroconv/pull/113)
* Added tests for the `TypeError` and `ValueError` raising for the new `starting_frames` argument of `MovieDataInterface.run_conversion()`. [PR #113](https://github.com/catalystneuro/neuroconv/pull/113)
* Added workflow for automatic detection of CHANGELOG.md updates for PRs. [PR #187](https://github.com/catalystneuro/neuroconv/pull/187)
* Added support for python 3.10 [PR #229](https://github.com/catalystneuro/neuroconv/pull/229)

### Fixes

* Fixed a new docval typing error that arose in `hdmf>3.4.6` versions. [PR #113](https://github.com/catalystneuro/neuroconv/pull/113)
* Fixed a new input argument issue for `starting_frames` when using `external_file` for an `ImageSeries` in `pynwb>2.1.0` versions. [PR #113](https://github.com/catalystneuro/neuroconv/pull/113)
* Fixed issues regarding interaction between metadata rate values and extractor rate values in `tools.roiextractors`. [PR #159](https://github.com/catalystneuro/neuroconv/pull/159)
* Fixed sampling frequency resolution issue when detecting this from timestamps in `roiextractors.write_imaging` and `roiextractors.write_segmentation`. [PR #159](https://github.com/catalystneuro/neuroconv/pull/159)

### Documentation and tutorial enhancements
* Added a note in User Guide/DataInterfaces to help installing custom dependencies for users who use Z-shell (`zsh`). [PR #180](https://github.com/catalystneuro/neuroconv/pull/180)
* Added `MovieInterface` example in the conversion gallery. [PR #183](https://github.com/catalystneuro/neuroconv/pull/183)

### Features
* Added `ConverterPipe`, a class that allows chaining previously initialized interfaces for batch conversion and corresponding tests [PR #169](https://github.com/catalystneuro/neuroconv/pull/169)
* Added automatic extraction of metadata for `NeuralynxRecordingInterface` including filtering information for channels, device and recording time information [PR #170](https://github.com/catalystneuro/neuroconv/pull/170)
* Added stubbing capabilities to timestamp extraction in the `MovieInterface` avoiding scanning through the whole file when `stub_test=True` [PR #181](https://github.com/catalystneuro/neuroconv/pull/181)
* Added a flag `include_roi_acceptance` to `tools.roiextractors.write_segmentation` and corresponding interfaces to allow disabling the addition of boolean columns indicating ROI acceptance. [PR #193](https://github.com/catalystneuro/neuroconv/pull/193)
* Added `write_waveforms()` function in `tools.spikeinterface` to write `WaveformExtractor` objects
[PR #217](https://github.com/catalystneuro/neuroconv/pull/217)

### Pending deprecation
* Replaced the `MovieInterface` with `VideoInterface` and introduced deprecation warnings for the former. [PR #74](https://github.com/catalystneuro/neuroconv/pull/74)



# v0.2.1

### Fixes

* Updated `BlackrockRecordingInterface` to support multi stream file and added gin corresponding gin tests [PR #176](https://github.com/catalystneuro/neuroconv/pull/176)



# v0.2.0

### Back-compatability break
* All built-in DataInterfaces are now nested under the `neuroconv.datainterfaces` import structure - they are no longer available from the outer level. To import a data interface, use the syntax `from neuroconv.datainterfaces import <name of interface>`. [PR #74](https://github.com/catalystneuro/neuroconv/pull/74)
* The `AxonaRecordingExtractorInterface` has been renamed to `AxonaRecordingInterface`. [PR #74](https://github.com/catalystneuro/neuroconv/pull/74)
* The `AxonaUnitRecordingExtractorInterface` has been renamed to `AxonaUnitRecordingInterface`. [PR #74](https://github.com/catalystneuro/neuroconv/pull/74)
* The `BlackrockRecordingExtractorInterface` has been renamed to `BlackrockRecordingInterface`. [PR #74](https://github.com/catalystneuro/neuroconv/pull/74)
* The `BlackrockSortingExtractorInterface` has been renamed to `BlackrockSortingInterface`. [PR #74](https://github.com/catalystneuro/neuroconv/pull/74)
* The `OpenEphysRecordingExtractorInterface` has been renamed to `OpenEphysRecordingInterface`. [PR #74](https://github.com/catalystneuro/neuroconv/pull/74)
* The `OpenEphysSortingExtractorInterface` has been renamed to `OpenEphysSortingInterface`. [PR #74](https://github.com/catalystneuro/neuroconv/pull/74)
* The `KilosortSortingInterface` has been renamed to `KiloSortSortingInterface` to be more consistent with SpikeInterface. [PR #107](https://github.com/catalystneuro/neuroconv/pull/107)
* The `Neuroscope` interfaces have been renamed to `NeuroScope` to be more consistent with SpikeInterface. [PR #107](https://github.com/catalystneuro/neuroconv/pull/107)
* The `tools.roiextractors.add_epoch` functionality has been retired in the newest versions of ROIExtractors. [PR #112](https://github.com/catalystneuro/neuroconv/pull/112)
* Removed deprecation warnings for `save_path` argument (which is now `nwbfile_path` everywhere in the package). [PR #124](https://github.com/catalystneuro/neuroconv/pull/124)
* Changed default device name for the ecephys pipeline. Device_ecephys -> DeviceEcephys [PR #154](https://github.com/catalystneuro/neuroconv/pull/154)
* Change names of written electrical series on the ecephys pipeline. ElectricalSeries_raw -> ElectricalSeriesRaw, ElectricalSeries_processed -> ElectricalSeriesProcessed, ElectricalSeries_lfp -> ElectricalSeriesLFP  [PR #153](https://github.com/catalystneuro/neuroconv/pull/153)
* Drop spikeextractor backend support for NeuralynxRecordingInterface [PR #174](https://github.com/catalystneuro/neuroconv/pull/174)

### Fixes
* Prevented the CEDRecordingInterface from writing non-ecephys channel data. [PR #37](https://github.com/catalystneuro/neuroconv/pull/37)
* Fixed description in `write_sorting` and in `add_units_table` to have "neuroconv" in the description. [PR #104](https://github.com/catalystneuro/neuroconv/pull/104)
* Updated `spikeinterface` version number to 0.95.1 to fix issue with `SpikeGLXInterface` probe annotations.
  The issue is described [here](https://github.com/SpikeInterface/spikeinterface/issues/923). [PR #132](https://github.com/catalystneuro/neuroconv/pull/132)

### Improvements
* Unified the `run_conversion` method of `BaseSegmentationExtractorInterface` with that of all the other base interfaces. The method `write_segmentation` now uses the common `make_or_load_nwbfile` context manager [PR #29](https://github.com/catalystneuro/neuroconv/pull/29)
* Coerced the recording extractors with `spikeextractors_backend=True` to BaseRecording objects for Axona, Blackrock, Openephys, and SpikeGadgets. [PR #38](https://github.com/catalystneuro/neuroconv/pull/38)
* Added function to add PlaneSegmentation objects to an nwbfile in `roiextractors` and corresponding unit tests. [PR #23](https://github.com/catalystneuro/neuroconv/pull/23)
* `use_times` argument to be deprecated on the ecephys pipeline. The function `add_electrical_series` now determines whether the timestamps of the spikeinterface recording extractor are uniform or not and automatically stores the data according to best practices [PR #40](https://github.com/catalystneuro/neuroconv/pull/40)
* Add `NWBFile` metadata key at the level of the base data interface so it can always be inherited to be available. [PR #51](https://github.com/catalystneuro/neuroconv/pull/51).
* Added spikeinterface support to Axona LFP and coerece gin tests for LFP to be spikeinterface objects [PR #85](https://github.com/catalystneuro/neuroconv/pull/85)
* Added function to add fluorescence traces to an nwbfile in `roiextractors` and corresponding unit tests.
  The df over f traces are now added to a `DfOverF` container instead of the `Fluorescence` container.
  The metadata schema has been changed for the `BaseSegmentationExtractorInterface` to allow metadata for `DfOverF`,
  and `Flurorescence` is now not required in the metadata schema. [PR #41](https://github.com/catalystneuro/neuroconv/pull/41)
* Improved default values of OpticalChannel object names and other descriptions for Imaging data. [PR #88](https://github.com/catalystneuro/neuroconv/pull/88)
* Extended the `ImagingDataChunkIterator` to be  compatible with volumetric data. [PR #90](https://github.com/catalystneuro/neuroconv/pull/90)
* Integrated the `ImagingDataChunkIterator` with the `write_imaging` methods. [PR #90](https://github.com/catalystneuro/neuroconv/pull/90)
* Began work towards making SpikeInterface, SpikeExtractors, and ROIExtractors all non-minimal dependencies. [PR #74](https://github.com/catalystneuro/neuroconv/pull/74)
* Implemented format-wise and modality-wise extra installation requirements. If there are any requirements to use a module or data interface, these are defined in individual requirements files at the corresponding level of the package. These are in turn easily accessible from the commands `pip install neuroconv[format_name]`. `pip install neuroconv[modality_name]` will also install all dependencies necessary to make full use of any interfaces from that modality. [PR #100](https://github.com/catalystneuro/neuroconv/pull/100)
* Added frame stubbing to the `BaseSegmentationExtractorInterface`. [PR #116](https://github.com/catalystneuro/neuroconv/pull/116)
* Added `mask_type: str` and `include_roi_centroids: bool` to the `add_plane_segmentation` helper and `write_segmentation` functions for the `tools.roiextractors` submodule. [PR #117](https://github.com/catalystneuro/neuroconv/pull/117)
* Propagate `output_struct_name` argument to `ExtractSegmentationInterface` to match its extractor arguments. [PR #128](https://github.com/catalystneuro/neuroconv/pull/128)
* Added compression and iteration (with options control) to all Fluorescence traces in `write_segmentation`. [PR #120](https://github.com/catalystneuro/neuroconv/pull/120)
* For irregular recordings, timestamps can now be saved along with all traces in `write_segmentation`. [PR #130](https://github.com/catalystneuro/neuroconv/pull/130)
* Added `mask_type` argument to `tools.roiextractors.add_plane_segmentation` function and all upstream calls. This allows users to request writing not just the image_masks (still the default) but also pixels, voxels or `None` of the above. [PR #119](https://github.com/catalystneuro/neuroconv/pull/119)
* `utils.json_schema.get_schema_from_method_signature` now allows `Optional[...]` annotation typing and subsequent `None` values during validation as long as it is still only applied to a simple non-conflicting type (no `Optional[Union[..., ...]]`). [PR #119](https://github.com/catalystneuro/neuroconv/pull/119)


### Documentation and tutorial enhancements:
* Unified the documentation of NeuroConv structure in the User Guide readthedocs. [PR #39](https://github.com/catalystneuro/neuroconv/pull/39)
* Added package for viewing source code in the neuroconv documentation [PR #62](https://github.com/catalystneuro/neuroconv/pull/62)
* Added Contributing guide for the Developer section of readthedocs. [PR #73](https://github.com/catalystneuro/neuroconv/pull/73)
* Added style guide to the readthedocs [PR #28](https://github.com/catalystneuro/neuroconv/pull/28)
* Added ABF data conversion tutorial @luiztauffer [PR #89](https://github.com/catalystneuro/neuroconv/pull/89)
* Added Icephys API documentation @luiztauffer [PR #103](https://github.com/catalystneuro/neuroconv/pull/103)
* Added Blackrock sorting conversion gallery example [PR #134](https://github.com/catalystneuro/neuroconv/pull/134)
* Extended the User Guide Get metadata section in DataInterfaces with a demonstration for loading metadata from YAML. [PR #144](https://github.com/catalystneuro/neuroconv/pull/144)
* Fixed a redundancy in [PR #144](https://github.com/catalystneuro/neuroconv/pull/144) and API links. [PR #154](https://github.com/catalystneuro/neuroconv/pull/154)
* Added SLEAP conversion gallery example [PR #161](https://github.com/catalystneuro/neuroconv/pull/161)



### Features
* Added conversion interface for Neuralynx sorting data together with gin data test and a conversion example in the gallery. [PR #58](https://github.com/catalystneuro/neuroconv/pull/58)
* Added conversion interface for DeepLabCut data together with gin data test and a conversion example in the gallery. [PR #24](https://github.com/catalystneuro/neuroconv/pull/24)
* Allow writing of offsets to ElectricalSeries objects from SpikeInterface (requires PyNWB>=2.1.0). [PR #37](https://github.com/catalystneuro/neuroconv/pull/37)
* Added conversion interface for EDF (European Data Format) data together with corresponding unit tests and a conversion example in the gallery. [PR #45](https://github.com/catalystneuro/neuroconv/pull/45)
* Created ImagingExtractorDataChunkIterator, a data chunk iterator for `ImagingExtractor` objects. [PR #54](https://github.com/catalystneuro/neuroconv/pull/54)
* Added support for writing spikeinterface recording extractor with multiple segments and corresponding unit test [PR #67](https://github.com/catalystneuro/neuroconv/pull/67)
* Added spikeinterface support to the Axona data interface [PR #61](https://github.com/catalystneuro/neuroconv/pull/61)
* Added new util function `get_package` for safely attempting to attempt a package import and informatively notifying the user of how to perform the installation otherwise. [PR #74](https://github.com/catalystneuro/neuroconv/pull/74)
* All built-in DataInterfaces now load their external dependencies on-demand at time of object initialization instead of on package or interface import. [PR #74](https://github.com/catalystneuro/neuroconv/pull/74)
* Adde spikeinterface support for Blackrock sorting interface[PR #134](https://github.com/catalystneuro/neuroconv/pull/134)
* Added conversion interface for TDT recording data together with gin data test. [PR #135](https://github.com/catalystneuro/neuroconv/pull/135)
* Added conversion interface for SLEAP pose estimation data together with gin test for data. [PR #160](https://github.com/catalystneuro/neuroconv/pull/160)


### Testing
* Added unittests for correctly writing the scaling factors to the nwbfile in the `add_electrical_series` function of the spikeinterface module. [PR #37](https://github.com/catalystneuro/neuroconv/pull/37)
* Added unittest for compression options in the `add_electrical_series` function of the spikeinterface module. [PR #64](https://github.com/catalystneuro/neuroconv/pull/37)
* Added unittests for chunking in the `add_electrical_series` function of the spikeinterface module. [PR #84](https://github.com/catalystneuro/neuroconv/pull/84)
* Tests are now organized according to modality-wise lazy installations. [PR #100](https://github.com/catalystneuro/neuroconv/pull/100)

# v0.1.1
### Fixes
* Fixed the behavior of the `file_paths` usage in the MovieInterface when run via the YAML conversion specification. [PR #33](https://github.com/catalystneuro/neuroconv/pull/33)

### Improvements
* Added function to add ImagingPlane objects to an nwbfile in `roiextractors` and corresponding unit tests. [PR #19](https://github.com/catalystneuro/neuroconv/pull/19)
* Added function to add summary images from a `SegmentationExtractor` object to an nwbfile in the roiextractors module and corresponding unit tests [PR #22](https://github.com/catalystneuro/neuroconv/pull/22)
* Small improvements on ABFInterface @luiztauffer [PR #89](https://github.com/catalystneuro/neuroconv/pull/89)

### Features
* Add non-iterative writing capabilities to `add_electrical_series`. [PR #32](https://github.com/catalystneuro/neuroconv/pull/32)

### Testing
* Added unittests for the `write_as` functionality in the `add_electrical_series` of the spikeinterface module. [PR #32](https://github.com/catalystneuro/neuroconv/pull/32)


# v0.1.0

* The first release of NeuroConv.<|MERGE_RESOLUTION|>--- conflicted
+++ resolved
@@ -7,12 +7,9 @@
 ## Features
 
 ## Improvements
-<<<<<<< HEAD
 * `configure_backend` is now exposed to be imported as `from neuroconv.tools import configure_and_write_nwbfile` [#1287](https://github.com/catalystneuro/neuroconv/pull/1287)
-=======
 * Added metadata section to video conversion gallery [PR #1276](https://github.com/catalystneuro/neuroconv/pull/1276)
 
->>>>>>> 0a693dfe
 
 # v0.7.2 (April 4, 2025)
 
