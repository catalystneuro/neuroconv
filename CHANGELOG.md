--- conflicted
+++ resolved
@@ -22,11 +22,8 @@
 * Added conversion interface for EDF (European Data Format) data together with corresponding unit tests and a conversion example in the gallery. [PR #45](https://github.com/catalystneuro/neuroconv/pull/45)
 * Created ImagingExtractorDataChunkIterator, a data chunk iterator for `ImagingExtractor` objects. [PR #54](https://github.com/catalystneuro/neuroconv/pull/54)
 * Added support for writing spikeinterface recording extractor with multiple segments and corresponding unit test [PR #67](https://github.com/catalystneuro/neuroconv/pull/67)
-<<<<<<< HEAD
 * Added conversion interface for TDT recording data together with gin data test. [PR #70](https://github.com/catalystneuro/neuroconv/pull/70)
-=======
-* Added spikeinterface support to the Axona data interface [PR #61](https://github.com/catalystneuro/neuroconv/pull/61)
->>>>>>> 8aad9778
+* Added spikeinterface support for the Axona data interface [PR #61](https://github.com/catalystneuro/neuroconv/pull/61)
 
 ### Testing
 * Added unittests for correctly writing the scaling factors to the nwbfile in the `add_electrical_series` function of the spikeinterface module. [PR #37](https://github.com/catalystneuro/neuroconv/pull/37)
