--- conflicted
+++ resolved
@@ -1,6 +1,7 @@
 # v0.7.0 (Upcoming)
 
-## Deprecations
+## Deprecations and Changes
+* Interfaces and converters now have `verbose=False` by default [PR #1153](https://github.com/catalystneuro/neuroconv/pull/1153)
 
 ## Bug Fixes
 
@@ -8,16 +9,12 @@
 * Added `metadata` and `conversion_options` as arguments to `NWBConverter.temporally_align_data_interfaces` [PR #1162](https://github.com/catalystneuro/neuroconv/pull/1162)
 
 ## Improvements
-<<<<<<< HEAD
 * Simple writing no longer uses a context manager [PR #1180](https://github.com/catalystneuro/neuroconv/pull/1180)
-=======
-* Interfaces and converters now have `verbose=False` by default [PR #1153](https://github.com/catalystneuro/neuroconv/pull/1153)
-
->>>>>>> 9290b679
+
 
 # v0.6.7 (January 20, 2025)
 
-## Deprecations
+## Deprecations and Changes
 
 ## Bug Fixes
 * Temporary set a ceiling for hdmf to avoid a chunking bug  [PR #1175](https://github.com/catalystneuro/neuroconv/pull/1175)
