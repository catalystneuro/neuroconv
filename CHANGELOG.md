--- conflicted
+++ resolved
@@ -15,12 +15,9 @@
 * The `OpenEphysRecordingInterface` now redirects to legacy or binary interface depending on the file format.
   It raises NotImplementedError until the interface for legacy format is added. [PR #296](https://github.com/catalystneuro/neuroconv/pull/296)
 * Added `PlexonSortingInterface` to support plexon spiking data. [PR #316](https://github.com/catalystneuro/neuroconv/pull/316)
-<<<<<<< HEAD
 * Move `es_key` to the `__init__` of the `BaseRecordingExtractorInterface` class. It is no longer possible to use
   this argument in the `run_conversion` method. [PR #318](https://github.com/catalystneuro/neuroconv/pull/318)
 * Changed `SpikeGLXRecordingInterface` to accept either the AP or LF bands as file paths. Each will automatically set the correseponding `es_key` and corresponding metadata for each band or probe. [PR #298](https://github.com/catalystneuro/neuroconv/pull/298)
-=======
->>>>>>> 3377a768
 
 ### Testing
 * The tests for `automatic_dandi_upload` now follow up-to-date DANDI validation rules for file name conventions. [PR #310](https://github.com/catalystneuro/neuroconv/pull/310)
