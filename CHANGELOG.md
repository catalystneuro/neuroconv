# Upcoming

### Back-compatability break
* All built-in DataInterfaces are now nested under the `neuroconv.datainterfaces` import structure - they are no longer available from the outer level. To import a data interface, use the syntax `from neuroconv.datainterfaces import <name of interface>`. [PR #74](https://github.com/catalystneuro/neuroconv/pull/74)
* The `AxonaRecordingExtractorInterface` has been renamed to `AxonaRecordingInterface`. [PR #74](https://github.com/catalystneuro/neuroconv/pull/74)
* The `AxonaUnitRecordingExtractorInterface` has been renamed to `AxonaUnitRecordingInterface`. [PR #74](https://github.com/catalystneuro/neuroconv/pull/74)
* The `BlackrockRecordingExtractorInterface` has been renamed to `BlackrockRecordingInterface`. [PR #74](https://github.com/catalystneuro/neuroconv/pull/74)
* The `BlackrockSortingExtractorInterface` has been renamed to `BlackrockSortingInterface`. [PR #74](https://github.com/catalystneuro/neuroconv/pull/74)
* The `OpenEphysRecordingExtractorInterface` has been renamed to `OpenEphysRecordingInterface`. [PR #74](https://github.com/catalystneuro/neuroconv/pull/74)
* The `OpenEphysSortingExtractorInterface` has been renamed to `OpenEphysSortingInterface`. [PR #74](https://github.com/catalystneuro/neuroconv/pull/74)
* The `KilosortSortingInterface` has been renamed to `KiloSortSortingInterface` to be more consistent with SpikeInterface. [PR #107](https://github.com/catalystneuro/neuroconv/pull/107)
* The `Neuroscope` interfaces have been renamed to `NeuroScope` to be more consistent with SpikeInterface. [PR #107](https://github.com/catalystneuro/neuroconv/pull/107)
* The `tools.roiextractors.add_epoch` functionality has been retired in the newest versions of ROIExtractors. [PR #112](https://github.com/catalystneuro/neuroconv/pull/112)
* Removed deprecation warnings for `save_path` argument (which is now `nwbfile_path` everywhere in the package). [PR #124](https://github.com/catalystneuro/neuroconv/pull/124)

### Fixes
* Prevented the CEDRecordingInterface from writing non-ecephys channel data. [PR #37](https://github.com/catalystneuro/neuroconv/pull/37)
* Fixed description in `write_sorting` and in `add_units_table` to have "neuroconv" in the description. [PR #104](https://github.com/catalystneuro/neuroconv/pull/104)

### Improvements
* Unified the `run_conversion` method of `BaseSegmentationExtractorInterface` with that of all the other base interfaces. The method `write_segmentation` now uses the common `make_or_load_nwbfile` context manager [PR #29](https://github.com/catalystneuro/neuroconv/pull/29)
* Coerced the recording extractors with `spikeextractors_backend=True` to BaseRecording objects for Axona, Blackrock, Openephys, and SpikeGadgets. [PR #38](https://github.com/catalystneuro/neuroconv/pull/38)
* Added function to add PlaneSegmentation objects to an nwbfile in `roiextractors` and corresponding unit tests. [PR #23](https://github.com/catalystneuro/neuroconv/pull/23)
* `use_times` argument to be deprecated on the ecephys pipeline. The function `add_electrical_series` now determines whether the timestamps of the spikeinterface recording extractor are uniform or not and automatically stores the data according to best practices [PR #40](https://github.com/catalystneuro/neuroconv/pull/40)
* Add `NWBFile` metadata key at the level of the base data interface so it can always be inherited to be available. [PR #51](https://github.com/catalystneuro/neuroconv/pull/51).
* Added spikeinterface support to Axona LFP and coerece gin tests for LFP to be spikeinterface objects [PR #85](https://github.com/catalystneuro/neuroconv/pull/85)
* Added function to add fluorescence traces to an nwbfile in `roiextractors` and corresponding unit tests.
  The df over f traces are now added to a `DfOverF` container instead of the `Fluorescence` container.
  The metadata schema has been changed for the `BaseSegmentationExtractorInterface` to allow metadata for `DfOverF`,
  and `Flurorescence` is now not required in the metadata schema. [PR #41](https://github.com/catalystneuro/neuroconv/pull/41)
* Improved default values of OpticalChannel object names and other descriptions for Imaging data. [PR #88](https://github.com/catalystneuro/neuroconv/pull/88)
* Extended the `ImagingDataChunkIterator` to be  compatible with volumetric data. [PR #90](https://github.com/catalystneuro/neuroconv/pull/90)
* Integrated the `ImagingDataChunkIterator` with the `write_imaging` methods. [PR #90](https://github.com/catalystneuro/neuroconv/pull/90)
* Began work towards making SpikeInterface, SpikeExtractors, and ROIExtractors all non-minimal dependencies. [PR #74](https://github.com/catalystneuro/neuroconv/pull/74)
* Implemented format-wise and modality-wise extra installation requirements. If there are any requirements to use a module or data interface, these are defined in individual requirements files at the corresponding level of the package. These are in turn easily accessible from the commands `pip install neuroconv[format_name]`. `pip install neuroconv[modality_name]` will also install all dependencies necessary to make full use of any interfaces from that modality. [PR #100](https://github.com/catalystneuro/neuroconv/pull/100)
* Added frame stubbing to the `BaseSegmentationExtractorInterface`. [PR #116](https://github.com/catalystneuro/neuroconv/pull/116)
* Added `mask_type: str` and `include_roi_centroids: bool` to the `add_plane_segmentation` helper and `write_segmentation` functions for the `tools.roiextractors` submodule. [PR #117](https://github.com/catalystneuro/neuroconv/pull/117)
<<<<<<< HEAD
* Propagate `output_struct_name` argument to `ExtractSegmentationInterface` to match its extractor arguments. [PR #128](https://github.com/catalystneuro/neuroconv/pull/128)
=======
* Added compression and iteration (with options control) to all Fluorescence traces in `write_segmentation`. [PR #120](https://github.com/catalystneuro/neuroconv/pull/120)
>>>>>>> 44f01886

### Documentation and tutorial enhancements:
* Unified the documentation of NeuroConv structure in the User Guide readthedocs. [PR #39](https://github.com/catalystneuro/neuroconv/pull/39)
* Added package for viewing source code in the neuroconv documentation [PR #62](https://github.com/catalystneuro/neuroconv/pull/62)
* Added Contributing guide for the Developer section of readthedocs. [PR #73](https://github.com/catalystneuro/neuroconv/pull/73)
* Added style guide to the readthedocs [PR #28](https://github.com/catalystneuro/neuroconv/pull/28)
* Added ABF data conversion tutorial @luiztauffer [PR #89](https://github.com/catalystneuro/neuroconv/pull/89)
* Added Icephys API documentation @luiztauffer [PR #103](https://github.com/catalystneuro/neuroconv/pull/103)

### Features
* Added conversion interface for Neuralynx sorting data together with gin data test and a conversion example in the gallery. [PR #58](https://github.com/catalystneuro/neuroconv/pull/58)
* Added conversion interface for DeepLabCut data together with gin data test and a conversion example in the gallery. [PR #24](https://github.com/catalystneuro/neuroconv/pull/24)
* Allow writing of offsets to ElectricalSeries objects from SpikeInterface (requires PyNWB>=2.1.0). [PR #37](https://github.com/catalystneuro/neuroconv/pull/37)
* Added conversion interface for EDF (European Data Format) data together with corresponding unit tests and a conversion example in the gallery. [PR #45](https://github.com/catalystneuro/neuroconv/pull/45)
* Created ImagingExtractorDataChunkIterator, a data chunk iterator for `ImagingExtractor` objects. [PR #54](https://github.com/catalystneuro/neuroconv/pull/54)
* Added support for writing spikeinterface recording extractor with multiple segments and corresponding unit test [PR #67](https://github.com/catalystneuro/neuroconv/pull/67)
* Added spikeinterface support to the Axona data interface [PR #61](https://github.com/catalystneuro/neuroconv/pull/61)
* Added new util function `get_package` for safely attempting to attempt a package import and informatively notifying the user of how to perform the installation otherwise. [PR #74](https://github.com/catalystneuro/neuroconv/pull/74)
* All built-in DataInterfaces now load their external dependencies on-demand at time of object initialization instead of on package or interface import. [PR #74](https://github.com/catalystneuro/neuroconv/pull/74)

### Testing
* Added unittests for correctly writing the scaling factors to the nwbfile in the `add_electrical_series` function of the spikeinterface module. [PR #37](https://github.com/catalystneuro/neuroconv/pull/37)
* Added unittest for compresion options in the `add_electrical_series` function of the spikeinterface module. [PR #64](https://github.com/catalystneuro/neuroconv/pull/37)
* Added unittests for chunking in the `add_electrical_series` function of the spikeinterface module. [PR #84](https://github.com/catalystneuro/neuroconv/pull/84)
* Tests are now organized according to modality-wise lazy installations. [PR #100](https://github.com/catalystneuro/neuroconv/pull/100)

# v0.1.1
### Fixes
* Fixed the behavior of the `file_paths` usage in the MovieInterface when run via the YAML conversion specification. [PR #33](https://github.com/catalystneuro/neuroconv/pull/33)

### Improvements
* Added function to add ImagingPlane objects to an nwbfile in `roiextractors` and corresponding unit tests. [PR #19](https://github.com/catalystneuro/neuroconv/pull/19)
* Added function to add summary images from a `SegmentationExtractor` object to an nwbfile in the roiextractors module and corresponding unit tests [PR #22](https://github.com/catalystneuro/neuroconv/pull/22)
* Small improvements on ABFInterface @luiztauffer [PR #89](https://github.com/catalystneuro/neuroconv/pull/89)

### Features
* Add non-iterative writing capabilities to `add_electrical_series`. [PR #32](https://github.com/catalystneuro/neuroconv/pull/32)

### Testing
* Added unittests for the `write_as` functionality in the `add_electrical_series` of the spikeinterface module. [PR #32](https://github.com/catalystneuro/neuroconv/pull/32)


# v0.1.0

* The first release of NeuroConv.<|MERGE_RESOLUTION|>--- conflicted
+++ resolved
@@ -35,11 +35,9 @@
 * Implemented format-wise and modality-wise extra installation requirements. If there are any requirements to use a module or data interface, these are defined in individual requirements files at the corresponding level of the package. These are in turn easily accessible from the commands `pip install neuroconv[format_name]`. `pip install neuroconv[modality_name]` will also install all dependencies necessary to make full use of any interfaces from that modality. [PR #100](https://github.com/catalystneuro/neuroconv/pull/100)
 * Added frame stubbing to the `BaseSegmentationExtractorInterface`. [PR #116](https://github.com/catalystneuro/neuroconv/pull/116)
 * Added `mask_type: str` and `include_roi_centroids: bool` to the `add_plane_segmentation` helper and `write_segmentation` functions for the `tools.roiextractors` submodule. [PR #117](https://github.com/catalystneuro/neuroconv/pull/117)
-<<<<<<< HEAD
 * Propagate `output_struct_name` argument to `ExtractSegmentationInterface` to match its extractor arguments. [PR #128](https://github.com/catalystneuro/neuroconv/pull/128)
-=======
 * Added compression and iteration (with options control) to all Fluorescence traces in `write_segmentation`. [PR #120](https://github.com/catalystneuro/neuroconv/pull/120)
->>>>>>> 44f01886
+
 
 ### Documentation and tutorial enhancements:
 * Unified the documentation of NeuroConv structure in the User Guide readthedocs. [PR #39](https://github.com/catalystneuro/neuroconv/pull/39)
