--- conflicted
+++ resolved
@@ -1,12 +1,9 @@
 # Upcoming
 
 ## Deprecations
-<<<<<<< HEAD
 * Removed use of `jsonschema.RefResolver` as it will be deprecated from the jsonschema library [PR #1133](https://github.com/catalystneuro/neuroconv/pull/1133)
-=======
 * Completely removed compression settings from most places[PR #1126](https://github.com/catalystneuro/neuroconv/pull/1126)
 
->>>>>>> 6960872d
 ## Bug Fixes
 
 ## Features
