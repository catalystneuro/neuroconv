--- conflicted
+++ resolved
@@ -2,11 +2,8 @@
 
 ### Deprecations
 * The usage of `compression_options` directly through the `neuroconv.tools.audio` submodule is now deprecated - users should refer to the new `configure_backend` method for a general approach for setting compression. [PR #939](https://github.com/catalystneuro/neuroconv/pull/939)
-<<<<<<< HEAD
 * The usage of `compression` and `compression_opts` directly through the `FicTracDataInterface` is now deprecated - users should refer to the new `configure_backend` method for a general approach for setting compression. [PR #941](https://github.com/catalystneuro/neuroconv/pull/941)
-=======
 * The usage of `compression` directly through the `neuroconv.tools.neo` submodule is now deprecated - users should refer to the new `configure_backend` method for a general approach for setting compression. [PR #943](https://github.com/catalystneuro/neuroconv/pull/943)
->>>>>>> 808735ff
 
 ### Features
 * Added docker image and tests for an automated Rclone configuration (with file stream passed via an environment variable). [PR #902](https://github.com/catalystneuro/neuroconv/pull/902)
