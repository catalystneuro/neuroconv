--- conflicted
+++ resolved
@@ -1,16 +1,4 @@
-<<<<<<< HEAD
-# Upcoming
-
-## Features
-* Added the `rclone_transfer_batch_job` helper function for executing Rclone data transfers in AWS Batch jobs. [PR #1085](https://github.com/catalystneuro/neuroconv/pull/1085)
-* YAML specification files now accept an outer keyword `upload_to_dandiset="< six-digit ID >"` to automatically upload the produced NWB files to the DANDI archive [PR #1089](https://github.com/catalystneuro/neuroconv/pull/1089)
-
-
-
-## v0.6.4
-=======
 # v0.6.6 (Upcoming)
->>>>>>> 4ba1e827
 
 ## Deprecations
 * Removed use of `jsonschema.RefResolver` as it will be deprecated from the jsonschema library [PR #1133](https://github.com/catalystneuro/neuroconv/pull/1133)
@@ -26,6 +14,7 @@
 * Added .csv support to DeepLabCutInterface [PR #1140](https://github.com/catalystneuro/neuroconv/pull/1140)
 * Added the `rclone_transfer_batch_job` helper function for executing Rclone data transfers in AWS Batch jobs. [PR #1085](https://github.com/catalystneuro/neuroconv/pull/1085)
 * Added the `deploy_neuroconv_batch_job` helper function for deploying NeuroConv AWS Batch jobs. [PR #1086](https://github.com/catalystneuro/neuroconv/pull/1086)
+* YAML specification files now accept an outer keyword `upload_to_dandiset="< six-digit ID >"` to automatically upload the produced NWB files to the DANDI archive [PR #1089](https://github.com/catalystneuro/neuroconv/pull/1089)
 
 
 ## Improvements
