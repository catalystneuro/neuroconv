# v0.7.0 (Upcoming)

## Deprecations

## Bug Fixes

## Features
* Source validation is no longer performed when initializing interfaces or converters [PR #1168](https://github.com/catalystneuro/neuroconv/pull/1168)

## Improvements

# v0.6.9 (Upcoming)
Small fixes should be here.

## Deprecations

## Bug Fixes
* Temporary set a ceiling for hdmf to avoid a chunking bug  [PR #1175](https://github.com/catalystneuro/neuroconv/pull/1175)

## Features

## Improvements


# v0.6.6 (December 20, 2024)

## Deprecations
* Removed use of `jsonschema.RefResolver` as it will be deprecated from the jsonschema library [PR #1133](https://github.com/catalystneuro/neuroconv/pull/1133)
* Completely removed compression settings from most places [PR #1126](https://github.com/catalystneuro/neuroconv/pull/1126)
* Soft deprecation for `file_path` as an argument of  `SpikeGLXNIDQInterface` and `SpikeGLXRecordingInterface` [PR #1155](https://github.com/catalystneuro/neuroconv/pull/1155)
* `starting_time` in RecordingInterfaces has given a soft deprecation in favor of time alignment methods [PR #1158](https://github.com/catalystneuro/neuroconv/pull/1158)

## Bug Fixes
* datetime objects now can be validated as conversion options [#1139](https://github.com/catalystneuro/neuroconv/pull/1126)
* Make `NWBMetaDataEncoder` public again [PR #1142](https://github.com/catalystneuro/neuroconv/pull/1142)
* Fix a bug where data in `DeepLabCutInterface` failed to write when `ndx-pose` was not imported. [#1144](https://github.com/catalystneuro/neuroconv/pull/1144)
* `SpikeGLXConverterPipe` converter now accepts multi-probe structures with multi-trigger and does not assume a specific folder structure [#1150](https://github.com/catalystneuro/neuroconv/pull/1150)
* `SpikeGLXNIDQInterface` is no longer written as an ElectricalSeries [#1152](https://github.com/catalystneuro/neuroconv/pull/1152)
* Fix a bug on ecephys interfaces where extra electrode group and devices were written if the property of the "group_name" was set in the recording extractor [#1164](https://github.com/catalystneuro/neuroconv/pull/1164)

## Features
* Propagate the `unit_electrode_indices` argument from the spikeinterface tools to `BaseSortingExtractorInterface`. This allows users to map units to the electrode table when adding sorting data [PR #1124](https://github.com/catalystneuro/neuroconv/pull/1124)
* Imaging interfaces have a new conversion option `always_write_timestamps` that can be used to force writing timestamps even if neuroconv's heuristics indicates regular sampling rate [PR #1125](https://github.com/catalystneuro/neuroconv/pull/1125)
* Added .csv support to DeepLabCutInterface [PR #1140](https://github.com/catalystneuro/neuroconv/pull/1140)
* `SpikeGLXRecordingInterface` now also accepts `folder_path` making its behavior equivalent to SpikeInterface [#1150](https://github.com/catalystneuro/neuroconv/pull/1150)
* Added the `rclone_transfer_batch_job` helper function for executing Rclone data transfers in AWS Batch jobs. [PR #1085](https://github.com/catalystneuro/neuroconv/pull/1085)
* Added the `deploy_neuroconv_batch_job` helper function for deploying NeuroConv AWS Batch jobs. [PR #1086](https://github.com/catalystneuro/neuroconv/pull/1086)
* YAML specification files now accepts an outer keyword `upload_to_dandiset="< six-digit ID >"` to automatically upload the produced NWB files to the DANDI archive [PR #1089](https://github.com/catalystneuro/neuroconv/pull/1089)
*`SpikeGLXNIDQInterface` now handdles digital demuxed channels (`XD0`) [#1152](https://github.com/catalystneuro/neuroconv/pull/1152)

## Improvements
* Use mixing tests for ecephy's mocks [PR #1136](https://github.com/catalystneuro/neuroconv/pull/1136)
* Use pytest format for dandi tests to avoid window permission error on teardown [PR #1151](https://github.com/catalystneuro/neuroconv/pull/1151)
* Added many docstrings for public functions [PR #1063](https://github.com/catalystneuro/neuroconv/pull/1063)
* Clean up with warnings and deprecations in the testing framework [PR #1158](https://github.com/catalystneuro/neuroconv/pull/1158)
<<<<<<< HEAD
* Detect mismatch errors between group and group names when writing ElectrodeGroups [PR #1165](https://github.com/catalystneuro/neuroconv/pull/1165)
=======
* Enhance the typing of the signature on the `NWBConverter` by adding zarr as a literal option on the backend and backend configuration [PR #1160](https://github.com/catalystneuro/neuroconv/pull/1160)
>>>>>>> fe5bfb4a


# v0.6.5 (November 1, 2024)

## Bug Fixes
* Fixed formatwise installation from pipy [PR #1118](https://github.com/catalystneuro/neuroconv/pull/1118)
* Fixed dailies [PR #1113](https://github.com/catalystneuro/neuroconv/pull/1113)

## Deprecations

## Features
* Using in-house `GenericDataChunkIterator` [PR #1068](https://github.com/catalystneuro/neuroconv/pull/1068)
* Data interfaces now perform source (argument inputs) validation with the json schema  [PR #1020](https://github.com/catalystneuro/neuroconv/pull/1020)
* Improve the error message when writing a recording extractor with multiple offsets [PR #1111](https://github.com/catalystneuro/neuroconv/pull/1111)
* Added `channels_to_skip` to `EDFRecordingInterface` so the user can skip non-neural channels [PR #1110](https://github.com/catalystneuro/neuroconv/pull/1110)

## Improvements
* Remove dev test from PR  [PR #1092](https://github.com/catalystneuro/neuroconv/pull/1092)
* Run only the most basic testing while a PR is on draft  [PR #1082](https://github.com/catalystneuro/neuroconv/pull/1082)
* Test that zarr backend_configuration works in gin data tests  [PR #1094](https://github.com/catalystneuro/neuroconv/pull/1094)
* Consolidated weekly workflows into one workflow and added email notifications [PR #1088](https://github.com/catalystneuro/neuroconv/pull/1088)
* Avoid running link test when the PR is on draft  [PR #1093](https://github.com/catalystneuro/neuroconv/pull/1093)
* Centralize gin data preparation in a github action  [PR #1095](https://github.com/catalystneuro/neuroconv/pull/1095)

# v0.6.4 (September 17, 2024)

## Bug Fixes
* Fixed a setup bug introduced in `v0.6.2` where installation process created a directory instead of a file for test configuration file  [PR #1070](https://github.com/catalystneuro/neuroconv/pull/1070)
* The method `get_extractor` now works for `MockImagingInterface`  [PR #1076](https://github.com/catalystneuro/neuroconv/pull/1076)
* Updated opencv version for security [PR #1087](https://github.com/catalystneuro/neuroconv/pull/1087)
* Solved a bug of `PlexonRecordingInterface` where data with multiple streams could not be opened [PR #989](https://github.com/catalystneuro/neuroconv/pull/989)

## Deprecations

## Features
* Added chunking/compression for string-only compound objects: [PR #1042](https://github.com/catalystneuro/neuroconv/pull/1042)
* Added automated EFS volume creation and mounting to the `submit_aws_job` helper function. [PR #1018](https://github.com/catalystneuro/neuroconv/pull/1018)
* Added a mock for segmentation extractors interfaces in ophys: `MockSegmentationInterface` [PR #1067](https://github.com/catalystneuro/neuroconv/pull/1067)
* Added a `MockSortingInterface` for testing purposes. [PR #1065](https://github.com/catalystneuro/neuroconv/pull/1065)
* BaseRecordingInterfaces have a new conversion options `always_write_timestamps` that can be used to force writing timestamps even if neuroconv heuristic indicates regular sampling rate [PR #1091](https://github.com/catalystneuro/neuroconv/pull/1091)


## Improvements
* Testing on mac sillicon [PR #1061](https://github.com/catalystneuro/neuroconv/pull/1061)
* Add writing to zarr test for to the test on data [PR #1056](https://github.com/catalystneuro/neuroconv/pull/1056)
* Modified the CI to avoid running doctests twice [PR #1077](https://github.com/catalystneuro/neuroconv/pull/#1077)
* Consolidated daily workflows into one workflow and added email notifications [PR #1081](https://github.com/catalystneuro/neuroconv/pull/1081)
* Added zarr tests for the test on data with checking equivalent backends [PR #1083](https://github.com/catalystneuro/neuroconv/pull/1083)

# v0.6.3

# v0.6.2 (September 10, 2024)

## Bug Fixes
* Fixed a bug where `IntanRecordingInterface` added two devices [PR #1059](https://github.com/catalystneuro/neuroconv/pull/1059)
* Fix a bug in `add_sorting_to_nwbfile` where `unit_electrode_indices` was only propagated if `waveform_means` was passed [PR #1057](https://github.com/catalystneuro/neuroconv/pull/1057)

## Deprecations
* The following classes and objects are now private `NWBMetaDataEncoder`, `NWBMetaDataEncoder`, `check_if_imaging_fits_into_memory`, `NoDatesSafeLoader` [PR #1050](https://github.com/catalystneuro/neuroconv/pull/1050)

## Features
* Make `config_file_path` optional in `DeepLabCutInterface`[PR #1031](https://github.com/catalystneuro/neuroconv/pull/1031)
* Added `get_stream_names` to `OpenEphysRecordingInterface`: [PR #1039](https://github.com/catalystneuro/neuroconv/pull/1039)
* Most data interfaces and converters now use Pydantic to validate their inputs, including existence of file and folder paths. [PR #1022](https://github.com/catalystneuro/neuroconv/pull/1022)
* All remaining data interfaces and converters now use Pydantic to validate their inputs, including existence of file and folder paths. [PR #1055](https://github.com/catalystneuro/neuroconv/pull/1055)


## Improvements
* Using ruff to enforce existence of public classes' docstrings [PR #1034](https://github.com/catalystneuro/neuroconv/pull/1034)
* Separated tests that use external data by modality [PR #1049](https://github.com/catalystneuro/neuroconv/pull/1049)
* Added Unit Table descriptions for phy and kilosort: [PR #1053](https://github.com/catalystneuro/neuroconv/pull/1053)
* Using ruff to enforce existence of public functions's docstrings [PR #1062](https://github.com/catalystneuro/neuroconv/pull/1062)
* Improved device metadata of `IntanRecordingInterface` by adding the type of controller used [PR #1059](https://github.com/catalystneuro/neuroconv/pull/1059)




# v0.6.1 (August 30, 2024)

## Bug fixes
* Fixed the JSON schema inference warning on excluded fields; also improved error message reporting of which method triggered the error. [PR #1037](https://github.com/catalystneuro/neuroconv/pull/1037)



# v0.6.0 (August 27, 2024)

## Deprecations
* Deprecated  `WaveformExtractor` usage. [PR #821](https://github.com/catalystneuro/neuroconv/pull/821)
* Changed the `tools.spikeinterface` functions (e.g. `add_recording`, `add_sorting`) to have `_to_nwbfile` as suffix  [PR #1015](https://github.com/catalystneuro/neuroconv/pull/1015)
* Deprecated use of `compression` and `compression_options` in `VideoInterface` [PR #1005](https://github.com/catalystneuro/neuroconv/pull/1005)
* `get_schema_from_method_signature` has been deprecated; please use `get_json_schema_from_method_signature` instead. [PR #1016](https://github.com/catalystneuro/neuroconv/pull/1016)
* `neuroconv.utils.FilePathType` and `neuroconv.utils.FolderPathType` have been deprecated; please use `pydantic.FilePath` and `pydantic.DirectoryPath` instead. [PR #1017](https://github.com/catalystneuro/neuroconv/pull/1017)
* Changed the `tools.roiextractors` function (e.g. `add_imaging` and `add_segmentation`) to have the `_to_nwbfile` suffix [PR #1017](https://github.com/catalystneuro/neuroconv/pull/1027)


## Features
* Added `MedPCInterface` for operant behavioral output files. [PR #883](https://github.com/catalystneuro/neuroconv/pull/883)
* Support `SortingAnalyzer` in the `SpikeGLXConverterPipe`. [PR #821](https://github.com/catalystneuro/neuroconv/pull/821)
* Added `TDTFiberPhotometryInterface` data interface, for converting fiber photometry data from TDT file formats. [PR #920](https://github.com/catalystneuro/neuroconv/pull/920)
* Add argument to `add_electrodes` that grants fine control of what to do with the missing values. As a side effect this drops the implicit casting to int when writing int properties to the electrodes table [PR #985](https://github.com/catalystneuro/neuroconv/pull/985)
* Add Plexon2 support [PR #918](https://github.com/catalystneuro/neuroconv/pull/918)
* Converter working with multiple `VideoInterface` instances [PR #914](https://github.com/catalystneuro/neuroconv/pull/914)
* Added helper function `neuroconv.tools.data_transfers.submit_aws_batch_job` for basic automated submission of AWS batch jobs. [PR #384](https://github.com/catalystneuro/neuroconv/pull/384)
* Data interfaces `run_conversion` method now performs metadata validation before running the conversion. [PR #949](https://github.com/catalystneuro/neuroconv/pull/949)
* Introduced `null_values_for_properties` to `add_units_table` to give user control over null values behavior [PR #989](https://github.com/catalystneuro/neuroconv/pull/989)


## Bug fixes
* Fixed the default naming of multiple electrical series in the `SpikeGLXConverterPipe`. [PR #957](https://github.com/catalystneuro/neuroconv/pull/957)
* Write new properties to the electrode table use the global identifier channel_name, group [PR #984](https://github.com/catalystneuro/neuroconv/pull/984)
* Removed a bug where int64 was casted lossy to float [PR #989](https://github.com/catalystneuro/neuroconv/pull/989)

## Improvements
* The `OpenEphysBinaryRecordingInterface` now uses `lxml` for extracting the session start time from the settings.xml file and does not depend on `pyopenephys` anymore. [PR #971](https://github.com/catalystneuro/neuroconv/pull/971)
* Swap the majority of package setup and build steps to `pyproject.toml` instead of `setup.py`. [PR #955](https://github.com/catalystneuro/neuroconv/pull/955)
* The `DeeplabcutInterface` now skips inferring timestamps from movie when timestamps are specified, running faster. [PR #967](https://github.com/catalystneuro/neuroconv/pull/967)
* Improve metadata writing for SpikeGLX data interface. Added contact ids, shank ids and, remove references to shanks for neuropixels 1.0. Also deprecated the previous neuroconv exclusive property "electrode_shank_number` [PR #986](https://github.com/catalystneuro/neuroconv/pull/986)
* Add tqdm with warning to DeepLabCut interface [PR #1006](https://github.com/catalystneuro/neuroconv/pull/1006)
* `BaseRecordingInterface` now calls default metadata when metadata is not passing mimicking `run_conversion` behavior. [PR #1012](https://github.com/catalystneuro/neuroconv/pull/1012)
* Added `get_json_schema_from_method_signature` which constructs Pydantic models automatically from the signature of any function with typical annotation types used throughout NeuroConv. [PR #1016](https://github.com/catalystneuro/neuroconv/pull/1016)
* Replaced all interface annotations with Pydantic types. [PR #1017](https://github.com/catalystneuro/neuroconv/pull/1017)
* Changed typehint collections (e.g. `List`) to standard collections (e.g. `list`). [PR #1021](https://github.com/catalystneuro/neuroconv/pull/1021)
* Testing now is only one dataset per test [PR #1026](https://github.com/catalystneuro/neuroconv/pull/1026)




## v0.5.0 (July 17, 2024)

### Deprecations
* The usage of `compression_options` directly through the `neuroconv.tools.audio` submodule is now deprecated - users should refer to the new `configure_backend` method for a general approach for setting compression. [PR #939](https://github.com/catalystneuro/neuroconv/pull/939)
* The usage of `compression` and `compression_opts` directly through the `FicTracDataInterface` is now deprecated - users should refer to the new `configure_backend` method for a general approach for setting compression. [PR #941](https://github.com/catalystneuro/neuroconv/pull/941)
* The usage of `compression` directly through the `neuroconv.tools.neo` submodule is now deprecated - users should refer to the new `configure_backend` method for a general approach for setting compression. [PR #943](https://github.com/catalystneuro/neuroconv/pull/943)
* The usage of `compression_options` directly through the `neuroconv.tools.ophys` submodule is now deprecated - users should refer to the new `configure_backend` method for a general approach for setting compression. [PR #940](https://github.com/catalystneuro/neuroconv/pull/940)
* Removed the option of running `interface.run_conversion` without `nwbfile_path` argument . [PR #951](https://github.com/catalystneuro/neuroconv/pull/951)

### Features
* Added docker image and tests for an automated Rclone configuration (with file stream passed via an environment variable). [PR #902](https://github.com/catalystneuro/neuroconv/pull/902)

### Bug fixes
* Fixed the conversion option schema of a `SpikeGLXConverter` when used inside another `NWBConverter`. [PR #922](https://github.com/catalystneuro/neuroconv/pull/922)
* Fixed a case of the `NeuroScopeSortingExtractor` when the optional `xml_file_path` is not specified. [PR #926](https://github.com/catalystneuro/neuroconv/pull/926)
* Fixed `Can't specify experiment type when converting .abf to .nwb with Neuroconv`. [PR #609](https://github.com/catalystneuro/neuroconv/pull/609)
* Remove assumption that the ports of the Intan acquisition system correspond to electrode groupings in `IntanRecordingInterface`  [PR #933](https://github.com/catalystneuro/neuroconv/pull/933)
* Add ValueError for empty metadata in  `make_or_load_nwbfile` when an nwbfile needs to be created [PR #948](https://github.com/catalystneuro/neuroconv/pull/948)

### Improvements
* Make annotations from the raw format available on `IntanRecordingInterface`. [PR #934](https://github.com/catalystneuro/neuroconv/pull/943)
* Add an option to suppress display the progress bar (tqdm) in `VideoContext`  [PR #937](https://github.com/catalystneuro/neuroconv/pull/937)
* Automatic compression of data in the `LightnignPoseDataInterface` has been disabled - users should refer to the new `configure_backend` method for a general approach for setting compression. [PR #942](https://github.com/catalystneuro/neuroconv/pull/942)
* Port over `dlc2nwb` utility functions for ease of maintenance. [PR #946](https://github.com/catalystneuro/neuroconv/pull/946)



## v0.4.11 (June 14, 2024)

### Bug fixes
* Added a skip condition in `get_default_dataset_io_configurations` for datasets with any zero-length axis in their `full_shape`. [PR #894](https://github.com/catalystneuro/neuroconv/pull/894)
* Added `packaging` explicitly to minimal requirements. [PR #904](https://github.com/catalystneuro/neuroconv/pull/904)
* Fixed bug when using `make_or_load_nwbfile` with `overwrite=True` on an existing (but corrupt) HDF5 file. [PR #911](https://github.com/catalystneuro/neuroconv/pull/911)
* Change error trigger with warning trigger when adding both `OnePhotonSeries` and `TwoPhotonSeries` to the same file ([Issue #906](https://github.com/catalystneuro/neuroconv/issues/906)). [PR #907](https://github.com/catalystneuro/neuroconv/pull/907)

### Improvements
* Propagated `photon_series_type` to `BaseImagingExtractorInterface` init instead of passing it as an argument of `get_metadata()` and `get_metadata_schema()`. [PR #847](https://github.com/catalystneuro/neuroconv/pull/847)
* Converter working with multiple VideoInterface instances [PR 914](https://github.com/catalystneuro/neuroconv/pull/914)



## v0.4.10 (June 6, 2024)

### Bug fixes
* Fixed bug causing overwrite of NWB GUIDE watermark. [PR #890](https://github.com/catalystneuro/neuroconv/pull/890)


## v0.4.9 (June 5, 2024)

### Deprecations
* Removed `stream_id` as an argument from `IntanRecordingInterface`. [PR #794](https://github.com/catalystneuro/neuroconv/pull/794)
* The usage of `compression` and `compression_opts` directly through the `neuroconv.tools.spikeinterface` submodule are now deprecated - users should refer to the new `configure_backend` method for a general approach for setting compression. [PR #805](https://github.com/catalystneuro/neuroconv/pull/805)
* Dropped the testing of Python 3.8 on the CI. Dropped support for Python 3.8 in setup. [PR #853](https://github.com/catalystneuro/neuroconv/pull/853)
* Deprecated skip_features argument in `add_sorting`. [PR #872](https://github.com/catalystneuro/neuroconv/pull/872)
* Deprecate old (v1) iterator from the ecephys pipeline. [PR #876](https://github.com/catalystneuro/neuroconv/pull/876)

### Features
* Added `backend` control to the `make_or_load_nwbfile` helper method in `neuroconv.tools.nwb_helpers`. [PR #800](https://github.com/catalystneuro/neuroconv/pull/800)
* Released the first official Docker images for the package on the GitHub Container Repository (GHCR). [PR #383](https://github.com/catalystneuro/neuroconv/pull/383)
* Support "one-file-per-signal" and "one-file-per-channel" mode with `IntanRecordingInterface`. [PR #791](https://github.com/catalystneuro/neuroconv/pull/791)
* Added `get_default_backend_configuration` method to all `DataInterface` classes. Also added HDF5 `backend` control to all standalone `.run_conversion(...)` methods for those interfaces. [PR #801](https://github.com/catalystneuro/neuroconv/pull/801)
* Added `get_default_backend_configuration` method to all `NWBConverter` classes. Also added HDF5 `backend` control to `.run_conversion(...)`. [PR #804](https://github.com/catalystneuro/neuroconv/pull/804)
* Released the first official Docker images for the package on the GitHub Container Repository (GHCR). [PR #383](https://github.com/catalystneuro/neuroconv/pull/383)
* Added `ScanImageMultiFileImagingInterface` for multi-file (buffered) ScanImage format and changed `ScanImageImagingInterface` to be routing classes for single and multi-plane imaging. [PR #809](https://github.com/catalystneuro/neuroconv/pull/809)
* Added a function to generate ogen timestamps and data from onset times and parameters to `tools.optogenetics`. [PR #832](https://github.com/catalystneuro/neuroconv/pull/832)
* Added `configure_and_write_nwbfile` and optimized imports in `tools.nwb_helpers` module. [PR #848](https://github.com/catalystneuro/neuroconv/pull/848)
* `configure_backend` may now apply a `BackendConfiguration` to equivalent in-memory `pynwb.NWBFile` objects that have different address in RAM. [PR #848](https://github.com/catalystneuro/neuroconv/pull/848)
* Add support for doubled ragged arrays in `add_units_table` [PR #879](https://github.com/catalystneuro/neuroconv/pull/879)
* Add support for doubled ragged arrays in `add_electrodes` [PR #881](https://github.com/catalystneuro/neuroconv/pull/881)
* Propagate `ignore_integrity_checks` from neo to IntanRecordingInterface [PR #887](https://github.com/catalystneuro/neuroconv/pull/887)


### Bug fixes
* Remove JSON Schema `definitions` from the `properties` field. [PR #818](https://github.com/catalystneuro/neuroconv/pull/818)
* Fixed writing waveforms directly to file. [PR #799](https://github.com/catalystneuro/neuroconv/pull/799)
* Avoid in-place modification of the metadata in the `VideoInterface` and on neo tools. [PR #814](https://github.com/catalystneuro/neuroconv/pull/814)
* Replaced `waveform_extractor.is_extension` with `waveform_extractor.has_extension`. [PR #799](https://github.com/catalystneuro/neuroconv/pull/799)
* Fixed an issue with `set_aligned_starting_time` for all `SortingInterface`'s that did not have an initial segment start set (and no recording attached). [PR #823](https://github.com/catalystneuro/neuroconv/pull/823)
* Fixed a bug with `parameterized` and `pytest-xdist==3.6.1` in the `ScanImageImagingInterface` tests. [PR #829](https://github.com/catalystneuro/neuroconv/pull/829)
* Added `XX` and `XO` to the base metadata schema. [PR #833](https://github.com/catalystneuro/neuroconv/pull/833)
* `BaseImagingExtractor.add_to_nwbfile()` is fixed in the case where metadata is not supplied. [PR #849](https://github.com/catalystneuro/neuroconv/pull/849)
* Prevent `SpikeGLXConverterPipe` from setting false properties on the sub-`SpikeGLXNIDQInterface`. [PR #860](https://github.com/catalystneuro/neuroconv/pull/860)
* Fixed a bug when adding ragged arrays to the electrode and units table. [PR #870](https://github.com/catalystneuro/neuroconv/pull/870)
* Fixed a bug where `write_recording` will call an empty nwbfile when passing a path. [PR #877](https://github.com/catalystneuro/neuroconv/pull/877)
* Fixed a bug that failed to properly include time alignment information in the output NWB file for objects added from any `RecordingInterface` in combination with `stub_test=True`. [PR #884](https://github.com/catalystneuro/neuroconv/pull/884)
* Fixed a bug that prevented passing `nwbfile=None` and a `backend_configuration` to `NWBConverter.run_conversion`. [PR #885](https://github.com/catalystneuro/neuroconv/pull/885)

### Improvements
* Added soft deprecation warning for removing `photon_series_type` from `get_metadata()` and `get_metadata_schema()` (in [PR #847](https://github.com/catalystneuro/neuroconv/pull/847)). [PR #866](https://github.com/catalystneuro/neuroconv/pull/866)
* Fixed docstrings related to backend configurations for various methods. [PR #822](https://github.com/catalystneuro/neuroconv/pull/822)
* Added automatic `backend` detection when a `backend_configuration` is passed to an interface or converter. [PR #840](https://github.com/catalystneuro/neuroconv/pull/840)
* Improve printing of bytes. [PR #831](https://github.com/catalystneuro/neuroconv/pull/831)
* Support for pathlib in source data schema validation. [PR #854](https://github.com/catalystneuro/neuroconv/pull/854)
* Use `ZoneInfo` instead of `dateutil.tz` in the conversion gallery. [PR #858](https://github.com/catalystneuro/neuroconv/pull/858)
* Exposed `progress_bar_class` to ecephys and ophys data iterators. [PR #861](https://github.com/catalystneuro/neuroconv/pull/861)
* Unified the signatures between `add_units`, `add_sorting` and `write_sorting`. [PR #875](https://github.com/catalystneuro/neuroconv/pull/875)
* Improved descriptions of all folder and file paths in the source schema, useful for rendering in the GUIDE. [PR #886](https://github.com/catalystneuro/neuroconv/pull/886)
* Added watermark via `source_script` field of `NWBFile` metadata. `source_script_file_name` is also required to be specified in this case to avoid invalidation. [PR #888](https://github.com/catalystneuro/neuroconv/pull/888)
* Remove parsing xml parsing from the `__init__` of `BrukerTiffSinglePlaneImagingInterface` [PR #895](https://github.com/catalystneuro/neuroconv/pull/895)

### Testing
* Add general test for metadata in-place modification by interfaces. [PR #815](https://github.com/catalystneuro/neuroconv/pull/815)



# v0.4.8 (March 20, 2024)

### Bug fixes
* Fixed writing the `electrodes` field in `add_electrical_series` when multiple groups are present. [PR #784](https://github.com/catalystneuro/neuroconv/pull/784)

### Improvements
* Upgraded Pydantic support to `>v2.0.0`. [PR #767](https://github.com/catalystneuro/neuroconv/pull/767)
* Absorbed the `DatasetInfo` model into the `DatasetIOConfiguration` model. [PR #767](https://github.com/catalystneuro/neuroconv/pull/767)
* Keyword argument `field_name` of the `DatasetIOConfiguration.from_neurodata_object` method has been renamed to `dataset_name` to be more consistent with its usage. This only affects direct initialization of the model; usage via the `BackendConfiguration` constructor and its associated helper functions in `neuroconv.tools.nwb_helpers` is unaffected. [PR #767](https://github.com/catalystneuro/neuroconv/pull/767)
* Manual construction of a `DatasetIOConfiguration` now requires the field `dataset_name`, and will be validated to match the final path of `location_in_file`. Usage via the automated constructors is unchanged. [PR #767](https://github.com/catalystneuro/neuroconv/pull/767)
* Enhance `get_schema_from_method_signature` to extract descriptions from the method docval. [PR #771](https://github.com/catalystneuro/neuroconv/pull/771)
* Avoid writing `channel_to_uV` and `offset_to_uV` in `add_electrodes`  [PR #803](https://github.com/catalystneuro/neuroconv/pull/803)
* `BaseSegmentationExtractorInterface` now supports optional background plane segmentations and associated fluorescence traces [PR #783](https://github.com/catalystneuro/neuroconv/pull/783)



# v0.4.7 (February 21, 2024)

### Deprecation
* Removed `.get_electrode_table_json()` on the `BaseRecordingExtractorInterface` in favor of GUIDE specific interactions. [PR #431](https://github.com/catalystneuro/neuroconv/pull/431)
* Removed the `SIPickleRecordingInterface` and `SIPickleSortingInterface` interfaces. [PR #757](https://github.com/catalystneuro/neuroconv/pull/757)
* Removed the `SpikeGLXLFPInterface` interface. [PR #757](https://github.com/catalystneuro/neuroconv/pull/757)

### Bug fixes
* LocalPathExpander matches only `folder_paths` or `file_paths` if that is indicated in the passed specification. [PR #679](https://github.com/catalystneuro/neuroconv/pull/675) and [PR #675](https://github.com/catalystneuro/neuroconv/pull/679
* Fixed depth consideration in partial chunking pattern for the ROI data buffer. [PR #677](https://github.com/catalystneuro/neuroconv/pull/677)
* Fix mapping between channel names and the electrode table when writing more than one `ElectricalSeries` to the NWBFile. This fixes an issue when the converter pipeline of `SpikeGLXConverterPipe` was writing the electrode table region of the NIDQ stream incorrectly. [PR #678](https://github.com/catalystneuro/neuroconv/pull/678)
* Fix `configure_backend` when applied to `TimeSeries` contents that leverage internal links for `data` or `timestamps`. [PR #732](https://github.com/catalystneuro/neuroconv/pull/732)

### Features
* Changed the `Suite2pSegmentationInterface` to support multiple plane segmentation outputs. The interface now has a `plane_name` and `channel_name` arguments to determine which plane output and channel trace add to the NWBFile. [PR #601](https://github.com/catalystneuro/neuroconv/pull/601)
* Added `create_path_template` and corresponding tests [PR #680](https://github.com/catalystneuro/neuroconv/pull/680)
* Added tool function `configure_datasets` for configuring all datasets of an in-memory `NWBFile` to be backend specific. [PR #571](https://github.com/catalystneuro/neuroconv/pull/571)
* Added `LightningPoseConverter` to add pose estimation data and the original and the optional labeled video added as ImageSeries to NWB. [PR #633](https://github.com/catalystneuro/neuroconv/pull/633)
* Added gain as a required `__init__` argument for `TdtRecordingInterface`. [PR #704](https://github.com/catalystneuro/neuroconv/pull/704)
* Extract session_start_time from Plexon `plx` recording file. [PR #723](https://github.com/catalystneuro/neuroconv/pull/723)

### Improvements
* `nwbinspector` has been removed as a minimal dependency. It becomes an extra (optional) dependency with `neuroconv[dandi]`. [PR #672](https://github.com/catalystneuro/neuroconv/pull/672)
* Added a `from_nwbfile` class method constructor to all `BackendConfiguration` models. [PR #673](https://github.com/catalystneuro/neuroconv/pull/673)
* Added compression to `FicTracDataInterface`. [PR #678](https://github.com/catalystneuro/neuroconv/pull/678)
* Exposed `block_index` to all OpenEphys interfaces. [PR #695](https://github.com/catalystneuro/neuroconv/pull/695)
* Added support for `DynamicTable` columns in the `configure_backend` tool function. [PR #700](https://github.com/catalystneuro/neuroconv/pull/700)
* Refactored `ScanImagingInterface` to reference ROIExtractors' version of `extract_extra_metadata`. [PR #731](https://github.com/catalystneuro/neuroconv/pull/731)
* Added support for Long NHP probe types for the `SpikeGLXRecorddingInterfacce`. [PR #701](https://github.com/catalystneuro/neuroconv/pull/701)
* Remove unnecessary duplication of probe setting in `SpikeGLXRecordingInterface`. [PR #696](https://github.com/catalystneuro/neuroconv/pull/696)
* Added associated suffixes to all interfaces and converters. [PR #734](https://github.com/catalystneuro/neuroconv/pull/734)
* Added convenience function `get_format_summaries` to `tools.importing` (and exposed at highest level). [PR #734](https://github.com/catalystneuro/neuroconv/pull/734)

### Testing
* `RecordingExtractorInterfaceTestMixin` now compares either `group_name`, `group` or a default value of  `ElectrodeGroup` to the `group` property in the `NWBRecordingExtractor` instead of comparing `group` to `group` as it was done before [PR #736](https://github.com/catalystneuro/neuroconv/pull/736)
* `TestScanImageImagingInterfaceRecent` now checks metadata against new roiextractors implementation [PR #741](https://github.com/catalystneuro/neuroconv/pull/741).
* Removed editable installs from the CI workflow. [PR #756](https://github.com/catalystneuro/neuroconv/pull/756)


# v0.4.6 (November 30, 2023)

### Features
* Added Pydantic data models of `BackendConfiguration` for both HDF5 and Zarr datasets (container/mapper of all the `DatasetConfiguration`s for a particular file). [PR #568](https://github.com/catalystneuro/neuroconv/pull/568)
* Changed the metadata schema for `Fluorescence` and `DfOverF` where the traces metadata can be provided as a dict instead of a list of dicts.
  The name of the plane segmentation is used to determine which traces to add to the `Fluorescence` and `DfOverF` containers. [PR #632](https://github.com/catalystneuro/neuroconv/pull/632)
* Modify the filtering of traces to also filter out traces with empty values. [PR #649](https://github.com/catalystneuro/neuroconv/pull/649)
* Added tool function `get_default_dataset_configurations` for identifying and collecting all fields of an in-memory `NWBFile` that could become datasets on disk; and return instances of the Pydantic dataset models filled with default values for chunking/buffering/compression. [PR #569](https://github.com/catalystneuro/neuroconv/pull/569)
* Added tool function `get_default_backend_configuration` for conveniently packaging the results of `get_default_dataset_configurations` into an easy-to-modify mapping from locations of objects within the file to their correseponding dataset configuration options, as well as linking to a specific backend DataIO. [PR #570](https://github.com/catalystneuro/neuroconv/pull/570)
* Added `set_probe()` method to `BaseRecordingExtractorInterface`. [PR #639](https://github.com/catalystneuro/neuroconv/pull/639)
* Changed default chunking of `ImagingExtractorDataChunkIterator` to select `chunk_shape` less than the chunk_mb threshold while keeping the original image size. The default `chunk_mb` changed to 10MB. [PR #667](https://github.com/catalystneuro/neuroconv/pull/667)

### Fixes
* Fixed GenericDataChunkIterator (in hdmf.py) in the case where the number of dimensions is 1 and the size in bytes is greater than the threshold of 1 GB. [PR #638](https://github.com/catalystneuro/neuroconv/pull/638)
* Changed `np.floor` and `np.prod` usage to `math.floor` and `math.prod` in various files. [PR #638](https://github.com/catalystneuro/neuroconv/pull/638)
* Updated minimal required version of DANDI CLI; updated `run_conversion_from_yaml` API function and tests to be compatible with naming changes. [PR #664](https://github.com/catalystneuro/neuroconv/pull/664)

### Improvements
 * Change metadata extraction library from `fparse` to `parse`. [PR #654](https://github.com/catalystneuro/neuroconv/pull/654)
 * The `dandi` CLI/API is now an optional dependency; it is still required to use the `tool` function for automated upload as well as the YAML-based NeuroConv CLI. [PR #655](https://github.com/catalystneuro/neuroconv/pull/655)



# v0.4.5 (November 6, 2023)

### Back-compatibility break
* The `CEDRecordingInterface` has now been removed; use the `Spike2RecordingInterface` instead. [PR #602](https://github.com/catalystneuro/neuroconv/pull/602)

### Features
* Added support for python 3.12 [PR #626](https://github.com/catalystneuro/neuroconv/pull/626)
* Added `session_start_time` extraction to `FicTracDataInterface`. [PR #598](https://github.com/catalystneuro/neuroconv/pull/598)
* Added `imaging_plane_name` keyword argument to `add_imaging_plane` function to determine which imaging plane to add from the metadata by name instead of `imaging_plane_index`.
* Added reference for `imaging_plane` to default plane segmentation metadata. [PR #594](https://github.com/catalystneuro/neuroconv/pull/594)
* Changed Compass container for Position container in the `FicTracDataInterface`.  [PR #606](https://github.com/catalystneuro/neuroconv/pull/605)
* Added option to write units in meters by providing a radius in `FicTracDataInterface`. [PR #606](https://github.com/catalystneuro/neuroconv/pull/605)
* Added `parent_container` keyword argument to `add_photon_series` that defines whether to add the photon series to acquisition or 'ophys' processing module. [PR #587](https://github.com/catalystneuro/neuroconv/pull/587)
* Added Pydantic data models of `DatasetInfo` (immutable summary of core dataset values such as maximum shape and dtype) and `DatasetConfiguration` for both HDF5 and Zarr datasets (the optional layer that specifies chunk/buffering/compression). [PR #567](https://github.com/catalystneuro/neuroconv/pull/567)
* Added alignment methods to `FicTracDataInterface`.  [PR #607](https://github.com/catalystneuro/neuroconv/pull/607)
* Added alignment methods support to `MockRecordingInterface` [PR #611](https://github.com/catalystneuro/neuroconv/pull/611)
* Added `NeuralynxNvtInterface`, which can read position tracking NVT files. [PR #580](https://github.com/catalystneuro/neuroconv/pull/580)
* Adding radius as a conversion factor in `FicTracDataInterface`.  [PR #619](https://github.com/catalystneuro/neuroconv/pull/619)
* Coerce `FicTracDataInterface` original timestamps to start from 0.  [PR #619](https://github.com/catalystneuro/neuroconv/pull/619)
* Added configuration metadata to `FicTracDataInterface`.  [PR #618](https://github.com/catalystneuro/neuroconv/pull/618)
* Expose number of jobs to `automatic_dandi_upload`. [PR #624](https://github.com/catalystneuro/neuroconv/pull/624)
* Added `plane_segmentation_name` keyword argument to determine which plane segmentation to add from the metadata by name instead of `plane_segmentation_index`.
  `plane_segmentation_name` is exposed at `BaseSegmentationExtractorInterface.add_to_nwbfile()` function to support adding segmentation output from multiple planes. [PR #623](https://github.com/catalystneuro/neuroconv/pull/623)
* Added `SegmentationImages` to metadata_schema in `BaseSegmentationExtractorInterface` to allow for the modification of the name and description of Images container and description of the summary images. [PR #622](https://github.com/catalystneuro/neuroconv/pull/622)
* Default chunking pattern of RecordingInterfaces now attempts to use as many channels as possible up to 64 total, and fill with as much time as possible up to the `chunk_mb`. This also required raising the lower HDMF version to 3.11.0 (which introduced 10 MB default chunk sizes). [PR #630](https://github.com/catalystneuro/neuroconv/pull/630)

### Fixes
* Remove `starting_time` reset to default value (0.0) when adding the rate and updating the `photon_series_kwargs` or `roi_response_series_kwargs`, in `add_photon_series` or `add_fluorescence_traces`. [PR #595](https://github.com/catalystneuro/neuroconv/pull/595)
* Changed the date parsing in `OpenEphysLegacyRecordingInterface` to `datetime.strptime` with the expected date format explicitly set to `"%d-%b-%Y %H%M%S"`. [PR #577](https://github.com/catalystneuro/neuroconv/pull/577)
* Pin lower bound HDMF version to `3.10.0`. [PR #586](https://github.com/catalystneuro/neuroconv/pull/586)

### Deprecation
* Removed `use_times` and `buffer_size` from `add_photon_series`. [PR #600](https://github.com/catalystneuro/neuroconv/pull/600)

### Testing
* Adds `MockImagingInterface` as a general testing mechanism for ophys imaging interfaces [PR #604](https://github.com/catalystneuro/neuroconv/pull/604).



# v0.4.4

### Features

* `DeepLabCutInterface` now allows using custom timestamps via `set_aligned_timestamps` method before running conversion. [PR #531](https://github.com/catalystneuro/neuroconv/pull/532)

### Fixes

* Reorganize timeintervals schema to reside in `schemas/` dir to ensure its inclusion in package build. [PR #573](https://github.com/catalystneuro/neuroconv/pull/573)



# v0.4.3

### Fixes

* The `sonpy` package for the Spike2 interface no longer attempts installation on M1 Macs. [PR #563](https://github.com/catalystneuro/neuroconv/pull/563)
* Fixed `subset_sorting` to explicitly cast `end_frame` to int to avoid SpikeInterface frame slicing edge case. [PR #565](https://github.com/catalystneuro/neuroconv/pull/565)



# v0.4.2

### Fixes

* Exposed `es_key` argument to users where it was previously omitted on `MaxOneRecordingInterface`, `OpenEphysLegacyRecordingInterface`, and `OpenEphysRecordingInterface`. [PR #542](https://github.com/catalystneuro/neuroconv/pull/542)
* Added deepcopy for metadata in `make_nwbfile_from_metadata`. [PR #545](https://github.com/catalystneuro/neuroconv/pull/545)
* Fixed edge case in `subset_sorting` where `end_frame` could exceed recording length. [PR #551](https://github.com/catalystneuro/neuroconv/pull/551)
* Alter `add_electrodes` behavior,  no error is thrown if a property is present in the metadata but not in the recording extractors. This allows the combination of recording objects that have different properties. [PR #558](https://github.com/catalystneuro/neuroconv/pull/558)

### Features

* Added converters for Bruker TIF format to support multiple streams of imaging data.
  Added `BrukerTiffSinglePlaneConverter` for single plane imaging data which initializes a `BrukerTiffSinglePlaneImagingInterface` for each data stream.
  The available data streams can be checked by `BrukerTiffSinglePlaneImagingInterface.get_streams(folder_path)` method.
  Added `BrukerTiffMultiPlaneConverter` for volumetric imaging data with `plane_separation_type` argument that defines
  whether to load the imaging planes as a volume (`"contiguous"`) or separately (`"disjoint"`).
  The available data streams for the defined  `plane_separation_type`  can be checked by `BrukerTiffMultiPlaneImagingInterface.get_streams(folder_path, plane_separation_type)` method.
* Added FicTrac data interface. [PR #517](https://github.com/catalystneuro/neuroconv/pull/#517)

### Documentation and tutorial enhancements

* Added FicTrac to the conversion gallery and docs API. [PR #560](https://github.com/catalystneuro/neuroconv/pull/#560)



# v0.4.1

### Fixes

* Propagated additional arguments, such as `cell_id`, from the `metadata["Icephys"]["Electrodes"]` dictionary used in `tools.neo.add_icephys_electrode`. [PR #538](https://github.com/catalystneuro/neuroconv/pull/538)
* Fixed mismatch between expected `Electrodes` key in `tools.neo.add_icephys_electrode` and the metadata automatically generated by the `AbfInterface`. [PR #538](https://github.com/catalystneuro/neuroconv/pull/538)



# v0.4.0

### Back-compatibility break

* Create separate `.add_to_nwbfile` method for all DataInterfaces. This is effectively the previous `.run_conversion` method but limited to operations on an in-memory `nwbfile`: pynwb.NWBFile` object and does not handle any I/O. [PR #455](https://github.com/catalystneuro/neuroconv/pull/455)

### Fixes

* Set gzip compression by default on spikeinterface based interfaces `run_conversion`. [PR #499](https://github.com/catalystneuro/neuroconv/pull/#499)

* Temporarily disabled filtering for all-zero traces in `add_fluorescence_traces` as the current implementation is very slow for nearly all zero traces (e.g. suite2p deconvolved traces). [PR #527](https://github.com/catalystneuro/neuroconv/pull/527)

### Features

* Added stream control with the `stream_name` argument to the `NeuralynxRecordingExtractor`. [PR #369](https://github.com/catalystneuro/neuroconv/pull/369)

* Added a common `.temporally_align_data_interfaces` method to the `NWBConverter` class to use as a specification of the protocol for temporally aligning the data interfaces of the converter. [PR #362](https://github.com/catalystneuro/neuroconv/pull/362)

* Added `CellExplorerRecordingInterface` for adding data raw and lfp data from the CellExplorer format. CellExplorer's new format contains a `basename.session.mat` file containing
    rich metadata about the session which can be used to extract the recording information such as sampling frequency and type and channel metadata such as
    groups, location and brain area [#488](https://github.com/catalystneuro/neuroconv/pull/488)

* `CellExplorerSortingInterface` now supports extracting sampling frequency from the new data format. CellExplorer's new format contains a `basename.session.mat` file containing
    rich metadata including the sorting sampling frequency [PR #491](https://github.com/catalystneuro/neuroconv/pull/491) and [PR #502](https://github.com/catalystneuro/neuroconv/pull/502)
* Added `MiniscopeBehaviorInterface` for Miniscope behavioral data. The interface uses `ndx-miniscope` extension to add a `Miniscope` device with the behavioral camera metadata,
  and an `ImageSeries` in external mode that is linked to the device. [PR #482](https://github.com/catalystneuro/neuroconv/pull/482)
  * `CellExplorerSortingInterface` now supports adding channel metadata to the nwbfile with `write_ecephys_metadata=True` as a conversion option [PR #494](https://github.com/catalystneuro/neuroconv/pull/494)

* Added `MiniscopeImagingInterface` for Miniscope imaging data stream. The interface uses `ndx-miniscope` extension to add a `Miniscope` device with the microscope device metadata,
  and the imaging data as `OnePhotonSeries`. [PR #468](https://github.com/catalystneuro/neuroconv/pull/468)

* Added `MiniscopeConverter` for combining the conversion of Miniscope imaging and behavioral data streams. [PR #498](https://github.com/catalystneuro/neuroconv/pull/498)

### Improvements

* Avoid redundant timestamp creation in `add_eletrical_series` for recording objects without time vector. [PR #495](https://github.com/catalystneuro/neuroconv/pull/495)

* Avoid modifying the passed `metadata` structure via `deep_dict_update` in `make_nwbfile_from_metadata`.  [PR #476](https://github.com/catalystneuro/neuroconv/pull/476)

### Testing

* Added gin test for `CellExplorerRecordingInterface`. CellExplorer's new format contains a `basename.session.mat` file containing
    rich metadata about the session which can be used to extract the recording information such as sampling frequency and type and channel metadata such as
    groups, location and brain area [#488](https://github.com/catalystneuro/neuroconv/pull/488).
  * Added gin test for `CellExplorerSortingInterface`. CellExplorer's new format contains a `basename.session.mat` file containing
  rich metadata about the session which can be used to extract the recording information such as sampling frequency and type and channel metadata such as
  groups, location and brain area [PR #494](https://github.com/catalystneuro/neuroconv/pull/494).




# v0.3.0 (June 7, 2023)

### Back-compatibility break
* `ExtractorInterface` classes now access their extractor with the classmethod `cls.get_extractor()` instead of the attribute `self.Extractor`. [PR #324](https://github.com/catalystneuro/neuroconv/pull/324)
* The `spikeextractor_backend` option was removed for all `RecordingExtractorInterface` classes. ([PR #324](https://github.com/catalystneuro/neuroconv/pull/324), [PR #309](https://github.com/catalystneuro/neuroconv/pull/309)]
* The `NeuroScopeMultiRecordingExtractor` has been removed. If your conversion required this, please submit an issue requesting instructions for how to implement it. [PR #309](https://github.com/catalystneuro/neuroconv/pull/309)
* The `SIPickle` interfaces have been removed. [PR #309](https://github.com/catalystneuro/neuroconv/pull/309)
* The previous conversion option `es_key` has been moved to the `__init__` of all `BaseRecordingExtractorInterface` classes. It is no longer possible to use this argument in the `run_conversion` method. [PR #318](https://github.com/catalystneuro/neuroconv/pull/318)
* Change `BaseDataInterface.get_conversion_options_schema` from `classmethod` to object method. [PR #353](https://github.com/catalystneuro/neuroconv/pull/353)
* Removed `utils.json_schema.get_schema_for_NWBFile` and moved base metadata schema to external json file. Added constraints to Subject metadata to match DANDI. [PR #376](https://github.com/catalystneuro/neuroconv/pull/376)
* Duplicate video file paths in the VideoInterface and AudioInterface are no longer silently resolved; please explicitly remove duplicates when initializing the interfaces. [PR #403](https://github.com/catalystneuro/neuroconv/pull/403)
* Duplicate audio file paths in the AudioInterface are no longer silently resolved; please explicitly remove duplicates when initializing the interfaces. [PR #402](https://github.com/catalystneuro/neuroconv/pull/402)

### Features
* The `OpenEphysRecordingInterface` is now a wrapper for `OpenEphysBinaryRecordingInterface`. [PR #294](https://github.com/catalystneuro/neuroconv/pull/294)
* Swapped the backend for `CellExplorerSortingInterface` from `spikeextactors` to `spikeinterface`. [PR #267](https://github.com/catalystneuro/neuroconv/pull/267)
* In the conversion YAML, `DataInterface` classes must now be specified as a dictionary instead of a list. [PR #311](https://github.com/catalystneuro/neuroconv/pull/311)
* In the conversion YAML, conversion_options can be specified on the global level. [PR #312](https://github.com/catalystneuro/neuroconv/pull/312)
* The `OpenEphysRecordingInterface` now redirects to legacy or binary interface depending on the file format.
  It raises NotImplementedError until the interface for legacy format is added. [PR #296](https://github.com/catalystneuro/neuroconv/pull/296)
* Added the `OpenEphysLegacyRecordingInterface` to support Open Ephys legacy format (`.continuous` files). [PR #295](https://github.com/catalystneuro/neuroconv/pull/295)
* Added `PlexonSortingInterface` to support plexon spiking data. [PR #316](https://github.com/catalystneuro/neuroconv/pull/316)
* Changed `SpikeGLXRecordingInterface` to accept either the AP or LF bands as file paths. Each will automatically set the correseponding `es_key` and corresponding metadata for each band or probe. [PR #298](https://github.com/catalystneuro/neuroconv/pull/298)
* The `OpenEphysRecordingInterface` redirects to `OpenEphysLegacyRecordingInterface` for legacy format files instead of raising NotImplementedError. [PR #349](https://github.com/catalystneuro/neuroconv/pull/349)
* Added a `SpikeGLXConverter` for easy combination of multiple IMEC and NIDQ data streams. [PR #292](https://github.com/catalystneuro/neuroconv/pull/292)
* Added an `interfaces_by_category` lookup table to `neuroconv.datainterfaces` to make searching for interfaces by modality and format easier. [PR #352](https://github.com/catalystneuro/neuroconv/pull/352)
* `neuroconv.utils.jsonschema.get_schema_from_method_signature` can now support the `Dict[str, str]` typehint, which allows `DataInterface.__init__` and `.run_conversion` to handle dictionary arguments. [PR #360](https://github.com/catalystneuro/neuroconv/pull/360)
* Added `neuroconv.tools.testing.data_interface_mixins` module, which contains test suites for different types of
  DataInterfaces [PR #357](https://github.com/catalystneuro/neuroconv/pull/357)
* Added `keywords` to `DataInterface` classes. [PR #375](https://github.com/catalystneuro/neuroconv/pull/375)
* Uses `open-cv-headless` instead of open-cv, making the package lighter [PR #387](https://github.com/catalystneuro/neuroconv/pull/387).
* Adds `MockRecordingInterface` as a general testing mechanism for ecephys interfaces [PR #395](https://github.com/catalystneuro/neuroconv/pull/395).
* `metadata` returned by `DataInterface.get_metadata()` is now a `DeepDict` object, making it easier to add and adjust metadata. [PR #404](https://github.com/catalystneuro/neuroconv/pull/404).
* The `OpenEphysLegacyRecordingInterface` is now extracts the `session_start_time` in `get_metadata()` from `Neo` (`OpenEphysRawIO`) and does not depend on `pyopenephys` anymore. [PR #410](https://github.com/catalystneuro/neuroconv/pull/410)
* Added `expand_paths`. [PR #377](https://github.com/catalystneuro/neuroconv/pull/377)
* Added basic temporal alignment methods to ecephys, ophys, and icephys DataInterfaces. These are `get_timestamps`, `align_starting_time`, `align_timestamps`, and `align_by_interpolation`. Added tests that serve as a first demonstration of the intended uses in a variety of cases. [PR #237](https://github.com/catalystneuro/neuroconv/pull/237) [PR #283](https://github.com/catalystneuro/neuroconv/pull/283) [PR #400](https://github.com/catalystneuro/neuroconv/pull/400)
* Added basic temporal alignment methods to the SLEAPInterface. Added holistic per-interface, per-method unit testing for ecephys and ophys interfaces. [PR #401](https://github.com/catalystneuro/neuroconv/pull/401)
* Added `expand_paths`. [PR #377](https://github.com/catalystneuro/neuroconv/pull/377), [PR #448](https://github.com/catalystneuro/neuroconv/pull/448)
* Added `.get_electrode_table_json()` to the `BaseRecordingExtractorInterface` as a convenience helper for the GUIDE project. [PR #431](https://github.com/catalystneuro/neuroconv/pull/431)
* Added `BrukerTiffImagingInterface` to support Bruker TIF imaging data. This format consists of individual TIFFs (each file contains a single frame) in OME-TIF format (.ome.tif files) and metadata in XML format (.xml file). [PR #390](https://github.com/catalystneuro/neuroconv/pull/390)
* Added `MicroManagerTiffImagingInterface` to support Micro-Manager TIF imaging data. This format consists of multipage TIFFs in OME-TIF format (.ome.tif files) and configuration settings in JSON format ('DisplaySettings.json' file). [PR #423](https://github.com/catalystneuro/neuroconv/pull/423)
* Added a `TemporallyAlignedDataInterface` definition for convenience when creating a custom interface for pre-aligned data. [PR #434](https://github.com/catalystneuro/neuroconv/pull/434)
* Added `write_as`, `units_name`, `units_description` to `BaseSortingExtractorInterface` `run_conversion` method to be able to modify them in conversion options. [PR #438](https://github.com/catalystneuro/neuroconv/pull/438)
* Added basic temporal alignment methods to the VideoInterface. These are `align_starting_time` is split into `align_starting_times` (list of times, one per video file) and `align_global_starting_time` (shift all by a scalar amount). `align_by_interpolation` is not yet implemented for this interface. [PR #283](https://github.com/catalystneuro/neuroconv/pull/283)
* Added stream control for the `OpenEphysBinaryRecordingInterface`. [PR #445](https://github.com/catalystneuro/neuroconv/pull/445)
* Added the `BaseTemporalAlignmentInterface` to serve as the new base class for all new temporal alignment methods. [PR #442](https://github.com/catalystneuro/neuroconv/pull/442)
* Added direct imports for all base classes from the outer level; you may now call `from neuroconv import BaseDataInterface, BaseTemporalAlignmentInterface, BaseExtractorInterface`. [PR #442](https://github.com/catalystneuro/neuroconv/pull/442)
* Added basic temporal alignment methods to the AudioInterface. `align_starting_time` is split into `align_starting_times` (list of times, one per audio file) and `align_global_starting_time` (shift all by a scalar amount). `align_by_interpolation` and other timestamp-based approaches is not yet implemented for this interface. [PR #402](https://github.com/catalystneuro/neuroconv/pull/402)
* Changed the order of recording properties extraction in `NeuroscopeRecordingInterface` and `NeuroScopeLFPInterface` to make them consistent with each other [PR #466](https://github.com/catalystneuro/neuroconv/pull/466)
* The `ScanImageImagingInterface` has been updated to read metadata from more recent versions of ScanImage [PR #457](https://github.com/catalystneuro/neuroconv/pull/457)
* Refactored `add_two_photon_series()` to `add_photon_series()` and added `photon_series_type` optional argument which can be either `"OnePhotonSeries"` or `"TwoPhotonSeries"`.
  Changed `get_default_ophys_metadata()` to add `Device` and `ImagingPlane` metadata which are both used by imaging and segmentation.
  Added `photon_series_type` to `get_nwb_imaging_metadata()` to fill metadata for `OnePhotonSeries` or `TwoPhotonSeries`. [PR #462](https://github.com/catalystneuro/neuroconv/pull/462)
* Split `align_timestamps` and `align_starting_times` into `align_segment_timestamps` and `align_segment_starting_times` for API consistency for multi-segment `RecordingInterface`s. [PR #463](https://github.com/catalystneuro/neuroconv/pull/463)
* Rename `align_timestamps` and `align_segmentt_timestamps` into `set_aligned_timestamps` and `set_aligned_segment_timestamps` to more clearly indicate their usage and behavior. [PR #470](https://github.com/catalystneuro/neuroconv/pull/470)


### Testing
* The tests for `automatic_dandi_upload` now follow up-to-date DANDI validation rules for file name conventions. [PR #310](https://github.com/catalystneuro/neuroconv/pull/310)
* Deactivate `MaxOneRecordingInterface` metadata tests [PR #371]((https://github.com/catalystneuro/neuroconv/pull/371)
* Integrated the DataInterface testing mixin to the SLEAP Interface. [PR #401](https://github.com/catalystneuro/neuroconv/pull/401)
* Added holistic per-interface, per-method unit testing for ecephys and ophys interfaces. [PR #283](https://github.com/catalystneuro/neuroconv/pull/283)
* Live service tests now run in a separate non-required GitHub action. [PR #420]((https://github.com/catalystneuro/neuroconv/pull/420)
* Integrated the `DataInterfaceMixin` class of tests to the `VideoInterface`. [PR #403](https://github.com/catalystneuro/neuroconv/pull/403)
* Add `generate_path_expander_demo_ibl` and associated test for `LocalPathExpander` [PR #456](https://github.com/catalystneuro/neuroconv/pull/456)
* Improved testing of all interface alignment methods via the new `TemporalAlignmentMixin` class. [PR #459](https://github.com/catalystneuro/neuroconv/pull/459)

### Fixes
* `BlackrockRecordingInterface` now writes all ElectricalSeries to "acquisition" unless changed using the `write_as` flag in `run_conversion`. [PR #315](https://github.com/catalystneuro/neuroconv/pull/315)
* Excluding Python versions 3.8 and 3.9 for the `EdfRecordingInterface` on M1 macs due to installation problems. [PR #319](https://github.com/catalystneuro/neuroconv/pull/319)
* Extend type array condition in `get_schema_from_hdmf_class` for dataset types (excludes that are DataIO). [PR #418](https://github.com/catalystneuro/neuroconv/pull/418)
* The `base_directory` argument to all `PathExpander` classes can now accept string inputs as well as `Path` inputs. [PR #427](https://github.com/catalystneuro/neuroconv/pull/427)
* Fixed the temporal alignment methods for the `RecordingInterfaces` which has multiple segments. [PR #411](https://github.com/catalystneuro/neuroconv/pull/411)
* Fixes to the temporal alignment methods for the `SortingInterface`, both single and multi-segment and recordingless. [PR #413](https://github.com/catalystneuro/neuroconv/pull/413)
* Fixes to the temporal alignment methods for the certain formats of the `RecordingInterface`. [PR #459](https://github.com/catalystneuro/neuroconv/pull/459)
* Fixes the naming of LFP interfaces to be `ElectricalSeriesLFP` instead of `ElectricalSeriesLF`. [PR #467](https://github.com/catalystneuro/neuroconv/pull/467)
* Fixed an issue with incorrect modality-specific extra requirements being associated with certain behavioral formats. [PR #469](https://github.com/catalystneuro/neuroconv/pull/469)

### Documentation and tutorial enhancements
* The instructions to build the documentation were moved to ReadTheDocs. [PR #323](https://github.com/catalystneuro/neuroconv/pull/323)
* Move testing instructions to ReadTheDocs. [PR #320](https://github.com/catalystneuro/neuroconv/pull/320)
* Moved NeuroConv catalogue from ReadMe.md to ReadTheDocs.
  [PR #322](https://github.com/catalystneuro/neuroconv/pull/322)
* Moved instructions to build the documentation from README.md to ReadTheDocs. [PR #323](https://github.com/catalystneuro/neuroconv/pull/323)
* Add `Spike2RecordingInterface` to conversion gallery. [PR #338](https://github.com/catalystneuro/neuroconv/pull/338)
* Remove authors from module docstrings [PR #354](https://github.com/catalystneuro/neuroconv/pull/354)
* Add examples for `LocalPathExpander` usage [PR #456](https://github.com/catalystneuro/neuroconv/pull/456)
* Add better docstrings to the aux functions of the Neuroscope interface [PR #485](https://github.com/catalystneuro/neuroconv/pull/485)

### Pending deprecation
* Change name from `CedRecordingInterface` to `Spike2RecordingInterface`. [PR #338](https://github.com/catalystneuro/neuroconv/pull/338)

### Improvements
* Use `Literal` in typehints (incompatible with Python<=3.8). [PR #340](https://github.com/catalystneuro/neuroconv/pull/340)
* `BaseDataInterface.get_source_schema` modified so it works for `.__init__` and `.__new__`. [PR #374](https://github.com/catalystneuro/neuroconv/pull/374)



# v0.2.4 (February 7, 2023)

### Deprecation
* All usages of `use_times` have been removed from spikeinterface tools and interfaces. The function `add_electrical_series` now determines whether the timestamps of the spikeinterface recording extractor are uniform or not and automatically stores the data according to best practices [PR #40](https://github.com/catalystneuro/neuroconv/pull/40)
* Dropped Python 3.7 support. [PR #237](https://github.com/catalystneuro/neuroconv/pull/237)

### Features
* Added a tool for determining rising and falling frames from TTL signals (`parse_rising_frames_from_ttl` and `get_falling_frames_from_ttl`). [PR #244](https://github.com/catalystneuro/neuroconv/pull/244)
* Added the `SpikeGLXNIDQInterface` for reading data from `.nidq.bin` files, as well as the ability to parse event times from specific channels via the `get_event_starting_times_from_ttl` method. Also included a `neuroconv.tools.testing.MockSpikeGLXNIDQInterface` for testing purposes. [PR #247](https://github.com/catalystneuro/neuroconv/pull/247)
* Improved handling of writing multiple probes to the same `NWB` file [PR #255](https://github.com/catalystneuro/neuroconv/pull/255)

### Pending deprecation
* Added `DeprecationWarnings` to all `spikeextractors` backends. [PR #265](https://github.com/catalystneuro/neuroconv/pull/265)
* Added `DeprecationWarning`s for `spikeextractors` objects in `neuroconv.tools.spikeinterface`. [PR #266](https://github.com/catalystneuro/neuroconv/pull/266)

### Fixes
* Temporarily hotfixed the `tensorflow` dependency after the release of `deeplabcut==2.3.0`. [PR #268](https://github.com/catalystneuro/neuroconv/pull/268)
* Fixed cleanup of waveform tests in SI tools. [PR #277](https://github.com/catalystneuro/neuroconv/pull/277)
* Fixed metadata structure for the CsvTimeIntervalsInterface, which was previously not passed validation in NWBConverters. [PR #237](https://github.com/catalystneuro/neuroconv/pull/237)
* Added propagation of the `load_sync_channel` argument for the `SpikeGLXNIDQInterface`. [PR #282](https://github.com/catalystneuro/neuroconv/pull/282)
* Fixed the default `es_key` used by stand-alone write using any `RecordingExtractorInterface` or `LFPExtractorInterface`. [PR #288](https://github.com/catalystneuro/neuroconv/pull/288)
* Fixed the default `ExtractorName` used to load the spikeinterface extractor of the `SpikeGLXLFPInterface`. [PR #288](https://github.com/catalystneuro/neuroconv/pull/288)

### Testing
* Re-organized the `test_gin_ecephys` file by splitting into each sub-modality. [PR #282](https://github.com/catalystneuro/neuroconv/pull/282)
* Add testing support for Python 3.11. [PR #234](https://github.com/catalystneuro/neuroconv/pull/234)




# v0.2.3

### Documentation and tutorial enhancements
* Remove `Path(path_to_save_nwbfile).is_file()` from each of the gallery pages. [PR #177](https://github.com/catalystneuro/neuroconv/pull/177)
* Improve docstring for `SpikeGLXRecordingInterface`. [PR #226](https://github.com/catalystneuro/neuroconv/pull/226)
* Correct typing of SpikeGLX in conversion gallery. [PR #223](https://github.com/catalystneuro/neuroconv/pull/223)
* Added tutorial for utilizing YAML metadata in a conversion pipeline. [PR #240](https://github.com/catalystneuro/neuroconv/pull/240)
* Added page in User Guide for how to use CSVs to specify metadata. [PR #241](https://github.com/catalystneuro/neuroconv/pull/177)
* Added the `BaseDataInterface` in the API docs. [PR #242](https://github.com/catalystneuro/neuroconv/pull/242)
* Fixed typo in styling section. [PR #253](https://github.com/catalystneuro/neuroconv/pull/253)
* Updated docs on JSON schema. [PR #256](https://github.com/catalystneuro/neuroconv/pull/256)
* Improved compliance with numpy-style docstring [PR #260](https://github.com/catalystneuro/neuroconv/pull/260)

### Features
* Added `AudioInterface` for files in `WAV` format using the `add_acoustic_waveform_series` utility function
  from `tools/audio` to write audio data to NWB. [PR #196](https://github.com/catalystneuro/neuroconv/pull/196)
* Added the `MaxOneRecordingInterface` for writing data stored in MaxOne (.raw.h5) format. [PR #222](https://github.com/catalystneuro/neuroconv/pull/222)
* Added the `MCSRawRecordingInterface` for writing data stored in MCSRaw (.raw) format. [PR #220](https://github.com/catalystneuro/neuroconv/pull/220)
* Added the `MEArecRecordingInterface` for writing data stored in MEArec (structured .h5) format. [PR #218](https://github.com/catalystneuro/neuroconv/pull/218)
* Added the `AlphaOmegaRecordingInterface` for writing data stored in AlphaOmega (folder of .mrx) format. [PR #212](https://github.com/catalystneuro/neuroconv/pull/212)
* Added the `PlexonRecordingInterface` for writing data stored in Plexon (.plx) format. [PR #206](https://github.com/catalystneuro/neuroconv/pull/206)
* Added the `BiocamRecordingInterface` for writing data stored in Biocam (.bwr) format. [PR #210](https://github.com/catalystneuro/neuroconv/pull/210)
* Added function to add acoustic series as `AcousticWaveformSeries` object as __acquisition__ or __stimulus__ to NWB. [PR #201](https://github.com/catalystneuro/neuroconv/pull/201)
* Added new form to the GitHub repo for requesting support for new formats. [PR #207](https://github.com/catalystneuro/neuroconv/pull/207)
* Simplified the writing of `channel_conversion` during `add_electrical_series` if the vector of gains is uniform; in this case, they are now combined into the scalar `conversion` value. [PR #218](https://github.com/catalystneuro/neuroconv/pull/218)
* Implement timestamp extraction from videos for the SLEAPInterface [PR #238](https://github.com/catalystneuro/neuroconv/pull/238)
* Prevented writing of default values for optional columns on the `ElectrodeTable`. [PR #219](https://github.com/catalystneuro/neuroconv/pull/219)
* Add interfaces for Excel and Csv time intervals tables. [PR #252](https://github.com/catalystneuro/neuroconv/pull/252)

### Testing
* Added a `session_id` to the test file for the `automatic_dandi_upload` helper function. [PR #199](https://github.com/catalystneuro/neuroconv/pull/199)
* `pre-commit` version bump. [PR #235](https://github.com/catalystneuro/neuroconv/pull/235)
* Added a `testing` sub-module to `src` and added a method (`generate_mock_ttl_signal`) for generating synthetic TTL pulses. [PR #245](https://github.com/catalystneuro/neuroconv/pull/245)

### Fixes
* `VideoInterface`. Only raise a warning if the difference between the rate estimated from timestamps and the fps (frames per seconds) is larger than two decimals. [PR #200](https://github.com/catalystneuro/neuroconv/pull/200)
* Fixed the bug in a `VideoInterface` where it would use `DataChunkIterator` even if the conversion options indicated that it should not. [PR #200](https://github.com/catalystneuro/neuroconv/pull/200)
* Update usage requirements for HDMF to prevent a buffer overflow issue fixed in hdmf-dev/hdmf#780. [PR #195](https://github.com/catalystneuro/neuroconv/pull/195)
* Remove the deprecated `distutils.version` in favor of `packaging.version` [PR #233](https://github.com/catalystneuro/neuroconv/pull/233)



# v0.2.2

### Testing

* Added a set of dev branch gallery tests for PyNWB, HDMF, SI, and NEO. [PR #113](https://github.com/catalystneuro/neuroconv/pull/113)
* Added tests for the `TypeError` and `ValueError` raising for the new `starting_frames` argument of `MovieDataInterface.run_conversion()`. [PR #113](https://github.com/catalystneuro/neuroconv/pull/113)
* Added workflow for automatic detection of CHANGELOG.md updates for PRs. [PR #187](https://github.com/catalystneuro/neuroconv/pull/187)
* Added support for python 3.10 [PR #229](https://github.com/catalystneuro/neuroconv/pull/229)

### Fixes

* Fixed a new docval typing error that arose in `hdmf>3.4.6` versions. [PR #113](https://github.com/catalystneuro/neuroconv/pull/113)
* Fixed a new input argument issue for `starting_frames` when using `external_file` for an `ImageSeries` in `pynwb>2.1.0` versions. [PR #113](https://github.com/catalystneuro/neuroconv/pull/113)
* Fixed issues regarding interaction between metadata rate values and extractor rate values in `tools.roiextractors`. [PR #159](https://github.com/catalystneuro/neuroconv/pull/159)
* Fixed sampling frequency resolution issue when detecting this from timestamps in `roiextractors.write_imaging` and `roiextractors.write_segmentation`. [PR #159](https://github.com/catalystneuro/neuroconv/pull/159)

### Documentation and tutorial enhancements
* Added a note in User Guide/DataInterfaces to help installing custom dependencies for users who use Z-shell (`zsh`). [PR #180](https://github.com/catalystneuro/neuroconv/pull/180)
* Added `MovieInterface` example in the conversion gallery. [PR #183](https://github.com/catalystneuro/neuroconv/pull/183)

### Features
* Added `ConverterPipe`, a class that allows chaining previously initialized interfaces for batch conversion and corresponding tests [PR #169](https://github.com/catalystneuro/neuroconv/pull/169)
* Added automatic extraction of metadata for `NeuralynxRecordingInterface` including filtering information for channels, device and recording time information [PR #170](https://github.com/catalystneuro/neuroconv/pull/170)
* Added stubbing capabilities to timestamp extraction in the `MovieInterface` avoiding scanning through the whole file when `stub_test=True` [PR #181](https://github.com/catalystneuro/neuroconv/pull/181)
* Added a flag `include_roi_acceptance` to `tools.roiextractors.write_segmentation` and corresponding interfaces to allow disabling the addition of boolean columns indicating ROI acceptance. [PR #193](https://github.com/catalystneuro/neuroconv/pull/193)
* Added `write_waveforms()` function in `tools.spikeinterface` to write `WaveformExtractor` objects
[PR #217](https://github.com/catalystneuro/neuroconv/pull/217)

### Pending deprecation
* Replaced the `MovieInterface` with `VideoInterface` and introduced deprecation warnings for the former. [PR #74](https://github.com/catalystneuro/neuroconv/pull/74)



# v0.2.1

### Fixes

* Updated `BlackrockRecordingInterface` to support multi stream file and added gin corresponding gin tests [PR #176](https://github.com/catalystneuro/neuroconv/pull/176)



# v0.2.0

### Back-compatability break
* All built-in DataInterfaces are now nested under the `neuroconv.datainterfaces` import structure - they are no longer available from the outer level. To import a data interface, use the syntax `from neuroconv.datainterfaces import <name of interface>`. [PR #74](https://github.com/catalystneuro/neuroconv/pull/74)
* The `AxonaRecordingExtractorInterface` has been renamed to `AxonaRecordingInterface`. [PR #74](https://github.com/catalystneuro/neuroconv/pull/74)
* The `AxonaUnitRecordingExtractorInterface` has been renamed to `AxonaUnitRecordingInterface`. [PR #74](https://github.com/catalystneuro/neuroconv/pull/74)
* The `BlackrockRecordingExtractorInterface` has been renamed to `BlackrockRecordingInterface`. [PR #74](https://github.com/catalystneuro/neuroconv/pull/74)
* The `BlackrockSortingExtractorInterface` has been renamed to `BlackrockSortingInterface`. [PR #74](https://github.com/catalystneuro/neuroconv/pull/74)
* The `OpenEphysRecordingExtractorInterface` has been renamed to `OpenEphysRecordingInterface`. [PR #74](https://github.com/catalystneuro/neuroconv/pull/74)
* The `OpenEphysSortingExtractorInterface` has been renamed to `OpenEphysSortingInterface`. [PR #74](https://github.com/catalystneuro/neuroconv/pull/74)
* The `KilosortSortingInterface` has been renamed to `KiloSortSortingInterface` to be more consistent with SpikeInterface. [PR #107](https://github.com/catalystneuro/neuroconv/pull/107)
* The `Neuroscope` interfaces have been renamed to `NeuroScope` to be more consistent with SpikeInterface. [PR #107](https://github.com/catalystneuro/neuroconv/pull/107)
* The `tools.roiextractors.add_epoch` functionality has been retired in the newest versions of ROIExtractors. [PR #112](https://github.com/catalystneuro/neuroconv/pull/112)
* Removed deprecation warnings for `save_path` argument (which is now `nwbfile_path` everywhere in the package). [PR #124](https://github.com/catalystneuro/neuroconv/pull/124)
* Changed default device name for the ecephys pipeline. Device_ecephys -> DeviceEcephys [PR #154](https://github.com/catalystneuro/neuroconv/pull/154)
* Change names of written electrical series on the ecephys pipeline. ElectricalSeries_raw -> ElectricalSeriesRaw, ElectricalSeries_processed -> ElectricalSeriesProcessed, ElectricalSeries_lfp -> ElectricalSeriesLFP  [PR #153](https://github.com/catalystneuro/neuroconv/pull/153)
* Drop spikeextractor backend support for NeuralynxRecordingInterface [PR #174](https://github.com/catalystneuro/neuroconv/pull/174)

### Fixes
* Prevented the CEDRecordingInterface from writing non-ecephys channel data. [PR #37](https://github.com/catalystneuro/neuroconv/pull/37)
* Fixed description in `write_sorting` and in `add_units_table` to have "neuroconv" in the description. [PR #104](https://github.com/catalystneuro/neuroconv/pull/104)
* Updated `spikeinterface` version number to 0.95.1 to fix issue with `SpikeGLXInterface` probe annotations.
  The issue is described [here](https://github.com/SpikeInterface/spikeinterface/issues/923). [PR #132](https://github.com/catalystneuro/neuroconv/pull/132)

### Improvements
* Unified the `run_conversion` method of `BaseSegmentationExtractorInterface` with that of all the other base interfaces. The method `write_segmentation` now uses the common `make_or_load_nwbfile` context manager [PR #29](https://github.com/catalystneuro/neuroconv/pull/29)
* Coerced the recording extractors with `spikeextractors_backend=True` to BaseRecording objects for Axona, Blackrock, Openephys, and SpikeGadgets. [PR #38](https://github.com/catalystneuro/neuroconv/pull/38)
* Added function to add PlaneSegmentation objects to an nwbfile in `roiextractors` and corresponding unit tests. [PR #23](https://github.com/catalystneuro/neuroconv/pull/23)
* `use_times` argument to be deprecated on the ecephys pipeline. The function `add_electrical_series` now determines whether the timestamps of the spikeinterface recording extractor are uniform or not and automatically stores the data according to best practices [PR #40](https://github.com/catalystneuro/neuroconv/pull/40)
* Add `NWBFile` metadata key at the level of the base data interface so it can always be inherited to be available. [PR #51](https://github.com/catalystneuro/neuroconv/pull/51).
* Added spikeinterface support to Axona LFP and coerece gin tests for LFP to be spikeinterface objects [PR #85](https://github.com/catalystneuro/neuroconv/pull/85)
* Added function to add fluorescence traces to an nwbfile in `roiextractors` and corresponding unit tests.
  The df over f traces are now added to a `DfOverF` container instead of the `Fluorescence` container.
  The metadata schema has been changed for the `BaseSegmentationExtractorInterface` to allow metadata for `DfOverF`,
  and `Flurorescence` is now not required in the metadata schema. [PR #41](https://github.com/catalystneuro/neuroconv/pull/41)
* Improved default values of OpticalChannel object names and other descriptions for Imaging data. [PR #88](https://github.com/catalystneuro/neuroconv/pull/88)
* Extended the `ImagingDataChunkIterator` to be  compatible with volumetric data. [PR #90](https://github.com/catalystneuro/neuroconv/pull/90)
* Integrated the `ImagingDataChunkIterator` with the `write_imaging` methods. [PR #90](https://github.com/catalystneuro/neuroconv/pull/90)
* Began work towards making SpikeInterface, SpikeExtractors, and ROIExtractors all non-minimal dependencies. [PR #74](https://github.com/catalystneuro/neuroconv/pull/74)
* Implemented format-wise and modality-wise extra installation requirements. If there are any requirements to use a module or data interface, these are defined in individual requirements files at the corresponding level of the package. These are in turn easily accessible from the commands `pip install neuroconv[format_name]`. `pip install neuroconv[modality_name]` will also install all dependencies necessary to make full use of any interfaces from that modality. [PR #100](https://github.com/catalystneuro/neuroconv/pull/100)
* Added frame stubbing to the `BaseSegmentationExtractorInterface`. [PR #116](https://github.com/catalystneuro/neuroconv/pull/116)
* Added `mask_type: str` and `include_roi_centroids: bool` to the `add_plane_segmentation` helper and `write_segmentation` functions for the `tools.roiextractors` submodule. [PR #117](https://github.com/catalystneuro/neuroconv/pull/117)
* Propagate `output_struct_name` argument to `ExtractSegmentationInterface` to match its extractor arguments. [PR #128](https://github.com/catalystneuro/neuroconv/pull/128)
* Added compression and iteration (with options control) to all Fluorescence traces in `write_segmentation`. [PR #120](https://github.com/catalystneuro/neuroconv/pull/120)
* For irregular recordings, timestamps can now be saved along with all traces in `write_segmentation`. [PR #130](https://github.com/catalystneuro/neuroconv/pull/130)
* Added `mask_type` argument to `tools.roiextractors.add_plane_segmentation` function and all upstream calls. This allows users to request writing not just the image_masks (still the default) but also pixels, voxels or `None` of the above. [PR #119](https://github.com/catalystneuro/neuroconv/pull/119)
* `utils.json_schema.get_schema_from_method_signature` now allows `Optional[...]` annotation typing and subsequent `None` values during validation as long as it is still only applied to a simple non-conflicting type (no `Optional[Union[..., ...]]`). [PR #119](https://github.com/catalystneuro/neuroconv/pull/119)


### Documentation and tutorial enhancements:
* Unified the documentation of NeuroConv structure in the User Guide readthedocs. [PR #39](https://github.com/catalystneuro/neuroconv/pull/39)
* Added package for viewing source code in the neuroconv documentation [PR #62](https://github.com/catalystneuro/neuroconv/pull/62)
* Added Contributing guide for the Developer section of readthedocs. [PR #73](https://github.com/catalystneuro/neuroconv/pull/73)
* Added style guide to the readthedocs [PR #28](https://github.com/catalystneuro/neuroconv/pull/28)
* Added ABF data conversion tutorial @luiztauffer [PR #89](https://github.com/catalystneuro/neuroconv/pull/89)
* Added Icephys API documentation @luiztauffer [PR #103](https://github.com/catalystneuro/neuroconv/pull/103)
* Added Blackrock sorting conversion gallery example [PR #134](https://github.com/catalystneuro/neuroconv/pull/134)
* Extended the User Guide Get metadata section in DataInterfaces with a demonstration for loading metadata from YAML. [PR #144](https://github.com/catalystneuro/neuroconv/pull/144)
* Fixed a redundancy in [PR #144](https://github.com/catalystneuro/neuroconv/pull/144) and API links. [PR #154](https://github.com/catalystneuro/neuroconv/pull/154)
* Added SLEAP conversion gallery example [PR #161](https://github.com/catalystneuro/neuroconv/pull/161)



### Features
* Added conversion interface for Neuralynx sorting data together with gin data test and a conversion example in the gallery. [PR #58](https://github.com/catalystneuro/neuroconv/pull/58)
* Added conversion interface for DeepLabCut data together with gin data test and a conversion example in the gallery. [PR #24](https://github.com/catalystneuro/neuroconv/pull/24)
* Allow writing of offsets to ElectricalSeries objects from SpikeInterface (requires PyNWB>=2.1.0). [PR #37](https://github.com/catalystneuro/neuroconv/pull/37)
* Added conversion interface for EDF (European Data Format) data together with corresponding unit tests and a conversion example in the gallery. [PR #45](https://github.com/catalystneuro/neuroconv/pull/45)
* Created ImagingExtractorDataChunkIterator, a data chunk iterator for `ImagingExtractor` objects. [PR #54](https://github.com/catalystneuro/neuroconv/pull/54)
* Added support for writing spikeinterface recording extractor with multiple segments and corresponding unit test [PR #67](https://github.com/catalystneuro/neuroconv/pull/67)
* Added spikeinterface support to the Axona data interface [PR #61](https://github.com/catalystneuro/neuroconv/pull/61)
* Added new util function `get_package` for safely attempting to attempt a package import and informatively notifying the user of how to perform the installation otherwise. [PR #74](https://github.com/catalystneuro/neuroconv/pull/74)
* All built-in DataInterfaces now load their external dependencies on-demand at time of object initialization instead of on package or interface import. [PR #74](https://github.com/catalystneuro/neuroconv/pull/74)
* Adde spikeinterface support for Blackrock sorting interface[PR #134](https://github.com/catalystneuro/neuroconv/pull/134)
* Added conversion interface for TDT recording data together with gin data test. [PR #135](https://github.com/catalystneuro/neuroconv/pull/135)
* Added conversion interface for SLEAP pose estimation data together with gin test for data. [PR #160](https://github.com/catalystneuro/neuroconv/pull/160)


### Testing
* Added unittests for correctly writing the scaling factors to the nwbfile in the `add_electrical_series` function of the spikeinterface module. [PR #37](https://github.com/catalystneuro/neuroconv/pull/37)
* Added unittest for compression options in the `add_electrical_series` function of the spikeinterface module. [PR #64](https://github.com/catalystneuro/neuroconv/pull/37)
* Added unittests for chunking in the `add_electrical_series` function of the spikeinterface module. [PR #84](https://github.com/catalystneuro/neuroconv/pull/84)
* Tests are now organized according to modality-wise lazy installations. [PR #100](https://github.com/catalystneuro/neuroconv/pull/100)

# v0.1.1
### Fixes
* Fixed the behavior of the `file_paths` usage in the MovieInterface when run via the YAML conversion specification. [PR #33](https://github.com/catalystneuro/neuroconv/pull/33)

### Improvements
* Added function to add ImagingPlane objects to an nwbfile in `roiextractors` and corresponding unit tests. [PR #19](https://github.com/catalystneuro/neuroconv/pull/19)
* Added function to add summary images from a `SegmentationExtractor` object to an nwbfile in the roiextractors module and corresponding unit tests [PR #22](https://github.com/catalystneuro/neuroconv/pull/22)
* Small improvements on ABFInterface @luiztauffer [PR #89](https://github.com/catalystneuro/neuroconv/pull/89)

### Features
* Add non-iterative writing capabilities to `add_electrical_series`. [PR #32](https://github.com/catalystneuro/neuroconv/pull/32)

### Testing
* Added unittests for the `write_as` functionality in the `add_electrical_series` of the spikeinterface module. [PR #32](https://github.com/catalystneuro/neuroconv/pull/32)


# v0.1.0

* The first release of NeuroConv.<|MERGE_RESOLUTION|>--- conflicted
+++ resolved
@@ -20,6 +20,7 @@
 ## Features
 
 ## Improvements
+* Detect mismatch errors between group and group names when writing ElectrodeGroups [PR #1165](https://github.com/catalystneuro/neuroconv/pull/1165)
 
 
 # v0.6.6 (December 20, 2024)
@@ -53,11 +54,7 @@
 * Use pytest format for dandi tests to avoid window permission error on teardown [PR #1151](https://github.com/catalystneuro/neuroconv/pull/1151)
 * Added many docstrings for public functions [PR #1063](https://github.com/catalystneuro/neuroconv/pull/1063)
 * Clean up with warnings and deprecations in the testing framework [PR #1158](https://github.com/catalystneuro/neuroconv/pull/1158)
-<<<<<<< HEAD
-* Detect mismatch errors between group and group names when writing ElectrodeGroups [PR #1165](https://github.com/catalystneuro/neuroconv/pull/1165)
-=======
 * Enhance the typing of the signature on the `NWBConverter` by adding zarr as a literal option on the backend and backend configuration [PR #1160](https://github.com/catalystneuro/neuroconv/pull/1160)
->>>>>>> fe5bfb4a
 
 
 # v0.6.5 (November 1, 2024)
