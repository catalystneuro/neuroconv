## v0.7.4 (Upcoming)

## Deprecations and Changes

## Bug Fixes

## Features

## Improvements
<<<<<<< HEAD
* Add a `how to` on how to add electrode metadata in the recording interfaces [PR #1311](https://github.com/catalystneuro/neuroconv/pull/1311)
=======
* Make metadata optional in `NWBConverter.add_to_nwbfile` [PR #1309](https://github.com/catalystneuro/neuroconv/pull/1309)
>>>>>>> cab89fe7

# v0.7.3 (April 25, 2025)

## Deprecations and Changes
* Release pydantic ceiling [PR #1273](https://github.com/catalystneuro/neuroconv/pull/1273)
* `write_scaled` behavior on `add_electrical_series_to_nwbfile` is deprecated and will be removed in or after October 2025 [PR #1292](https://github.com/catalystneuro/neuroconv/pull/1292)
* `add_electrical_series_to_nwbfile` now requires both gain and offsets to write scaling factor for voltage conversion when writing to NWB [PR #1292](https://github.com/catalystneuro/neuroconv/pull/1292)
* `add_electrical_series_to_nwbfile`, `add_units_table_to_nwbfile` and `add_electrodes_to_nwbfile` and `add_electrode_groups_to_nwbfile` are becoming private methods. Use `add_recording_to_nwbfile`, `add_sorting_to_nwbfile` and `add_recording_metadata_to_nwbfile` instead [PR #1298](https://github.com/catalystneuro/neuroconv/pull/1298)
* Set a new minimal dependency for `hdmf` to 4.0.0, `pynwb` to 3.0.0 and `hdmf-zarr` 0.11 [PR #1303](https://github.com/catalystneuro/neuroconv/pull/1303)

## Bug Fixes
* Fixed import errors in main modules caused by non-lazy dependencies. Added tests to prevent regressions. [PR #1305](https://github.com/catalystneuro/neuroconv/pull/1305)

## Features
* Added a new `add_recording_as_time_series_to_nwbfile` function to add recording extractors from SpikeInterface as recording extractors to an nwbfile as time series [PR #1296](https://github.com/catalystneuro/neuroconv/pull/1296)
* Added `OpenEphysBinaryAnalogInterface` for converting OpenEphys analog channels data similar to the SpikeGLX NIDQ interface [PR #1237](https://github.com/catalystneuro/neuroconv/pull/1237)
* Expose iterative write options on `BaseImagingExtractorInterface` [PR #1307](https://github.com/catalystneuro/neuroconv/pull/1307)

## Improvements
* Add documentation for conversion options with `NWBConverter` [PR #1301](https://github.com/catalystneuro/neuroconv/pull/1301)
* Support roiextractors 0.5.12 [PR #1306](https://github.com/catalystneuro/neuroconv/pull/1306)
* `configure_backend` is now exposed to be imported as `from neuroconv.tools import configure_and_write_nwbfile` [PR #1287](https://github.com/catalystneuro/neuroconv/pull/1287)
* Added metadata section to video conversion gallery [PR #1276](https://github.com/catalystneuro/neuroconv/pull/1276)
* `DeepLabCutInterface` now calculates whether the timestamps come from a constant sampling rate and adds that instead if detected [PR #1293](https://github.com/catalystneuro/neuroconv/pull/1293)
* Fixed a bug in the extractor interfaces where segmentation and sorting interfaces were initialized twice [PR #1288](https://github.com/catalystneuro/neuroconv/pull/1288)
* Support python 3.13 [PR #1117](https://github.com/catalystneuro/neuroconv/pull/1117)
* Added *how to* documentation on how to set a probe to a recording interfaces [PR #1300](https://github.com/catalystneuro/neuroconv/pull/1300)
* Fix API docs for `OpenEphysRecordingInterface` [PR #1302](https://github.com/catalystneuro/neuroconv/pull/1302)

# v0.7.2 (April 4, 2025)

## Deprecations and Changes
* Split VideoInterface (now deprecated) into ExternalVideoInterface and InternalVideoInterface [PR #1251](https://github.com/catalystneuro/neuroconv/pull/1251) [PR #1256](https://github.com/catalystneuro/neuroconv/pull/1256) [PR #1278](https://github.com/catalystneuro/neuroconv/pull/1278)
* `output_filepath` deprecated on `configure_and_write_nwbfile` use `nwbfile_path` instead [PR #1270](https://github.com/catalystneuro/neuroconv/pull/1270)
* Temporary set a ceiling on pydantic `<2.11` [PR #1275](https://github.com/catalystneuro/neuroconv/pull/1275)

## Bug Fixes
* Fixed a check in `_configure_backend` on neurodata_object ndx_events.Events to work only when ndx-events==0.2.0 is used. [PR #998](https://github.com/catalystneuro/neuroconv/pull/998)
* Added an `append_on_disk_nwbfile` argumento to `run_conversion`. This changes the semantics of the overwrite parameter from assuming append mode when a file exists to a more conventional `safe writing` mode where confirmation is required to overwrite an existing file. Append mode now is controlled with the `append_on_disk_nwbfile`. [PR #1256](https://github.com/catalystneuro/neuroconv/pull/1256)

## Features
* Added `SortedRecordingConverter` to convert sorted recordings to NWB with correct metadata mapping between units and electrodes [PR #1132](https://github.com/catalystneuro/neuroconv/pull/1132)
* Support roiextractors 0.5.11 [PR #1236](https://github.com/catalystneuro/neuroconv/pull/1236)
* Added stub_test option to TDTFiberPhotometryInterface [PR #1242](https://github.com/catalystneuro/neuroconv/pull/1242)
* Added ThorImagingInterface for Thor TIFF files with OME metadata [PR #1238](https://github.com/catalystneuro/neuroconv/pull/1238)
* Added `always_write_timestamps` parameter to ExternalVideoInterface and InternalVideoInterface to force writing timestamps even when they are regular [#1279](https://github.com/catalystneuro/neuroconv/pull/1279)

## Improvements
* Filter out warnings for missing timezone information in continuous integration [PR #1240](https://github.com/catalystneuro/neuroconv/pull/1240)
* `FilePathType` is deprecated, use `FilePath` from pydantic instead [PR #1239](https://github.com/catalystneuro/neuroconv/pull/1239)
* Change `np.NAN` to `np.nan` to support numpy 2.0 [PR #1245](https://github.com/catalystneuro/neuroconv/pull/1245)
* Re activate Plexon tests on Mac. Testing this for a while as they are unreliable tests [PR #1195](https://github.com/catalystneuro/neuroconv/pull/1195)
* Testing: only run tests for oldest and newest versions of python [PR #1249](https://github.com/catalystneuro/neuroconv/pull/1249)
* Improve error display on scan image interfaces [PR #1246](https://github.com/catalystneuro/neuroconv/pull/1246)
* Added concurrency to live-service-testing GitHub Actions workflow to prevent simultaneous write to the dandiset. [PR #1252](https://github.com/catalystneuro/neuroconv/pull/1252)
* Updated GitHub Actions workflows to use Environment Files instead of the deprecated `set-output` command [PR #1259](https://github.com/catalystneuro/neuroconv/pull/1259)
* Propagate `verbose` parameter from Converters to Interfaces [PR #1253](https://github.com/catalystneuro/neuroconv/issues/1253)
* Replace uses of scipy load_mat and h5storage loadmat with pymat_reader read_mat in `CellExplorerSortingInterface` [PR #1254](https://github.com/catalystneuro/neuroconv/pull/1254)
* Added camera device support for ExternalVideoInterface and InternalVideoInterface: [PR #1282](https://github.com/catalystneuro/neuroconv/pull/1282)


# v0.7.1 (March 5, 2025)

## Deprecations and Changes

## Bug Fixes
* Fix parsing of group_names in `tools.spikeinterface` [PR #1234](https://github.com/catalystneuro/neuroconv/pull/1234)

## Features

## Improvements
* Testing suite now supports numpy 2.0. [PR #1235](https://github.com/catalystneuro/neuroconv/pull/1235)

# v0.7.0 (March 3, 2025)

## Deprecations and Changes
* Interfaces and converters now have `verbose=False` by default [PR #1153](https://github.com/catalystneuro/neuroconv/pull/1153)
* Added `metadata` and `conversion_options` as arguments to `NWBConverter.temporally_align_data_interfaces` [PR #1162](https://github.com/catalystneuro/neuroconv/pull/1162)
* Deprecations in the ecephys pipeline: compression options, old iterator options, methods that did not end up in *to_nwbfile and the `get_schema_from_method_signature` function [PR #1207](https://github.com/catalystneuro/neuroconv/pull/1207)
* Removed all deprecated functions from the roiextractors module: `add_fluorescence_traces`, `add_background_fluorescence_traces`, `add_summary_images`, `add_segmentation`, and `write_segmentation` [PR #1233](https://github.com/catalystneuro/neuroconv/pull/1233)

## Bug Fixes
* `run_conversion` does not longer trigger append mode when `nwbfile_path` points to a faulty file [PR #1180](https://github.com/catalystneuro/neuroconv/pull/1180)
* `DatasetIOConfiguration` now recommends `chunk_shape = (len(candidate_dataset),)` for datasets with compound dtypes as used by hdmf >= 3.14.6. [PR #1146](https://github.com/catalystneuro/neuroconv/pull/1146)
* `OpenEphysBinaryRecordingInterface` no longer stores analog data as an `ElectricalSeries` [PR #1179](https://github.com/catalystneuro/neuroconv/pull/1179)

## Features
* Added `PlexonLFPInterface` for converting Plexon `FPl-Low Pass Filtered` stream data [PR #1209](https://github.com/catalystneuro/neuroconv/pull/1209)
* Added `ImageInterface` for writing large collection of images to NWB and automatically map the images to the correct NWB data types [PR #1190](https://github.com/catalystneuro/neuroconv/pull/1190)
* Fixed AudioInterface to properly handle 24-bit WAV files by disabling memory mapping for 24-bit files [PR #1226](https://github.com/catalystneuro/neuroconv/pull/1226)
* Use the latest version of ndx-pose for `DeepLabCutInterface` and `LightningPoseDataInterface` [PR #1128](https://github.com/catalystneuro/neuroconv/pull/1128)
* Added a first draft of `.clinerules` [PR #1229](https://github.com/catalystneuro/neuroconv/pull/1229)
* Support for pynwb 3.0 [PR #1231](https://github.com/catalystneuro/neuroconv/pull/1231)
* Support for hdmf 4.0 [PR #1204](https://github.com/catalystneuro/neuroconv/pull/1204)
* Support for numpy 2.0 [PR #1206](https://github.com/catalystneuro/neuroconv/pull/1206)
* Support Spikeinterface 0.102 [PR #1194](https://github.com/catalystneuro/neuroconv/pull/1194)

## Improvements
* Simple writing no longer uses a context manager [PR #1180](https://github.com/catalystneuro/neuroconv/pull/1180)
* Added Returns section to all getter docstrings [PR #1185](https://github.com/catalystneuro/neuroconv/pull/1185)
* ElectricalSeries have better chunking defaults when data is passed as plain array [PR #1184](https://github.com/catalystneuro/neuroconv/pull/1184)
* Ophys interfaces now call `get_metadata` by default when no metadata is passed [PR #1200](https://github.com/catalystneuro/neuroconv/pull/1200) and [PR #1232](https://github.com/catalystneuro/neuroconv/pull/1232)

# v0.6.7 (January 20, 2025)

## Deprecations and Changes

## Bug Fixes
* Temporary set a ceiling for hdmf to avoid a chunking bug  [PR #1175](https://github.com/catalystneuro/neuroconv/pull/1175)

## Features
* Add description to inter-sample-shift for `SpikeGLXRecordingInterface` [PR #1177](https://github.com/catalystneuro/neuroconv/pull/1177)

## Improvements
* `get_json_schema_from_method_signature` now throws a more informative error when an untyped parameter is passed [#1157](https://github.com/catalystneuro/neuroconv/pull/1157)
* Improve the naming of ElectrodeGroups in the `SpikeGLXRecordingInterface` when multi probes are present [PR #1177](https://github.com/catalystneuro/neuroconv/pull/1177)
* Detect mismatch errors between group and group names when writing ElectrodeGroups [PR #1165](https://github.com/catalystneuro/neuroconv/pull/1165)
* Fix metadata bug in `IntanRecordingInterface` where extra devices were added incorrectly if the recording contained multiple electrode groups or names [#1166](https://github.com/catalystneuro/neuroconv/pull/1166)
* Source validation is no longer performed when initializing interfaces or converters [PR #1168](https://github.com/catalystneuro/neuroconv/pull/1168)


# v0.6.6 (December 20, 2024)

## Deprecations and Changes
* Removed use of `jsonschema.RefResolver` as it will be deprecated from the jsonschema library [PR #1133](https://github.com/catalystneuro/neuroconv/pull/1133)
* Completely removed compression settings from most places[PR #1126](https://github.com/catalystneuro/neuroconv/pull/1126)
* Completely removed compression settings from most places [PR #1126](https://github.com/catalystneuro/neuroconv/pull/1126)
* Soft deprecation for `file_path` as an argument of  `SpikeGLXNIDQInterface` and `SpikeGLXRecordingInterface` [PR #1155](https://github.com/catalystneuro/neuroconv/pull/1155)
* `starting_time` in RecordingInterfaces has given a soft deprecation in favor of time alignment methods [PR #1158](https://github.com/catalystneuro/neuroconv/pull/1158)

## Bug Fixes
* datetime objects now can be validated as conversion options [PR #1139](https://github.com/catalystneuro/neuroconv/pull/1126)
* Make `NWBMetaDataEncoder` public again [PR #1142](https://github.com/catalystneuro/neuroconv/pull/1142)
* Fix a bug where data in `DeepLabCutInterface` failed to write when `ndx-pose` was not imported. [#1144](https://github.com/catalystneuro/neuroconv/pull/1144)
* `SpikeGLXConverterPipe` converter now accepts multi-probe structures with multi-trigger and does not assume a specific folder structure [#1150](https://github.com/catalystneuro/neuroconv/pull/1150)
* `SpikeGLXNIDQInterface` is no longer written as an ElectricalSeries [#1152](https://github.com/catalystneuro/neuroconv/pull/1152)
* Fix a bug on ecephys interfaces where extra electrode group and devices were written if the property of the "group_name" was set in the recording extractor [#1164](https://github.com/catalystneuro/neuroconv/pull/1164)


## Features
* Propagate the `unit_electrode_indices` argument from the spikeinterface tools to `BaseSortingExtractorInterface`. This allows users to map units to the electrode table when adding sorting data [PR #1124](https://github.com/catalystneuro/neuroconv/pull/1124)
* Imaging interfaces have a new conversion option `always_write_timestamps` that can be used to force writing timestamps even if neuroconv's heuristics indicates regular sampling rate [PR #1125](https://github.com/catalystneuro/neuroconv/pull/1125)
* Added .csv support to DeepLabCutInterface [PR #1140](https://github.com/catalystneuro/neuroconv/pull/1140)
* `SpikeGLXRecordingInterface` now also accepts `folder_path` making its behavior equivalent to SpikeInterface [#1150](https://github.com/catalystneuro/neuroconv/pull/1150)
* Added the `rclone_transfer_batch_job` helper function for executing Rclone data transfers in AWS Batch jobs. [PR #1085](https://github.com/catalystneuro/neuroconv/pull/1085)
* Added the `deploy_neuroconv_batch_job` helper function for deploying NeuroConv AWS Batch jobs. [PR #1086](https://github.com/catalystneuro/neuroconv/pull/1086)
* YAML specification files now accepts an outer keyword `upload_to_dandiset="< six-digit ID >"` to automatically upload the produced NWB files to the DANDI archive [PR #1089](https://github.com/catalystneuro/neuroconv/pull/1089)
*`SpikeGLXNIDQInterface` now handdles digital demuxed channels (`XD0`) [#1152](https://github.com/catalystneuro/neuroconv/pull/1152)

## Improvements
* Use mixing tests for ecephy's mocks [PR #1136](https://github.com/catalystneuro/neuroconv/pull/1136)
* Use pytest format for dandi tests to avoid window permission error on teardown [PR #1151](https://github.com/catalystneuro/neuroconv/pull/1151)
* Added many docstrings for public functions [PR #1063](https://github.com/catalystneuro/neuroconv/pull/1063)
* Clean up warnings and deprecations in the testing framework for the ecephys pipeline [PR #1158](https://github.com/catalystneuro/neuroconv/pull/1158)
* Enhance the typing of the signature on the `NWBConverter` by adding zarr as a literal option on the backend and backend configuration [PR #1160](https://github.com/catalystneuro/neuroconv/pull/1160)


# v0.6.5 (November 1, 2024)

## Bug Fixes
* Fixed formatwise installation from pipy [PR #1118](https://github.com/catalystneuro/neuroconv/pull/1118)
* Fixed dailies [PR #1113](https://github.com/catalystneuro/neuroconv/pull/1113)

## Deprecations

## Features
* Using in-house `GenericDataChunkIterator` [PR #1068](https://github.com/catalystneuro/neuroconv/pull/1068)
* Data interfaces now perform source (argument inputs) validation with the json schema  [PR #1020](https://github.com/catalystneuro/neuroconv/pull/1020)
* Improve the error message when writing a recording extractor with multiple offsets [PR #1111](https://github.com/catalystneuro/neuroconv/pull/1111)
* Added `channels_to_skip` to `EDFRecordingInterface` so the user can skip non-neural channels [PR #1110](https://github.com/catalystneuro/neuroconv/pull/1110)

## Improvements
* Remove dev test from PR  [PR #1092](https://github.com/catalystneuro/neuroconv/pull/1092)
* Run only the most basic testing while a PR is on draft  [PR #1082](https://github.com/catalystneuro/neuroconv/pull/1082)
* Test that zarr backend_configuration works in gin data tests  [PR #1094](https://github.com/catalystneuro/neuroconv/pull/1094)
* Consolidated weekly workflows into one workflow and added email notifications [PR #1088](https://github.com/catalystneuro/neuroconv/pull/1088)
* Avoid running link test when the PR is on draft  [PR #1093](https://github.com/catalystneuro/neuroconv/pull/1093)
* Centralize gin data preparation in a github action  [PR #1095](https://github.com/catalystneuro/neuroconv/pull/1095)

# v0.6.4 (September 17, 2024)

## Bug Fixes
* Fixed a setup bug introduced in `v0.6.2` where installation process created a directory instead of a file for test configuration file  [PR #1070](https://github.com/catalystneuro/neuroconv/pull/1070)
* The method `get_extractor` now works for `MockImagingInterface`  [PR #1076](https://github.com/catalystneuro/neuroconv/pull/1076)
* Updated opencv version for security [PR #1087](https://github.com/catalystneuro/neuroconv/pull/1087)
* Solved a bug of `PlexonRecordingInterface` where data with multiple streams could not be opened [PR #989](https://github.com/catalystneuro/neuroconv/pull/989)

## Deprecations

## Features
* Added chunking/compression for string-only compound objects: [PR #1042](https://github.com/catalystneuro/neuroconv/pull/1042)
* Added automated EFS volume creation and mounting to the `submit_aws_job` helper function. [PR #1018](https://github.com/catalystneuro/neuroconv/pull/1018)
* Added a mock for segmentation extractors interfaces in ophys: `MockSegmentationInterface` [PR #1067](https://github.com/catalystneuro/neuroconv/pull/1067)
* Added a `MockSortingInterface` for testing purposes. [PR #1065](https://github.com/catalystneuro/neuroconv/pull/1065)
* BaseRecordingInterfaces have a new conversion options `always_write_timestamps` that can be used to force writing timestamps even if neuroconv heuristic indicates regular sampling rate [PR #1091](https://github.com/catalystneuro/neuroconv/pull/1091)


## Improvements
* Testing on mac sillicon [PR #1061](https://github.com/catalystneuro/neuroconv/pull/1061)
* Add writing to zarr test for to the test on data [PR #1056](https://github.com/catalystneuro/neuroconv/pull/1056)
* Modified the CI to avoid running doctests twice [PR #1077](https://github.com/catalystneuro/neuroconv/pull/#1077)
* Consolidated daily workflows into one workflow and added email notifications [PR #1081](https://github.com/catalystneuro/neuroconv/pull/1081)
* Added zarr tests for the test on data with checking equivalent backends [PR #1083](https://github.com/catalystneuro/neuroconv/pull/1083)

# v0.6.3

# v0.6.2 (September 10, 2024)

## Bug Fixes
* Fixed a bug where `IntanRecordingInterface` added two devices [PR #1059](https://github.com/catalystneuro/neuroconv/pull/1059)
* Fix a bug in `add_sorting_to_nwbfile` where `unit_electrode_indices` was only propagated if `waveform_means` was passed [PR #1057](https://github.com/catalystneuro/neuroconv/pull/1057)

## Deprecations
* The following classes and objects are now private `NWBMetaDataEncoder`, `NWBMetaDataEncoder`, `check_if_imaging_fits_into_memory`, `NoDatesSafeLoader` [PR #1050](https://github.com/catalystneuro/neuroconv/pull/1050)

## Features
* Make `config_file_path` optional in `DeepLabCutInterface`[PR #1031](https://github.com/catalystneuro/neuroconv/pull/1031)
* Added `get_stream_names` to `OpenEphysRecordingInterface`: [PR #1039](https://github.com/catalystneuro/neuroconv/pull/1039)
* Most data interfaces and converters now use Pydantic to validate their inputs, including existence of file and folder paths. [PR #1022](https://github.com/catalystneuro/neuroconv/pull/1022)
* All remaining data interfaces and converters now use Pydantic to validate their inputs, including existence of file and folder paths. [PR #1055](https://github.com/catalystneuro/neuroconv/pull/1055)


## Improvements
* Using ruff to enforce existence of public classes' docstrings [PR #1034](https://github.com/catalystneuro/neuroconv/pull/1034)
* Separated tests that use external data by modality [PR #1049](https://github.com/catalystneuro/neuroconv/pull/1049)
* Added Unit Table descriptions for phy and kilosort: [PR #1053](https://github.com/catalystneuro/neuroconv/pull/1053)
* Using ruff to enforce existence of public functions's docstrings [PR #1062](https://github.com/catalystneuro/neuroconv/pull/1062)
* Improved device metadata of `IntanRecordingInterface` by adding the type of controller used [PR #1059](https://github.com/catalystneuro/neuroconv/pull/1059)




# v0.6.1 (August 30, 2024)

## Bug fixes
* Fixed the JSON schema inference warning on excluded fields; also improved error message reporting of which method triggered the error. [PR #1037](https://github.com/catalystneuro/neuroconv/pull/1037)



# v0.6.0 (August 27, 2024)

## Deprecations
* Deprecated  `WaveformExtractor` usage. [PR #821](https://github.com/catalystneuro/neuroconv/pull/821)
* Changed the `tools.spikeinterface` functions (e.g. `add_recording`, `add_sorting`) to have `_to_nwbfile` as suffix  [PR #1015](https://github.com/catalystneuro/neuroconv/pull/1015)
* Deprecated use of `compression` and `compression_options` in `VideoInterface` [PR #1005](https://github.com/catalystneuro/neuroconv/pull/1005)
* `get_schema_from_method_signature` has been deprecated; please use `get_json_schema_from_method_signature` instead. [PR #1016](https://github.com/catalystneuro/neuroconv/pull/1016)
* `neuroconv.utils.FilePathType` and `neuroconv.utils.FolderPathType` have been deprecated; please use `pydantic.FilePath` and `pydantic.DirectoryPath` instead. [PR #1017](https://github.com/catalystneuro/neuroconv/pull/1017)
* Changed the `tools.roiextractors` function (e.g. `add_imaging` and `add_segmentation`) to have the `_to_nwbfile` suffix [PR #1017](https://github.com/catalystneuro/neuroconv/pull/1027)


## Features
* Added `MedPCInterface` for operant behavioral output files. [PR #883](https://github.com/catalystneuro/neuroconv/pull/883)
* Support `SortingAnalyzer` in the `SpikeGLXConverterPipe`. [PR #821](https://github.com/catalystneuro/neuroconv/pull/821)
* Added `TDTFiberPhotometryInterface` data interface, for converting fiber photometry data from TDT file formats. [PR #920](https://github.com/catalystneuro/neuroconv/pull/920)
* Add argument to `add_electrodes` that grants fine control of what to do with the missing values. As a side effect this drops the implicit casting to int when writing int properties to the electrodes table [PR #985](https://github.com/catalystneuro/neuroconv/pull/985)
* Add Plexon2 support [PR #918](https://github.com/catalystneuro/neuroconv/pull/918)
* Converter working with multiple `VideoInterface` instances [PR #914](https://github.com/catalystneuro/neuroconv/pull/914)
* Added helper function `neuroconv.tools.data_transfers.submit_aws_batch_job` for basic automated submission of AWS batch jobs. [PR #384](https://github.com/catalystneuro/neuroconv/pull/384)
* Data interfaces `run_conversion` method now performs metadata validation before running the conversion. [PR #949](https://github.com/catalystneuro/neuroconv/pull/949)
* Introduced `null_values_for_properties` to `add_units_table` to give user control over null values behavior [PR #989](https://github.com/catalystneuro/neuroconv/pull/989)


## Bug fixes
* Fixed the default naming of multiple electrical series in the `SpikeGLXConverterPipe`. [PR #957](https://github.com/catalystneuro/neuroconv/pull/957)
* Write new properties to the electrode table use the global identifier channel_name, group [PR #984](https://github.com/catalystneuro/neuroconv/pull/984)
* Removed a bug where int64 was casted lossy to float [PR #989](https://github.com/catalystneuro/neuroconv/pull/989)

## Improvements
* The `OpenEphysBinaryRecordingInterface` now uses `lxml` for extracting the session start time from the settings.xml file and does not depend on `pyopenephys` anymore. [PR #971](https://github.com/catalystneuro/neuroconv/pull/971)
* Swap the majority of package setup and build steps to `pyproject.toml` instead of `setup.py`. [PR #955](https://github.com/catalystneuro/neuroconv/pull/955)
* The `DeeplabcutInterface` now skips inferring timestamps from movie when timestamps are specified, running faster. [PR #967](https://github.com/catalystneuro/neuroconv/pull/967)
* Improve metadata writing for SpikeGLX data interface. Added contact ids, shank ids and, remove references to shanks for neuropixels 1.0. Also deprecated the previous neuroconv exclusive property "electrode_shank_number` [PR #986](https://github.com/catalystneuro/neuroconv/pull/986)
* Add tqdm with warning to DeepLabCut interface [PR #1006](https://github.com/catalystneuro/neuroconv/pull/1006)
* `BaseRecordingInterface` now calls default metadata when metadata is not passing mimicking `run_conversion` behavior. [PR #1012](https://github.com/catalystneuro/neuroconv/pull/1012)
* Added `get_json_schema_from_method_signature` which constructs Pydantic models automatically from the signature of any function with typical annotation types used throughout NeuroConv. [PR #1016](https://github.com/catalystneuro/neuroconv/pull/1016)
* Replaced all interface annotations with Pydantic types. [PR #1017](https://github.com/catalystneuro/neuroconv/pull/1017)
* Changed typehint collections (e.g. `List`) to standard collections (e.g. `list`). [PR #1021](https://github.com/catalystneuro/neuroconv/pull/1021)
* Testing now is only one dataset per test [PR #1026](https://github.com/catalystneuro/neuroconv/pull/1026)




## v0.5.0 (July 17, 2024)

### Deprecations
* The usage of `compression_options` directly through the `neuroconv.tools.audio` submodule is now deprecated - users should refer to the new `configure_backend` method for a general approach for setting compression. [PR #939](https://github.com/catalystneuro/neuroconv/pull/939)
* The usage of `compression` and `compression_opts` directly through the `FicTracDataInterface` is now deprecated - users should refer to the new `configure_backend` method for a general approach for setting compression. [PR #941](https://github.com/catalystneuro/neuroconv/pull/941)
* The usage of `compression` directly through the `neuroconv.tools.neo` submodule is now deprecated - users should refer to the new `configure_backend` method for a general approach for setting compression. [PR #943](https://github.com/catalystneuro/neuroconv/pull/943)
* The usage of `compression_options` directly through the `neuroconv.tools.ophys` submodule is now deprecated - users should refer to the new `configure_backend` method for a general approach for setting compression. [PR #940](https://github.com/catalystneuro/neuroconv/pull/940)
* Removed the option of running `interface.run_conversion` without `nwbfile_path` argument . [PR #951](https://github.com/catalystneuro/neuroconv/pull/951)

### Features
* Added docker image and tests for an automated Rclone configuration (with file stream passed via an environment variable). [PR #902](https://github.com/catalystneuro/neuroconv/pull/902)

### Bug fixes
* Fixed the conversion option schema of a `SpikeGLXConverter` when used inside another `NWBConverter`. [PR #922](https://github.com/catalystneuro/neuroconv/pull/922)
* Fixed a case of the `NeuroScopeSortingExtractor` when the optional `xml_file_path` is not specified. [PR #926](https://github.com/catalystneuro/neuroconv/pull/926)
* Fixed `Can't specify experiment type when converting .abf to .nwb with Neuroconv`. [PR #609](https://github.com/catalystneuro/neuroconv/pull/609)
* Remove assumption that the ports of the Intan acquisition system correspond to electrode groupings in `IntanRecordingInterface`  [PR #933](https://github.com/catalystneuro/neuroconv/pull/933)
* Add ValueError for empty metadata in  `make_or_load_nwbfile` when an nwbfile needs to be created [PR #948](https://github.com/catalystneuro/neuroconv/pull/948)

### Improvements
* Make annotations from the raw format available on `IntanRecordingInterface`. [PR #934](https://github.com/catalystneuro/neuroconv/pull/943)
* Add an option to suppress display the progress bar (tqdm) in `VideoContext`  [PR #937](https://github.com/catalystneuro/neuroconv/pull/937)
* Automatic compression of data in the `LightnignPoseDataInterface` has been disabled - users should refer to the new `configure_backend` method for a general approach for setting compression. [PR #942](https://github.com/catalystneuro/neuroconv/pull/942)
* Port over `dlc2nwb` utility functions for ease of maintenance. [PR #946](https://github.com/catalystneuro/neuroconv/pull/946)



## v0.4.11 (June 14, 2024)

### Bug fixes
* Added a skip condition in `get_default_dataset_io_configurations` for datasets with any zero-length axis in their `full_shape`. [PR #894](https://github.com/catalystneuro/neuroconv/pull/894)
* Added `packaging` explicitly to minimal requirements. [PR #904](https://github.com/catalystneuro/neuroconv/pull/904)
* Fixed bug when using `make_or_load_nwbfile` with `overwrite=True` on an existing (but corrupt) HDF5 file. [PR #911](https://github.com/catalystneuro/neuroconv/pull/911)
* Change error trigger with warning trigger when adding both `OnePhotonSeries` and `TwoPhotonSeries` to the same file ([Issue #906](https://github.com/catalystneuro/neuroconv/issues/906)). [PR #907](https://github.com/catalystneuro/neuroconv/pull/907)

### Improvements
* Propagated `photon_series_type` to `BaseImagingExtractorInterface` init instead of passing it as an argument of `get_metadata()` and `get_metadata_schema()`. [PR #847](https://github.com/catalystneuro/neuroconv/pull/847)
* Converter working with multiple VideoInterface instances [PR 914](https://github.com/catalystneuro/neuroconv/pull/914)



## v0.4.10 (June 6, 2024)

### Bug fixes
* Fixed bug causing overwrite of NWB GUIDE watermark. [PR #890](https://github.com/catalystneuro/neuroconv/pull/890)


## v0.4.9 (June 5, 2024)

### Deprecations
* Removed `stream_id` as an argument from `IntanRecordingInterface`. [PR #794](https://github.com/catalystneuro/neuroconv/pull/794)
* The usage of `compression` and `compression_opts` directly through the `neuroconv.tools.spikeinterface` submodule are now deprecated - users should refer to the new `configure_backend` method for a general approach for setting compression. [PR #805](https://github.com/catalystneuro/neuroconv/pull/805)
* Dropped the testing of Python 3.8 on the CI. Dropped support for Python 3.8 in setup. [PR #853](https://github.com/catalystneuro/neuroconv/pull/853)
* Deprecated skip_features argument in `add_sorting`. [PR #872](https://github.com/catalystneuro/neuroconv/pull/872)
* Deprecate old (v1) iterator from the ecephys pipeline. [PR #876](https://github.com/catalystneuro/neuroconv/pull/876)

### Features
* Added `backend` control to the `make_or_load_nwbfile` helper method in `neuroconv.tools.nwb_helpers`. [PR #800](https://github.com/catalystneuro/neuroconv/pull/800)
* Released the first official Docker images for the package on the GitHub Container Repository (GHCR). [PR #383](https://github.com/catalystneuro/neuroconv/pull/383)
* Support "one-file-per-signal" and "one-file-per-channel" mode with `IntanRecordingInterface`. [PR #791](https://github.com/catalystneuro/neuroconv/pull/791)
* Added `get_default_backend_configuration` method to all `DataInterface` classes. Also added HDF5 `backend` control to all standalone `.run_conversion(...)` methods for those interfaces. [PR #801](https://github.com/catalystneuro/neuroconv/pull/801)
* Added `get_default_backend_configuration` method to all `NWBConverter` classes. Also added HDF5 `backend` control to `.run_conversion(...)`. [PR #804](https://github.com/catalystneuro/neuroconv/pull/804)
* Released the first official Docker images for the package on the GitHub Container Repository (GHCR). [PR #383](https://github.com/catalystneuro/neuroconv/pull/383)
* Added `ScanImageMultiFileImagingInterface` for multi-file (buffered) ScanImage format and changed `ScanImageImagingInterface` to be routing classes for single and multi-plane imaging. [PR #809](https://github.com/catalystneuro/neuroconv/pull/809)
* Added a function to generate ogen timestamps and data from onset times and parameters to `tools.optogenetics`. [PR #832](https://github.com/catalystneuro/neuroconv/pull/832)
* Added `configure_and_write_nwbfile` and optimized imports in `tools.nwb_helpers` module. [PR #848](https://github.com/catalystneuro/neuroconv/pull/848)
* `configure_backend` may now apply a `BackendConfiguration` to equivalent in-memory `pynwb.NWBFile` objects that have different address in RAM. [PR #848](https://github.com/catalystneuro/neuroconv/pull/848)
* Add support for doubled ragged arrays in `add_units_table` [PR #879](https://github.com/catalystneuro/neuroconv/pull/879)
* Add support for doubled ragged arrays in `add_electrodes` [PR #881](https://github.com/catalystneuro/neuroconv/pull/881)
* Propagate `ignore_integrity_checks` from neo to IntanRecordingInterface [PR #887](https://github.com/catalystneuro/neuroconv/pull/887)


### Bug fixes
* Remove JSON Schema `definitions` from the `properties` field. [PR #818](https://github.com/catalystneuro/neuroconv/pull/818)
* Fixed writing waveforms directly to file. [PR #799](https://github.com/catalystneuro/neuroconv/pull/799)
* Avoid in-place modification of the metadata in the `VideoInterface` and on neo tools. [PR #814](https://github.com/catalystneuro/neuroconv/pull/814)
* Replaced `waveform_extractor.is_extension` with `waveform_extractor.has_extension`. [PR #799](https://github.com/catalystneuro/neuroconv/pull/799)
* Fixed an issue with `set_aligned_starting_time` for all `SortingInterface`'s that did not have an initial segment start set (and no recording attached). [PR #823](https://github.com/catalystneuro/neuroconv/pull/823)
* Fixed a bug with `parameterized` and `pytest-xdist==3.6.1` in the `ScanImageImagingInterface` tests. [PR #829](https://github.com/catalystneuro/neuroconv/pull/829)
* Added `XX` and `XO` to the base metadata schema. [PR #833](https://github.com/catalystneuro/neuroconv/pull/833)
* `BaseImagingExtractor.add_to_nwbfile()` is fixed in the case where metadata is not supplied. [PR #849](https://github.com/catalystneuro/neuroconv/pull/849)
* Prevent `SpikeGLXConverterPipe` from setting false properties on the sub-`SpikeGLXNIDQInterface`. [PR #860](https://github.com/catalystneuro/neuroconv/pull/860)
* Fixed a bug when adding ragged arrays to the electrode and units table. [PR #870](https://github.com/catalystneuro/neuroconv/pull/870)
* Fixed a bug where `write_recording` will call an empty nwbfile when passing a path. [PR #877](https://github.com/catalystneuro/neuroconv/pull/877)
* Fixed a bug that failed to properly include time alignment information in the output NWB file for objects added from any `RecordingInterface` in combination with `stub_test=True`. [PR #884](https://github.com/catalystneuro/neuroconv/pull/884)
* Fixed a bug that prevented passing `nwbfile=None` and a `backend_configuration` to `NWBConverter.run_conversion`. [PR #885](https://github.com/catalystneuro/neuroconv/pull/885)

### Improvements
* Added soft deprecation warning for removing `photon_series_type` from `get_metadata()` and `get_metadata_schema()` (in [PR #847](https://github.com/catalystneuro/neuroconv/pull/847)). [PR #866](https://github.com/catalystneuro/neuroconv/pull/866)
* Fixed docstrings related to backend configurations for various methods. [PR #822](https://github.com/catalystneuro/neuroconv/pull/822)
* Added automatic `backend` detection when a `backend_configuration` is passed to an interface or converter. [PR #840](https://github.com/catalystneuro/neuroconv/pull/840)
* Improve printing of bytes. [PR #831](https://github.com/catalystneuro/neuroconv/pull/831)
* Support for pathlib in source data schema validation. [PR #854](https://github.com/catalystneuro/neuroconv/pull/854)
* Use `ZoneInfo` instead of `dateutil.tz` in the conversion gallery. [PR #858](https://github.com/catalystneuro/neuroconv/pull/858)
* Exposed `progress_bar_class` to ecephys and ophys data iterators. [PR #861](https://github.com/catalystneuro/neuroconv/pull/861)
* Unified the signatures between `add_units`, `add_sorting` and `write_sorting`. [PR #875](https://github.com/catalystneuro/neuroconv/pull/875)
* Improved descriptions of all folder and file paths in the source schema, useful for rendering in the GUIDE. [PR #886](https://github.com/catalystneuro/neuroconv/pull/886)
* Added watermark via `source_script` field of `NWBFile` metadata. `source_script_file_name` is also required to be specified in this case to avoid invalidation. [PR #888](https://github.com/catalystneuro/neuroconv/pull/888)
* Remove parsing xml parsing from the `__init__` of `BrukerTiffSinglePlaneImagingInterface` [PR #895](https://github.com/catalystneuro/neuroconv/pull/895)

### Testing
* Add general test for metadata in-place modification by interfaces. [PR #815](https://github.com/catalystneuro/neuroconv/pull/815)



# v0.4.8 (March 20, 2024)

### Bug fixes
* Fixed writing the `electrodes` field in `add_electrical_series` when multiple groups are present. [PR #784](https://github.com/catalystneuro/neuroconv/pull/784)

### Improvements
* Upgraded Pydantic support to `>v2.0.0`. [PR #767](https://github.com/catalystneuro/neuroconv/pull/767)
* Absorbed the `DatasetInfo` model into the `DatasetIOConfiguration` model. [PR #767](https://github.com/catalystneuro/neuroconv/pull/767)
* Keyword argument `field_name` of the `DatasetIOConfiguration.from_neurodata_object` method has been renamed to `dataset_name` to be more consistent with its usage. This only affects direct initialization of the model; usage via the `BackendConfiguration` constructor and its associated helper functions in `neuroconv.tools.nwb_helpers` is unaffected. [PR #767](https://github.com/catalystneuro/neuroconv/pull/767)
* Manual construction of a `DatasetIOConfiguration` now requires the field `dataset_name`, and will be validated to match the final path of `location_in_file`. Usage via the automated constructors is unchanged. [PR #767](https://github.com/catalystneuro/neuroconv/pull/767)
* Enhance `get_schema_from_method_signature` to extract descriptions from the method docval. [PR #771](https://github.com/catalystneuro/neuroconv/pull/771)
* Avoid writing `channel_to_uV` and `offset_to_uV` in `add_electrodes`  [PR #803](https://github.com/catalystneuro/neuroconv/pull/803)
* `BaseSegmentationExtractorInterface` now supports optional background plane segmentations and associated fluorescence traces [PR #783](https://github.com/catalystneuro/neuroconv/pull/783)



# v0.4.7 (February 21, 2024)

### Deprecation
* Removed `.get_electrode_table_json()` on the `BaseRecordingExtractorInterface` in favor of GUIDE specific interactions. [PR #431](https://github.com/catalystneuro/neuroconv/pull/431)
* Removed the `SIPickleRecordingInterface` and `SIPickleSortingInterface` interfaces. [PR #757](https://github.com/catalystneuro/neuroconv/pull/757)
* Removed the `SpikeGLXLFPInterface` interface. [PR #757](https://github.com/catalystneuro/neuroconv/pull/757)

### Bug fixes
* LocalPathExpander matches only `folder_paths` or `file_paths` if that is indicated in the passed specification. [PR #679](https://github.com/catalystneuro/neuroconv/pull/675) and [PR #675](https://github.com/catalystneuro/neuroconv/pull/679
* Fixed depth consideration in partial chunking pattern for the ROI data buffer. [PR #677](https://github.com/catalystneuro/neuroconv/pull/677)
* Fix mapping between channel names and the electrode table when writing more than one `ElectricalSeries` to the NWBFile. This fixes an issue when the converter pipeline of `SpikeGLXConverterPipe` was writing the electrode table region of the NIDQ stream incorrectly. [PR #678](https://github.com/catalystneuro/neuroconv/pull/678)
* Fix `configure_backend` when applied to `TimeSeries` contents that leverage internal links for `data` or `timestamps`. [PR #732](https://github.com/catalystneuro/neuroconv/pull/732)

### Features
* Changed the `Suite2pSegmentationInterface` to support multiple plane segmentation outputs. The interface now has a `plane_name` and `channel_name` arguments to determine which plane output and channel trace add to the NWBFile. [PR #601](https://github.com/catalystneuro/neuroconv/pull/601)
* Added `create_path_template` and corresponding tests [PR #680](https://github.com/catalystneuro/neuroconv/pull/680)
* Added tool function `configure_datasets` for configuring all datasets of an in-memory `NWBFile` to be backend specific. [PR #571](https://github.com/catalystneuro/neuroconv/pull/571)
* Added `LightningPoseConverter` to add pose estimation data and the original and the optional labeled video added as ImageSeries to NWB. [PR #633](https://github.com/catalystneuro/neuroconv/pull/633)
* Added gain as a required `__init__` argument for `TdtRecordingInterface`. [PR #704](https://github.com/catalystneuro/neuroconv/pull/704)
* Extract session_start_time from Plexon `plx` recording file. [PR #723](https://github.com/catalystneuro/neuroconv/pull/723)

### Improvements
* `nwbinspector` has been removed as a minimal dependency. It becomes an extra (optional) dependency with `neuroconv[dandi]`. [PR #672](https://github.com/catalystneuro/neuroconv/pull/672)
* Added a `from_nwbfile` class method constructor to all `BackendConfiguration` models. [PR #673](https://github.com/catalystneuro/neuroconv/pull/673)
* Added compression to `FicTracDataInterface`. [PR #678](https://github.com/catalystneuro/neuroconv/pull/678)
* Exposed `block_index` to all OpenEphys interfaces. [PR #695](https://github.com/catalystneuro/neuroconv/pull/695)
* Added support for `DynamicTable` columns in the `configure_backend` tool function. [PR #700](https://github.com/catalystneuro/neuroconv/pull/700)
* Refactored `ScanImagingInterface` to reference ROIExtractors' version of `extract_extra_metadata`. [PR #731](https://github.com/catalystneuro/neuroconv/pull/731)
* Added support for Long NHP probe types for the `SpikeGLXRecorddingInterfacce`. [PR #701](https://github.com/catalystneuro/neuroconv/pull/701)
* Remove unnecessary duplication of probe setting in `SpikeGLXRecordingInterface`. [PR #696](https://github.com/catalystneuro/neuroconv/pull/696)
* Added associated suffixes to all interfaces and converters. [PR #734](https://github.com/catalystneuro/neuroconv/pull/734)
* Added convenience function `get_format_summaries` to `tools.importing` (and exposed at highest level). [PR #734](https://github.com/catalystneuro/neuroconv/pull/734)

### Testing
* `RecordingExtractorInterfaceTestMixin` now compares either `group_name`, `group` or a default value of  `ElectrodeGroup` to the `group` property in the `NWBRecordingExtractor` instead of comparing `group` to `group` as it was done before [PR #736](https://github.com/catalystneuro/neuroconv/pull/736)
* `TestScanImageImagingInterfaceRecent` now checks metadata against new roiextractors implementation [PR #741](https://github.com/catalystneuro/neuroconv/pull/741).
* Removed editable installs from the CI workflow. [PR #756](https://github.com/catalystneuro/neuroconv/pull/756)


# v0.4.6 (November 30, 2023)

### Features
* Added Pydantic data models of `BackendConfiguration` for both HDF5 and Zarr datasets (container/mapper of all the `DatasetConfiguration`s for a particular file). [PR #568](https://github.com/catalystneuro/neuroconv/pull/568)
* Changed the metadata schema for `Fluorescence` and `DfOverF` where the traces metadata can be provided as a dict instead of a list of dicts.
  The name of the plane segmentation is used to determine which traces to add to the `Fluorescence` and `DfOverF` containers. [PR #632](https://github.com/catalystneuro/neuroconv/pull/632)
* Modify the filtering of traces to also filter out traces with empty values. [PR #649](https://github.com/catalystneuro/neuroconv/pull/649)
* Added tool function `get_default_dataset_configurations` for identifying and collecting all fields of an in-memory `NWBFile` that could become datasets on disk; and return instances of the Pydantic dataset models filled with default values for chunking/buffering/compression. [PR #569](https://github.com/catalystneuro/neuroconv/pull/569)
* Added tool function `get_default_backend_configuration` for conveniently packaging the results of `get_default_dataset_configurations` into an easy-to-modify mapping from locations of objects within the file to their correseponding dataset configuration options, as well as linking to a specific backend DataIO. [PR #570](https://github.com/catalystneuro/neuroconv/pull/570)
* Added `set_probe()` method to `BaseRecordingExtractorInterface`. [PR #639](https://github.com/catalystneuro/neuroconv/pull/639)
* Changed default chunking of `ImagingExtractorDataChunkIterator` to select `chunk_shape` less than the chunk_mb threshold while keeping the original image size. The default `chunk_mb` changed to 10MB. [PR #667](https://github.com/catalystneuro/neuroconv/pull/667)

### Fixes
* Fixed GenericDataChunkIterator (in hdmf.py) in the case where the number of dimensions is 1 and the size in bytes is greater than the threshold of 1 GB. [PR #638](https://github.com/catalystneuro/neuroconv/pull/638)
* Changed `np.floor` and `np.prod` usage to `math.floor` and `math.prod` in various files. [PR #638](https://github.com/catalystneuro/neuroconv/pull/638)
* Updated minimal required version of DANDI CLI; updated `run_conversion_from_yaml` API function and tests to be compatible with naming changes. [PR #664](https://github.com/catalystneuro/neuroconv/pull/664)

### Improvements
 * Change metadata extraction library from `fparse` to `parse`. [PR #654](https://github.com/catalystneuro/neuroconv/pull/654)
 * The `dandi` CLI/API is now an optional dependency; it is still required to use the `tool` function for automated upload as well as the YAML-based NeuroConv CLI. [PR #655](https://github.com/catalystneuro/neuroconv/pull/655)



# v0.4.5 (November 6, 2023)

### Back-compatibility break
* The `CEDRecordingInterface` has now been removed; use the `Spike2RecordingInterface` instead. [PR #602](https://github.com/catalystneuro/neuroconv/pull/602)

### Features
* Added support for python 3.12 [PR #626](https://github.com/catalystneuro/neuroconv/pull/626)
* Added `session_start_time` extraction to `FicTracDataInterface`. [PR #598](https://github.com/catalystneuro/neuroconv/pull/598)
* Added `imaging_plane_name` keyword argument to `add_imaging_plane` function to determine which imaging plane to add from the metadata by name instead of `imaging_plane_index`.
* Added reference for `imaging_plane` to default plane segmentation metadata. [PR #594](https://github.com/catalystneuro/neuroconv/pull/594)
* Changed Compass container for Position container in the `FicTracDataInterface`.  [PR #606](https://github.com/catalystneuro/neuroconv/pull/605)
* Added option to write units in meters by providing a radius in `FicTracDataInterface`. [PR #606](https://github.com/catalystneuro/neuroconv/pull/605)
* Added `parent_container` keyword argument to `add_photon_series` that defines whether to add the photon series to acquisition or 'ophys' processing module. [PR #587](https://github.com/catalystneuro/neuroconv/pull/587)
* Added Pydantic data models of `DatasetInfo` (immutable summary of core dataset values such as maximum shape and dtype) and `DatasetConfiguration` for both HDF5 and Zarr datasets (the optional layer that specifies chunk/buffering/compression). [PR #567](https://github.com/catalystneuro/neuroconv/pull/567)
* Added alignment methods to `FicTracDataInterface`.  [PR #607](https://github.com/catalystneuro/neuroconv/pull/607)
* Added alignment methods support to `MockRecordingInterface` [PR #611](https://github.com/catalystneuro/neuroconv/pull/611)
* Added `NeuralynxNvtInterface`, which can read position tracking NVT files. [PR #580](https://github.com/catalystneuro/neuroconv/pull/580)
* Adding radius as a conversion factor in `FicTracDataInterface`.  [PR #619](https://github.com/catalystneuro/neuroconv/pull/619)
* Coerce `FicTracDataInterface` original timestamps to start from 0.  [PR #619](https://github.com/catalystneuro/neuroconv/pull/619)
* Added configuration metadata to `FicTracDataInterface`.  [PR #618](https://github.com/catalystneuro/neuroconv/pull/618)
* Expose number of jobs to `automatic_dandi_upload`. [PR #624](https://github.com/catalystneuro/neuroconv/pull/624)
* Added `plane_segmentation_name` keyword argument to determine which plane segmentation to add from the metadata by name instead of `plane_segmentation_index`.
  `plane_segmentation_name` is exposed at `BaseSegmentationExtractorInterface.add_to_nwbfile()` function to support adding segmentation output from multiple planes. [PR #623](https://github.com/catalystneuro/neuroconv/pull/623)
* Added `SegmentationImages` to metadata_schema in `BaseSegmentationExtractorInterface` to allow for the modification of the name and description of Images container and description of the summary images. [PR #622](https://github.com/catalystneuro/neuroconv/pull/622)
* Default chunking pattern of RecordingInterfaces now attempts to use as many channels as possible up to 64 total, and fill with as much time as possible up to the `chunk_mb`. This also required raising the lower HDMF version to 3.11.0 (which introduced 10 MB default chunk sizes). [PR #630](https://github.com/catalystneuro/neuroconv/pull/630)

### Fixes
* Remove `starting_time` reset to default value (0.0) when adding the rate and updating the `photon_series_kwargs` or `roi_response_series_kwargs`, in `add_photon_series` or `add_fluorescence_traces`. [PR #595](https://github.com/catalystneuro/neuroconv/pull/595)
* Changed the date parsing in `OpenEphysLegacyRecordingInterface` to `datetime.strptime` with the expected date format explicitly set to `"%d-%b-%Y %H%M%S"`. [PR #577](https://github.com/catalystneuro/neuroconv/pull/577)
* Pin lower bound HDMF version to `3.10.0`. [PR #586](https://github.com/catalystneuro/neuroconv/pull/586)

### Deprecation
* Removed `use_times` and `buffer_size` from `add_photon_series`. [PR #600](https://github.com/catalystneuro/neuroconv/pull/600)

### Testing
* Adds `MockImagingInterface` as a general testing mechanism for ophys imaging interfaces [PR #604](https://github.com/catalystneuro/neuroconv/pull/604).



# v0.4.4

### Features

* `DeepLabCutInterface` now allows using custom timestamps via `set_aligned_timestamps` method before running conversion. [PR #531](https://github.com/catalystneuro/neuroconv/pull/532)

### Fixes

* Reorganize timeintervals schema to reside in `schemas/` dir to ensure its inclusion in package build. [PR #573](https://github.com/catalystneuro/neuroconv/pull/573)



# v0.4.3

### Fixes

* The `sonpy` package for the Spike2 interface no longer attempts installation on M1 Macs. [PR #563](https://github.com/catalystneuro/neuroconv/pull/563)
* Fixed `subset_sorting` to explicitly cast `end_frame` to int to avoid SpikeInterface frame slicing edge case. [PR #565](https://github.com/catalystneuro/neuroconv/pull/565)



# v0.4.2

### Fixes

* Exposed `es_key` argument to users where it was previously omitted on `MaxOneRecordingInterface`, `OpenEphysLegacyRecordingInterface`, and `OpenEphysRecordingInterface`. [PR #542](https://github.com/catalystneuro/neuroconv/pull/542)
* Added deepcopy for metadata in `make_nwbfile_from_metadata`. [PR #545](https://github.com/catalystneuro/neuroconv/pull/545)
* Fixed edge case in `subset_sorting` where `end_frame` could exceed recording length. [PR #551](https://github.com/catalystneuro/neuroconv/pull/551)
* Alter `add_electrodes` behavior,  no error is thrown if a property is present in the metadata but not in the recording extractors. This allows the combination of recording objects that have different properties. [PR #558](https://github.com/catalystneuro/neuroconv/pull/558)

### Features

* Added converters for Bruker TIF format to support multiple streams of imaging data.
  Added `BrukerTiffSinglePlaneConverter` for single plane imaging data which initializes a `BrukerTiffSinglePlaneImagingInterface` for each data stream.
  The available data streams can be checked by `BrukerTiffSinglePlaneImagingInterface.get_streams(folder_path)` method.
  Added `BrukerTiffMultiPlaneConverter` for volumetric imaging data with `plane_separation_type` argument that defines
  whether to load the imaging planes as a volume (`"contiguous"`) or separately (`"disjoint"`).
  The available data streams for the defined  `plane_separation_type`  can be checked by `BrukerTiffMultiPlaneImagingInterface.get_streams(folder_path, plane_separation_type)` method.
* Added FicTrac data interface. [PR #517](https://github.com/catalystneuro/neuroconv/pull/#517)

### Documentation and tutorial enhancements

* Added FicTrac to the conversion gallery and docs API. [PR #560](https://github.com/catalystneuro/neuroconv/pull/#560)



# v0.4.1

### Fixes

* Propagated additional arguments, such as `cell_id`, from the `metadata["Icephys"]["Electrodes"]` dictionary used in `tools.neo.add_icephys_electrode`. [PR #538](https://github.com/catalystneuro/neuroconv/pull/538)
* Fixed mismatch between expected `Electrodes` key in `tools.neo.add_icephys_electrode` and the metadata automatically generated by the `AbfInterface`. [PR #538](https://github.com/catalystneuro/neuroconv/pull/538)



# v0.4.0

### Back-compatibility break

* Create separate `.add_to_nwbfile` method for all DataInterfaces. This is effectively the previous `.run_conversion` method but limited to operations on an in-memory `nwbfile`: pynwb.NWBFile` object and does not handle any I/O. [PR #455](https://github.com/catalystneuro/neuroconv/pull/455)

### Fixes

* Set gzip compression by default on spikeinterface based interfaces `run_conversion`. [PR #499](https://github.com/catalystneuro/neuroconv/pull/#499)

* Temporarily disabled filtering for all-zero traces in `add_fluorescence_traces` as the current implementation is very slow for nearly all zero traces (e.g. suite2p deconvolved traces). [PR #527](https://github.com/catalystneuro/neuroconv/pull/527)

### Features

* Added stream control with the `stream_name` argument to the `NeuralynxRecordingExtractor`. [PR #369](https://github.com/catalystneuro/neuroconv/pull/369)

* Added a common `.temporally_align_data_interfaces` method to the `NWBConverter` class to use as a specification of the protocol for temporally aligning the data interfaces of the converter. [PR #362](https://github.com/catalystneuro/neuroconv/pull/362)

* Added `CellExplorerRecordingInterface` for adding data raw and lfp data from the CellExplorer format. CellExplorer's new format contains a `basename.session.mat` file containing
    rich metadata about the session which can be used to extract the recording information such as sampling frequency and type and channel metadata such as
    groups, location and brain area [#488](https://github.com/catalystneuro/neuroconv/pull/488)

* `CellExplorerSortingInterface` now supports extracting sampling frequency from the new data format. CellExplorer's new format contains a `basename.session.mat` file containing
    rich metadata including the sorting sampling frequency [PR #491](https://github.com/catalystneuro/neuroconv/pull/491) and [PR #502](https://github.com/catalystneuro/neuroconv/pull/502)
* Added `MiniscopeBehaviorInterface` for Miniscope behavioral data. The interface uses `ndx-miniscope` extension to add a `Miniscope` device with the behavioral camera metadata,
  and an `ImageSeries` in external mode that is linked to the device. [PR #482](https://github.com/catalystneuro/neuroconv/pull/482)
  * `CellExplorerSortingInterface` now supports adding channel metadata to the nwbfile with `write_ecephys_metadata=True` as a conversion option [PR #494](https://github.com/catalystneuro/neuroconv/pull/494)

* Added `MiniscopeImagingInterface` for Miniscope imaging data stream. The interface uses `ndx-miniscope` extension to add a `Miniscope` device with the microscope device metadata,
  and the imaging data as `OnePhotonSeries`. [PR #468](https://github.com/catalystneuro/neuroconv/pull/468)

* Added `MiniscopeConverter` for combining the conversion of Miniscope imaging and behavioral data streams. [PR #498](https://github.com/catalystneuro/neuroconv/pull/498)

### Improvements

* Avoid redundant timestamp creation in `add_eletrical_series` for recording objects without time vector. [PR #495](https://github.com/catalystneuro/neuroconv/pull/495)

* Avoid modifying the passed `metadata` structure via `deep_dict_update` in `make_nwbfile_from_metadata`.  [PR #476](https://github.com/catalystneuro/neuroconv/pull/476)

### Testing

* Added gin test for `CellExplorerRecordingInterface`. CellExplorer's new format contains a `basename.session.mat` file containing
    rich metadata about the session which can be used to extract the recording information such as sampling frequency and type and channel metadata such as
    groups, location and brain area [#488](https://github.com/catalystneuro/neuroconv/pull/488).
  * Added gin test for `CellExplorerSortingInterface`. CellExplorer's new format contains a `basename.session.mat` file containing
  rich metadata about the session which can be used to extract the recording information such as sampling frequency and type and channel metadata such as
  groups, location and brain area [PR #494](https://github.com/catalystneuro/neuroconv/pull/494).




# v0.3.0 (June 7, 2023)

### Back-compatibility break
* `ExtractorInterface` classes now access their extractor with the classmethod `cls.get_extractor()` instead of the attribute `self.Extractor`. [PR #324](https://github.com/catalystneuro/neuroconv/pull/324)
* The `spikeextractor_backend` option was removed for all `RecordingExtractorInterface` classes. ([PR #324](https://github.com/catalystneuro/neuroconv/pull/324), [PR #309](https://github.com/catalystneuro/neuroconv/pull/309)]
* The `NeuroScopeMultiRecordingExtractor` has been removed. If your conversion required this, please submit an issue requesting instructions for how to implement it. [PR #309](https://github.com/catalystneuro/neuroconv/pull/309)
* The `SIPickle` interfaces have been removed. [PR #309](https://github.com/catalystneuro/neuroconv/pull/309)
* The previous conversion option `es_key` has been moved to the `__init__` of all `BaseRecordingExtractorInterface` classes. It is no longer possible to use this argument in the `run_conversion` method. [PR #318](https://github.com/catalystneuro/neuroconv/pull/318)
* Change `BaseDataInterface.get_conversion_options_schema` from `classmethod` to object method. [PR #353](https://github.com/catalystneuro/neuroconv/pull/353)
* Removed `utils.json_schema.get_schema_for_NWBFile` and moved base metadata schema to external json file. Added constraints to Subject metadata to match DANDI. [PR #376](https://github.com/catalystneuro/neuroconv/pull/376)
* Duplicate video file paths in the VideoInterface and AudioInterface are no longer silently resolved; please explicitly remove duplicates when initializing the interfaces. [PR #403](https://github.com/catalystneuro/neuroconv/pull/403)
* Duplicate audio file paths in the AudioInterface are no longer silently resolved; please explicitly remove duplicates when initializing the interfaces. [PR #402](https://github.com/catalystneuro/neuroconv/pull/402)

### Features
* The `OpenEphysRecordingInterface` is now a wrapper for `OpenEphysBinaryRecordingInterface`. [PR #294](https://github.com/catalystneuro/neuroconv/pull/294)
* Swapped the backend for `CellExplorerSortingInterface` from `spikeextactors` to `spikeinterface`. [PR #267](https://github.com/catalystneuro/neuroconv/pull/267)
* In the conversion YAML, `DataInterface` classes must now be specified as a dictionary instead of a list. [PR #311](https://github.com/catalystneuro/neuroconv/pull/311)
* In the conversion YAML, conversion_options can be specified on the global level. [PR #312](https://github.com/catalystneuro/neuroconv/pull/312)
* The `OpenEphysRecordingInterface` now redirects to legacy or binary interface depending on the file format.
  It raises NotImplementedError until the interface for legacy format is added. [PR #296](https://github.com/catalystneuro/neuroconv/pull/296)
* Added the `OpenEphysLegacyRecordingInterface` to support Open Ephys legacy format (`.continuous` files). [PR #295](https://github.com/catalystneuro/neuroconv/pull/295)
* Added `PlexonSortingInterface` to support plexon spiking data. [PR #316](https://github.com/catalystneuro/neuroconv/pull/316)
* Changed `SpikeGLXRecordingInterface` to accept either the AP or LF bands as file paths. Each will automatically set the correseponding `es_key` and corresponding metadata for each band or probe. [PR #298](https://github.com/catalystneuro/neuroconv/pull/298)
* The `OpenEphysRecordingInterface` redirects to `OpenEphysLegacyRecordingInterface` for legacy format files instead of raising NotImplementedError. [PR #349](https://github.com/catalystneuro/neuroconv/pull/349)
* Added a `SpikeGLXConverter` for easy combination of multiple IMEC and NIDQ data streams. [PR #292](https://github.com/catalystneuro/neuroconv/pull/292)
* Added an `interfaces_by_category` lookup table to `neuroconv.datainterfaces` to make searching for interfaces by modality and format easier. [PR #352](https://github.com/catalystneuro/neuroconv/pull/352)
* `neuroconv.utils.jsonschema.get_schema_from_method_signature` can now support the `Dict[str, str]` typehint, which allows `DataInterface.__init__` and `.run_conversion` to handle dictionary arguments. [PR #360](https://github.com/catalystneuro/neuroconv/pull/360)
* Added `neuroconv.tools.testing.data_interface_mixins` module, which contains test suites for different types of
  DataInterfaces [PR #357](https://github.com/catalystneuro/neuroconv/pull/357)
* Added `keywords` to `DataInterface` classes. [PR #375](https://github.com/catalystneuro/neuroconv/pull/375)
* Uses `open-cv-headless` instead of open-cv, making the package lighter [PR #387](https://github.com/catalystneuro/neuroconv/pull/387).
* Adds `MockRecordingInterface` as a general testing mechanism for ecephys interfaces [PR #395](https://github.com/catalystneuro/neuroconv/pull/395).
* `metadata` returned by `DataInterface.get_metadata()` is now a `DeepDict` object, making it easier to add and adjust metadata. [PR #404](https://github.com/catalystneuro/neuroconv/pull/404).
* The `OpenEphysLegacyRecordingInterface` is now extracts the `session_start_time` in `get_metadata()` from `Neo` (`OpenEphysRawIO`) and does not depend on `pyopenephys` anymore. [PR #410](https://github.com/catalystneuro/neuroconv/pull/410)
* Added `expand_paths`. [PR #377](https://github.com/catalystneuro/neuroconv/pull/377)
* Added basic temporal alignment methods to ecephys, ophys, and icephys DataInterfaces. These are `get_timestamps`, `align_starting_time`, `align_timestamps`, and `align_by_interpolation`. Added tests that serve as a first demonstration of the intended uses in a variety of cases. [PR #237](https://github.com/catalystneuro/neuroconv/pull/237) [PR #283](https://github.com/catalystneuro/neuroconv/pull/283) [PR #400](https://github.com/catalystneuro/neuroconv/pull/400)
* Added basic temporal alignment methods to the SLEAPInterface. Added holistic per-interface, per-method unit testing for ecephys and ophys interfaces. [PR #401](https://github.com/catalystneuro/neuroconv/pull/401)
* Added `expand_paths`. [PR #377](https://github.com/catalystneuro/neuroconv/pull/377), [PR #448](https://github.com/catalystneuro/neuroconv/pull/448)
* Added `.get_electrode_table_json()` to the `BaseRecordingExtractorInterface` as a convenience helper for the GUIDE project. [PR #431](https://github.com/catalystneuro/neuroconv/pull/431)
* Added `BrukerTiffImagingInterface` to support Bruker TIF imaging data. This format consists of individual TIFFs (each file contains a single frame) in OME-TIF format (.ome.tif files) and metadata in XML format (.xml file). [PR #390](https://github.com/catalystneuro/neuroconv/pull/390)
* Added `MicroManagerTiffImagingInterface` to support Micro-Manager TIF imaging data. This format consists of multipage TIFFs in OME-TIF format (.ome.tif files) and configuration settings in JSON format ('DisplaySettings.json' file). [PR #423](https://github.com/catalystneuro/neuroconv/pull/423)
* Added a `TemporallyAlignedDataInterface` definition for convenience when creating a custom interface for pre-aligned data. [PR #434](https://github.com/catalystneuro/neuroconv/pull/434)
* Added `write_as`, `units_name`, `units_description` to `BaseSortingExtractorInterface` `run_conversion` method to be able to modify them in conversion options. [PR #438](https://github.com/catalystneuro/neuroconv/pull/438)
* Added basic temporal alignment methods to the VideoInterface. These are `align_starting_time` is split into `align_starting_times` (list of times, one per video file) and `align_global_starting_time` (shift all by a scalar amount). `align_by_interpolation` is not yet implemented for this interface. [PR #283](https://github.com/catalystneuro/neuroconv/pull/283)
* Added stream control for the `OpenEphysBinaryRecordingInterface`. [PR #445](https://github.com/catalystneuro/neuroconv/pull/445)
* Added the `BaseTemporalAlignmentInterface` to serve as the new base class for all new temporal alignment methods. [PR #442](https://github.com/catalystneuro/neuroconv/pull/442)
* Added direct imports for all base classes from the outer level; you may now call `from neuroconv import BaseDataInterface, BaseTemporalAlignmentInterface, BaseExtractorInterface`. [PR #442](https://github.com/catalystneuro/neuroconv/pull/442)
* Added basic temporal alignment methods to the AudioInterface. `align_starting_time` is split into `align_starting_times` (list of times, one per audio file) and `align_global_starting_time` (shift all by a scalar amount). `align_by_interpolation` and other timestamp-based approaches is not yet implemented for this interface. [PR #402](https://github.com/catalystneuro/neuroconv/pull/402)
* Changed the order of recording properties extraction in `NeuroscopeRecordingInterface` and `NeuroScopeLFPInterface` to make them consistent with each other [PR #466](https://github.com/catalystneuro/neuroconv/pull/466)
* The `ScanImageImagingInterface` has been updated to read metadata from more recent versions of ScanImage [PR #457](https://github.com/catalystneuro/neuroconv/pull/457)
* Refactored `add_two_photon_series()` to `add_photon_series()` and added `photon_series_type` optional argument which can be either `"OnePhotonSeries"` or `"TwoPhotonSeries"`.
  Changed `get_default_ophys_metadata()` to add `Device` and `ImagingPlane` metadata which are both used by imaging and segmentation.
  Added `photon_series_type` to `get_nwb_imaging_metadata()` to fill metadata for `OnePhotonSeries` or `TwoPhotonSeries`. [PR #462](https://github.com/catalystneuro/neuroconv/pull/462)
* Split `align_timestamps` and `align_starting_times` into `align_segment_timestamps` and `align_segment_starting_times` for API consistency for multi-segment `RecordingInterface`s. [PR #463](https://github.com/catalystneuro/neuroconv/pull/463)
* Rename `align_timestamps` and `align_segmentt_timestamps` into `set_aligned_timestamps` and `set_aligned_segment_timestamps` to more clearly indicate their usage and behavior. [PR #470](https://github.com/catalystneuro/neuroconv/pull/470)


### Testing
* The tests for `automatic_dandi_upload` now follow up-to-date DANDI validation rules for file name conventions. [PR #310](https://github.com/catalystneuro/neuroconv/pull/310)
* Deactivate `MaxOneRecordingInterface` metadata tests [PR #371]((https://github.com/catalystneuro/neuroconv/pull/371)
* Integrated the DataInterface testing mixin to the SLEAP Interface. [PR #401](https://github.com/catalystneuro/neuroconv/pull/401)
* Added holistic per-interface, per-method unit testing for ecephys and ophys interfaces. [PR #283](https://github.com/catalystneuro/neuroconv/pull/283)
* Live service tests now run in a separate non-required GitHub action. [PR #420]((https://github.com/catalystneuro/neuroconv/pull/420)
* Integrated the `DataInterfaceMixin` class of tests to the `VideoInterface`. [PR #403](https://github.com/catalystneuro/neuroconv/pull/403)
* Add `generate_path_expander_demo_ibl` and associated test for `LocalPathExpander` [PR #456](https://github.com/catalystneuro/neuroconv/pull/456)
* Improved testing of all interface alignment methods via the new `TemporalAlignmentMixin` class. [PR #459](https://github.com/catalystneuro/neuroconv/pull/459)

### Fixes
* `BlackrockRecordingInterface` now writes all ElectricalSeries to "acquisition" unless changed using the `write_as` flag in `run_conversion`. [PR #315](https://github.com/catalystneuro/neuroconv/pull/315)
* Excluding Python versions 3.8 and 3.9 for the `EdfRecordingInterface` on M1 macs due to installation problems. [PR #319](https://github.com/catalystneuro/neuroconv/pull/319)
* Extend type array condition in `get_schema_from_hdmf_class` for dataset types (excludes that are DataIO). [PR #418](https://github.com/catalystneuro/neuroconv/pull/418)
* The `base_directory` argument to all `PathExpander` classes can now accept string inputs as well as `Path` inputs. [PR #427](https://github.com/catalystneuro/neuroconv/pull/427)
* Fixed the temporal alignment methods for the `RecordingInterfaces` which has multiple segments. [PR #411](https://github.com/catalystneuro/neuroconv/pull/411)
* Fixes to the temporal alignment methods for the `SortingInterface`, both single and multi-segment and recordingless. [PR #413](https://github.com/catalystneuro/neuroconv/pull/413)
* Fixes to the temporal alignment methods for the certain formats of the `RecordingInterface`. [PR #459](https://github.com/catalystneuro/neuroconv/pull/459)
* Fixes the naming of LFP interfaces to be `ElectricalSeriesLFP` instead of `ElectricalSeriesLF`. [PR #467](https://github.com/catalystneuro/neuroconv/pull/467)
* Fixed an issue with incorrect modality-specific extra requirements being associated with certain behavioral formats. [PR #469](https://github.com/catalystneuro/neuroconv/pull/469)

### Documentation and tutorial enhancements
* The instructions to build the documentation were moved to ReadTheDocs. [PR #323](https://github.com/catalystneuro/neuroconv/pull/323)
* Move testing instructions to ReadTheDocs. [PR #320](https://github.com/catalystneuro/neuroconv/pull/320)
* Moved NeuroConv catalogue from ReadMe.md to ReadTheDocs.
  [PR #322](https://github.com/catalystneuro/neuroconv/pull/322)
* Moved instructions to build the documentation from README.md to ReadTheDocs. [PR #323](https://github.com/catalystneuro/neuroconv/pull/323)
* Add `Spike2RecordingInterface` to conversion gallery. [PR #338](https://github.com/catalystneuro/neuroconv/pull/338)
* Remove authors from module docstrings [PR #354](https://github.com/catalystneuro/neuroconv/pull/354)
* Add examples for `LocalPathExpander` usage [PR #456](https://github.com/catalystneuro/neuroconv/pull/456)
* Add better docstrings to the aux functions of the Neuroscope interface [PR #485](https://github.com/catalystneuro/neuroconv/pull/485)

### Pending deprecation
* Change name from `CedRecordingInterface` to `Spike2RecordingInterface`. [PR #338](https://github.com/catalystneuro/neuroconv/pull/338)

### Improvements
* Use `Literal` in typehints (incompatible with Python<=3.8). [PR #340](https://github.com/catalystneuro/neuroconv/pull/340)
* `BaseDataInterface.get_source_schema` modified so it works for `.__init__` and `.__new__`. [PR #374](https://github.com/catalystneuro/neuroconv/pull/374)



# v0.2.4 (February 7, 2023)

### Deprecation
* All usages of `use_times` have been removed from spikeinterface tools and interfaces. The function `add_electrical_series` now determines whether the timestamps of the spikeinterface recording extractor are uniform or not and automatically stores the data according to best practices [PR #40](https://github.com/catalystneuro/neuroconv/pull/40)
* Dropped Python 3.7 support. [PR #237](https://github.com/catalystneuro/neuroconv/pull/237)

### Features
* Added a tool for determining rising and falling frames from TTL signals (`parse_rising_frames_from_ttl` and `get_falling_frames_from_ttl`). [PR #244](https://github.com/catalystneuro/neuroconv/pull/244)
* Added the `SpikeGLXNIDQInterface` for reading data from `.nidq.bin` files, as well as the ability to parse event times from specific channels via the `get_event_starting_times_from_ttl` method. Also included a `neuroconv.tools.testing.MockSpikeGLXNIDQInterface` for testing purposes. [PR #247](https://github.com/catalystneuro/neuroconv/pull/247)
* Improved handling of writing multiple probes to the same `NWB` file [PR #255](https://github.com/catalystneuro/neuroconv/pull/255)

### Pending deprecation
* Added `DeprecationWarnings` to all `spikeextractors` backends. [PR #265](https://github.com/catalystneuro/neuroconv/pull/265)
* Added `DeprecationWarning`s for `spikeextractors` objects in `neuroconv.tools.spikeinterface`. [PR #266](https://github.com/catalystneuro/neuroconv/pull/266)

### Fixes
* Temporarily hotfixed the `tensorflow` dependency after the release of `deeplabcut==2.3.0`. [PR #268](https://github.com/catalystneuro/neuroconv/pull/268)
* Fixed cleanup of waveform tests in SI tools. [PR #277](https://github.com/catalystneuro/neuroconv/pull/277)
* Fixed metadata structure for the CsvTimeIntervalsInterface, which was previously not passed validation in NWBConverters. [PR #237](https://github.com/catalystneuro/neuroconv/pull/237)
* Added propagation of the `load_sync_channel` argument for the `SpikeGLXNIDQInterface`. [PR #282](https://github.com/catalystneuro/neuroconv/pull/282)
* Fixed the default `es_key` used by stand-alone write using any `RecordingExtractorInterface` or `LFPExtractorInterface`. [PR #288](https://github.com/catalystneuro/neuroconv/pull/288)
* Fixed the default `ExtractorName` used to load the spikeinterface extractor of the `SpikeGLXLFPInterface`. [PR #288](https://github.com/catalystneuro/neuroconv/pull/288)

### Testing
* Re-organized the `test_gin_ecephys` file by splitting into each sub-modality. [PR #282](https://github.com/catalystneuro/neuroconv/pull/282)
* Add testing support for Python 3.11. [PR #234](https://github.com/catalystneuro/neuroconv/pull/234)




# v0.2.3

### Documentation and tutorial enhancements
* Remove `Path(path_to_save_nwbfile).is_file()` from each of the gallery pages. [PR #177](https://github.com/catalystneuro/neuroconv/pull/177)
* Improve docstring for `SpikeGLXRecordingInterface`. [PR #226](https://github.com/catalystneuro/neuroconv/pull/226)
* Correct typing of SpikeGLX in conversion gallery. [PR #223](https://github.com/catalystneuro/neuroconv/pull/223)
* Added tutorial for utilizing YAML metadata in a conversion pipeline. [PR #240](https://github.com/catalystneuro/neuroconv/pull/240)
* Added page in User Guide for how to use CSVs to specify metadata. [PR #241](https://github.com/catalystneuro/neuroconv/pull/177)
* Added the `BaseDataInterface` in the API docs. [PR #242](https://github.com/catalystneuro/neuroconv/pull/242)
* Fixed typo in styling section. [PR #253](https://github.com/catalystneuro/neuroconv/pull/253)
* Updated docs on JSON schema. [PR #256](https://github.com/catalystneuro/neuroconv/pull/256)
* Improved compliance with numpy-style docstring [PR #260](https://github.com/catalystneuro/neuroconv/pull/260)

### Features
* Added `AudioInterface` for files in `WAV` format using the `add_acoustic_waveform_series` utility function
  from `tools/audio` to write audio data to NWB. [PR #196](https://github.com/catalystneuro/neuroconv/pull/196)
* Added the `MaxOneRecordingInterface` for writing data stored in MaxOne (.raw.h5) format. [PR #222](https://github.com/catalystneuro/neuroconv/pull/222)
* Added the `MCSRawRecordingInterface` for writing data stored in MCSRaw (.raw) format. [PR #220](https://github.com/catalystneuro/neuroconv/pull/220)
* Added the `MEArecRecordingInterface` for writing data stored in MEArec (structured .h5) format. [PR #218](https://github.com/catalystneuro/neuroconv/pull/218)
* Added the `AlphaOmegaRecordingInterface` for writing data stored in AlphaOmega (folder of .mrx) format. [PR #212](https://github.com/catalystneuro/neuroconv/pull/212)
* Added the `PlexonRecordingInterface` for writing data stored in Plexon (.plx) format. [PR #206](https://github.com/catalystneuro/neuroconv/pull/206)
* Added the `BiocamRecordingInterface` for writing data stored in Biocam (.bwr) format. [PR #210](https://github.com/catalystneuro/neuroconv/pull/210)
* Added function to add acoustic series as `AcousticWaveformSeries` object as __acquisition__ or __stimulus__ to NWB. [PR #201](https://github.com/catalystneuro/neuroconv/pull/201)
* Added new form to the GitHub repo for requesting support for new formats. [PR #207](https://github.com/catalystneuro/neuroconv/pull/207)
* Simplified the writing of `channel_conversion` during `add_electrical_series` if the vector of gains is uniform; in this case, they are now combined into the scalar `conversion` value. [PR #218](https://github.com/catalystneuro/neuroconv/pull/218)
* Implement timestamp extraction from videos for the SLEAPInterface [PR #238](https://github.com/catalystneuro/neuroconv/pull/238)
* Prevented writing of default values for optional columns on the `ElectrodeTable`. [PR #219](https://github.com/catalystneuro/neuroconv/pull/219)
* Add interfaces for Excel and Csv time intervals tables. [PR #252](https://github.com/catalystneuro/neuroconv/pull/252)

### Testing
* Added a `session_id` to the test file for the `automatic_dandi_upload` helper function. [PR #199](https://github.com/catalystneuro/neuroconv/pull/199)
* `pre-commit` version bump. [PR #235](https://github.com/catalystneuro/neuroconv/pull/235)
* Added a `testing` sub-module to `src` and added a method (`generate_mock_ttl_signal`) for generating synthetic TTL pulses. [PR #245](https://github.com/catalystneuro/neuroconv/pull/245)

### Fixes
* `VideoInterface`. Only raise a warning if the difference between the rate estimated from timestamps and the fps (frames per seconds) is larger than two decimals. [PR #200](https://github.com/catalystneuro/neuroconv/pull/200)
* Fixed the bug in a `VideoInterface` where it would use `DataChunkIterator` even if the conversion options indicated that it should not. [PR #200](https://github.com/catalystneuro/neuroconv/pull/200)
* Update usage requirements for HDMF to prevent a buffer overflow issue fixed in hdmf-dev/hdmf#780. [PR #195](https://github.com/catalystneuro/neuroconv/pull/195)
* Remove the deprecated `distutils.version` in favor of `packaging.version` [PR #233](https://github.com/catalystneuro/neuroconv/pull/233)



# v0.2.2

### Testing

* Added a set of dev branch gallery tests for PyNWB, HDMF, SI, and NEO. [PR #113](https://github.com/catalystneuro/neuroconv/pull/113)
* Added tests for the `TypeError` and `ValueError` raising for the new `starting_frames` argument of `MovieDataInterface.run_conversion()`. [PR #113](https://github.com/catalystneuro/neuroconv/pull/113)
* Added workflow for automatic detection of CHANGELOG.md updates for PRs. [PR #187](https://github.com/catalystneuro/neuroconv/pull/187)
* Added support for python 3.10 [PR #229](https://github.com/catalystneuro/neuroconv/pull/229)

### Fixes

* Fixed a new docval typing error that arose in `hdmf>3.4.6` versions. [PR #113](https://github.com/catalystneuro/neuroconv/pull/113)
* Fixed a new input argument issue for `starting_frames` when using `external_file` for an `ImageSeries` in `pynwb>2.1.0` versions. [PR #113](https://github.com/catalystneuro/neuroconv/pull/113)
* Fixed issues regarding interaction between metadata rate values and extractor rate values in `tools.roiextractors`. [PR #159](https://github.com/catalystneuro/neuroconv/pull/159)
* Fixed sampling frequency resolution issue when detecting this from timestamps in `roiextractors.write_imaging` and `roiextractors.write_segmentation`. [PR #159](https://github.com/catalystneuro/neuroconv/pull/159)

### Documentation and tutorial enhancements
* Added a note in User Guide/DataInterfaces to help installing custom dependencies for users who use Z-shell (`zsh`). [PR #180](https://github.com/catalystneuro/neuroconv/pull/180)
* Added `MovieInterface` example in the conversion gallery. [PR #183](https://github.com/catalystneuro/neuroconv/pull/183)

### Features
* Added `ConverterPipe`, a class that allows chaining previously initialized interfaces for batch conversion and corresponding tests [PR #169](https://github.com/catalystneuro/neuroconv/pull/169)
* Added automatic extraction of metadata for `NeuralynxRecordingInterface` including filtering information for channels, device and recording time information [PR #170](https://github.com/catalystneuro/neuroconv/pull/170)
* Added stubbing capabilities to timestamp extraction in the `MovieInterface` avoiding scanning through the whole file when `stub_test=True` [PR #181](https://github.com/catalystneuro/neuroconv/pull/181)
* Added a flag `include_roi_acceptance` to `tools.roiextractors.write_segmentation` and corresponding interfaces to allow disabling the addition of boolean columns indicating ROI acceptance. [PR #193](https://github.com/catalystneuro/neuroconv/pull/193)
* Added `write_waveforms()` function in `tools.spikeinterface` to write `WaveformExtractor` objects
[PR #217](https://github.com/catalystneuro/neuroconv/pull/217)

### Pending deprecation
* Replaced the `MovieInterface` with `VideoInterface` and introduced deprecation warnings for the former. [PR #74](https://github.com/catalystneuro/neuroconv/pull/74)



# v0.2.1

### Fixes

* Updated `BlackrockRecordingInterface` to support multi stream file and added gin corresponding gin tests [PR #176](https://github.com/catalystneuro/neuroconv/pull/176)



# v0.2.0

### Back-compatability break
* All built-in DataInterfaces are now nested under the `neuroconv.datainterfaces` import structure - they are no longer available from the outer level. To import a data interface, use the syntax `from neuroconv.datainterfaces import <name of interface>`. [PR #74](https://github.com/catalystneuro/neuroconv/pull/74)
* The `AxonaRecordingExtractorInterface` has been renamed to `AxonaRecordingInterface`. [PR #74](https://github.com/catalystneuro/neuroconv/pull/74)
* The `AxonaUnitRecordingExtractorInterface` has been renamed to `AxonaUnitRecordingInterface`. [PR #74](https://github.com/catalystneuro/neuroconv/pull/74)
* The `BlackrockRecordingExtractorInterface` has been renamed to `BlackrockRecordingInterface`. [PR #74](https://github.com/catalystneuro/neuroconv/pull/74)
* The `BlackrockSortingExtractorInterface` has been renamed to `BlackrockSortingInterface`. [PR #74](https://github.com/catalystneuro/neuroconv/pull/74)
* The `OpenEphysRecordingExtractorInterface` has been renamed to `OpenEphysRecordingInterface`. [PR #74](https://github.com/catalystneuro/neuroconv/pull/74)
* The `OpenEphysSortingExtractorInterface` has been renamed to `OpenEphysSortingInterface`. [PR #74](https://github.com/catalystneuro/neuroconv/pull/74)
* The `KilosortSortingInterface` has been renamed to `KiloSortSortingInterface` to be more consistent with SpikeInterface. [PR #107](https://github.com/catalystneuro/neuroconv/pull/107)
* The `Neuroscope` interfaces have been renamed to `NeuroScope` to be more consistent with SpikeInterface. [PR #107](https://github.com/catalystneuro/neuroconv/pull/107)
* The `tools.roiextractors.add_epoch` functionality has been retired in the newest versions of ROIExtractors. [PR #112](https://github.com/catalystneuro/neuroconv/pull/112)
* Removed deprecation warnings for `save_path` argument (which is now `nwbfile_path` everywhere in the package). [PR #124](https://github.com/catalystneuro/neuroconv/pull/124)
* Changed default device name for the ecephys pipeline. Device_ecephys -> DeviceEcephys [PR #154](https://github.com/catalystneuro/neuroconv/pull/154)
* Change names of written electrical series on the ecephys pipeline. ElectricalSeries_raw -> ElectricalSeriesRaw, ElectricalSeries_processed -> ElectricalSeriesProcessed, ElectricalSeries_lfp -> ElectricalSeriesLFP  [PR #153](https://github.com/catalystneuro/neuroconv/pull/153)
* Drop spikeextractor backend support for NeuralynxRecordingInterface [PR #174](https://github.com/catalystneuro/neuroconv/pull/174)

### Fixes
* Prevented the CEDRecordingInterface from writing non-ecephys channel data. [PR #37](https://github.com/catalystneuro/neuroconv/pull/37)
* Fixed description in `write_sorting` and in `add_units_table` to have "neuroconv" in the description. [PR #104](https://github.com/catalystneuro/neuroconv/pull/104)
* Updated `spikeinterface` version number to 0.95.1 to fix issue with `SpikeGLXInterface` probe annotations.
  The issue is described [here](https://github.com/SpikeInterface/spikeinterface/issues/923). [PR #132](https://github.com/catalystneuro/neuroconv/pull/132)

### Improvements
* Unified the `run_conversion` method of `BaseSegmentationExtractorInterface` with that of all the other base interfaces. The method `write_segmentation` now uses the common `make_or_load_nwbfile` context manager [PR #29](https://github.com/catalystneuro/neuroconv/pull/29)
* Coerced the recording extractors with `spikeextractors_backend=True` to BaseRecording objects for Axona, Blackrock, Openephys, and SpikeGadgets. [PR #38](https://github.com/catalystneuro/neuroconv/pull/38)
* Added function to add PlaneSegmentation objects to an nwbfile in `roiextractors` and corresponding unit tests. [PR #23](https://github.com/catalystneuro/neuroconv/pull/23)
* `use_times` argument to be deprecated on the ecephys pipeline. The function `add_electrical_series` now determines whether the timestamps of the spikeinterface recording extractor are uniform or not and automatically stores the data according to best practices [PR #40](https://github.com/catalystneuro/neuroconv/pull/40)
* Add `NWBFile` metadata key at the level of the base data interface so it can always be inherited to be available. [PR #51](https://github.com/catalystneuro/neuroconv/pull/51).
* Added spikeinterface support to Axona LFP and coerece gin tests for LFP to be spikeinterface objects [PR #85](https://github.com/catalystneuro/neuroconv/pull/85)
* Added function to add fluorescence traces to an nwbfile in `roiextractors` and corresponding unit tests.
  The df over f traces are now added to a `DfOverF` container instead of the `Fluorescence` container.
  The metadata schema has been changed for the `BaseSegmentationExtractorInterface` to allow metadata for `DfOverF`,
  and `Flurorescence` is now not required in the metadata schema. [PR #41](https://github.com/catalystneuro/neuroconv/pull/41)
* Improved default values of OpticalChannel object names and other descriptions for Imaging data. [PR #88](https://github.com/catalystneuro/neuroconv/pull/88)
* Extended the `ImagingDataChunkIterator` to be  compatible with volumetric data. [PR #90](https://github.com/catalystneuro/neuroconv/pull/90)
* Integrated the `ImagingDataChunkIterator` with the `write_imaging` methods. [PR #90](https://github.com/catalystneuro/neuroconv/pull/90)
* Began work towards making SpikeInterface, SpikeExtractors, and ROIExtractors all non-minimal dependencies. [PR #74](https://github.com/catalystneuro/neuroconv/pull/74)
* Implemented format-wise and modality-wise extra installation requirements. If there are any requirements to use a module or data interface, these are defined in individual requirements files at the corresponding level of the package. These are in turn easily accessible from the commands `pip install neuroconv[format_name]`. `pip install neuroconv[modality_name]` will also install all dependencies necessary to make full use of any interfaces from that modality. [PR #100](https://github.com/catalystneuro/neuroconv/pull/100)
* Added frame stubbing to the `BaseSegmentationExtractorInterface`. [PR #116](https://github.com/catalystneuro/neuroconv/pull/116)
* Added `mask_type: str` and `include_roi_centroids: bool` to the `add_plane_segmentation` helper and `write_segmentation` functions for the `tools.roiextractors` submodule. [PR #117](https://github.com/catalystneuro/neuroconv/pull/117)
* Propagate `output_struct_name` argument to `ExtractSegmentationInterface` to match its extractor arguments. [PR #128](https://github.com/catalystneuro/neuroconv/pull/128)
* Added compression and iteration (with options control) to all Fluorescence traces in `write_segmentation`. [PR #120](https://github.com/catalystneuro/neuroconv/pull/120)
* For irregular recordings, timestamps can now be saved along with all traces in `write_segmentation`. [PR #130](https://github.com/catalystneuro/neuroconv/pull/130)
* Added `mask_type` argument to `tools.roiextractors.add_plane_segmentation` function and all upstream calls. This allows users to request writing not just the image_masks (still the default) but also pixels, voxels or `None` of the above. [PR #119](https://github.com/catalystneuro/neuroconv/pull/119)
* `utils.json_schema.get_schema_from_method_signature` now allows `Optional[...]` annotation typing and subsequent `None` values during validation as long as it is still only applied to a simple non-conflicting type (no `Optional[Union[..., ...]]`). [PR #119](https://github.com/catalystneuro/neuroconv/pull/119)


### Documentation and tutorial enhancements:
* Unified the documentation of NeuroConv structure in the User Guide readthedocs. [PR #39](https://github.com/catalystneuro/neuroconv/pull/39)
* Added package for viewing source code in the neuroconv documentation [PR #62](https://github.com/catalystneuro/neuroconv/pull/62)
* Added Contributing guide for the Developer section of readthedocs. [PR #73](https://github.com/catalystneuro/neuroconv/pull/73)
* Added style guide to the readthedocs [PR #28](https://github.com/catalystneuro/neuroconv/pull/28)
* Added ABF data conversion tutorial @luiztauffer [PR #89](https://github.com/catalystneuro/neuroconv/pull/89)
* Added Icephys API documentation @luiztauffer [PR #103](https://github.com/catalystneuro/neuroconv/pull/103)
* Added Blackrock sorting conversion gallery example [PR #134](https://github.com/catalystneuro/neuroconv/pull/134)
* Extended the User Guide Get metadata section in DataInterfaces with a demonstration for loading metadata from YAML. [PR #144](https://github.com/catalystneuro/neuroconv/pull/144)
* Fixed a redundancy in [PR #144](https://github.com/catalystneuro/neuroconv/pull/144) and API links. [PR #154](https://github.com/catalystneuro/neuroconv/pull/154)
* Added SLEAP conversion gallery example [PR #161](https://github.com/catalystneuro/neuroconv/pull/161)



### Features
* Added conversion interface for Neuralynx sorting data together with gin data test and a conversion example in the gallery. [PR #58](https://github.com/catalystneuro/neuroconv/pull/58)
* Added conversion interface for DeepLabCut data together with gin data test and a conversion example in the gallery. [PR #24](https://github.com/catalystneuro/neuroconv/pull/24)
* Allow writing of offsets to ElectricalSeries objects from SpikeInterface (requires PyNWB>=2.1.0). [PR #37](https://github.com/catalystneuro/neuroconv/pull/37)
* Added conversion interface for EDF (European Data Format) data together with corresponding unit tests and a conversion example in the gallery. [PR #45](https://github.com/catalystneuro/neuroconv/pull/45)
* Created ImagingExtractorDataChunkIterator, a data chunk iterator for `ImagingExtractor` objects. [PR #54](https://github.com/catalystneuro/neuroconv/pull/54)
* Added support for writing spikeinterface recording extractor with multiple segments and corresponding unit test [PR #67](https://github.com/catalystneuro/neuroconv/pull/67)
* Added spikeinterface support to the Axona data interface [PR #61](https://github.com/catalystneuro/neuroconv/pull/61)
* Added new util function `get_package` for safely attempting to attempt a package import and informatively notifying the user of how to perform the installation otherwise. [PR #74](https://github.com/catalystneuro/neuroconv/pull/74)
* All built-in DataInterfaces now load their external dependencies on-demand at time of object initialization instead of on package or interface import. [PR #74](https://github.com/catalystneuro/neuroconv/pull/74)
* Adde spikeinterface support for Blackrock sorting interface[PR #134](https://github.com/catalystneuro/neuroconv/pull/134)
* Added conversion interface for TDT recording data together with gin data test. [PR #135](https://github.com/catalystneuro/neuroconv/pull/135)
* Added conversion interface for SLEAP pose estimation data together with gin test for data. [PR #160](https://github.com/catalystneuro/neuroconv/pull/160)


### Testing
* Added unittests for correctly writing the scaling factors to the nwbfile in the `add_electrical_series` function of the spikeinterface module. [PR #37](https://github.com/catalystneuro/neuroconv/pull/37)
* Added unittest for compression options in the `add_electrical_series` function of the spikeinterface module. [PR #64](https://github.com/catalystneuro/neuroconv/pull/37)
* Added unittests for chunking in the `add_electrical_series` function of the spikeinterface module. [PR #84](https://github.com/catalystneuro/neuroconv/pull/84)
* Tests are now organized according to modality-wise lazy installations. [PR #100](https://github.com/catalystneuro/neuroconv/pull/100)

# v0.1.1
### Fixes
* Fixed the behavior of the `file_paths` usage in the MovieInterface when run via the YAML conversion specification. [PR #33](https://github.com/catalystneuro/neuroconv/pull/33)

### Improvements
* Added function to add ImagingPlane objects to an nwbfile in `roiextractors` and corresponding unit tests. [PR #19](https://github.com/catalystneuro/neuroconv/pull/19)
* Added function to add summary images from a `SegmentationExtractor` object to an nwbfile in the roiextractors module and corresponding unit tests [PR #22](https://github.com/catalystneuro/neuroconv/pull/22)
* Small improvements on ABFInterface @luiztauffer [PR #89](https://github.com/catalystneuro/neuroconv/pull/89)

### Features
* Add non-iterative writing capabilities to `add_electrical_series`. [PR #32](https://github.com/catalystneuro/neuroconv/pull/32)

### Testing
* Added unittests for the `write_as` functionality in the `add_electrical_series` of the spikeinterface module. [PR #32](https://github.com/catalystneuro/neuroconv/pull/32)


# v0.1.0

* The first release of NeuroConv.<|MERGE_RESOLUTION|>--- conflicted
+++ resolved
@@ -1,4 +1,4 @@
-## v0.7.4 (Upcoming)
+# v0.7.4 (Upcoming)
 
 ## Deprecations and Changes
 
@@ -7,11 +7,8 @@
 ## Features
 
 ## Improvements
-<<<<<<< HEAD
 * Add a `how to` on how to add electrode metadata in the recording interfaces [PR #1311](https://github.com/catalystneuro/neuroconv/pull/1311)
-=======
 * Make metadata optional in `NWBConverter.add_to_nwbfile` [PR #1309](https://github.com/catalystneuro/neuroconv/pull/1309)
->>>>>>> cab89fe7
 
 # v0.7.3 (April 25, 2025)
 
