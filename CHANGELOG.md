--- conflicted
+++ resolved
@@ -1,11 +1,8 @@
 # Upcoming
 
 ### Bug fixes
-<<<<<<< HEAD
+* Fixed the default naming of multiple electrical series in the `SpikeGLXConverterPipe`. [PR #957](https://github.com/catalystneuro/neuroconv/pull/957)
 * Fixed an issue when passing conversion options to a sub-converter (like the popular `SpikeGLXConverterPipe`) nested inside another `NWBConverter`. [PR #979](https://github.com/catalystneuro/neuroconv/pull/979)
-=======
-* Fixed the default naming of multiple electrical series in the `SpikeGLXConverterPipe`. [PR #957](https://github.com/catalystneuro/neuroconv/pull/957)
->>>>>>> fa636458
 
 ### Improvements
 * The `OpenEphysBinaryRecordingInterface` now uses `lxml` for extracting the session start time from the settings.xml file and does not depend on `pyopenephys` anymore. [PR #971](https://github.com/catalystneuro/neuroconv/pull/971)
