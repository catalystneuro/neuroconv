--- conflicted
+++ resolved
@@ -5,12 +5,7 @@
 ### Features
 
 ### Bug fixes
-<<<<<<< HEAD
-* Fixed the JSON schema inference warning on excluded fields; also improved error message reporting of which method
-  triggered the error. [PR #1037](https://github.com/catalystneuro/neuroconv/pull/1037)
 * Solved a bug of `PlexonRecordingInterface` where data with multiple streams could not be opened [PR #989](https://github.com/catalystneuro/neuroconv/pull/989)
-=======
->>>>>>> d1e38154
 
 ### Improvements
 
