# v0.8.3 (Upcoming)

## Removals, Deprecations and Changes
<<<<<<< HEAD
* Ophys: Low-level helper functions `add_background_plane_segmentation_to_nwbfile`, `add_fluorescence_traces_to_nwbfile`, `add_background_fluorescence_traces_to_nwbfile`, and `add_summary_images_to_nwbfile` are deprecated and will be removed on or after March 2026. These are low-level functions that should not be called directly. [PR #1559](https://github.com/catalystneuro/neuroconv/pull/1559)
=======
* Refactored extractor interfaces to use explicit `_initialize_extractor` method instead of implicit string-based initialization, improving code clarity and maintainability across all recording, sorting, imaging, and segmentation interfaces [PR #1515](https://github.com/catalystneuro/neuroconv/pull/1515)
>>>>>>> 57770ee7

## Bug Fixes

## Features

## Improvements

# v0.8.2 (October 17, 2025)

## Removals, Deprecations and Changes
* Extractor interfaces: The `extractor` attribute and `get_extractor()` method are deprecated and will be removed on or after March 2026. These were confusingly named as they return extractor classes, not instances. Use the private `_extractor_class` attribute or access the instance directly via `_extractor_instance` [PR #1513](https://github.com/catalystneuro/neuroconv/pull/1513)
* Ophys: Low-level helper functions `add_imaging_plane_to_nwbfile`, `add_image_segmentation_to_nwbfile`, `add_photon_series_to_nwbfile`, and `add_plane_segmentation_to_nwbfile` are deprecated and will be removed on or after March 2026. These are low-level functions that should not be called directly. [PR #1552](https://github.com/catalystneuro/neuroconv/pull/1552)
* Ophys: Passing `pynwb.device.Device` objects in `metadata['Ophys']['Device']` to `add_devices_to_nwbfile` now issues a `FutureWarning` and is deprecated. This feature will be removed on or after March 2026. Pass device definitions as dictionaries instead (e.g., `{ "name": "Microscope" }`). . [PR #1513](https://github.com/catalystneuro/neuroconv/pull/1513)
* Ecephys: The `iterator_opts` parameter is deprecated across all ecephys interfaces and will be removed on or after March 2026. Use `iterator_options` instead for consistent naming with ophys and behavior interfaces. [PR #1546](https://github.com/catalystneuro/neuroconv/pull/1546)
* Ophys: The `iterator_type='v1'` option for imaging data is deprecated and will be removed on or after March 2026. Use `iterator_type='v2'`or `None` (no chunking). This aligns ophys with ecephys, which only supports 'v2' and None. [PR #1546](https://github.com/catalystneuro/neuroconv/pull/1546)
* Bump minimal python-neo version to 0.14.3 [PR #1550](https://github.com/catalystneuro/neuroconv/pull/1550)
* Add macos-15 intel to CI testing matrix. We no longer support macos 13 and 14 with intel as there is no free runner available [PR #1555](https://github.com/catalystneuro/neuroconv/pull/1555)
* Ophys: Passing `rate` in trace metadata (e.g., `metadata['Ophys']['Fluorescence']['PlaneSegmentation']['raw']['rate']`) is deprecated and will be removed on or after March 2026. [PR #1543](https://github.com/catalystneuro/neuroconv/pull/1543)

## Bug Fixes
* Capped h5py to <3.15 for macOS to prevent compatibility issues [PR #1551](https://github.com/catalystneuro/neuroconv/pull/1551)
* Temporary ceiling on hdmf-zarr (<0.12) to retain compatibility with existing code that uses read_io.file.store [PR #1547](https://github.com/catalystneuro/neuroconv/pull/1547)
* Fixed `append_on_disk_nwbfile=True` raising ValueError when file exists. Replaced `make_or_load_nwbfile` with direct pynwb `NWBHDF5IO` usage in append mode and improved code organization with private helper methods `_write_nwbfile` and `_append_nwbfile` in both `BaseDataInterface` and `NWBConverter` [PR #1540](https://github.com/catalystneuro/neuroconv/pull/1540)
* Refactored `_is_dataset_written_to_file` to use path comparison with public `source` attribute instead of protected `_file` attribute, avoiding dependency on hdmf-zarr internal APIs. Now uses `pathlib.Path.resolve()` for robust cross-platform path comparison. [PR #1545](https://github.com/catalystneuro/neuroconv/pull/1545)
* Enhanced SpikeGLX interface to set `channel_name` property showing all available streams (e.g., "AP0,LF0") for multi-stream deduplication, properly handling cases where AP and LF bands record from the same physical electrodes. [PR #1553](https://github.com/catalystneuro/neuroconv/pull/1553)

## Features
* Support NIDQ analog streams in `OpenEphysBinaryAnalogInterface` [PR #1503](https://github.com/catalystneuro/neuroconv/pull/1503)
* Added `MiniscopeImagingInterface` for single Miniscope acquisition folders with automatic session_start_time extraction, improved docstrings, and comprehensive documentation showing `MiniscopeConverter` for multi-acquisition data, `MiniscopeImagingInterface` for individual folders, and `ConverterPipe` for custom multi-acquisition workflows [PR #1524](https://github.com/catalystneuro/neuroconv/pull/1524)
* Added `iterator_options` parameter to `InternalVideoInterface` to support tqdm progress bars and custom chunking options during video write operations. [PR #1546](https://github.com/catalystneuro/neuroconv/pull/1546)

## Improvements
* Refactored electrode table infrastructure to add `electrode_name` column for probe-based recordings. The electrode table now uses `(group_name, electrode_name, channel_name)` as the unique identifier, enabling channel-specific metadata storage while `electrode_name` indicates which channels share physical electrodes. This supports multi-band recordings (e.g., AP/LF in Neuropixels) and multi-probe setups. [PR #1548](https://github.com/catalystneuro/neuroconv/pull/1548)
* Refactored `_add_fluorescence_traces_to_nwbfile` and `_create_roi_table_region` to remove `deepcopy(metadata)` and `dict_deep_update` patterns. Now extracts DfOverF and Fluorescence metadata separately from user or defaults, checks user metadata first before falling back to defaults for each trace, and passes unmodified metadata to dependencies without mutation. [PR #1543](https://github.com/catalystneuro/neuroconv/pull/1543)
* Aligned iterator type support across ecephys and ophys modules. Both now support only `iterator_type='v2'` and `None`. Fixed misleading error message in spikeinterface that incorrectly mentioned 'v1' support. [PR #1546](https://github.com/catalystneuro/neuroconv/pull/1546)
* Standardized iterator parameter naming across the codebase by introducing `iterator_options` as the preferred parameter name. Updated `BaseRecordingExtractorInterface` and `add_recording_to_nwbfile` to accept both `iterator_options` (new) and `iterator_opts` (deprecated) for backward compatibility. Improved documentation with comprehensive iterator options descriptions including tqdm progress bar support. [PR #1546](https://github.com/catalystneuro/neuroconv/pull/1546)
* Refactored `add_imaging_plane_to_nwbfile` to avoid `dict_deep_update` and metadata mutation, applying targeted defaults only for required fields at point of object creation (issue #1511) [PR #1530](https://github.com/catalystneuro/neuroconv/pull/1530)
* Refactored `add_devices_to_nwbfile` and `add_imaging_plane_to_nwbfile` to avoid `dict_deep_update` and metadata mutation, using defaults directly from single source of truth `_get_default_ophys_metadata()` [PR #1527](https://github.com/catalystneuro/neuroconv/pull/1527)
* Refactored ecephys metadata functions to use a single source of truth pattern, eliminating hardcoded duplications and improving maintainability [PR #1522](https://github.com/catalystneuro/neuroconv/pull/1522)
* Refactored ophys metadata functions to use a single source of truth pattern, preventing accidental mutation of global state and improving maintainability [PR #1521](https://github.com/catalystneuro/neuroconv/pull/1521)
* Add ruff-rule to detect non-pep585 annotation [PR #1520](https://github.com/catalystneuro/roiextractors/pull/1520)
* Replaced deprecated `frame_to_time()` method calls with `get_timestamps()` in optical physiology interfaces [PR #1513](https://github.com/catalystneuro/neuroconv/pull/1513)
* Added SpikeGLXNIDQ interface to conversion gallery with documentation on how different channel types (XA, MA, MD, XD) are converted to NWB [PR #1505](https://github.com/catalystneuro/neuroconv/pull/1505)
* Refactored extractor interfaces to use explicit `_initialize_extractor` method instead of implicit string-based initialization, improving code clarity and maintainability across all recording, sorting, imaging, and segmentation interfaces [PR #1513](https://github.com/catalystneuro/neuroconv/pull/1513)
* Updated `TDTFiberPhotometryInterface` to support the latest version of `ndx-fiber-photometry` (v0.2.1) [PR #1430](https://github.com/catalystneuro/neuroconv/pull/1430)
* Updated ophys roiextractors tests to use only public APIs instead of accessing private attributes, improving compatibility with roiextractors segmentation model changes [PR #1526](https://github.com/catalystneuro/neuroconv/pull/1526)
* Refactored `add_photon_series_to_nwbfile` to remove `get_nwb_imaging_metadata` middleman and inline extractor derivation. Now only derives `dimension` from imaging extractor when user doesn't provide it, ensuring user-provided values are always respected. Passes unmodified metadata to dependencies without mutation. [PR #1537](https://github.com/catalystneuro/neuroconv/pull/1537)
* Refactored `_add_plane_segmentation` to remove `deepcopy(metadata)` and `dict_deep_update` patterns. Now extracts user plane segmentation metadata directly, fills missing required fields with defaults, and passes unmodified metadata to dependencies without mutation. Tracks user intent to provide clear error messages when custom plane segmentation names are not found. [PR #1539](https://github.com/catalystneuro/neuroconv/pull/1539)
* Refactored `add_summary_images_to_nwbfile` to remove `deepcopy(metadata)` and `dict_deep_update` patterns. Now uses `_get_default_ophys_metadata()` directly and extracts SegmentationImages metadata from user or uses defaults. Changed error handling from `AssertionError` to `ValueError` for invalid plane segmentation names. [PR #1540](https://github.com/catalystneuro/neuroconv/pull/1540)


# v0.8.1 (September 16, 2025)

## Removals, Deprecations and Changes
* Changed `automatic_dandi_upload()` function parameter from `staging: bool = False` to `sandbox: bool = False` to align with DANDI Archive's server name change from "staging" to "sandbox". The old `staging` parameter is deprecated and will be removed in February 2026. [PR #1437](https://github.com/catalystneuro/neuroconv/pull/1437)

## Bug Fixes
* Fixed `write/add_sorting_analyzer_to_nwbfile` docstring for requirements of the recording object [PR #1506](https://github.com/catalystneuro/neuroconv/pull/1506)
* Fixed deprecated SpikeInterface extractor imports to use `spikeinterface.extractors.extractor_classes` and updated docstring references to wrapper functions for compatibility with SpikeInterface changes [PR #1490](https://github.com/catalystneuro/neuroconv/pull/1490)
* Fixed documentation version switcher not properly distinguishing between stable and development versions [PR #1483](https://github.com/catalystneuro/neuroconv/pull/1483)
* Fixed sleap-io compatibility by updating to version 0.5.2 and adjusting import path for `append_nwb_data` function [PR #1496](https://github.com/catalystneuro/neuroconv/pull/1496)

## Features
* Added `SortedSpikeGLXConverter` for handling multiple SpikeGLX streams with their corresponding sorting data, enabling proper unit-to-electrode linkage across multiple probes [PR #1449](https://github.com/catalystneuro/neuroconv/pull/1449)
* Added `EDFAnalogInterface` for converting non-electrode/analog channels from EDF files to NWB TimeSeries and a conversion gallery example showing how to combine `EDFRecordingInterface` and `EDFAnalogInterface` to handle mixed EDF files. [PR #1487](https://github.com/catalystneuro/neuroconv/pull/1487)

## Improvements
* Added test to mimic bad channel removal in `write_sorting_analyzer_to_nwbfile` [PR #1506](https://github.com/catalystneuro/neuroconv/pull/1506)
* Enhanced `SortedRecordingConverter` documentation with detailed explanation of the timing problem it solves when linking units to electrodes, and moved electrode linking guide from user guide to how-to section [PR #1479](https://github.com/catalystneuro/neuroconv/pull/1479)
* Use attestation instead of token for publish action [PR #1497](https://github.com/catalystneuro/neuroconv/pull/1497)
* Added EMBER support via the new `instance` option for `neuroconv.tools.data_transfers.automatic_dandi_upload`. [PR #1486](https://github.com/catalystneuro/neuroconv/pull/1486)


# v0.8.0 (August 21, 2025)

## Removals, Deprecations and Changes
* Segmentation writing pipeline no longer supports writing segmentation data without image or pixel masks [PR #1400](https://github.com/catalystneuro/neuroconv/pull/1400)
* Removed deprecated arguments: `load_sync_channel` in `SpikeGLXNIDQInterface` initialization and `start_time`, `write_as` and `write_electrical_series` in `SpikeGLXNIDQInterface.add_to_nwbfile()`. [PR #1378](https://github.com/catalystneuro/neuroconv/pull/1378)
* Removed `starting_time` as an argument from the recording interfaces `add_to_nwbfile` method and the stand alone  `add_recording_segment` utility [PR #1378](https://github.com/catalystneuro/neuroconv/pull/1378)
* Deprecated the `container_name` parameter in `ImageInterface.add_to_nwbfile()` method. Use `metadata_key` in `__init__` instead. This parameter will be removed on or after February 2026. [PR #1439](https://github.com/catalystneuro/neuroconv/pull/1439)
* Removed deprecated type aliases `FolderPathType`, `FilePath`, `OptionalFilePath`, and `OptionalFolderPathType` from utils. Use `pydantic.DirectoryPath`, `pydantic.FilePath`, or their optional variants directly. [PR #1442](https://github.com/catalystneuro/neuroconv/pull/1442)

## Bug Fixes
* Fixed SpikeInterface physical unit properties being incorrectly included in electrodes table [PR #1406](https://github.com/catalystneuro/neuroconv/pull/1406)
* Fixed deprecated ROI extractor method calls: replaced `get_image_size()` with `get_frame_shape()`, `get_num_frames()` with `get_num_samples()`, and `frame_slice()` with `slice_samples()` in ophys interfaces [PR #1443](https://github.com/catalystneuro/neuroconv/pull/1443)
* Fixed logic bug in `get_package` function where boolean check was incorrectly compared to `None` [PR #1477](https://github.com/catalystneuro/neuroconv/pull/1477)
* Fixed docstring typos: corrected "default: Falsee" to "default: False" in multiple datainterface files [PR #1472](https://github.com/catalystneuro/neuroconv/pull/1472)

## Features
* Segmentation interfaces now support roi ids that are strings [PR #1390](https://github.com/catalystneuro/neuroconv/pull/1390)
* Added `MinianSegmentationInterface` for converting Minian segmentation stream data [PR #1107](https://github.com/catalystneuro/neuroconv/pull/1107)
* Added `InscopixImagingInterface` for converting Inscopix imaging data. [PR #1361](https://github.com/catalystneuro/neuroconv/pull/1361)
* Added `InscopixSegmentationInterface` for converting Inscopix segmentation data. [PR #1364](https://github.com/catalystneuro/neuroconv/pull/1364)
* Added `AxonRecordingInterface` for converting extracellular electrophysiology data from Axon Binary Format (ABF) files with automatic session start time extraction [PR #1413](https://github.com/catalystneuro/neuroconv/pull/1413)
* Added `FemtonicsImagingInterface`for converting Femtonics imaging data. [PR #1408](https://github.com/catalystneuro/neuroconv/pull/1408)
* Added `get_available_subjects` static method to `DeepLabCutInterface` for extracting subject names from DeepLabCut output files [PR #1425](https://github.com/catalystneuro/neuroconv/pull/1425)
* Added `MockPoseEstimationInterface` for testing pose estimation workflows with deterministic Lissajous figure motion patterns [PR #1435](https://github.com/catalystneuro/neuroconv/pull/1435)
* Added `IntanAnalogInterface` for converting non-amplifier analog streams from Intan data files, supporting RHD2000 auxiliary input channels, RHD2000 supply voltage channels, USB board ADC input channels, and DC amplifier channels (RHS system only) [PR #1440](https://github.com/catalystneuro/neuroconv/pull/1440)
* Added `metadata_key` parameter to `ImageInterface` to allow custom naming and organization of image containers in NWB files. This enables multiple image interfaces to coexist with distinct container names. [PR #1439](https://github.com/catalystneuro/neuroconv/pull/1439)
* Added per-image metadata support to `ImageInterface` allowing users to specify individual `resolution` (pixels/cm), name and `description` for each image through metadata structure. [PR #1441](https://github.com/catalystneuro/neuroconv/pull/1441)
* Added `rename_unit_ids()` method to `BaseSortingExtractorInterface` for dictionary-based unit ID renaming, enabling clean handling of multiple sorting interfaces with overlapping unit IDs [PR #1451](https://github.com/catalystneuro/neuroconv/pull/1451)
* Added support for setting ProbeGroup objects in `BaseRecordingExtractorInterface.set_probe()` method[PR #1464](https://github.com/catalystneuro/neuroconv/pull/1464)
* Added comprehensive tests for `set_probe` method in `BaseRecordingExtractorInterface` to verify probe and probe group functionality with proper electrode group organization in NWB files [PR #1464](https://github.com/catalystneuro/neuroconv/pull/1464)
* Added PyData Sphinx Theme version switcher to documentation navbar, enabling users to switch between stable (latest release) and main (development) versions [PR #1478](https://github.com/catalystneuro/neuroconv/pull/1478)

## Improvements
* Added comprehensive FFmpeg video conversion how-to guide for converting bespoke video formats to DANDI-compatible formats [PR #1426](https://github.com/catalystneuro/neuroconv/pull/1426)
* Refactored Femtonics Imaging Interface session, munit and channel selection logic. [PR #1433](https://github.com/catalystneuro/roiextractors/pull/1433)
* Implemented PEP 735 dependency groups for test, docs, and dev dependencies [PR #1434](https://github.com/catalystneuro/neuroconv/pull/1434)
* Expanded test coverage for `CaimanSegmentationInterface` to include all stub files and added quality metrics properties (r_values, SNR_comp, cnn_preds) to the PlaneSegmentation table as segmentation_extractor_properties [PR #1436](https://github.com/catalystneuro/neuroconv/pull/1436)
* Added comprehensive how-to guide "Adding Multiple Sorting Interfaces" documenting approaches for handling multiple spike sorting outputs, including unit renaming strategies, separate processing tables, and adding custom properties for provenance tracking [PR #1451](https://github.com/catalystneuro/neuroconv/pull/1451) [PR #1473](https://github.com/catalystneuro/neuroconv/pull/1473)
* The copy button no longer copies the prompt (>>>) in the conversion gallery [PR 1467](https://github.com/catalystneuro/neuroconv/pull/1467)


# v0.7.5 (June 11, 2025)

## Removals, Deprecations and Changes
* Removed automatic subject addition for DeepLabCutInterface. A link is now created only if the skeleton metadata matches the subject ID.  [PR #1362](https://github.com/catalystneuro/neuroconv/pull/1362)

## Bug Fixes
* Fix a bug for avoiding loading the sync stream in `SpikeGLXConverterPipe` [PR #1373](https://github.com/catalystneuro/neuroconv/pull/1373)
* Fixed a bug in the `BrukerTiffSinglePlaneImagingInterface` where the criteria to identify frames belonging to a specific stream relied on the file name instead of the stream name. [PR #1375](https://github.com/catalystneuro/neuroconv/pull/1375)
* Fixed a bug with the Docker dev build [PR #1376](https://github.com/catalystneuro/neuroconv/pull/1376)

## Features
* Added `apply_global_compression` method to `BackendConfiguration` classes to apply compression settings globally across all datasets in a backend configuration. This method allows users to easily configure compression options for all datasets at once rather than setting them individually. [PR #1379](https://github.com/catalystneuro/neuroconv/pull/1379)
* Extra optional kwargs to `BlackrockRecordingInterface` and `BlackrockSortingInterface` for finer control of the neo reader [PR #1290](https://github.com/catalystneuro/neuroconv/pull/1290)



## Improvements
* Add a `how to` documentation for adding extracellular electrophysiology metadata [PR #1311](https://github.com/catalystneuro/neuroconv/pull/1311)
* Improved the docker dailies [PR #1372](https://github.com/catalystneuro/neuroconv/pull/1372)
* Re-enable and improve conversion gallery testing [PR #1380](https://github.com/catalystneuro/neuroconv/pull/1380)
* Implemented cross-OS caches in GitHub Actions load-data action to enable cache sharing between Ubuntu, Windows, and macOS runners, reducing cache storage usage and improving CI efficiency [PR #1385](https://github.com/catalystneuro/neuroconv/pull/1385)
* `MedPC` format is now tested on the conversion gallery [PR #1382](https://github.com/catalystneuro/neuroconv/pull/1382)
* Added conversion gallery testing to daily workflows [PR #1387](https://github.com/catalystneuro/neuroconv/pull/1387)
* Added full metadata support for PoseEstimation container in DeepLabCutInterface [PR #1392](https://github.com/catalystneuro/neuroconv/pull/1392).

# v0.7.4 (May 23, 2025)

## Removals, Deprecations and Changes
* Drop support for python 3.9 [PR #1313](https://github.com/catalystneuro/neuroconv/pull/1313)
* Updated type hints to take advantage of the | operator [PR #1316](https://github.com/catalystneuro/neuroconv/pull/1313)
* Deprecated the following ScanImage interfaces: `ScanImageMultiFileImagingInterface`, `ScanImageMultiPlaneImagingInterface`, `ScanImageMultiPlaneMultiFileImagingInterface`, `ScanImageSinglePlaneImagingInterface`, and `ScanImageSinglePlaneMultiFileImagingInterface`. These interfaces will be removed in or after October 2025. Use `ScanImageImagingInterface` for all those cases instead. [PR #1330](https://github.com/catalystneuro/neuroconv/pull/1330) [PR #1331](https://github.com/catalystneuro/neuroconv/pull/1331)
* Set minimum version requirement for `ndx-pose` to 0.2.0 [PR #1322](https://github.com/catalystneuro/neuroconv/pull/1322)
* Set minimum version for roiextractors as 0.5.13. [PR #1339](https://github.com/catalystneuro/neuroconv/pull/1339)
* ndx-events is now a required dependency by spikeglx [PR #1353](https://github.com/catalystneuro/neuroconv/pull/1353)

## Bug Fixes
* Fix `AudioInterface` to correctly handle WAV filenames with multiple dots by validating only the last suffix. [PR #1327](https://github.com/catalystneuro/neuroconv/pull/1327)
* Fix a stubbing bug in `SpikeGLXNIDQInterface` and `OpenEphysBinaryAnalogInterface` [PR #1360](https://github.com/catalystneuro/neuroconv/pull/1360)

## Features
* Add metadata support for `DeepLabCutInterface`. [PR #1319](https://github.com/catalystneuro/neuroconv/pull/1319)
* `AudioInterface` Adding support for IEEE float in WAV format [PR #1325](https://github.com/catalystneuro/neuroconv/pull/1325)
* Added a RecordingInterface for WhiteMatter ephys data [PR #1297](https://github.com/catalystneuro/neuroconv/pull/1297) [PR #1333](https://github.com/catalystneuro/neuroconv/pull/1333)
* Improved `ScanImageInteface` to support both single and multi-file data [PR #1330](https://github.com/catalystneuro/neuroconv/pull/1330)
* `DeepDict` now behaves as a python dict when printed in notebooks [PR #1351](https://github.com/catalystneuro/neuroconv/pull/1351)
* Enable chunking for `InternalVideoInterface` [PR #1338](https://github.com/catalystneuro/neuroconv/pull/1338)
* `ImageSeries` and `TwoPhotonSeries` now are chunked by default even if the data is passed as a plain array [PR #1338](https://github.com/catalystneuro/neuroconv/pull/1338)
* Added support for 'I;16' mode in `ImageInterface`. This mode is mapped to `GrayscaleImage` in NWB [PR #1365](https://github.com/catalystneuro/neuroconv/pull/1365)

## Improvements
* Make metadata optional in `NWBConverter.add_to_nwbfile` [PR #1309](https://github.com/catalystneuro/neuroconv/pull/1309)
* Add installation instructions on the documentation for `neuroconv` [PR #1344](https://github.com/catalystneuro/neuroconv/pull/1344)
* Separate dailies and dev-dailies workflows [PR #1343](https://github.com/catalystneuro/neuroconv/pull/1343)
* Added support for renaming Skeletons with `DeepLabCutInterface` [PR #1359](https://github.com/catalystneuro/neuroconv/pull/1359)
* Updated default `PoseEstimationSeries` names in `DeepLabCutInterface` [PR #1363](https://github.com/catalystneuro/neuroconv/pull/1363)
* Testing dependencies include only testing packages (.e.g pytest, pytest-cov) [PR #1357](https://github.com/catalystneuro/neuroconv/pull/1357)
* Testing modalities now run in their separated environment to avoid sequence contamination of dependencies [PR #1357](https://github.com/catalystneuro/neuroconv/pull/1357)


# v0.7.3 (April 25, 2025)

## Deprecations and Changes
* Release pydantic ceiling [PR #1273](https://github.com/catalystneuro/neuroconv/pull/1273)
* `write_scaled` behavior on `add_electrical_series_to_nwbfile` is deprecated and will be removed in or after October 2025 [PR #1292](https://github.com/catalystneuro/neuroconv/pull/1292)
* `add_electrical_series_to_nwbfile` now requires both gain and offsets to write scaling factor for voltage conversion when writing to NWB [PR #1292](https://github.com/catalystneuro/neuroconv/pull/1292)
* `add_electrical_series_to_nwbfile`, `add_units_table_to_nwbfile` and `add_electrodes_to_nwbfile` and `add_electrode_groups_to_nwbfile` are becoming private methods. Use `add_recording_to_nwbfile`, `add_sorting_to_nwbfile` and `add_recording_metadata_to_nwbfile` instead [PR #1298](https://github.com/catalystneuro/neuroconv/pull/1298)
* Set a new minimal dependency for `hdmf` to 4.0.0, `pynwb` to 3.0.0 and `hdmf-zarr` 0.11 [PR #1303](https://github.com/catalystneuro/neuroconv/pull/1303)

## Bug Fixes
* Fixed import errors in main modules caused by non-lazy dependencies. Added tests to prevent regressions. [PR #1305](https://github.com/catalystneuro/neuroconv/pull/1305)

## Features
* Added a new `add_recording_as_time_series_to_nwbfile` function to add recording extractors from SpikeInterface as recording extractors to an nwbfile as time series [PR #1296](https://github.com/catalystneuro/neuroconv/pull/1296)
* Added `OpenEphysBinaryAnalogInterface` for converting OpenEphys analog channels data similar to the SpikeGLX NIDQ interface [PR #1237](https://github.com/catalystneuro/neuroconv/pull/1237)
* Expose iterative write options on `BaseImagingExtractorInterface` [PR #1307](https://github.com/catalystneuro/neuroconv/pull/1307)

## Improvements
* Add documentation for conversion options with `NWBConverter` [PR #1301](https://github.com/catalystneuro/neuroconv/pull/1301)
* Support roiextractors 0.5.12 [PR #1306](https://github.com/catalystneuro/neuroconv/pull/1306)
* `configure_backend` is now exposed to be imported as `from neuroconv.tools import configure_and_write_nwbfile` [PR #1287](https://github.com/catalystneuro/neuroconv/pull/1287)
* Added metadata section to video conversion gallery [PR #1276](https://github.com/catalystneuro/neuroconv/pull/1276)
* `DeepLabCutInterface` now calculates whether the timestamps come from a constant sampling rate and adds that instead if detected [PR #1293](https://github.com/catalystneuro/neuroconv/pull/1293)
* Fixed a bug in the extractor interfaces where segmentation and sorting interfaces were initialized twice [PR #1288](https://github.com/catalystneuro/neuroconv/pull/1288)
* Support python 3.13 [PR #1117](https://github.com/catalystneuro/neuroconv/pull/1117)
* Added *how to* documentation on how to set a probe to a recording interfaces [PR #1300](https://github.com/catalystneuro/neuroconv/pull/1300)
* Fix API docs for `OpenEphysRecordingInterface` [PR #1302](https://github.com/catalystneuro/neuroconv/pull/1302)

# v0.7.2 (April 4, 2025)

## Deprecations and Changes
* Split VideoInterface (now deprecated) into ExternalVideoInterface and InternalVideoInterface [PR #1251](https://github.com/catalystneuro/neuroconv/pull/1251) [PR #1256](https://github.com/catalystneuro/neuroconv/pull/1256) [PR #1278](https://github.com/catalystneuro/neuroconv/pull/1278)
* `output_filepath` deprecated on `configure_and_write_nwbfile` use `nwbfile_path` instead [PR #1270](https://github.com/catalystneuro/neuroconv/pull/1270)
* Temporary set a ceiling on pydantic `<2.11` [PR #1275](https://github.com/catalystneuro/neuroconv/pull/1275)

## Bug Fixes
* Fixed a check in `_configure_backend` on neurodata_object ndx_events.Events to work only when ndx-events==0.2.0 is used. [PR #998](https://github.com/catalystneuro/neuroconv/pull/998)
* Added an `append_on_disk_nwbfile` argumento to `run_conversion`. This changes the semantics of the overwrite parameter from assuming append mode when a file exists to a more conventional `safe writing` mode where confirmation is required to overwrite an existing file. Append mode now is controlled with the `append_on_disk_nwbfile`. [PR #1256](https://github.com/catalystneuro/neuroconv/pull/1256)

## Features
* Added `SortedRecordingConverter` to convert sorted recordings to NWB with correct metadata mapping between units and electrodes [PR #1132](https://github.com/catalystneuro/neuroconv/pull/1132)
* Support roiextractors 0.5.11 [PR #1236](https://github.com/catalystneuro/neuroconv/pull/1236)
* Added stub_test option to TDTFiberPhotometryInterface [PR #1242](https://github.com/catalystneuro/neuroconv/pull/1242)
* Added ThorImagingInterface for Thor TIFF files with OME metadata [PR #1238](https://github.com/catalystneuro/neuroconv/pull/1238)
* Added `always_write_timestamps` parameter to ExternalVideoInterface and InternalVideoInterface to force writing timestamps even when they are regular [#1279](https://github.com/catalystneuro/neuroconv/pull/1279)

## Improvements
* Filter out warnings for missing timezone information in continuous integration [PR #1240](https://github.com/catalystneuro/neuroconv/pull/1240)
* `FilePathType` is deprecated, use `FilePath` from pydantic instead [PR #1239](https://github.com/catalystneuro/neuroconv/pull/1239)
* Change `np.NAN` to `np.nan` to support numpy 2.0 [PR #1245](https://github.com/catalystneuro/neuroconv/pull/1245)
* Re activate Plexon tests on Mac. Testing this for a while as they are unreliable tests [PR #1195](https://github.com/catalystneuro/neuroconv/pull/1195)
* Testing: only run tests for oldest and newest versions of python [PR #1249](https://github.com/catalystneuro/neuroconv/pull/1249)
* Improve error display on scan image interfaces [PR #1246](https://github.com/catalystneuro/neuroconv/pull/1246)
* Added concurrency to live-service-testing GitHub Actions workflow to prevent simultaneous write to the dandiset. [PR #1252](https://github.com/catalystneuro/neuroconv/pull/1252)
* Updated GitHub Actions workflows to use Environment Files instead of the deprecated `set-output` command [PR #1259](https://github.com/catalystneuro/neuroconv/pull/1259)
* Propagate `verbose` parameter from Converters to Interfaces [PR #1253](https://github.com/catalystneuro/neuroconv/issues/1253)
* Replace uses of scipy load_mat and h5storage loadmat with pymat_reader read_mat in `CellExplorerSortingInterface` [PR #1254](https://github.com/catalystneuro/neuroconv/pull/1254)
* Added camera device support for ExternalVideoInterface and InternalVideoInterface: [PR #1282](https://github.com/catalystneuro/neuroconv/pull/1282)


# v0.7.1 (March 5, 2025)

## Deprecations and Changes

## Bug Fixes
* Fix parsing of group_names in `tools.spikeinterface` [PR #1234](https://github.com/catalystneuro/neuroconv/pull/1234)

## Features

## Improvements
* Testing suite now supports numpy 2.0. [PR #1235](https://github.com/catalystneuro/neuroconv/pull/1235)

# v0.7.0 (March 3, 2025)

## Deprecations and Changes
* Interfaces and converters now have `verbose=False` by default [PR #1153](https://github.com/catalystneuro/neuroconv/pull/1153)
* Added `metadata` and `conversion_options` as arguments to `NWBConverter.temporally_align_data_interfaces` [PR #1162](https://github.com/catalystneuro/neuroconv/pull/1162)
* Deprecations in the ecephys pipeline: compression options, old iterator options, methods that did not end up in *to_nwbfile and the `get_schema_from_method_signature` function [PR #1207](https://github.com/catalystneuro/neuroconv/pull/1207)
* Removed all deprecated functions from the roiextractors module: `add_fluorescence_traces`, `add_background_fluorescence_traces`, `add_summary_images`, `add_segmentation`, and `write_segmentation` [PR #1233](https://github.com/catalystneuro/neuroconv/pull/1233)

## Bug Fixes
* `run_conversion` does not longer trigger append mode when `nwbfile_path` points to a faulty file [PR #1180](https://github.com/catalystneuro/neuroconv/pull/1180)
* `DatasetIOConfiguration` now recommends `chunk_shape = (len(candidate_dataset),)` for datasets with compound dtypes as used by hdmf >= 3.14.6. [PR #1146](https://github.com/catalystneuro/neuroconv/pull/1146)
* `OpenEphysBinaryRecordingInterface` no longer stores analog data as an `ElectricalSeries` [PR #1179](https://github.com/catalystneuro/neuroconv/pull/1179)

## Features
* Added `PlexonLFPInterface` for converting Plexon `FPl-Low Pass Filtered` stream data [PR #1209](https://github.com/catalystneuro/neuroconv/pull/1209)
* Added `ImageInterface` for writing large collection of images to NWB and automatically map the images to the correct NWB data types [PR #1190](https://github.com/catalystneuro/neuroconv/pull/1190)
* Fixed AudioInterface to properly handle 24-bit WAV files by disabling memory mapping for 24-bit files [PR #1226](https://github.com/catalystneuro/neuroconv/pull/1226)
* Use the latest version of ndx-pose for `DeepLabCutInterface` and `LightningPoseDataInterface` [PR #1128](https://github.com/catalystneuro/neuroconv/pull/1128)
* Added a first draft of `.clinerules` [PR #1229](https://github.com/catalystneuro/neuroconv/pull/1229)
* Support for pynwb 3.0 [PR #1231](https://github.com/catalystneuro/neuroconv/pull/1231)
* Support for hdmf 4.0 [PR #1204](https://github.com/catalystneuro/neuroconv/pull/1204)
* Support for numpy 2.0 [PR #1206](https://github.com/catalystneuro/neuroconv/pull/1206)
* Support Spikeinterface 0.102 [PR #1194](https://github.com/catalystneuro/neuroconv/pull/1194)

## Improvements
* Simple writing no longer uses a context manager [PR #1180](https://github.com/catalystneuro/neuroconv/pull/1180)
* Added Returns section to all getter docstrings [PR #1185](https://github.com/catalystneuro/neuroconv/pull/1185)
* ElectricalSeries have better chunking defaults when data is passed as plain array [PR #1184](https://github.com/catalystneuro/neuroconv/pull/1184)
* Ophys interfaces now call `get_metadata` by default when no metadata is passed [PR #1200](https://github.com/catalystneuro/neuroconv/pull/1200) and [PR #1232](https://github.com/catalystneuro/neuroconv/pull/1232)

# v0.6.7 (January 20, 2025)

## Deprecations and Changes

## Bug Fixes
* Temporary set a ceiling for hdmf to avoid a chunking bug  [PR #1175](https://github.com/catalystneuro/neuroconv/pull/1175)

## Features
* Add description to inter-sample-shift for `SpikeGLXRecordingInterface` [PR #1177](https://github.com/catalystneuro/neuroconv/pull/1177)

## Improvements
* `get_json_schema_from_method_signature` now throws a more informative error when an untyped parameter is passed [#1157](https://github.com/catalystneuro/neuroconv/pull/1157)
* Improve the naming of ElectrodeGroups in the `SpikeGLXRecordingInterface` when multi probes are present [PR #1177](https://github.com/catalystneuro/neuroconv/pull/1177)
* Detect mismatch errors between group and group names when writing ElectrodeGroups [PR #1165](https://github.com/catalystneuro/neuroconv/pull/1165)
* Fix metadata bug in `IntanRecordingInterface` where extra devices were added incorrectly if the recording contained multiple electrode groups or names [#1166](https://github.com/catalystneuro/neuroconv/pull/1166)
* Source validation is no longer performed when initializing interfaces or converters [PR #1168](https://github.com/catalystneuro/neuroconv/pull/1168)


# v0.6.6 (December 20, 2024)

## Deprecations and Changes
* Removed use of `jsonschema.RefResolver` as it will be deprecated from the jsonschema library [PR #1133](https://github.com/catalystneuro/neuroconv/pull/1133)
* Completely removed compression settings from most places[PR #1126](https://github.com/catalystneuro/neuroconv/pull/1126)
* Completely removed compression settings from most places [PR #1126](https://github.com/catalystneuro/neuroconv/pull/1126)
* Soft deprecation for `file_path` as an argument of  `SpikeGLXNIDQInterface` and `SpikeGLXRecordingInterface` [PR #1155](https://github.com/catalystneuro/neuroconv/pull/1155)
* `starting_time` in RecordingInterfaces has given a soft deprecation in favor of time alignment methods [PR #1158](https://github.com/catalystneuro/neuroconv/pull/1158)

## Bug Fixes
* datetime objects now can be validated as conversion options [PR #1139](https://github.com/catalystneuro/neuroconv/pull/1126)
* Make `NWBMetaDataEncoder` public again [PR #1142](https://github.com/catalystneuro/neuroconv/pull/1142)
* Fix a bug where data in `DeepLabCutInterface` failed to write when `ndx-pose` was not imported. [#1144](https://github.com/catalystneuro/neuroconv/pull/1144)
* `SpikeGLXConverterPipe` converter now accepts multi-probe structures with multi-trigger and does not assume a specific folder structure [#1150](https://github.com/catalystneuro/neuroconv/pull/1150)
* `SpikeGLXNIDQInterface` is no longer written as an ElectricalSeries [#1152](https://github.com/catalystneuro/neuroconv/pull/1152)
* Fix a bug on ecephys interfaces where extra electrode group and devices were written if the property of the "group_name" was set in the recording extractor [#1164](https://github.com/catalystneuro/neuroconv/pull/1164)


## Features
* Propagate the `unit_electrode_indices` argument from the spikeinterface tools to `BaseSortingExtractorInterface`. This allows users to map units to the electrode table when adding sorting data [PR #1124](https://github.com/catalystneuro/neuroconv/pull/1124)
* Imaging interfaces have a new conversion option `always_write_timestamps` that can be used to force writing timestamps even if neuroconv's heuristics indicates regular sampling rate [PR #1125](https://github.com/catalystneuro/neuroconv/pull/1125)
* Added .csv support to DeepLabCutInterface [PR #1140](https://github.com/catalystneuro/neuroconv/pull/1140)
* `SpikeGLXRecordingInterface` now also accepts `folder_path` making its behavior equivalent to SpikeInterface [#1150](https://github.com/catalystneuro/neuroconv/pull/1150)
* Added the `rclone_transfer_batch_job` helper function for executing Rclone data transfers in AWS Batch jobs. [PR #1085](https://github.com/catalystneuro/neuroconv/pull/1085)
* Added the `deploy_neuroconv_batch_job` helper function for deploying NeuroConv AWS Batch jobs. [PR #1086](https://github.com/catalystneuro/neuroconv/pull/1086)
* YAML specification files now accepts an outer keyword `upload_to_dandiset="< six-digit ID >"` to automatically upload the produced NWB files to the DANDI archive [PR #1089](https://github.com/catalystneuro/neuroconv/pull/1089)
*`SpikeGLXNIDQInterface` now handdles digital demuxed channels (`XD0`) [#1152](https://github.com/catalystneuro/neuroconv/pull/1152)

## Improvements
* Use mixing tests for ecephy's mocks [PR #1136](https://github.com/catalystneuro/neuroconv/pull/1136)
* Use pytest format for dandi tests to avoid window permission error on teardown [PR #1151](https://github.com/catalystneuro/neuroconv/pull/1151)
* Added many docstrings for public functions [PR #1063](https://github.com/catalystneuro/neuroconv/pull/1063)
* Clean up warnings and deprecations in the testing framework for the ecephys pipeline [PR #1158](https://github.com/catalystneuro/neuroconv/pull/1158)
* Enhance the typing of the signature on the `NWBConverter` by adding zarr as a literal option on the backend and backend configuration [PR #1160](https://github.com/catalystneuro/neuroconv/pull/1160)


# v0.6.5 (November 1, 2024)

## Bug Fixes
* Fixed formatwise installation from pipy [PR #1118](https://github.com/catalystneuro/neuroconv/pull/1118)
* Fixed dailies [PR #1113](https://github.com/catalystneuro/neuroconv/pull/1113)

## Deprecations

## Features
* Using in-house `GenericDataChunkIterator` [PR #1068](https://github.com/catalystneuro/neuroconv/pull/1068)
* Data interfaces now perform source (argument inputs) validation with the json schema  [PR #1020](https://github.com/catalystneuro/neuroconv/pull/1020)
* Improve the error message when writing a recording extractor with multiple offsets [PR #1111](https://github.com/catalystneuro/neuroconv/pull/1111)
* Added `channels_to_skip` to `EDFRecordingInterface` so the user can skip non-neural channels [PR #1110](https://github.com/catalystneuro/neuroconv/pull/1110)

## Improvements
* Remove dev test from PR  [PR #1092](https://github.com/catalystneuro/neuroconv/pull/1092)
* Run only the most basic testing while a PR is on draft  [PR #1082](https://github.com/catalystneuro/neuroconv/pull/1082)
* Test that zarr backend_configuration works in gin data tests  [PR #1094](https://github.com/catalystneuro/neuroconv/pull/1094)
* Consolidated weekly workflows into one workflow and added email notifications [PR #1088](https://github.com/catalystneuro/neuroconv/pull/1088)
* Avoid running link test when the PR is on draft  [PR #1093](https://github.com/catalystneuro/neuroconv/pull/1093)
* Centralize gin data preparation in a github action  [PR #1095](https://github.com/catalystneuro/neuroconv/pull/1095)

# v0.6.4 (September 17, 2024)

## Bug Fixes
* Fixed a setup bug introduced in `v0.6.2` where installation process created a directory instead of a file for test configuration file  [PR #1070](https://github.com/catalystneuro/neuroconv/pull/1070)
* The method `get_extractor` now works for `MockImagingInterface`  [PR #1076](https://github.com/catalystneuro/neuroconv/pull/1076)
* Updated opencv version for security [PR #1087](https://github.com/catalystneuro/neuroconv/pull/1087)
* Solved a bug of `PlexonRecordingInterface` where data with multiple streams could not be opened [PR #989](https://github.com/catalystneuro/neuroconv/pull/989)

## Deprecations

## Features
* Added chunking/compression for string-only compound objects: [PR #1042](https://github.com/catalystneuro/neuroconv/pull/1042)
* Added automated EFS volume creation and mounting to the `submit_aws_job` helper function. [PR #1018](https://github.com/catalystneuro/neuroconv/pull/1018)
* Added a mock for segmentation extractors interfaces in ophys: `MockSegmentationInterface` [PR #1067](https://github.com/catalystneuro/neuroconv/pull/1067)
* Added a `MockSortingInterface` for testing purposes. [PR #1065](https://github.com/catalystneuro/neuroconv/pull/1065)
* BaseRecordingInterfaces have a new conversion options `always_write_timestamps` that can be used to force writing timestamps even if neuroconv heuristic indicates regular sampling rate [PR #1091](https://github.com/catalystneuro/neuroconv/pull/1091)


## Improvements
* Testing on mac sillicon [PR #1061](https://github.com/catalystneuro/neuroconv/pull/1061)
* Add writing to zarr test for to the test on data [PR #1056](https://github.com/catalystneuro/neuroconv/pull/1056)
* Modified the CI to avoid running doctests twice [PR #1077](https://github.com/catalystneuro/neuroconv/pull/#1077)
* Consolidated daily workflows into one workflow and added email notifications [PR #1081](https://github.com/catalystneuro/neuroconv/pull/1081)
* Added zarr tests for the test on data with checking equivalent backends [PR #1083](https://github.com/catalystneuro/neuroconv/pull/1083)

# v0.6.3

# v0.6.2 (September 10, 2024)

## Bug Fixes
* Fixed a bug where `IntanRecordingInterface` added two devices [PR #1059](https://github.com/catalystneuro/neuroconv/pull/1059)
* Fix a bug in `add_sorting_to_nwbfile` where `unit_electrode_indices` was only propagated if `waveform_means` was passed [PR #1057](https://github.com/catalystneuro/neuroconv/pull/1057)

## Deprecations
* The following classes and objects are now private `NWBMetaDataEncoder`, `NWBMetaDataEncoder`, `check_if_imaging_fits_into_memory`, `NoDatesSafeLoader` [PR #1050](https://github.com/catalystneuro/neuroconv/pull/1050)

## Features
* Make `config_file_path` optional in `DeepLabCutInterface`[PR #1031](https://github.com/catalystneuro/neuroconv/pull/1031)
* Added `get_stream_names` to `OpenEphysRecordingInterface`: [PR #1039](https://github.com/catalystneuro/neuroconv/pull/1039)
* Most data interfaces and converters now use Pydantic to validate their inputs, including existence of file and folder paths. [PR #1022](https://github.com/catalystneuro/neuroconv/pull/1022)
* All remaining data interfaces and converters now use Pydantic to validate their inputs, including existence of file and folder paths. [PR #1055](https://github.com/catalystneuro/neuroconv/pull/1055)


## Improvements
* Using ruff to enforce existence of public classes' docstrings [PR #1034](https://github.com/catalystneuro/neuroconv/pull/1034)
* Separated tests that use external data by modality [PR #1049](https://github.com/catalystneuro/neuroconv/pull/1049)
* Added Unit Table descriptions for phy and kilosort: [PR #1053](https://github.com/catalystneuro/neuroconv/pull/1053)
* Using ruff to enforce existence of public functions's docstrings [PR #1062](https://github.com/catalystneuro/neuroconv/pull/1062)
* Improved device metadata of `IntanRecordingInterface` by adding the type of controller used [PR #1059](https://github.com/catalystneuro/neuroconv/pull/1059)




# v0.6.1 (August 30, 2024)

## Bug fixes
* Fixed the JSON schema inference warning on excluded fields; also improved error message reporting of which method triggered the error. [PR #1037](https://github.com/catalystneuro/neuroconv/pull/1037)



# v0.6.0 (August 27, 2024)

## Deprecations
* Deprecated  `WaveformExtractor` usage. [PR #821](https://github.com/catalystneuro/neuroconv/pull/821)
* Changed the `tools.spikeinterface` functions (e.g. `add_recording`, `add_sorting`) to have `_to_nwbfile` as suffix  [PR #1015](https://github.com/catalystneuro/neuroconv/pull/1015)
* Deprecated use of `compression` and `compression_options` in `VideoInterface` [PR #1005](https://github.com/catalystneuro/neuroconv/pull/1005)
* `get_schema_from_method_signature` has been deprecated; please use `get_json_schema_from_method_signature` instead. [PR #1016](https://github.com/catalystneuro/neuroconv/pull/1016)
* `neuroconv.utils.FilePathType` and `neuroconv.utils.FolderPathType` have been deprecated; please use `pydantic.FilePath` and `pydantic.DirectoryPath` instead. [PR #1017](https://github.com/catalystneuro/neuroconv/pull/1017)
* Changed the `tools.roiextractors` function (e.g. `add_imaging` and `add_segmentation`) to have the `_to_nwbfile` suffix [PR #1017](https://github.com/catalystneuro/neuroconv/pull/1027)


## Features
* Added `MedPCInterface` for operant behavioral output files. [PR #883](https://github.com/catalystneuro/neuroconv/pull/883)
* Support `SortingAnalyzer` in the `SpikeGLXConverterPipe`. [PR #821](https://github.com/catalystneuro/neuroconv/pull/821)
* Added `TDTFiberPhotometryInterface` data interface, for converting fiber photometry data from TDT file formats. [PR #920](https://github.com/catalystneuro/neuroconv/pull/920)
* Add argument to `add_electrodes` that grants fine control of what to do with the missing values. As a side effect this drops the implicit casting to int when writing int properties to the electrodes table [PR #985](https://github.com/catalystneuro/neuroconv/pull/985)
* Add Plexon2 support [PR #918](https://github.com/catalystneuro/neuroconv/pull/918)
* Converter working with multiple `VideoInterface` instances [PR #914](https://github.com/catalystneuro/neuroconv/pull/914)
* Added helper function `neuroconv.tools.data_transfers.submit_aws_batch_job` for basic automated submission of AWS batch jobs. [PR #384](https://github.com/catalystneuro/neuroconv/pull/384)
* Data interfaces `run_conversion` method now performs metadata validation before running the conversion. [PR #949](https://github.com/catalystneuro/neuroconv/pull/949)
* Introduced `null_values_for_properties` to `add_units_table` to give user control over null values behavior [PR #989](https://github.com/catalystneuro/neuroconv/pull/989)


## Bug fixes
* Fixed the default naming of multiple electrical series in the `SpikeGLXConverterPipe`. [PR #957](https://github.com/catalystneuro/neuroconv/pull/957)
* Write new properties to the electrode table use the global identifier channel_name, group [PR #984](https://github.com/catalystneuro/neuroconv/pull/984)
* Removed a bug where int64 was casted lossy to float [PR #989](https://github.com/catalystneuro/neuroconv/pull/989)

## Improvements
* The `OpenEphysBinaryRecordingInterface` now uses `lxml` for extracting the session start time from the settings.xml file and does not depend on `pyopenephys` anymore. [PR #971](https://github.com/catalystneuro/neuroconv/pull/971)
* Swap the majority of package setup and build steps to `pyproject.toml` instead of `setup.py`. [PR #955](https://github.com/catalystneuro/neuroconv/pull/955)
* The `DeeplabcutInterface` now skips inferring timestamps from movie when timestamps are specified, running faster. [PR #967](https://github.com/catalystneuro/neuroconv/pull/967)
* Improve metadata writing for SpikeGLX data interface. Added contact ids, shank ids and, remove references to shanks for neuropixels 1.0. Also deprecated the previous neuroconv exclusive property "electrode_shank_number` [PR #986](https://github.com/catalystneuro/neuroconv/pull/986)
* Add tqdm with warning to DeepLabCut interface [PR #1006](https://github.com/catalystneuro/neuroconv/pull/1006)
* `BaseRecordingInterface` now calls default metadata when metadata is not passing mimicking `run_conversion` behavior. [PR #1012](https://github.com/catalystneuro/neuroconv/pull/1012)
* Added `get_json_schema_from_method_signature` which constructs Pydantic models automatically from the signature of any function with typical annotation types used throughout NeuroConv. [PR #1016](https://github.com/catalystneuro/neuroconv/pull/1016)
* Replaced all interface annotations with Pydantic types. [PR #1017](https://github.com/catalystneuro/neuroconv/pull/1017)
* Changed typehint collections (e.g. `List`) to standard collections (e.g. `list`). [PR #1021](https://github.com/catalystneuro/neuroconv/pull/1021)
* Testing now is only one dataset per test [PR #1026](https://github.com/catalystneuro/neuroconv/pull/1026)




## v0.5.0 (July 17, 2024)

### Deprecations
* The usage of `compression_options` directly through the `neuroconv.tools.audio` submodule is now deprecated - users should refer to the new `configure_backend` method for a general approach for setting compression. [PR #939](https://github.com/catalystneuro/neuroconv/pull/939)
* The usage of `compression` and `compression_opts` directly through the `FicTracDataInterface` is now deprecated - users should refer to the new `configure_backend` method for a general approach for setting compression. [PR #941](https://github.com/catalystneuro/neuroconv/pull/941)
* The usage of `compression` directly through the `neuroconv.tools.neo` submodule is now deprecated - users should refer to the new `configure_backend` method for a general approach for setting compression. [PR #943](https://github.com/catalystneuro/neuroconv/pull/943)
* The usage of `compression_options` directly through the `neuroconv.tools.ophys` submodule is now deprecated - users should refer to the new `configure_backend` method for a general approach for setting compression. [PR #940](https://github.com/catalystneuro/neuroconv/pull/940)
* Removed the option of running `interface.run_conversion` without `nwbfile_path` argument . [PR #951](https://github.com/catalystneuro/neuroconv/pull/951)

### Features
* Added docker image and tests for an automated Rclone configuration (with file stream passed via an environment variable). [PR #902](https://github.com/catalystneuro/neuroconv/pull/902)

### Bug fixes
* Fixed the conversion option schema of a `SpikeGLXConverter` when used inside another `NWBConverter`. [PR #922](https://github.com/catalystneuro/neuroconv/pull/922)
* Fixed a case of the `NeuroScopeSortingExtractor` when the optional `xml_file_path` is not specified. [PR #926](https://github.com/catalystneuro/neuroconv/pull/926)
* Fixed `Can't specify experiment type when converting .abf to .nwb with Neuroconv`. [PR #609](https://github.com/catalystneuro/neuroconv/pull/609)
* Remove assumption that the ports of the Intan acquisition system correspond to electrode groupings in `IntanRecordingInterface`  [PR #933](https://github.com/catalystneuro/neuroconv/pull/933)
* Add ValueError for empty metadata in  `make_or_load_nwbfile` when an nwbfile needs to be created [PR #948](https://github.com/catalystneuro/neuroconv/pull/948)

### Improvements
* Make annotations from the raw format available on `IntanRecordingInterface`. [PR #934](https://github.com/catalystneuro/neuroconv/pull/943)
* Add an option to suppress display the progress bar (tqdm) in `VideoContext`  [PR #937](https://github.com/catalystneuro/neuroconv/pull/937)
* Automatic compression of data in the `LightnignPoseDataInterface` has been disabled - users should refer to the new `configure_backend` method for a general approach for setting compression. [PR #942](https://github.com/catalystneuro/neuroconv/pull/942)
* Port over `dlc2nwb` utility functions for ease of maintenance. [PR #946](https://github.com/catalystneuro/neuroconv/pull/946)



## v0.4.11 (June 14, 2024)

### Bug fixes
* Added a skip condition in `get_default_dataset_io_configurations` for datasets with any zero-length axis in their `full_shape`. [PR #894](https://github.com/catalystneuro/neuroconv/pull/894)
* Added `packaging` explicitly to minimal requirements. [PR #904](https://github.com/catalystneuro/neuroconv/pull/904)
* Fixed bug when using `make_or_load_nwbfile` with `overwrite=True` on an existing (but corrupt) HDF5 file. [PR #911](https://github.com/catalystneuro/neuroconv/pull/911)
* Change error trigger with warning trigger when adding both `OnePhotonSeries` and `TwoPhotonSeries` to the same file ([Issue #906](https://github.com/catalystneuro/neuroconv/issues/906)). [PR #907](https://github.com/catalystneuro/neuroconv/pull/907)

### Improvements
* Propagated `photon_series_type` to `BaseImagingExtractorInterface` init instead of passing it as an argument of `get_metadata()` and `get_metadata_schema()`. [PR #847](https://github.com/catalystneuro/neuroconv/pull/847)
* Converter working with multiple VideoInterface instances [PR 914](https://github.com/catalystneuro/neuroconv/pull/914)



## v0.4.10 (June 6, 2024)

### Bug fixes
* Fixed bug causing overwrite of NWB GUIDE watermark. [PR #890](https://github.com/catalystneuro/neuroconv/pull/890)


## v0.4.9 (June 5, 2024)

### Deprecations
* Removed `stream_id` as an argument from `IntanRecordingInterface`. [PR #794](https://github.com/catalystneuro/neuroconv/pull/794)
* The usage of `compression` and `compression_opts` directly through the `neuroconv.tools.spikeinterface` submodule are now deprecated - users should refer to the new `configure_backend` method for a general approach for setting compression. [PR #805](https://github.com/catalystneuro/neuroconv/pull/805)
* Dropped the testing of Python 3.8 on the CI. Dropped support for Python 3.8 in setup. [PR #853](https://github.com/catalystneuro/neuroconv/pull/853)
* Deprecated skip_features argument in `add_sorting`. [PR #872](https://github.com/catalystneuro/neuroconv/pull/872)
* Deprecate old (v1) iterator from the ecephys pipeline. [PR #876](https://github.com/catalystneuro/neuroconv/pull/876)

### Features
* Added `backend` control to the `make_or_load_nwbfile` helper method in `neuroconv.tools.nwb_helpers`. [PR #800](https://github.com/catalystneuro/neuroconv/pull/800)
* Released the first official Docker images for the package on the GitHub Container Repository (GHCR). [PR #383](https://github.com/catalystneuro/neuroconv/pull/383)
* Support "one-file-per-signal" and "one-file-per-channel" mode with `IntanRecordingInterface`. [PR #791](https://github.com/catalystneuro/neuroconv/pull/791)
* Added `get_default_backend_configuration` method to all `DataInterface` classes. Also added HDF5 `backend` control to all standalone `.run_conversion(...)` methods for those interfaces. [PR #801](https://github.com/catalystneuro/neuroconv/pull/801)
* Added `get_default_backend_configuration` method to all `NWBConverter` classes. Also added HDF5 `backend` control to `.run_conversion(...)`. [PR #804](https://github.com/catalystneuro/neuroconv/pull/804)
* Released the first official Docker images for the package on the GitHub Container Repository (GHCR). [PR #383](https://github.com/catalystneuro/neuroconv/pull/383)
* Added `ScanImageMultiFileImagingInterface` for multi-file (buffered) ScanImage format and changed `ScanImageImagingInterface` to be routing classes for single and multi-plane imaging. [PR #809](https://github.com/catalystneuro/neuroconv/pull/809)
* Added a function to generate ogen timestamps and data from onset times and parameters to `tools.optogenetics`. [PR #832](https://github.com/catalystneuro/neuroconv/pull/832)
* Added `configure_and_write_nwbfile` and optimized imports in `tools.nwb_helpers` module. [PR #848](https://github.com/catalystneuro/neuroconv/pull/848)
* `configure_backend` may now apply a `BackendConfiguration` to equivalent in-memory `pynwb.NWBFile` objects that have different address in RAM. [PR #848](https://github.com/catalystneuro/neuroconv/pull/848)
* Add support for doubled ragged arrays in `add_units_table` [PR #879](https://github.com/catalystneuro/neuroconv/pull/879)
* Add support for doubled ragged arrays in `add_electrodes` [PR #881](https://github.com/catalystneuro/neuroconv/pull/881)
* Propagate `ignore_integrity_checks` from neo to IntanRecordingInterface [PR #887](https://github.com/catalystneuro/neuroconv/pull/887)


### Bug fixes
* Remove JSON Schema `definitions` from the `properties` field. [PR #818](https://github.com/catalystneuro/neuroconv/pull/818)
* Fixed writing waveforms directly to file. [PR #799](https://github.com/catalystneuro/neuroconv/pull/799)
* Avoid in-place modification of the metadata in the `VideoInterface` and on neo tools. [PR #814](https://github.com/catalystneuro/neuroconv/pull/814)
* Replaced `waveform_extractor.is_extension` with `waveform_extractor.has_extension`. [PR #799](https://github.com/catalystneuro/neuroconv/pull/799)
* Fixed an issue with `set_aligned_starting_time` for all `SortingInterface`'s that did not have an initial segment start set (and no recording attached). [PR #823](https://github.com/catalystneuro/neuroconv/pull/823)
* Fixed a bug with `parameterized` and `pytest-xdist==3.6.1` in the `ScanImageImagingInterface` tests. [PR #829](https://github.com/catalystneuro/neuroconv/pull/829)
* Added `XX` and `XO` to the base metadata schema. [PR #833](https://github.com/catalystneuro/neuroconv/pull/833)
* `BaseImagingExtractor.add_to_nwbfile()` is fixed in the case where metadata is not supplied. [PR #849](https://github.com/catalystneuro/neuroconv/pull/849)
* Prevent `SpikeGLXConverterPipe` from setting false properties on the sub-`SpikeGLXNIDQInterface`. [PR #860](https://github.com/catalystneuro/neuroconv/pull/860)
* Fixed a bug when adding ragged arrays to the electrode and units table. [PR #870](https://github.com/catalystneuro/neuroconv/pull/870)
* Fixed a bug where `write_recording` will call an empty nwbfile when passing a path. [PR #877](https://github.com/catalystneuro/neuroconv/pull/877)
* Fixed a bug that failed to properly include time alignment information in the output NWB file for objects added from any `RecordingInterface` in combination with `stub_test=True`. [PR #884](https://github.com/catalystneuro/neuroconv/pull/884)
* Fixed a bug that prevented passing `nwbfile=None` and a `backend_configuration` to `NWBConverter.run_conversion`. [PR #885](https://github.com/catalystneuro/neuroconv/pull/885)

### Improvements
* Added soft deprecation warning for removing `photon_series_type` from `get_metadata()` and `get_metadata_schema()` (in [PR #847](https://github.com/catalystneuro/neuroconv/pull/847)). [PR #866](https://github.com/catalystneuro/neuroconv/pull/866)
* Fixed docstrings related to backend configurations for various methods. [PR #822](https://github.com/catalystneuro/neuroconv/pull/822)
* Added automatic `backend` detection when a `backend_configuration` is passed to an interface or converter. [PR #840](https://github.com/catalystneuro/neuroconv/pull/840)
* Improve printing of bytes. [PR #831](https://github.com/catalystneuro/neuroconv/pull/831)
* Support for pathlib in source data schema validation. [PR #854](https://github.com/catalystneuro/neuroconv/pull/854)
* Use `ZoneInfo` instead of `dateutil.tz` in the conversion gallery. [PR #858](https://github.com/catalystneuro/neuroconv/pull/858)
* Exposed `progress_bar_class` to ecephys and ophys data iterators. [PR #861](https://github.com/catalystneuro/neuroconv/pull/861)
* Unified the signatures between `add_units`, `add_sorting` and `write_sorting`. [PR #875](https://github.com/catalystneuro/neuroconv/pull/875)
* Improved descriptions of all folder and file paths in the source schema, useful for rendering in the GUIDE. [PR #886](https://github.com/catalystneuro/neuroconv/pull/886)
* Added watermark via `source_script` field of `NWBFile` metadata. `source_script_file_name` is also required to be specified in this case to avoid invalidation. [PR #888](https://github.com/catalystneuro/neuroconv/pull/888)
* Remove parsing xml parsing from the `__init__` of `BrukerTiffSinglePlaneImagingInterface` [PR #895](https://github.com/catalystneuro/neuroconv/pull/895)

### Testing
* Add general test for metadata in-place modification by interfaces. [PR #815](https://github.com/catalystneuro/neuroconv/pull/815)



# v0.4.8 (March 20, 2024)

### Bug fixes
* Fixed writing the `electrodes` field in `add_electrical_series` when multiple groups are present. [PR #784](https://github.com/catalystneuro/neuroconv/pull/784)

### Improvements
* Upgraded Pydantic support to `>v2.0.0`. [PR #767](https://github.com/catalystneuro/neuroconv/pull/767)
* Absorbed the `DatasetInfo` model into the `DatasetIOConfiguration` model. [PR #767](https://github.com/catalystneuro/neuroconv/pull/767)
* Keyword argument `field_name` of the `DatasetIOConfiguration.from_neurodata_object` method has been renamed to `dataset_name` to be more consistent with its usage. This only affects direct initialization of the model; usage via the `BackendConfiguration` constructor and its associated helper functions in `neuroconv.tools.nwb_helpers` is unaffected. [PR #767](https://github.com/catalystneuro/neuroconv/pull/767)
* Manual construction of a `DatasetIOConfiguration` now requires the field `dataset_name`, and will be validated to match the final path of `location_in_file`. Usage via the automated constructors is unchanged. [PR #767](https://github.com/catalystneuro/neuroconv/pull/767)
* Enhance `get_schema_from_method_signature` to extract descriptions from the method docval. [PR #771](https://github.com/catalystneuro/neuroconv/pull/771)
* Avoid writing `channel_to_uV` and `offset_to_uV` in `add_electrodes`  [PR #803](https://github.com/catalystneuro/neuroconv/pull/803)
* `BaseSegmentationExtractorInterface` now supports optional background plane segmentations and associated fluorescence traces [PR #783](https://github.com/catalystneuro/neuroconv/pull/783)



# v0.4.7 (February 21, 2024)

### Deprecation
* Removed `.get_electrode_table_json()` on the `BaseRecordingExtractorInterface` in favor of GUIDE specific interactions. [PR #431](https://github.com/catalystneuro/neuroconv/pull/431)
* Removed the `SIPickleRecordingInterface` and `SIPickleSortingInterface` interfaces. [PR #757](https://github.com/catalystneuro/neuroconv/pull/757)
* Removed the `SpikeGLXLFPInterface` interface. [PR #757](https://github.com/catalystneuro/neuroconv/pull/757)

### Bug fixes
* LocalPathExpander matches only `folder_paths` or `file_paths` if that is indicated in the passed specification. [PR #679](https://github.com/catalystneuro/neuroconv/pull/675) and [PR #675](https://github.com/catalystneuro/neuroconv/pull/679
* Fixed depth consideration in partial chunking pattern for the ROI data buffer. [PR #677](https://github.com/catalystneuro/neuroconv/pull/677)
* Fix mapping between channel names and the electrode table when writing more than one `ElectricalSeries` to the NWBFile. This fixes an issue when the converter pipeline of `SpikeGLXConverterPipe` was writing the electrode table region of the NIDQ stream incorrectly. [PR #678](https://github.com/catalystneuro/neuroconv/pull/678)
* Fix `configure_backend` when applied to `TimeSeries` contents that leverage internal links for `data` or `timestamps`. [PR #732](https://github.com/catalystneuro/neuroconv/pull/732)

### Features
* Changed the `Suite2pSegmentationInterface` to support multiple plane segmentation outputs. The interface now has a `plane_name` and `channel_name` arguments to determine which plane output and channel trace add to the NWBFile. [PR #601](https://github.com/catalystneuro/neuroconv/pull/601)
* Added `create_path_template` and corresponding tests [PR #680](https://github.com/catalystneuro/neuroconv/pull/680)
* Added tool function `configure_datasets` for configuring all datasets of an in-memory `NWBFile` to be backend specific. [PR #571](https://github.com/catalystneuro/neuroconv/pull/571)
* Added `LightningPoseConverter` to add pose estimation data and the original and the optional labeled video added as ImageSeries to NWB. [PR #633](https://github.com/catalystneuro/neuroconv/pull/633)
* Added gain as a required `__init__` argument for `TdtRecordingInterface`. [PR #704](https://github.com/catalystneuro/neuroconv/pull/704)
* Extract session_start_time from Plexon `plx` recording file. [PR #723](https://github.com/catalystneuro/neuroconv/pull/723)

### Improvements
* `nwbinspector` has been removed as a minimal dependency. It becomes an extra (optional) dependency with `neuroconv[dandi]`. [PR #672](https://github.com/catalystneuro/neuroconv/pull/672)
* Added a `from_nwbfile` class method constructor to all `BackendConfiguration` models. [PR #673](https://github.com/catalystneuro/neuroconv/pull/673)
* Added compression to `FicTracDataInterface`. [PR #678](https://github.com/catalystneuro/neuroconv/pull/678)
* Exposed `block_index` to all OpenEphys interfaces. [PR #695](https://github.com/catalystneuro/neuroconv/pull/695)
* Added support for `DynamicTable` columns in the `configure_backend` tool function. [PR #700](https://github.com/catalystneuro/neuroconv/pull/700)
* Refactored `ScanImagingInterface` to reference ROIExtractors' version of `extract_extra_metadata`. [PR #731](https://github.com/catalystneuro/neuroconv/pull/731)
* Added support for Long NHP probe types for the `SpikeGLXRecorddingInterfacce`. [PR #701](https://github.com/catalystneuro/neuroconv/pull/701)
* Remove unnecessary duplication of probe setting in `SpikeGLXRecordingInterface`. [PR #696](https://github.com/catalystneuro/neuroconv/pull/696)
* Added associated suffixes to all interfaces and converters. [PR #734](https://github.com/catalystneuro/neuroconv/pull/734)
* Added convenience function `get_format_summaries` to `tools.importing` (and exposed at highest level). [PR #734](https://github.com/catalystneuro/neuroconv/pull/734)

### Testing
* `RecordingExtractorInterfaceTestMixin` now compares either `group_name`, `group` or a default value of  `ElectrodeGroup` to the `group` property in the `NWBRecordingExtractor` instead of comparing `group` to `group` as it was done before [PR #736](https://github.com/catalystneuro/neuroconv/pull/736)
* `TestScanImageImagingInterfaceRecent` now checks metadata against new roiextractors implementation [PR #741](https://github.com/catalystneuro/neuroconv/pull/741).
* Removed editable installs from the CI workflow. [PR #756](https://github.com/catalystneuro/neuroconv/pull/756)


# v0.4.6 (November 30, 2023)

### Features
* Added Pydantic data models of `BackendConfiguration` for both HDF5 and Zarr datasets (container/mapper of all the `DatasetConfiguration`s for a particular file). [PR #568](https://github.com/catalystneuro/neuroconv/pull/568)
* Changed the metadata schema for `Fluorescence` and `DfOverF` where the traces metadata can be provided as a dict instead of a list of dicts.
  The name of the plane segmentation is used to determine which traces to add to the `Fluorescence` and `DfOverF` containers. [PR #632](https://github.com/catalystneuro/neuroconv/pull/632)
* Modify the filtering of traces to also filter out traces with empty values. [PR #649](https://github.com/catalystneuro/neuroconv/pull/649)
* Added tool function `get_default_dataset_configurations` for identifying and collecting all fields of an in-memory `NWBFile` that could become datasets on disk; and return instances of the Pydantic dataset models filled with default values for chunking/buffering/compression. [PR #569](https://github.com/catalystneuro/neuroconv/pull/569)
* Added tool function `get_default_backend_configuration` for conveniently packaging the results of `get_default_dataset_configurations` into an easy-to-modify mapping from locations of objects within the file to their correseponding dataset configuration options, as well as linking to a specific backend DataIO. [PR #570](https://github.com/catalystneuro/neuroconv/pull/570)
* Added `set_probe()` method to `BaseRecordingExtractorInterface`. [PR #639](https://github.com/catalystneuro/neuroconv/pull/639)
* Changed default chunking of `ImagingExtractorDataChunkIterator` to select `chunk_shape` less than the chunk_mb threshold while keeping the original image size. The default `chunk_mb` changed to 10MB. [PR #667](https://github.com/catalystneuro/neuroconv/pull/667)

### Fixes
* Fixed GenericDataChunkIterator (in hdmf.py) in the case where the number of dimensions is 1 and the size in bytes is greater than the threshold of 1 GB. [PR #638](https://github.com/catalystneuro/neuroconv/pull/638)
* Changed `np.floor` and `np.prod` usage to `math.floor` and `math.prod` in various files. [PR #638](https://github.com/catalystneuro/neuroconv/pull/638)
* Updated minimal required version of DANDI CLI; updated `run_conversion_from_yaml` API function and tests to be compatible with naming changes. [PR #664](https://github.com/catalystneuro/neuroconv/pull/664)

### Improvements
 * Change metadata extraction library from `fparse` to `parse`. [PR #654](https://github.com/catalystneuro/neuroconv/pull/654)
 * The `dandi` CLI/API is now an optional dependency; it is still required to use the `tool` function for automated upload as well as the YAML-based NeuroConv CLI. [PR #655](https://github.com/catalystneuro/neuroconv/pull/655)



# v0.4.5 (November 6, 2023)

### Back-compatibility break
* The `CEDRecordingInterface` has now been removed; use the `Spike2RecordingInterface` instead. [PR #602](https://github.com/catalystneuro/neuroconv/pull/602)

### Features
* Added support for python 3.12 [PR #626](https://github.com/catalystneuro/neuroconv/pull/626)
* Added `session_start_time` extraction to `FicTracDataInterface`. [PR #598](https://github.com/catalystneuro/neuroconv/pull/598)
* Added `imaging_plane_name` keyword argument to `add_imaging_plane` function to determine which imaging plane to add from the metadata by name instead of `imaging_plane_index`.
* Added reference for `imaging_plane` to default plane segmentation metadata. [PR #594](https://github.com/catalystneuro/neuroconv/pull/594)
* Changed Compass container for Position container in the `FicTracDataInterface`.  [PR #606](https://github.com/catalystneuro/neuroconv/pull/605)
* Added option to write units in meters by providing a radius in `FicTracDataInterface`. [PR #606](https://github.com/catalystneuro/neuroconv/pull/605)
* Added `parent_container` keyword argument to `add_photon_series` that defines whether to add the photon series to acquisition or 'ophys' processing module. [PR #587](https://github.com/catalystneuro/neuroconv/pull/587)
* Added Pydantic data models of `DatasetInfo` (immutable summary of core dataset values such as maximum shape and dtype) and `DatasetConfiguration` for both HDF5 and Zarr datasets (the optional layer that specifies chunk/buffering/compression). [PR #567](https://github.com/catalystneuro/neuroconv/pull/567)
* Added alignment methods to `FicTracDataInterface`.  [PR #607](https://github.com/catalystneuro/neuroconv/pull/607)
* Added alignment methods support to `MockRecordingInterface` [PR #611](https://github.com/catalystneuro/neuroconv/pull/611)
* Added `NeuralynxNvtInterface`, which can read position tracking NVT files. [PR #580](https://github.com/catalystneuro/neuroconv/pull/580)
* Adding radius as a conversion factor in `FicTracDataInterface`.  [PR #619](https://github.com/catalystneuro/neuroconv/pull/619)
* Coerce `FicTracDataInterface` original timestamps to start from 0.  [PR #619](https://github.com/catalystneuro/neuroconv/pull/619)
* Added configuration metadata to `FicTracDataInterface`.  [PR #618](https://github.com/catalystneuro/neuroconv/pull/618)
* Expose number of jobs to `automatic_dandi_upload`. [PR #624](https://github.com/catalystneuro/neuroconv/pull/624)
* Added `plane_segmentation_name` keyword argument to determine which plane segmentation to add from the metadata by name instead of `plane_segmentation_index`.
  `plane_segmentation_name` is exposed at `BaseSegmentationExtractorInterface.add_to_nwbfile()` function to support adding segmentation output from multiple planes. [PR #623](https://github.com/catalystneuro/neuroconv/pull/623)
* Added `SegmentationImages` to metadata_schema in `BaseSegmentationExtractorInterface` to allow for the modification of the name and description of Images container and description of the summary images. [PR #622](https://github.com/catalystneuro/neuroconv/pull/622)
* Default chunking pattern of RecordingInterfaces now attempts to use as many channels as possible up to 64 total, and fill with as much time as possible up to the `chunk_mb`. This also required raising the lower HDMF version to 3.11.0 (which introduced 10 MB default chunk sizes). [PR #630](https://github.com/catalystneuro/neuroconv/pull/630)

### Fixes
* Remove `starting_time` reset to default value (0.0) when adding the rate and updating the `photon_series_kwargs` or `roi_response_series_kwargs`, in `add_photon_series` or `add_fluorescence_traces`. [PR #595](https://github.com/catalystneuro/neuroconv/pull/595)
* Changed the date parsing in `OpenEphysLegacyRecordingInterface` to `datetime.strptime` with the expected date format explicitly set to `"%d-%b-%Y %H%M%S"`. [PR #577](https://github.com/catalystneuro/neuroconv/pull/577)
* Pin lower bound HDMF version to `3.10.0`. [PR #586](https://github.com/catalystneuro/neuroconv/pull/586)

### Deprecation
* Removed `use_times` and `buffer_size` from `add_photon_series`. [PR #600](https://github.com/catalystneuro/neuroconv/pull/600)

### Testing
* Adds `MockImagingInterface` as a general testing mechanism for ophys imaging interfaces [PR #604](https://github.com/catalystneuro/neuroconv/pull/604).



# v0.4.4

### Features

* `DeepLabCutInterface` now allows using custom timestamps via `set_aligned_timestamps` method before running conversion. [PR #531](https://github.com/catalystneuro/neuroconv/pull/532)

### Fixes

* Reorganize timeintervals schema to reside in `schemas/` dir to ensure its inclusion in package build. [PR #573](https://github.com/catalystneuro/neuroconv/pull/573)



# v0.4.3

### Fixes

* The `sonpy` package for the Spike2 interface no longer attempts installation on M1 Macs. [PR #563](https://github.com/catalystneuro/neuroconv/pull/563)
* Fixed `subset_sorting` to explicitly cast `end_frame` to int to avoid SpikeInterface frame slicing edge case. [PR #565](https://github.com/catalystneuro/neuroconv/pull/565)



# v0.4.2

### Fixes

* Exposed `es_key` argument to users where it was previously omitted on `MaxOneRecordingInterface`, `OpenEphysLegacyRecordingInterface`, and `OpenEphysRecordingInterface`. [PR #542](https://github.com/catalystneuro/neuroconv/pull/542)
* Added deepcopy for metadata in `make_nwbfile_from_metadata`. [PR #545](https://github.com/catalystneuro/neuroconv/pull/545)
* Fixed edge case in `subset_sorting` where `end_frame` could exceed recording length. [PR #551](https://github.com/catalystneuro/neuroconv/pull/551)
* Alter `add_electrodes` behavior,  no error is thrown if a property is present in the metadata but not in the recording extractors. This allows the combination of recording objects that have different properties. [PR #558](https://github.com/catalystneuro/neuroconv/pull/558)

### Features

* Added converters for Bruker TIF format to support multiple streams of imaging data.
  Added `BrukerTiffSinglePlaneConverter` for single plane imaging data which initializes a `BrukerTiffSinglePlaneImagingInterface` for each data stream.
  The available data streams can be checked by `BrukerTiffSinglePlaneImagingInterface.get_streams(folder_path)` method.
  Added `BrukerTiffMultiPlaneConverter` for volumetric imaging data with `plane_separation_type` argument that defines
  whether to load the imaging planes as a volume (`"contiguous"`) or separately (`"disjoint"`).
  The available data streams for the defined  `plane_separation_type`  can be checked by `BrukerTiffMultiPlaneImagingInterface.get_streams(folder_path, plane_separation_type)` method.
* Added FicTrac data interface. [PR #517](https://github.com/catalystneuro/neuroconv/pull/#517)

### Documentation and tutorial enhancements

* Added FicTrac to the conversion gallery and docs API. [PR #560](https://github.com/catalystneuro/neuroconv/pull/#560)



# v0.4.1

### Fixes

* Propagated additional arguments, such as `cell_id`, from the `metadata["Icephys"]["Electrodes"]` dictionary used in `tools.neo.add_icephys_electrode`. [PR #538](https://github.com/catalystneuro/neuroconv/pull/538)
* Fixed mismatch between expected `Electrodes` key in `tools.neo.add_icephys_electrode` and the metadata automatically generated by the `AbfInterface`. [PR #538](https://github.com/catalystneuro/neuroconv/pull/538)



# v0.4.0

### Back-compatibility break

* Create separate `.add_to_nwbfile` method for all DataInterfaces. This is effectively the previous `.run_conversion` method but limited to operations on an in-memory `nwbfile`: pynwb.NWBFile` object and does not handle any I/O. [PR #455](https://github.com/catalystneuro/neuroconv/pull/455)

### Fixes

* Set gzip compression by default on spikeinterface based interfaces `run_conversion`. [PR #499](https://github.com/catalystneuro/neuroconv/pull/#499)

* Temporarily disabled filtering for all-zero traces in `add_fluorescence_traces` as the current implementation is very slow for nearly all zero traces (e.g. suite2p deconvolved traces). [PR #527](https://github.com/catalystneuro/neuroconv/pull/527)

### Features

* Added stream control with the `stream_name` argument to the `NeuralynxRecordingExtractor`. [PR #369](https://github.com/catalystneuro/neuroconv/pull/369)

* Added a common `.temporally_align_data_interfaces` method to the `NWBConverter` class to use as a specification of the protocol for temporally aligning the data interfaces of the converter. [PR #362](https://github.com/catalystneuro/neuroconv/pull/362)

* Added `CellExplorerRecordingInterface` for adding data raw and lfp data from the CellExplorer format. CellExplorer's new format contains a `basename.session.mat` file containing
    rich metadata about the session which can be used to extract the recording information such as sampling frequency and type and channel metadata such as
    groups, location and brain area [#488](https://github.com/catalystneuro/neuroconv/pull/488)

* `CellExplorerSortingInterface` now supports extracting sampling frequency from the new data format. CellExplorer's new format contains a `basename.session.mat` file containing
    rich metadata including the sorting sampling frequency [PR #491](https://github.com/catalystneuro/neuroconv/pull/491) and [PR #502](https://github.com/catalystneuro/neuroconv/pull/502)
* Added `MiniscopeBehaviorInterface` for Miniscope behavioral data. The interface uses `ndx-miniscope` extension to add a `Miniscope` device with the behavioral camera metadata,
  and an `ImageSeries` in external mode that is linked to the device. [PR #482](https://github.com/catalystneuro/neuroconv/pull/482)
  * `CellExplorerSortingInterface` now supports adding channel metadata to the nwbfile with `write_ecephys_metadata=True` as a conversion option [PR #494](https://github.com/catalystneuro/neuroconv/pull/494)

* Added `MiniscopeImagingInterface` for Miniscope imaging data stream. The interface uses `ndx-miniscope` extension to add a `Miniscope` device with the microscope device metadata,
  and the imaging data as `OnePhotonSeries`. [PR #468](https://github.com/catalystneuro/neuroconv/pull/468)

* Added `MiniscopeConverter` for combining the conversion of Miniscope imaging and behavioral data streams. [PR #498](https://github.com/catalystneuro/neuroconv/pull/498)

### Improvements

* Avoid redundant timestamp creation in `add_eletrical_series` for recording objects without time vector. [PR #495](https://github.com/catalystneuro/neuroconv/pull/495)

* Avoid modifying the passed `metadata` structure via `deep_dict_update` in `make_nwbfile_from_metadata`.  [PR #476](https://github.com/catalystneuro/neuroconv/pull/476)

### Testing

* Added gin test for `CellExplorerRecordingInterface`. CellExplorer's new format contains a `basename.session.mat` file containing
    rich metadata about the session which can be used to extract the recording information such as sampling frequency and type and channel metadata such as
    groups, location and brain area [#488](https://github.com/catalystneuro/neuroconv/pull/488).
  * Added gin test for `CellExplorerSortingInterface`. CellExplorer's new format contains a `basename.session.mat` file containing
  rich metadata about the session which can be used to extract the recording information such as sampling frequency and type and channel metadata such as
  groups, location and brain area [PR #494](https://github.com/catalystneuro/neuroconv/pull/494).




# v0.3.0 (June 7, 2023)

### Back-compatibility break
* `ExtractorInterface` classes now access their extractor with the classmethod `cls.get_extractor()` instead of the attribute `self.Extractor`. [PR #324](https://github.com/catalystneuro/neuroconv/pull/324)
* The `spikeextractor_backend` option was removed for all `RecordingExtractorInterface` classes. ([PR #324](https://github.com/catalystneuro/neuroconv/pull/324), [PR #309](https://github.com/catalystneuro/neuroconv/pull/309)]
* The `NeuroScopeMultiRecordingExtractor` has been removed. If your conversion required this, please submit an issue requesting instructions for how to implement it. [PR #309](https://github.com/catalystneuro/neuroconv/pull/309)
* The `SIPickle` interfaces have been removed. [PR #309](https://github.com/catalystneuro/neuroconv/pull/309)
* The previous conversion option `es_key` has been moved to the `__init__` of all `BaseRecordingExtractorInterface` classes. It is no longer possible to use this argument in the `run_conversion` method. [PR #318](https://github.com/catalystneuro/neuroconv/pull/318)
* Change `BaseDataInterface.get_conversion_options_schema` from `classmethod` to object method. [PR #353](https://github.com/catalystneuro/neuroconv/pull/353)
* Removed `utils.json_schema.get_schema_for_NWBFile` and moved base metadata schema to external json file. Added constraints to Subject metadata to match DANDI. [PR #376](https://github.com/catalystneuro/neuroconv/pull/376)
* Duplicate video file paths in the VideoInterface and AudioInterface are no longer silently resolved; please explicitly remove duplicates when initializing the interfaces. [PR #403](https://github.com/catalystneuro/neuroconv/pull/403)
* Duplicate audio file paths in the AudioInterface are no longer silently resolved; please explicitly remove duplicates when initializing the interfaces. [PR #402](https://github.com/catalystneuro/neuroconv/pull/402)

### Features
* The `OpenEphysRecordingInterface` is now a wrapper for `OpenEphysBinaryRecordingInterface`. [PR #294](https://github.com/catalystneuro/neuroconv/pull/294)
* Swapped the backend for `CellExplorerSortingInterface` from `spikeextactors` to `spikeinterface`. [PR #267](https://github.com/catalystneuro/neuroconv/pull/267)
* In the conversion YAML, `DataInterface` classes must now be specified as a dictionary instead of a list. [PR #311](https://github.com/catalystneuro/neuroconv/pull/311)
* In the conversion YAML, conversion_options can be specified on the global level. [PR #312](https://github.com/catalystneuro/neuroconv/pull/312)
* The `OpenEphysRecordingInterface` now redirects to legacy or binary interface depending on the file format.
  It raises NotImplementedError until the interface for legacy format is added. [PR #296](https://github.com/catalystneuro/neuroconv/pull/296)
* Added the `OpenEphysLegacyRecordingInterface` to support Open Ephys legacy format (`.continuous` files). [PR #295](https://github.com/catalystneuro/neuroconv/pull/295)
* Added `PlexonSortingInterface` to support plexon spiking data. [PR #316](https://github.com/catalystneuro/neuroconv/pull/316)
* Changed `SpikeGLXRecordingInterface` to accept either the AP or LF bands as file paths. Each will automatically set the correseponding `es_key` and corresponding metadata for each band or probe. [PR #298](https://github.com/catalystneuro/neuroconv/pull/298)
* The `OpenEphysRecordingInterface` redirects to `OpenEphysLegacyRecordingInterface` for legacy format files instead of raising NotImplementedError. [PR #349](https://github.com/catalystneuro/neuroconv/pull/349)
* Added a `SpikeGLXConverter` for easy combination of multiple IMEC and NIDQ data streams. [PR #292](https://github.com/catalystneuro/neuroconv/pull/292)
* Added an `interfaces_by_category` lookup table to `neuroconv.datainterfaces` to make searching for interfaces by modality and format easier. [PR #352](https://github.com/catalystneuro/neuroconv/pull/352)
* `neuroconv.utils.jsonschema.get_schema_from_method_signature` can now support the `Dict[str, str]` typehint, which allows `DataInterface.__init__` and `.run_conversion` to handle dictionary arguments. [PR #360](https://github.com/catalystneuro/neuroconv/pull/360)
* Added `neuroconv.tools.testing.data_interface_mixins` module, which contains test suites for different types of
  DataInterfaces [PR #357](https://github.com/catalystneuro/neuroconv/pull/357)
* Added `keywords` to `DataInterface` classes. [PR #375](https://github.com/catalystneuro/neuroconv/pull/375)
* Uses `open-cv-headless` instead of open-cv, making the package lighter [PR #387](https://github.com/catalystneuro/neuroconv/pull/387).
* Adds `MockRecordingInterface` as a general testing mechanism for ecephys interfaces [PR #395](https://github.com/catalystneuro/neuroconv/pull/395).
* `metadata` returned by `DataInterface.get_metadata()` is now a `DeepDict` object, making it easier to add and adjust metadata. [PR #404](https://github.com/catalystneuro/neuroconv/pull/404).
* The `OpenEphysLegacyRecordingInterface` is now extracts the `session_start_time` in `get_metadata()` from `Neo` (`OpenEphysRawIO`) and does not depend on `pyopenephys` anymore. [PR #410](https://github.com/catalystneuro/neuroconv/pull/410)
* Added `expand_paths`. [PR #377](https://github.com/catalystneuro/neuroconv/pull/377)
* Added basic temporal alignment methods to ecephys, ophys, and icephys DataInterfaces. These are `get_timestamps`, `align_starting_time`, `align_timestamps`, and `align_by_interpolation`. Added tests that serve as a first demonstration of the intended uses in a variety of cases. [PR #237](https://github.com/catalystneuro/neuroconv/pull/237) [PR #283](https://github.com/catalystneuro/neuroconv/pull/283) [PR #400](https://github.com/catalystneuro/neuroconv/pull/400)
* Added basic temporal alignment methods to the SLEAPInterface. Added holistic per-interface, per-method unit testing for ecephys and ophys interfaces. [PR #401](https://github.com/catalystneuro/neuroconv/pull/401)
* Added `expand_paths`. [PR #377](https://github.com/catalystneuro/neuroconv/pull/377), [PR #448](https://github.com/catalystneuro/neuroconv/pull/448)
* Added `.get_electrode_table_json()` to the `BaseRecordingExtractorInterface` as a convenience helper for the GUIDE project. [PR #431](https://github.com/catalystneuro/neuroconv/pull/431)
* Added `BrukerTiffImagingInterface` to support Bruker TIF imaging data. This format consists of individual TIFFs (each file contains a single frame) in OME-TIF format (.ome.tif files) and metadata in XML format (.xml file). [PR #390](https://github.com/catalystneuro/neuroconv/pull/390)
* Added `MicroManagerTiffImagingInterface` to support Micro-Manager TIF imaging data. This format consists of multipage TIFFs in OME-TIF format (.ome.tif files) and configuration settings in JSON format ('DisplaySettings.json' file). [PR #423](https://github.com/catalystneuro/neuroconv/pull/423)
* Added a `TemporallyAlignedDataInterface` definition for convenience when creating a custom interface for pre-aligned data. [PR #434](https://github.com/catalystneuro/neuroconv/pull/434)
* Added `write_as`, `units_name`, `units_description` to `BaseSortingExtractorInterface` `run_conversion` method to be able to modify them in conversion options. [PR #438](https://github.com/catalystneuro/neuroconv/pull/438)
* Added basic temporal alignment methods to the VideoInterface. These are `align_starting_time` is split into `align_starting_times` (list of times, one per video file) and `align_global_starting_time` (shift all by a scalar amount). `align_by_interpolation` is not yet implemented for this interface. [PR #283](https://github.com/catalystneuro/neuroconv/pull/283)
* Added stream control for the `OpenEphysBinaryRecordingInterface`. [PR #445](https://github.com/catalystneuro/neuroconv/pull/445)
* Added the `BaseTemporalAlignmentInterface` to serve as the new base class for all new temporal alignment methods. [PR #442](https://github.com/catalystneuro/neuroconv/pull/442)
* Added direct imports for all base classes from the outer level; you may now call `from neuroconv import BaseDataInterface, BaseTemporalAlignmentInterface, BaseExtractorInterface`. [PR #442](https://github.com/catalystneuro/neuroconv/pull/442)
* Added basic temporal alignment methods to the AudioInterface. `align_starting_time` is split into `align_starting_times` (list of times, one per audio file) and `align_global_starting_time` (shift all by a scalar amount). `align_by_interpolation` and other timestamp-based approaches is not yet implemented for this interface. [PR #402](https://github.com/catalystneuro/neuroconv/pull/402)
* Changed the order of recording properties extraction in `NeuroscopeRecordingInterface` and `NeuroScopeLFPInterface` to make them consistent with each other [PR #466](https://github.com/catalystneuro/neuroconv/pull/466)
* The `ScanImageImagingInterface` has been updated to read metadata from more recent versions of ScanImage [PR #457](https://github.com/catalystneuro/neuroconv/pull/457)
* Refactored `add_two_photon_series()` to `add_photon_series()` and added `photon_series_type` optional argument which can be either `"OnePhotonSeries"` or `"TwoPhotonSeries"`.
  Changed `get_default_ophys_metadata()` to add `Device` and `ImagingPlane` metadata which are both used by imaging and segmentation.
  Added `photon_series_type` to `get_nwb_imaging_metadata()` to fill metadata for `OnePhotonSeries` or `TwoPhotonSeries`. [PR #462](https://github.com/catalystneuro/neuroconv/pull/462)
* Split `align_timestamps` and `align_starting_times` into `align_segment_timestamps` and `align_segment_starting_times` for API consistency for multi-segment `RecordingInterface`s. [PR #463](https://github.com/catalystneuro/neuroconv/pull/463)
* Rename `align_timestamps` and `align_segmentt_timestamps` into `set_aligned_timestamps` and `set_aligned_segment_timestamps` to more clearly indicate their usage and behavior. [PR #470](https://github.com/catalystneuro/neuroconv/pull/470)


### Testing
* The tests for `automatic_dandi_upload` now follow up-to-date DANDI validation rules for file name conventions. [PR #310](https://github.com/catalystneuro/neuroconv/pull/310)
* Deactivate `MaxOneRecordingInterface` metadata tests [PR #371]((https://github.com/catalystneuro/neuroconv/pull/371)
* Integrated the DataInterface testing mixin to the SLEAP Interface. [PR #401](https://github.com/catalystneuro/neuroconv/pull/401)
* Added holistic per-interface, per-method unit testing for ecephys and ophys interfaces. [PR #283](https://github.com/catalystneuro/neuroconv/pull/283)
* Live service tests now run in a separate non-required GitHub action. [PR #420]((https://github.com/catalystneuro/neuroconv/pull/420)
* Integrated the `DataInterfaceMixin` class of tests to the `VideoInterface`. [PR #403](https://github.com/catalystneuro/neuroconv/pull/403)
* Add `generate_path_expander_demo_ibl` and associated test for `LocalPathExpander` [PR #456](https://github.com/catalystneuro/neuroconv/pull/456)
* Improved testing of all interface alignment methods via the new `TemporalAlignmentMixin` class. [PR #459](https://github.com/catalystneuro/neuroconv/pull/459)

### Fixes
* `BlackrockRecordingInterface` now writes all ElectricalSeries to "acquisition" unless changed using the `write_as` flag in `run_conversion`. [PR #315](https://github.com/catalystneuro/neuroconv/pull/315)
* Excluding Python versions 3.8 and 3.9 for the `EdfRecordingInterface` on M1 macs due to installation problems. [PR #319](https://github.com/catalystneuro/neuroconv/pull/319)
* Extend type array condition in `get_schema_from_hdmf_class` for dataset types (excludes that are DataIO). [PR #418](https://github.com/catalystneuro/neuroconv/pull/418)
* The `base_directory` argument to all `PathExpander` classes can now accept string inputs as well as `Path` inputs. [PR #427](https://github.com/catalystneuro/neuroconv/pull/427)
* Fixed the temporal alignment methods for the `RecordingInterfaces` which has multiple segments. [PR #411](https://github.com/catalystneuro/neuroconv/pull/411)
* Fixes to the temporal alignment methods for the `SortingInterface`, both single and multi-segment and recordingless. [PR #413](https://github.com/catalystneuro/neuroconv/pull/413)
* Fixes to the temporal alignment methods for the certain formats of the `RecordingInterface`. [PR #459](https://github.com/catalystneuro/neuroconv/pull/459)
* Fixes the naming of LFP interfaces to be `ElectricalSeriesLFP` instead of `ElectricalSeriesLF`. [PR #467](https://github.com/catalystneuro/neuroconv/pull/467)
* Fixed an issue with incorrect modality-specific extra requirements being associated with certain behavioral formats. [PR #469](https://github.com/catalystneuro/neuroconv/pull/469)

### Documentation and tutorial enhancements
* The instructions to build the documentation were moved to ReadTheDocs. [PR #323](https://github.com/catalystneuro/neuroconv/pull/323)
* Move testing instructions to ReadTheDocs. [PR #320](https://github.com/catalystneuro/neuroconv/pull/320)
* Moved NeuroConv catalogue from ReadMe.md to ReadTheDocs.
  [PR #322](https://github.com/catalystneuro/neuroconv/pull/322)
* Moved instructions to build the documentation from README.md to ReadTheDocs. [PR #323](https://github.com/catalystneuro/neuroconv/pull/323)
* Add `Spike2RecordingInterface` to conversion gallery. [PR #338](https://github.com/catalystneuro/neuroconv/pull/338)
* Remove authors from module docstrings [PR #354](https://github.com/catalystneuro/neuroconv/pull/354)
* Add examples for `LocalPathExpander` usage [PR #456](https://github.com/catalystneuro/neuroconv/pull/456)
* Add better docstrings to the aux functions of the Neuroscope interface [PR #485](https://github.com/catalystneuro/neuroconv/pull/485)

### Pending deprecation
* Change name from `CedRecordingInterface` to `Spike2RecordingInterface`. [PR #338](https://github.com/catalystneuro/neuroconv/pull/338)

### Improvements
* Use `Literal` in typehints (incompatible with Python<=3.8). [PR #340](https://github.com/catalystneuro/neuroconv/pull/340)
* `BaseDataInterface.get_source_schema` modified so it works for `.__init__` and `.__new__`. [PR #374](https://github.com/catalystneuro/neuroconv/pull/374)



# v0.2.4 (February 7, 2023)

### Deprecation
* All usages of `use_times` have been removed from spikeinterface tools and interfaces. The function `add_electrical_series` now determines whether the timestamps of the spikeinterface recording extractor are uniform or not and automatically stores the data according to best practices [PR #40](https://github.com/catalystneuro/neuroconv/pull/40)
* Dropped Python 3.7 support. [PR #237](https://github.com/catalystneuro/neuroconv/pull/237)

### Features
* Added a tool for determining rising and falling frames from TTL signals (`parse_rising_frames_from_ttl` and `get_falling_frames_from_ttl`). [PR #244](https://github.com/catalystneuro/neuroconv/pull/244)
* Added the `SpikeGLXNIDQInterface` for reading data from `.nidq.bin` files, as well as the ability to parse event times from specific channels via the `get_event_starting_times_from_ttl` method. Also included a `neuroconv.tools.testing.MockSpikeGLXNIDQInterface` for testing purposes. [PR #247](https://github.com/catalystneuro/neuroconv/pull/247)
* Improved handling of writing multiple probes to the same `NWB` file [PR #255](https://github.com/catalystneuro/neuroconv/pull/255)

### Pending deprecation
* Added `DeprecationWarnings` to all `spikeextractors` backends. [PR #265](https://github.com/catalystneuro/neuroconv/pull/265)
* Added `DeprecationWarning`s for `spikeextractors` objects in `neuroconv.tools.spikeinterface`. [PR #266](https://github.com/catalystneuro/neuroconv/pull/266)

### Fixes
* Temporarily hotfixed the `tensorflow` dependency after the release of `deeplabcut==2.3.0`. [PR #268](https://github.com/catalystneuro/neuroconv/pull/268)
* Fixed cleanup of waveform tests in SI tools. [PR #277](https://github.com/catalystneuro/neuroconv/pull/277)
* Fixed metadata structure for the CsvTimeIntervalsInterface, which was previously not passed validation in NWBConverters. [PR #237](https://github.com/catalystneuro/neuroconv/pull/237)
* Added propagation of the `load_sync_channel` argument for the `SpikeGLXNIDQInterface`. [PR #282](https://github.com/catalystneuro/neuroconv/pull/282)
* Fixed the default `es_key` used by stand-alone write using any `RecordingExtractorInterface` or `LFPExtractorInterface`. [PR #288](https://github.com/catalystneuro/neuroconv/pull/288)
* Fixed the default `ExtractorName` used to load the spikeinterface extractor of the `SpikeGLXLFPInterface`. [PR #288](https://github.com/catalystneuro/neuroconv/pull/288)

### Testing
* Re-organized the `test_gin_ecephys` file by splitting into each sub-modality. [PR #282](https://github.com/catalystneuro/neuroconv/pull/282)
* Add testing support for Python 3.11. [PR #234](https://github.com/catalystneuro/neuroconv/pull/234)




# v0.2.3

### Documentation and tutorial enhancements
* Remove `Path(path_to_save_nwbfile).is_file()` from each of the gallery pages. [PR #177](https://github.com/catalystneuro/neuroconv/pull/177)
* Improve docstring for `SpikeGLXRecordingInterface`. [PR #226](https://github.com/catalystneuro/neuroconv/pull/226)
* Correct typing of SpikeGLX in conversion gallery. [PR #223](https://github.com/catalystneuro/neuroconv/pull/223)
* Added tutorial for utilizing YAML metadata in a conversion pipeline. [PR #240](https://github.com/catalystneuro/neuroconv/pull/240)
* Added page in User Guide for how to use CSVs to specify metadata. [PR #241](https://github.com/catalystneuro/neuroconv/pull/177)
* Added the `BaseDataInterface` in the API docs. [PR #242](https://github.com/catalystneuro/neuroconv/pull/242)
* Fixed typo in styling section. [PR #253](https://github.com/catalystneuro/neuroconv/pull/253)
* Updated docs on JSON schema. [PR #256](https://github.com/catalystneuro/neuroconv/pull/256)
* Improved compliance with numpy-style docstring [PR #260](https://github.com/catalystneuro/neuroconv/pull/260)

### Features
* Added `AudioInterface` for files in `WAV` format using the `add_acoustic_waveform_series` utility function
  from `tools/audio` to write audio data to NWB. [PR #196](https://github.com/catalystneuro/neuroconv/pull/196)
* Added the `MaxOneRecordingInterface` for writing data stored in MaxOne (.raw.h5) format. [PR #222](https://github.com/catalystneuro/neuroconv/pull/222)
* Added the `MCSRawRecordingInterface` for writing data stored in MCSRaw (.raw) format. [PR #220](https://github.com/catalystneuro/neuroconv/pull/220)
* Added the `MEArecRecordingInterface` for writing data stored in MEArec (structured .h5) format. [PR #218](https://github.com/catalystneuro/neuroconv/pull/218)
* Added the `AlphaOmegaRecordingInterface` for writing data stored in AlphaOmega (folder of .mrx) format. [PR #212](https://github.com/catalystneuro/neuroconv/pull/212)
* Added the `PlexonRecordingInterface` for writing data stored in Plexon (.plx) format. [PR #206](https://github.com/catalystneuro/neuroconv/pull/206)
* Added the `BiocamRecordingInterface` for writing data stored in Biocam (.bwr) format. [PR #210](https://github.com/catalystneuro/neuroconv/pull/210)
* Added function to add acoustic series as `AcousticWaveformSeries` object as __acquisition__ or __stimulus__ to NWB. [PR #201](https://github.com/catalystneuro/neuroconv/pull/201)
* Added new form to the GitHub repo for requesting support for new formats. [PR #207](https://github.com/catalystneuro/neuroconv/pull/207)
* Simplified the writing of `channel_conversion` during `add_electrical_series` if the vector of gains is uniform; in this case, they are now combined into the scalar `conversion` value. [PR #218](https://github.com/catalystneuro/neuroconv/pull/218)
* Implement timestamp extraction from videos for the SLEAPInterface [PR #238](https://github.com/catalystneuro/neuroconv/pull/238)
* Prevented writing of default values for optional columns on the `ElectrodeTable`. [PR #219](https://github.com/catalystneuro/neuroconv/pull/219)
* Add interfaces for Excel and Csv time intervals tables. [PR #252](https://github.com/catalystneuro/neuroconv/pull/252)

### Testing
* Added a `session_id` to the test file for the `automatic_dandi_upload` helper function. [PR #199](https://github.com/catalystneuro/neuroconv/pull/199)
* `pre-commit` version bump. [PR #235](https://github.com/catalystneuro/neuroconv/pull/235)
* Added a `testing` sub-module to `src` and added a method (`generate_mock_ttl_signal`) for generating synthetic TTL pulses. [PR #245](https://github.com/catalystneuro/neuroconv/pull/245)

### Fixes
* `VideoInterface`. Only raise a warning if the difference between the rate estimated from timestamps and the fps (frames per seconds) is larger than two decimals. [PR #200](https://github.com/catalystneuro/neuroconv/pull/200)
* Fixed the bug in a `VideoInterface` where it would use `DataChunkIterator` even if the conversion options indicated that it should not. [PR #200](https://github.com/catalystneuro/neuroconv/pull/200)
* Update usage requirements for HDMF to prevent a buffer overflow issue fixed in hdmf-dev/hdmf#780. [PR #195](https://github.com/catalystneuro/neuroconv/pull/195)
* Remove the deprecated `distutils.version` in favor of `packaging.version` [PR #233](https://github.com/catalystneuro/neuroconv/pull/233)



# v0.2.2

### Testing

* Added a set of dev branch gallery tests for PyNWB, HDMF, SI, and NEO. [PR #113](https://github.com/catalystneuro/neuroconv/pull/113)
* Added tests for the `TypeError` and `ValueError` raising for the new `starting_frames` argument of `MovieDataInterface.run_conversion()`. [PR #113](https://github.com/catalystneuro/neuroconv/pull/113)
* Added workflow for automatic detection of CHANGELOG.md updates for PRs. [PR #187](https://github.com/catalystneuro/neuroconv/pull/187)
* Added support for python 3.10 [PR #229](https://github.com/catalystneuro/neuroconv/pull/229)

### Fixes

* Fixed a new docval typing error that arose in `hdmf>3.4.6` versions. [PR #113](https://github.com/catalystneuro/neuroconv/pull/113)
* Fixed a new input argument issue for `starting_frames` when using `external_file` for an `ImageSeries` in `pynwb>2.1.0` versions. [PR #113](https://github.com/catalystneuro/neuroconv/pull/113)
* Fixed issues regarding interaction between metadata rate values and extractor rate values in `tools.roiextractors`. [PR #159](https://github.com/catalystneuro/neuroconv/pull/159)
* Fixed sampling frequency resolution issue when detecting this from timestamps in `roiextractors.write_imaging` and `roiextractors.write_segmentation`. [PR #159](https://github.com/catalystneuro/neuroconv/pull/159)

### Documentation and tutorial enhancements
* Added a note in User Guide/DataInterfaces to help installing custom dependencies for users who use Z-shell (`zsh`). [PR #180](https://github.com/catalystneuro/neuroconv/pull/180)
* Added `MovieInterface` example in the conversion gallery. [PR #183](https://github.com/catalystneuro/neuroconv/pull/183)

### Features
* Added `ConverterPipe`, a class that allows chaining previously initialized interfaces for batch conversion and corresponding tests [PR #169](https://github.com/catalystneuro/neuroconv/pull/169)
* Added automatic extraction of metadata for `NeuralynxRecordingInterface` including filtering information for channels, device and recording time information [PR #170](https://github.com/catalystneuro/neuroconv/pull/170)
* Added stubbing capabilities to timestamp extraction in the `MovieInterface` avoiding scanning through the whole file when `stub_test=True` [PR #181](https://github.com/catalystneuro/neuroconv/pull/181)
* Added a flag `include_roi_acceptance` to `tools.roiextractors.write_segmentation` and corresponding interfaces to allow disabling the addition of boolean columns indicating ROI acceptance. [PR #193](https://github.com/catalystneuro/neuroconv/pull/193)
* Added `write_waveforms()` function in `tools.spikeinterface` to write `WaveformExtractor` objects
[PR #217](https://github.com/catalystneuro/neuroconv/pull/217)

### Pending deprecation
* Replaced the `MovieInterface` with `VideoInterface` and introduced deprecation warnings for the former. [PR #74](https://github.com/catalystneuro/neuroconv/pull/74)



# v0.2.1

### Fixes

* Updated `BlackrockRecordingInterface` to support multi stream file and added gin corresponding gin tests [PR #176](https://github.com/catalystneuro/neuroconv/pull/176)



# v0.2.0

### Back-compatability break
* All built-in DataInterfaces are now nested under the `neuroconv.datainterfaces` import structure - they are no longer available from the outer level. To import a data interface, use the syntax `from neuroconv.datainterfaces import <name of interface>`. [PR #74](https://github.com/catalystneuro/neuroconv/pull/74)
* The `AxonaRecordingExtractorInterface` has been renamed to `AxonaRecordingInterface`. [PR #74](https://github.com/catalystneuro/neuroconv/pull/74)
* The `AxonaUnitRecordingExtractorInterface` has been renamed to `AxonaUnitRecordingInterface`. [PR #74](https://github.com/catalystneuro/neuroconv/pull/74)
* The `BlackrockRecordingExtractorInterface` has been renamed to `BlackrockRecordingInterface`. [PR #74](https://github.com/catalystneuro/neuroconv/pull/74)
* The `BlackrockSortingExtractorInterface` has been renamed to `BlackrockSortingInterface`. [PR #74](https://github.com/catalystneuro/neuroconv/pull/74)
* The `OpenEphysRecordingExtractorInterface` has been renamed to `OpenEphysRecordingInterface`. [PR #74](https://github.com/catalystneuro/neuroconv/pull/74)
* The `OpenEphysSortingExtractorInterface` has been renamed to `OpenEphysSortingInterface`. [PR #74](https://github.com/catalystneuro/neuroconv/pull/74)
* The `KilosortSortingInterface` has been renamed to `KiloSortSortingInterface` to be more consistent with SpikeInterface. [PR #107](https://github.com/catalystneuro/neuroconv/pull/107)
* The `Neuroscope` interfaces have been renamed to `NeuroScope` to be more consistent with SpikeInterface. [PR #107](https://github.com/catalystneuro/neuroconv/pull/107)
* The `tools.roiextractors.add_epoch` functionality has been retired in the newest versions of ROIExtractors. [PR #112](https://github.com/catalystneuro/neuroconv/pull/112)
* Removed deprecation warnings for `save_path` argument (which is now `nwbfile_path` everywhere in the package). [PR #124](https://github.com/catalystneuro/neuroconv/pull/124)
* Changed default device name for the ecephys pipeline. Device_ecephys -> DeviceEcephys [PR #154](https://github.com/catalystneuro/neuroconv/pull/154)
* Change names of written electrical series on the ecephys pipeline. ElectricalSeries_raw -> ElectricalSeriesRaw, ElectricalSeries_processed -> ElectricalSeriesProcessed, ElectricalSeries_lfp -> ElectricalSeriesLFP  [PR #153](https://github.com/catalystneuro/neuroconv/pull/153)
* Drop spikeextractor backend support for NeuralynxRecordingInterface [PR #174](https://github.com/catalystneuro/neuroconv/pull/174)

### Fixes
* Prevented the CEDRecordingInterface from writing non-ecephys channel data. [PR #37](https://github.com/catalystneuro/neuroconv/pull/37)
* Fixed description in `write_sorting` and in `add_units_table` to have "neuroconv" in the description. [PR #104](https://github.com/catalystneuro/neuroconv/pull/104)
* Updated `spikeinterface` version number to 0.95.1 to fix issue with `SpikeGLXInterface` probe annotations.
  The issue is described [here](https://github.com/SpikeInterface/spikeinterface/issues/923). [PR #132](https://github.com/catalystneuro/neuroconv/pull/132)

### Improvements
* Unified the `run_conversion` method of `BaseSegmentationExtractorInterface` with that of all the other base interfaces. The method `write_segmentation` now uses the common `make_or_load_nwbfile` context manager [PR #29](https://github.com/catalystneuro/neuroconv/pull/29)
* Coerced the recording extractors with `spikeextractors_backend=True` to BaseRecording objects for Axona, Blackrock, Openephys, and SpikeGadgets. [PR #38](https://github.com/catalystneuro/neuroconv/pull/38)
* Added function to add PlaneSegmentation objects to an nwbfile in `roiextractors` and corresponding unit tests. [PR #23](https://github.com/catalystneuro/neuroconv/pull/23)
* `use_times` argument to be deprecated on the ecephys pipeline. The function `add_electrical_series` now determines whether the timestamps of the spikeinterface recording extractor are uniform or not and automatically stores the data according to best practices [PR #40](https://github.com/catalystneuro/neuroconv/pull/40)
* Add `NWBFile` metadata key at the level of the base data interface so it can always be inherited to be available. [PR #51](https://github.com/catalystneuro/neuroconv/pull/51).
* Added spikeinterface support to Axona LFP and coerece gin tests for LFP to be spikeinterface objects [PR #85](https://github.com/catalystneuro/neuroconv/pull/85)
* Added function to add fluorescence traces to an nwbfile in `roiextractors` and corresponding unit tests.
  The df over f traces are now added to a `DfOverF` container instead of the `Fluorescence` container.
  The metadata schema has been changed for the `BaseSegmentationExtractorInterface` to allow metadata for `DfOverF`,
  and `Flurorescence` is now not required in the metadata schema. [PR #41](https://github.com/catalystneuro/neuroconv/pull/41)
* Improved default values of OpticalChannel object names and other descriptions for Imaging data. [PR #88](https://github.com/catalystneuro/neuroconv/pull/88)
* Extended the `ImagingDataChunkIterator` to be  compatible with volumetric data. [PR #90](https://github.com/catalystneuro/neuroconv/pull/90)
* Integrated the `ImagingDataChunkIterator` with the `write_imaging` methods. [PR #90](https://github.com/catalystneuro/neuroconv/pull/90)
* Began work towards making SpikeInterface, SpikeExtractors, and ROIExtractors all non-minimal dependencies. [PR #74](https://github.com/catalystneuro/neuroconv/pull/74)
* Implemented format-wise and modality-wise extra installation requirements. If there are any requirements to use a module or data interface, these are defined in individual requirements files at the corresponding level of the package. These are in turn easily accessible from the commands `pip install neuroconv[format_name]`. `pip install neuroconv[modality_name]` will also install all dependencies necessary to make full use of any interfaces from that modality. [PR #100](https://github.com/catalystneuro/neuroconv/pull/100)
* Added frame stubbing to the `BaseSegmentationExtractorInterface`. [PR #116](https://github.com/catalystneuro/neuroconv/pull/116)
* Added `mask_type: str` and `include_roi_centroids: bool` to the `add_plane_segmentation` helper and `write_segmentation` functions for the `tools.roiextractors` submodule. [PR #117](https://github.com/catalystneuro/neuroconv/pull/117)
* Propagate `output_struct_name` argument to `ExtractSegmentationInterface` to match its extractor arguments. [PR #128](https://github.com/catalystneuro/neuroconv/pull/128)
* Added compression and iteration (with options control) to all Fluorescence traces in `write_segmentation`. [PR #120](https://github.com/catalystneuro/neuroconv/pull/120)
* For irregular recordings, timestamps can now be saved along with all traces in `write_segmentation`. [PR #130](https://github.com/catalystneuro/neuroconv/pull/130)
* Added `mask_type` argument to `tools.roiextractors.add_plane_segmentation` function and all upstream calls. This allows users to request writing not just the image_masks (still the default) but also pixels, voxels or `None` of the above. [PR #119](https://github.com/catalystneuro/neuroconv/pull/119)
* `utils.json_schema.get_schema_from_method_signature` now allows `Optional[...]` annotation typing and subsequent `None` values during validation as long as it is still only applied to a simple non-conflicting type (no `Optional[Union[..., ...]]`). [PR #119](https://github.com/catalystneuro/neuroconv/pull/119)


### Documentation and tutorial enhancements:
* Unified the documentation of NeuroConv structure in the User Guide readthedocs. [PR #39](https://github.com/catalystneuro/neuroconv/pull/39)
* Added package for viewing source code in the neuroconv documentation [PR #62](https://github.com/catalystneuro/neuroconv/pull/62)
* Added Contributing guide for the Developer section of readthedocs. [PR #73](https://github.com/catalystneuro/neuroconv/pull/73)
* Added style guide to the readthedocs [PR #28](https://github.com/catalystneuro/neuroconv/pull/28)
* Added ABF data conversion tutorial @luiztauffer [PR #89](https://github.com/catalystneuro/neuroconv/pull/89)
* Added Icephys API documentation @luiztauffer [PR #103](https://github.com/catalystneuro/neuroconv/pull/103)
* Added Blackrock sorting conversion gallery example [PR #134](https://github.com/catalystneuro/neuroconv/pull/134)
* Extended the User Guide Get metadata section in DataInterfaces with a demonstration for loading metadata from YAML. [PR #144](https://github.com/catalystneuro/neuroconv/pull/144)
* Fixed a redundancy in [PR #144](https://github.com/catalystneuro/neuroconv/pull/144) and API links. [PR #154](https://github.com/catalystneuro/neuroconv/pull/154)
* Added SLEAP conversion gallery example [PR #161](https://github.com/catalystneuro/neuroconv/pull/161)



### Features
* Added conversion interface for Neuralynx sorting data together with gin data test and a conversion example in the gallery. [PR #58](https://github.com/catalystneuro/neuroconv/pull/58)
* Added conversion interface for DeepLabCut data together with gin data test and a conversion example in the gallery. [PR #24](https://github.com/catalystneuro/neuroconv/pull/24)
* Allow writing of offsets to ElectricalSeries objects from SpikeInterface (requires PyNWB>=2.1.0). [PR #37](https://github.com/catalystneuro/neuroconv/pull/37)
* Added conversion interface for EDF (European Data Format) data together with corresponding unit tests and a conversion example in the gallery. [PR #45](https://github.com/catalystneuro/neuroconv/pull/45)
* Created ImagingExtractorDataChunkIterator, a data chunk iterator for `ImagingExtractor` objects. [PR #54](https://github.com/catalystneuro/neuroconv/pull/54)
* Added support for writing spikeinterface recording extractor with multiple segments and corresponding unit test [PR #67](https://github.com/catalystneuro/neuroconv/pull/67)
* Added spikeinterface support to the Axona data interface [PR #61](https://github.com/catalystneuro/neuroconv/pull/61)
* Added new util function `get_package` for safely attempting to attempt a package import and informatively notifying the user of how to perform the installation otherwise. [PR #74](https://github.com/catalystneuro/neuroconv/pull/74)
* All built-in DataInterfaces now load their external dependencies on-demand at time of object initialization instead of on package or interface import. [PR #74](https://github.com/catalystneuro/neuroconv/pull/74)
* Adde spikeinterface support for Blackrock sorting interface[PR #134](https://github.com/catalystneuro/neuroconv/pull/134)
* Added conversion interface for TDT recording data together with gin data test. [PR #135](https://github.com/catalystneuro/neuroconv/pull/135)
* Added conversion interface for SLEAP pose estimation data together with gin test for data. [PR #160](https://github.com/catalystneuro/neuroconv/pull/160)


### Testing
* Added unittests for correctly writing the scaling factors to the nwbfile in the `add_electrical_series` function of the spikeinterface module. [PR #37](https://github.com/catalystneuro/neuroconv/pull/37)
* Added unittest for compression options in the `add_electrical_series` function of the spikeinterface module. [PR #64](https://github.com/catalystneuro/neuroconv/pull/37)
* Added unittests for chunking in the `add_electrical_series` function of the spikeinterface module. [PR #84](https://github.com/catalystneuro/neuroconv/pull/84)
* Tests are now organized according to modality-wise lazy installations. [PR #100](https://github.com/catalystneuro/neuroconv/pull/100)

# v0.1.1
### Fixes
* Fixed the behavior of the `file_paths` usage in the MovieInterface when run via the YAML conversion specification. [PR #33](https://github.com/catalystneuro/neuroconv/pull/33)

### Improvements
* Added function to add ImagingPlane objects to an nwbfile in `roiextractors` and corresponding unit tests. [PR #19](https://github.com/catalystneuro/neuroconv/pull/19)
* Added function to add summary images from a `SegmentationExtractor` object to an nwbfile in the roiextractors module and corresponding unit tests [PR #22](https://github.com/catalystneuro/neuroconv/pull/22)
* Small improvements on ABFInterface @luiztauffer [PR #89](https://github.com/catalystneuro/neuroconv/pull/89)

### Features
* Add non-iterative writing capabilities to `add_electrical_series`. [PR #32](https://github.com/catalystneuro/neuroconv/pull/32)

### Testing
* Added unittests for the `write_as` functionality in the `add_electrical_series` of the spikeinterface module. [PR #32](https://github.com/catalystneuro/neuroconv/pull/32)


# v0.1.0

* The first release of NeuroConv.<|MERGE_RESOLUTION|>--- conflicted
+++ resolved
@@ -1,11 +1,9 @@
 # v0.8.3 (Upcoming)
 
 ## Removals, Deprecations and Changes
-<<<<<<< HEAD
 * Ophys: Low-level helper functions `add_background_plane_segmentation_to_nwbfile`, `add_fluorescence_traces_to_nwbfile`, `add_background_fluorescence_traces_to_nwbfile`, and `add_summary_images_to_nwbfile` are deprecated and will be removed on or after March 2026. These are low-level functions that should not be called directly. [PR #1559](https://github.com/catalystneuro/neuroconv/pull/1559)
-=======
 * Refactored extractor interfaces to use explicit `_initialize_extractor` method instead of implicit string-based initialization, improving code clarity and maintainability across all recording, sorting, imaging, and segmentation interfaces [PR #1515](https://github.com/catalystneuro/neuroconv/pull/1515)
->>>>>>> 57770ee7
+* Extractor interfaces: The `extractor` attribute and `get_extractor()` method are deprecated and will be removed on or after March 2026. These were confusingly named as they return extractor classes, not instances. Use the private `_extractor_class` attribute or access the instance directly via `_extractor_instance` [PR #1513](https://github.com/catalystneuro/neuroconv/pull/1513)
 
 ## Bug Fixes
 
@@ -16,7 +14,6 @@
 # v0.8.2 (October 17, 2025)
 
 ## Removals, Deprecations and Changes
-* Extractor interfaces: The `extractor` attribute and `get_extractor()` method are deprecated and will be removed on or after March 2026. These were confusingly named as they return extractor classes, not instances. Use the private `_extractor_class` attribute or access the instance directly via `_extractor_instance` [PR #1513](https://github.com/catalystneuro/neuroconv/pull/1513)
 * Ophys: Low-level helper functions `add_imaging_plane_to_nwbfile`, `add_image_segmentation_to_nwbfile`, `add_photon_series_to_nwbfile`, and `add_plane_segmentation_to_nwbfile` are deprecated and will be removed on or after March 2026. These are low-level functions that should not be called directly. [PR #1552](https://github.com/catalystneuro/neuroconv/pull/1552)
 * Ophys: Passing `pynwb.device.Device` objects in `metadata['Ophys']['Device']` to `add_devices_to_nwbfile` now issues a `FutureWarning` and is deprecated. This feature will be removed on or after March 2026. Pass device definitions as dictionaries instead (e.g., `{ "name": "Microscope" }`). . [PR #1513](https://github.com/catalystneuro/neuroconv/pull/1513)
 * Ecephys: The `iterator_opts` parameter is deprecated across all ecephys interfaces and will be removed on or after March 2026. Use `iterator_options` instead for consistent naming with ophys and behavior interfaces. [PR #1546](https://github.com/catalystneuro/neuroconv/pull/1546)
@@ -57,7 +54,8 @@
 * Refactored `add_summary_images_to_nwbfile` to remove `deepcopy(metadata)` and `dict_deep_update` patterns. Now uses `_get_default_ophys_metadata()` directly and extracts SegmentationImages metadata from user or uses defaults. Changed error handling from `AssertionError` to `ValueError` for invalid plane segmentation names. [PR #1540](https://github.com/catalystneuro/neuroconv/pull/1540)
 
 
-# v0.8.1 (September 16, 2025)
+# v0.8.1 (Sept
+16, 2025)
 
 ## Removals, Deprecations and Changes
 * Changed `automatic_dandi_upload()` function parameter from `staging: bool = False` to `sandbox: bool = False` to align with DANDI Archive's server name change from "staging" to "sandbox". The old `staging` parameter is deprecated and will be removed in February 2026. [PR #1437](https://github.com/catalystneuro/neuroconv/pull/1437)
