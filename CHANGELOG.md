--- conflicted
+++ resolved
@@ -22,10 +22,7 @@
 * Updated ophys roiextractors tests to use only public APIs instead of accessing private attributes, improving compatibility with roiextractors segmentation model changes [PR #1526](https://github.com/catalystneuro/neuroconv/pull/1526)
 * Refactored `add_photon_series_to_nwbfile` to remove `get_nwb_imaging_metadata` middleman and inline extractor derivation. Now only derives `dimension` from imaging extractor when user doesn't provide it, ensuring user-provided values are always respected. Passes unmodified metadata to dependencies without mutation. [PR #1537](https://github.com/catalystneuro/neuroconv/pull/1537)
 * Refactored `_add_plane_segmentation` to remove `deepcopy(metadata)` and `dict_deep_update` patterns. Now extracts user plane segmentation metadata directly, fills missing required fields with defaults, and passes unmodified metadata to dependencies without mutation. Tracks user intent to provide clear error messages when custom plane segmentation names are not found. [PR #1539](https://github.com/catalystneuro/neuroconv/pull/1539)
-<<<<<<< HEAD
 * Refactored `add_summary_images_to_nwbfile` to remove `deepcopy(metadata)` and `dict_deep_update` patterns. Now uses `_get_default_ophys_metadata()` directly and extracts SegmentationImages metadata from user or uses defaults. Changed error handling from `AssertionError` to `ValueError` for invalid plane segmentation names. [PR #1540](https://github.com/catalystneuro/neuroconv/pull/1540)
-=======
->>>>>>> 60feaed8
 
 # v0.8.1 (September 16, 2025)
 
