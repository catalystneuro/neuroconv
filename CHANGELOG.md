# Upcoming

### Fixes
* Prevented the CEDRecordingInterface from writing non-ecephys channel data. [PR #37](https://github.com/catalystneuro/neuroconv/pull/37)

### Improvements
* Unified the `run_conversion` method of `BaseSegmentationExtractorInterface` with that of all the other base interfaces. The method `write_segmentation` now uses the common `make_or_load_nwbfile` context manager [PR #29](https://github.com/catalystneuro/neuroconv/pull/29)
* Coerced the recording extractors with `spikeextractors_backend=True` to BaseRecording objects for Axona, Blackrock, Openephys, and SpikeGadgets. [PR #38](https://github.com/catalystneuro/neuroconv/pull/38)
<<<<<<< HEAD
* Added function to add PlaneSegmentation objects to an nwbfile in `roiextractors` and corresponding unit tests. [PR #23](https://github.com/catalystneuro/neuroconv/pull/23)
=======
* `use_times` argument to be deprecated on the ecephys pipeline. The function `add_electrical_series` now determines whether the timestamps of the spikeinterface recording extractor are uniform or not and automatically stores the data according to best practices [PR #40](https://github.com/catalystneuro/neuroconv/pull/40)
>>>>>>> 5f55cdb4

## Documentation and tutorial enhancements:
* Unified the documentation of NeuroConv structure in the User Guide readthedocs. [PR #39](https://github.com/catalystneuro/neuroconv/pull/39)

### Features
* Allow writing of offsets to ElectricalSeries obects from SpikeInterface (requires PyNWB>=2.1.0). [PR #37](https://github.com/catalystneuro/neuroconv/pull/37)

### Testing
* Added unittests for correctly writing the scaling factors to the nwbfile in the `add_electrical_series` function of the spikeinterface module. [PR #37](https://github.com/catalystneuro/neuroconv/pull/37)

# v0.1.1
### Fixes
* Fixed the behavior of the `file_paths` usage in the MovieInterface when run via the YAML conversion specification. [PR #33](https://github.com/catalystneuro/neuroconv/pull/33)

### Improvements
* Added function to add ImagingPlane objects to an nwbfile in `roiextractors` and corresponding unit tests. [PR #19](https://github.com/catalystneuro/neuroconv/pull/19)
* Added function to add summary images from a `SegmentationExtractor` object to an nwbfile in the roiextractors module and corresponding unit tests [PR #22](https://github.com/catalystneuro/neuroconv/pull/22)
### Features
* Add non-iterative writing capabilities to `add_electrical_series`. [PR #32](https://github.com/catalystneuro/neuroconv/pull/32)

### Testing
* Added unittests for the `write_as` functionality in the `add_electrical_series` of the spikeinterface module. [PR #32](https://github.com/catalystneuro/neuroconv/pull/32)


# v0.1.0

* The first release of NeuroConv.<|MERGE_RESOLUTION|>--- conflicted
+++ resolved
@@ -6,11 +6,8 @@
 ### Improvements
 * Unified the `run_conversion` method of `BaseSegmentationExtractorInterface` with that of all the other base interfaces. The method `write_segmentation` now uses the common `make_or_load_nwbfile` context manager [PR #29](https://github.com/catalystneuro/neuroconv/pull/29)
 * Coerced the recording extractors with `spikeextractors_backend=True` to BaseRecording objects for Axona, Blackrock, Openephys, and SpikeGadgets. [PR #38](https://github.com/catalystneuro/neuroconv/pull/38)
-<<<<<<< HEAD
 * Added function to add PlaneSegmentation objects to an nwbfile in `roiextractors` and corresponding unit tests. [PR #23](https://github.com/catalystneuro/neuroconv/pull/23)
-=======
 * `use_times` argument to be deprecated on the ecephys pipeline. The function `add_electrical_series` now determines whether the timestamps of the spikeinterface recording extractor are uniform or not and automatically stores the data according to best practices [PR #40](https://github.com/catalystneuro/neuroconv/pull/40)
->>>>>>> 5f55cdb4
 
 ## Documentation and tutorial enhancements:
 * Unified the documentation of NeuroConv structure in the User Guide readthedocs. [PR #39](https://github.com/catalystneuro/neuroconv/pull/39)
