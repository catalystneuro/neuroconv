# v0.7.0 (Upcoming)

## Deprecations

## Bug Fixes

## Features
<<<<<<< HEAD
* Use the latest version of ndx-pose for `DeepLabCutInterface` [PR #1128](https://github.com/catalystneuro/neuroconv/pull/1128)
=======
* Source validation is no longer performed when initializing interfaces or converters [PR #1168](https://github.com/catalystneuro/neuroconv/pull/1168)
>>>>>>> fe5bfb4a

## Improvements


# v0.6.9 (Upcoming)
Small fixes should be here.

## Deprecations

## Bug Fixes
* Temporary set a ceiling for hdmf to avoid a chunking bug  [PR #1175](https://github.com/catalystneuro/neuroconv/pull/1175)

## Features

## Improvements


# v0.6.6 (December 20, 2024)

## Deprecations
* Removed use of `jsonschema.RefResolver` as it will be deprecated from the jsonschema library [PR #1133](https://github.com/catalystneuro/neuroconv/pull/1133)
* Completely removed compression settings from most places [PR #1126](https://github.com/catalystneuro/neuroconv/pull/1126)
* Soft deprecation for `file_path` as an argument of  `SpikeGLXNIDQInterface` and `SpikeGLXRecordingInterface` [PR #1155](https://github.com/catalystneuro/neuroconv/pull/1155)
* `starting_time` in RecordingInterfaces has given a soft deprecation in favor of time alignment methods [PR #1158](https://github.com/catalystneuro/neuroconv/pull/1158)

## Bug Fixes
* datetime objects now can be validated as conversion options [#1139](https://github.com/catalystneuro/neuroconv/pull/1126)
* Make `NWBMetaDataEncoder` public again [PR #1142](https://github.com/catalystneuro/neuroconv/pull/1142)
* Fix a bug where data in `DeepLabCutInterface` failed to write when `ndx-pose` was not imported. [#1144](https://github.com/catalystneuro/neuroconv/pull/1144)
* `SpikeGLXConverterPipe` converter now accepts multi-probe structures with multi-trigger and does not assume a specific folder structure [#1150](https://github.com/catalystneuro/neuroconv/pull/1150)
* `SpikeGLXNIDQInterface` is no longer written as an ElectricalSeries [#1152](https://github.com/catalystneuro/neuroconv/pull/1152)
* Fix a bug on ecephys interfaces where extra electrode group and devices were written if the property of the "group_name" was set in the recording extractor [#1164](https://github.com/catalystneuro/neuroconv/pull/1164)

## Features
* Propagate the `unit_electrode_indices` argument from the spikeinterface tools to `BaseSortingExtractorInterface`. This allows users to map units to the electrode table when adding sorting data [PR #1124](https://github.com/catalystneuro/neuroconv/pull/1124)
* Imaging interfaces have a new conversion option `always_write_timestamps` that can be used to force writing timestamps even if neuroconv's heuristics indicates regular sampling rate [PR #1125](https://github.com/catalystneuro/neuroconv/pull/1125)
* Added .csv support to DeepLabCutInterface [PR #1140](https://github.com/catalystneuro/neuroconv/pull/1140)
* `SpikeGLXRecordingInterface` now also accepts `folder_path` making its behavior equivalent to SpikeInterface [#1150](https://github.com/catalystneuro/neuroconv/pull/1150)
* Added the `rclone_transfer_batch_job` helper function for executing Rclone data transfers in AWS Batch jobs. [PR #1085](https://github.com/catalystneuro/neuroconv/pull/1085)
* Added the `deploy_neuroconv_batch_job` helper function for deploying NeuroConv AWS Batch jobs. [PR #1086](https://github.com/catalystneuro/neuroconv/pull/1086)
* YAML specification files now accepts an outer keyword `upload_to_dandiset="< six-digit ID >"` to automatically upload the produced NWB files to the DANDI archive [PR #1089](https://github.com/catalystneuro/neuroconv/pull/1089)
*`SpikeGLXNIDQInterface` now handdles digital demuxed channels (`XD0`) [#1152](https://github.com/catalystneuro/neuroconv/pull/1152)

## Improvements
* Use mixing tests for ecephy's mocks [PR #1136](https://github.com/catalystneuro/neuroconv/pull/1136)
* Use pytest format for dandi tests to avoid window permission error on teardown [PR #1151](https://github.com/catalystneuro/neuroconv/pull/1151)
* Added many docstrings for public functions [PR #1063](https://github.com/catalystneuro/neuroconv/pull/1063)
* Clean up with warnings and deprecations in the testing framework [PR #1158](https://github.com/catalystneuro/neuroconv/pull/1158)
* Enhance the typing of the signature on the `NWBConverter` by adding zarr as a literal option on the backend and backend configuration [PR #1160](https://github.com/catalystneuro/neuroconv/pull/1160)


# v0.6.5 (November 1, 2024)

## Bug Fixes
* Fixed formatwise installation from pipy [PR #1118](https://github.com/catalystneuro/neuroconv/pull/1118)
* Fixed dailies [PR #1113](https://github.com/catalystneuro/neuroconv/pull/1113)

## Deprecations

## Features
* Using in-house `GenericDataChunkIterator` [PR #1068](https://github.com/catalystneuro/neuroconv/pull/1068)
* Data interfaces now perform source (argument inputs) validation with the json schema  [PR #1020](https://github.com/catalystneuro/neuroconv/pull/1020)
* Improve the error message when writing a recording extractor with multiple offsets [PR #1111](https://github.com/catalystneuro/neuroconv/pull/1111)
* Added `channels_to_skip` to `EDFRecordingInterface` so the user can skip non-neural channels [PR #1110](https://github.com/catalystneuro/neuroconv/pull/1110)

## Improvements
* Remove dev test from PR  [PR #1092](https://github.com/catalystneuro/neuroconv/pull/1092)
* Run only the most basic testing while a PR is on draft  [PR #1082](https://github.com/catalystneuro/neuroconv/pull/1082)
* Test that zarr backend_configuration works in gin data tests  [PR #1094](https://github.com/catalystneuro/neuroconv/pull/1094)
* Consolidated weekly workflows into one workflow and added email notifications [PR #1088](https://github.com/catalystneuro/neuroconv/pull/1088)
* Avoid running link test when the PR is on draft  [PR #1093](https://github.com/catalystneuro/neuroconv/pull/1093)
* Centralize gin data preparation in a github action  [PR #1095](https://github.com/catalystneuro/neuroconv/pull/1095)

# v0.6.4 (September 17, 2024)

## Bug Fixes
* Fixed a setup bug introduced in `v0.6.2` where installation process created a directory instead of a file for test configuration file  [PR #1070](https://github.com/catalystneuro/neuroconv/pull/1070)
* The method `get_extractor` now works for `MockImagingInterface`  [PR #1076](https://github.com/catalystneuro/neuroconv/pull/1076)
* Updated opencv version for security [PR #1087](https://github.com/catalystneuro/neuroconv/pull/1087)
* Solved a bug of `PlexonRecordingInterface` where data with multiple streams could not be opened [PR #989](https://github.com/catalystneuro/neuroconv/pull/989)

## Deprecations

## Features
* Added chunking/compression for string-only compound objects: [PR #1042](https://github.com/catalystneuro/neuroconv/pull/1042)
* Added automated EFS volume creation and mounting to the `submit_aws_job` helper function. [PR #1018](https://github.com/catalystneuro/neuroconv/pull/1018)
* Added a mock for segmentation extractors interfaces in ophys: `MockSegmentationInterface` [PR #1067](https://github.com/catalystneuro/neuroconv/pull/1067)
* Added a `MockSortingInterface` for testing purposes. [PR #1065](https://github.com/catalystneuro/neuroconv/pull/1065)
* BaseRecordingInterfaces have a new conversion options `always_write_timestamps` that can be used to force writing timestamps even if neuroconv heuristic indicates regular sampling rate [PR #1091](https://github.com/catalystneuro/neuroconv/pull/1091)


## Improvements
* Testing on mac sillicon [PR #1061](https://github.com/catalystneuro/neuroconv/pull/1061)
* Add writing to zarr test for to the test on data [PR #1056](https://github.com/catalystneuro/neuroconv/pull/1056)
* Modified the CI to avoid running doctests twice [PR #1077](https://github.com/catalystneuro/neuroconv/pull/#1077)
* Consolidated daily workflows into one workflow and added email notifications [PR #1081](https://github.com/catalystneuro/neuroconv/pull/1081)
* Added zarr tests for the test on data with checking equivalent backends [PR #1083](https://github.com/catalystneuro/neuroconv/pull/1083)

# v0.6.3

# v0.6.2 (September 10, 2024)

## Bug Fixes
* Fixed a bug where `IntanRecordingInterface` added two devices [PR #1059](https://github.com/catalystneuro/neuroconv/pull/1059)
* Fix a bug in `add_sorting_to_nwbfile` where `unit_electrode_indices` was only propagated if `waveform_means` was passed [PR #1057](https://github.com/catalystneuro/neuroconv/pull/1057)

## Deprecations
* The following classes and objects are now private `NWBMetaDataEncoder`, `NWBMetaDataEncoder`, `check_if_imaging_fits_into_memory`, `NoDatesSafeLoader` [PR #1050](https://github.com/catalystneuro/neuroconv/pull/1050)

## Features
* Make `config_file_path` optional in `DeepLabCutInterface`[PR #1031](https://github.com/catalystneuro/neuroconv/pull/1031)
* Added `get_stream_names` to `OpenEphysRecordingInterface`: [PR #1039](https://github.com/catalystneuro/neuroconv/pull/1039)
* Most data interfaces and converters now use Pydantic to validate their inputs, including existence of file and folder paths. [PR #1022](https://github.com/catalystneuro/neuroconv/pull/1022)
* All remaining data interfaces and converters now use Pydantic to validate their inputs, including existence of file and folder paths. [PR #1055](https://github.com/catalystneuro/neuroconv/pull/1055)


## Improvements
* Using ruff to enforce existence of public classes' docstrings [PR #1034](https://github.com/catalystneuro/neuroconv/pull/1034)
* Separated tests that use external data by modality [PR #1049](https://github.com/catalystneuro/neuroconv/pull/1049)
* Added Unit Table descriptions for phy and kilosort: [PR #1053](https://github.com/catalystneuro/neuroconv/pull/1053)
* Using ruff to enforce existence of public functions's docstrings [PR #1062](https://github.com/catalystneuro/neuroconv/pull/1062)
* Improved device metadata of `IntanRecordingInterface` by adding the type of controller used [PR #1059](https://github.com/catalystneuro/neuroconv/pull/1059)




# v0.6.1 (August 30, 2024)

## Bug fixes
* Fixed the JSON schema inference warning on excluded fields; also improved error message reporting of which method triggered the error. [PR #1037](https://github.com/catalystneuro/neuroconv/pull/1037)



# v0.6.0 (August 27, 2024)

## Deprecations
* Deprecated  `WaveformExtractor` usage. [PR #821](https://github.com/catalystneuro/neuroconv/pull/821)
* Changed the `tools.spikeinterface` functions (e.g. `add_recording`, `add_sorting`) to have `_to_nwbfile` as suffix  [PR #1015](https://github.com/catalystneuro/neuroconv/pull/1015)
* Deprecated use of `compression` and `compression_options` in `VideoInterface` [PR #1005](https://github.com/catalystneuro/neuroconv/pull/1005)
* `get_schema_from_method_signature` has been deprecated; please use `get_json_schema_from_method_signature` instead. [PR #1016](https://github.com/catalystneuro/neuroconv/pull/1016)
* `neuroconv.utils.FilePathType` and `neuroconv.utils.FolderPathType` have been deprecated; please use `pydantic.FilePath` and `pydantic.DirectoryPath` instead. [PR #1017](https://github.com/catalystneuro/neuroconv/pull/1017)
* Changed the `tools.roiextractors` function (e.g. `add_imaging` and `add_segmentation`) to have the `_to_nwbfile` suffix [PR #1017](https://github.com/catalystneuro/neuroconv/pull/1027)


## Features
* Added `MedPCInterface` for operant behavioral output files. [PR #883](https://github.com/catalystneuro/neuroconv/pull/883)
* Support `SortingAnalyzer` in the `SpikeGLXConverterPipe`. [PR #821](https://github.com/catalystneuro/neuroconv/pull/821)
* Added `TDTFiberPhotometryInterface` data interface, for converting fiber photometry data from TDT file formats. [PR #920](https://github.com/catalystneuro/neuroconv/pull/920)
* Add argument to `add_electrodes` that grants fine control of what to do with the missing values. As a side effect this drops the implicit casting to int when writing int properties to the electrodes table [PR #985](https://github.com/catalystneuro/neuroconv/pull/985)
* Add Plexon2 support [PR #918](https://github.com/catalystneuro/neuroconv/pull/918)
* Converter working with multiple `VideoInterface` instances [PR #914](https://github.com/catalystneuro/neuroconv/pull/914)
* Added helper function `neuroconv.tools.data_transfers.submit_aws_batch_job` for basic automated submission of AWS batch jobs. [PR #384](https://github.com/catalystneuro/neuroconv/pull/384)
* Data interfaces `run_conversion` method now performs metadata validation before running the conversion. [PR #949](https://github.com/catalystneuro/neuroconv/pull/949)
* Introduced `null_values_for_properties` to `add_units_table` to give user control over null values behavior [PR #989](https://github.com/catalystneuro/neuroconv/pull/989)


## Bug fixes
* Fixed the default naming of multiple electrical series in the `SpikeGLXConverterPipe`. [PR #957](https://github.com/catalystneuro/neuroconv/pull/957)
* Write new properties to the electrode table use the global identifier channel_name, group [PR #984](https://github.com/catalystneuro/neuroconv/pull/984)
* Removed a bug where int64 was casted lossy to float [PR #989](https://github.com/catalystneuro/neuroconv/pull/989)

## Improvements
* The `OpenEphysBinaryRecordingInterface` now uses `lxml` for extracting the session start time from the settings.xml file and does not depend on `pyopenephys` anymore. [PR #971](https://github.com/catalystneuro/neuroconv/pull/971)
* Swap the majority of package setup and build steps to `pyproject.toml` instead of `setup.py`. [PR #955](https://github.com/catalystneuro/neuroconv/pull/955)
* The `DeeplabcutInterface` now skips inferring timestamps from movie when timestamps are specified, running faster. [PR #967](https://github.com/catalystneuro/neuroconv/pull/967)
* Improve metadata writing for SpikeGLX data interface. Added contact ids, shank ids and, remove references to shanks for neuropixels 1.0. Also deprecated the previous neuroconv exclusive property "electrode_shank_number` [PR #986](https://github.com/catalystneuro/neuroconv/pull/986)
* Add tqdm with warning to DeepLabCut interface [PR #1006](https://github.com/catalystneuro/neuroconv/pull/1006)
* `BaseRecordingInterface` now calls default metadata when metadata is not passing mimicking `run_conversion` behavior. [PR #1012](https://github.com/catalystneuro/neuroconv/pull/1012)
* Added `get_json_schema_from_method_signature` which constructs Pydantic models automatically from the signature of any function with typical annotation types used throughout NeuroConv. [PR #1016](https://github.com/catalystneuro/neuroconv/pull/1016)
* Replaced all interface annotations with Pydantic types. [PR #1017](https://github.com/catalystneuro/neuroconv/pull/1017)
* Changed typehint collections (e.g. `List`) to standard collections (e.g. `list`). [PR #1021](https://github.com/catalystneuro/neuroconv/pull/1021)
* Testing now is only one dataset per test [PR #1026](https://github.com/catalystneuro/neuroconv/pull/1026)




## v0.5.0 (July 17, 2024)

### Deprecations
* The usage of `compression_options` directly through the `neuroconv.tools.audio` submodule is now deprecated - users should refer to the new `configure_backend` method for a general approach for setting compression. [PR #939](https://github.com/catalystneuro/neuroconv/pull/939)
* The usage of `compression` and `compression_opts` directly through the `FicTracDataInterface` is now deprecated - users should refer to the new `configure_backend` method for a general approach for setting compression. [PR #941](https://github.com/catalystneuro/neuroconv/pull/941)
* The usage of `compression` directly through the `neuroconv.tools.neo` submodule is now deprecated - users should refer to the new `configure_backend` method for a general approach for setting compression. [PR #943](https://github.com/catalystneuro/neuroconv/pull/943)
* The usage of `compression_options` directly through the `neuroconv.tools.ophys` submodule is now deprecated - users should refer to the new `configure_backend` method for a general approach for setting compression. [PR #940](https://github.com/catalystneuro/neuroconv/pull/940)
* Removed the option of running `interface.run_conversion` without `nwbfile_path` argument . [PR #951](https://github.com/catalystneuro/neuroconv/pull/951)

### Features
* Added docker image and tests for an automated Rclone configuration (with file stream passed via an environment variable). [PR #902](https://github.com/catalystneuro/neuroconv/pull/902)

### Bug fixes
* Fixed the conversion option schema of a `SpikeGLXConverter` when used inside another `NWBConverter`. [PR #922](https://github.com/catalystneuro/neuroconv/pull/922)
* Fixed a case of the `NeuroScopeSortingExtractor` when the optional `xml_file_path` is not specified. [PR #926](https://github.com/catalystneuro/neuroconv/pull/926)
* Fixed `Can't specify experiment type when converting .abf to .nwb with Neuroconv`. [PR #609](https://github.com/catalystneuro/neuroconv/pull/609)
* Remove assumption that the ports of the Intan acquisition system correspond to electrode groupings in `IntanRecordingInterface`  [PR #933](https://github.com/catalystneuro/neuroconv/pull/933)
* Add ValueError for empty metadata in  `make_or_load_nwbfile` when an nwbfile needs to be created [PR #948](https://github.com/catalystneuro/neuroconv/pull/948)

### Improvements
* Make annotations from the raw format available on `IntanRecordingInterface`. [PR #934](https://github.com/catalystneuro/neuroconv/pull/943)
* Add an option to suppress display the progress bar (tqdm) in `VideoContext`  [PR #937](https://github.com/catalystneuro/neuroconv/pull/937)
* Automatic compression of data in the `LightnignPoseDataInterface` has been disabled - users should refer to the new `configure_backend` method for a general approach for setting compression. [PR #942](https://github.com/catalystneuro/neuroconv/pull/942)
* Port over `dlc2nwb` utility functions for ease of maintenance. [PR #946](https://github.com/catalystneuro/neuroconv/pull/946)



## v0.4.11 (June 14, 2024)

### Bug fixes
* Added a skip condition in `get_default_dataset_io_configurations` for datasets with any zero-length axis in their `full_shape`. [PR #894](https://github.com/catalystneuro/neuroconv/pull/894)
* Added `packaging` explicitly to minimal requirements. [PR #904](https://github.com/catalystneuro/neuroconv/pull/904)
* Fixed bug when using `make_or_load_nwbfile` with `overwrite=True` on an existing (but corrupt) HDF5 file. [PR #911](https://github.com/catalystneuro/neuroconv/pull/911)
* Change error trigger with warning trigger when adding both `OnePhotonSeries` and `TwoPhotonSeries` to the same file ([Issue #906](https://github.com/catalystneuro/neuroconv/issues/906)). [PR #907](https://github.com/catalystneuro/neuroconv/pull/907)

### Improvements
* Propagated `photon_series_type` to `BaseImagingExtractorInterface` init instead of passing it as an argument of `get_metadata()` and `get_metadata_schema()`. [PR #847](https://github.com/catalystneuro/neuroconv/pull/847)
* Converter working with multiple VideoInterface instances [PR 914](https://github.com/catalystneuro/neuroconv/pull/914)



## v0.4.10 (June 6, 2024)

### Bug fixes
* Fixed bug causing overwrite of NWB GUIDE watermark. [PR #890](https://github.com/catalystneuro/neuroconv/pull/890)


## v0.4.9 (June 5, 2024)

### Deprecations
* Removed `stream_id` as an argument from `IntanRecordingInterface`. [PR #794](https://github.com/catalystneuro/neuroconv/pull/794)
* The usage of `compression` and `compression_opts` directly through the `neuroconv.tools.spikeinterface` submodule are now deprecated - users should refer to the new `configure_backend` method for a general approach for setting compression. [PR #805](https://github.com/catalystneuro/neuroconv/pull/805)
* Dropped the testing of Python 3.8 on the CI. Dropped support for Python 3.8 in setup. [PR #853](https://github.com/catalystneuro/neuroconv/pull/853)
* Deprecated skip_features argument in `add_sorting`. [PR #872](https://github.com/catalystneuro/neuroconv/pull/872)
* Deprecate old (v1) iterator from the ecephys pipeline. [PR #876](https://github.com/catalystneuro/neuroconv/pull/876)

### Features
* Added `backend` control to the `make_or_load_nwbfile` helper method in `neuroconv.tools.nwb_helpers`. [PR #800](https://github.com/catalystneuro/neuroconv/pull/800)
* Released the first official Docker images for the package on the GitHub Container Repository (GHCR). [PR #383](https://github.com/catalystneuro/neuroconv/pull/383)
* Support "one-file-per-signal" and "one-file-per-channel" mode with `IntanRecordingInterface`. [PR #791](https://github.com/catalystneuro/neuroconv/pull/791)
* Added `get_default_backend_configuration` method to all `DataInterface` classes. Also added HDF5 `backend` control to all standalone `.run_conversion(...)` methods for those interfaces. [PR #801](https://github.com/catalystneuro/neuroconv/pull/801)
* Added `get_default_backend_configuration` method to all `NWBConverter` classes. Also added HDF5 `backend` control to `.run_conversion(...)`. [PR #804](https://github.com/catalystneuro/neuroconv/pull/804)
* Released the first official Docker images for the package on the GitHub Container Repository (GHCR). [PR #383](https://github.com/catalystneuro/neuroconv/pull/383)
* Added `ScanImageMultiFileImagingInterface` for multi-file (buffered) ScanImage format and changed `ScanImageImagingInterface` to be routing classes for single and multi-plane imaging. [PR #809](https://github.com/catalystneuro/neuroconv/pull/809)
* Added a function to generate ogen timestamps and data from onset times and parameters to `tools.optogenetics`. [PR #832](https://github.com/catalystneuro/neuroconv/pull/832)
* Added `configure_and_write_nwbfile` and optimized imports in `tools.nwb_helpers` module. [PR #848](https://github.com/catalystneuro/neuroconv/pull/848)
* `configure_backend` may now apply a `BackendConfiguration` to equivalent in-memory `pynwb.NWBFile` objects that have different address in RAM. [PR #848](https://github.com/catalystneuro/neuroconv/pull/848)
* Add support for doubled ragged arrays in `add_units_table` [PR #879](https://github.com/catalystneuro/neuroconv/pull/879)
* Add support for doubled ragged arrays in `add_electrodes` [PR #881](https://github.com/catalystneuro/neuroconv/pull/881)
* Propagate `ignore_integrity_checks` from neo to IntanRecordingInterface [PR #887](https://github.com/catalystneuro/neuroconv/pull/887)


### Bug fixes
* Remove JSON Schema `definitions` from the `properties` field. [PR #818](https://github.com/catalystneuro/neuroconv/pull/818)
* Fixed writing waveforms directly to file. [PR #799](https://github.com/catalystneuro/neuroconv/pull/799)
* Avoid in-place modification of the metadata in the `VideoInterface` and on neo tools. [PR #814](https://github.com/catalystneuro/neuroconv/pull/814)
* Replaced `waveform_extractor.is_extension` with `waveform_extractor.has_extension`. [PR #799](https://github.com/catalystneuro/neuroconv/pull/799)
* Fixed an issue with `set_aligned_starting_time` for all `SortingInterface`'s that did not have an initial segment start set (and no recording attached). [PR #823](https://github.com/catalystneuro/neuroconv/pull/823)
* Fixed a bug with `parameterized` and `pytest-xdist==3.6.1` in the `ScanImageImagingInterface` tests. [PR #829](https://github.com/catalystneuro/neuroconv/pull/829)
* Added `XX` and `XO` to the base metadata schema. [PR #833](https://github.com/catalystneuro/neuroconv/pull/833)
* `BaseImagingExtractor.add_to_nwbfile()` is fixed in the case where metadata is not supplied. [PR #849](https://github.com/catalystneuro/neuroconv/pull/849)
* Prevent `SpikeGLXConverterPipe` from setting false properties on the sub-`SpikeGLXNIDQInterface`. [PR #860](https://github.com/catalystneuro/neuroconv/pull/860)
* Fixed a bug when adding ragged arrays to the electrode and units table. [PR #870](https://github.com/catalystneuro/neuroconv/pull/870)
* Fixed a bug where `write_recording` will call an empty nwbfile when passing a path. [PR #877](https://github.com/catalystneuro/neuroconv/pull/877)
* Fixed a bug that failed to properly include time alignment information in the output NWB file for objects added from any `RecordingInterface` in combination with `stub_test=True`. [PR #884](https://github.com/catalystneuro/neuroconv/pull/884)
* Fixed a bug that prevented passing `nwbfile=None` and a `backend_configuration` to `NWBConverter.run_conversion`. [PR #885](https://github.com/catalystneuro/neuroconv/pull/885)

### Improvements
* Added soft deprecation warning for removing `photon_series_type` from `get_metadata()` and `get_metadata_schema()` (in [PR #847](https://github.com/catalystneuro/neuroconv/pull/847)). [PR #866](https://github.com/catalystneuro/neuroconv/pull/866)
* Fixed docstrings related to backend configurations for various methods. [PR #822](https://github.com/catalystneuro/neuroconv/pull/822)
* Added automatic `backend` detection when a `backend_configuration` is passed to an interface or converter. [PR #840](https://github.com/catalystneuro/neuroconv/pull/840)
* Improve printing of bytes. [PR #831](https://github.com/catalystneuro/neuroconv/pull/831)
* Support for pathlib in source data schema validation. [PR #854](https://github.com/catalystneuro/neuroconv/pull/854)
* Use `ZoneInfo` instead of `dateutil.tz` in the conversion gallery. [PR #858](https://github.com/catalystneuro/neuroconv/pull/858)
* Exposed `progress_bar_class` to ecephys and ophys data iterators. [PR #861](https://github.com/catalystneuro/neuroconv/pull/861)
* Unified the signatures between `add_units`, `add_sorting` and `write_sorting`. [PR #875](https://github.com/catalystneuro/neuroconv/pull/875)
* Improved descriptions of all folder and file paths in the source schema, useful for rendering in the GUIDE. [PR #886](https://github.com/catalystneuro/neuroconv/pull/886)
* Added watermark via `source_script` field of `NWBFile` metadata. `source_script_file_name` is also required to be specified in this case to avoid invalidation. [PR #888](https://github.com/catalystneuro/neuroconv/pull/888)
* Remove parsing xml parsing from the `__init__` of `BrukerTiffSinglePlaneImagingInterface` [PR #895](https://github.com/catalystneuro/neuroconv/pull/895)

### Testing
* Add general test for metadata in-place modification by interfaces. [PR #815](https://github.com/catalystneuro/neuroconv/pull/815)



# v0.4.8 (March 20, 2024)

### Bug fixes
* Fixed writing the `electrodes` field in `add_electrical_series` when multiple groups are present. [PR #784](https://github.com/catalystneuro/neuroconv/pull/784)

### Improvements
* Upgraded Pydantic support to `>v2.0.0`. [PR #767](https://github.com/catalystneuro/neuroconv/pull/767)
* Absorbed the `DatasetInfo` model into the `DatasetIOConfiguration` model. [PR #767](https://github.com/catalystneuro/neuroconv/pull/767)
* Keyword argument `field_name` of the `DatasetIOConfiguration.from_neurodata_object` method has been renamed to `dataset_name` to be more consistent with its usage. This only affects direct initialization of the model; usage via the `BackendConfiguration` constructor and its associated helper functions in `neuroconv.tools.nwb_helpers` is unaffected. [PR #767](https://github.com/catalystneuro/neuroconv/pull/767)
* Manual construction of a `DatasetIOConfiguration` now requires the field `dataset_name`, and will be validated to match the final path of `location_in_file`. Usage via the automated constructors is unchanged. [PR #767](https://github.com/catalystneuro/neuroconv/pull/767)
* Enhance `get_schema_from_method_signature` to extract descriptions from the method docval. [PR #771](https://github.com/catalystneuro/neuroconv/pull/771)
* Avoid writing `channel_to_uV` and `offset_to_uV` in `add_electrodes`  [PR #803](https://github.com/catalystneuro/neuroconv/pull/803)
* `BaseSegmentationExtractorInterface` now supports optional background plane segmentations and associated fluorescence traces [PR #783](https://github.com/catalystneuro/neuroconv/pull/783)



# v0.4.7 (February 21, 2024)

### Deprecation
* Removed `.get_electrode_table_json()` on the `BaseRecordingExtractorInterface` in favor of GUIDE specific interactions. [PR #431](https://github.com/catalystneuro/neuroconv/pull/431)
* Removed the `SIPickleRecordingInterface` and `SIPickleSortingInterface` interfaces. [PR #757](https://github.com/catalystneuro/neuroconv/pull/757)
* Removed the `SpikeGLXLFPInterface` interface. [PR #757](https://github.com/catalystneuro/neuroconv/pull/757)

### Bug fixes
* LocalPathExpander matches only `folder_paths` or `file_paths` if that is indicated in the passed specification. [PR #679](https://github.com/catalystneuro/neuroconv/pull/675) and [PR #675](https://github.com/catalystneuro/neuroconv/pull/679
* Fixed depth consideration in partial chunking pattern for the ROI data buffer. [PR #677](https://github.com/catalystneuro/neuroconv/pull/677)
* Fix mapping between channel names and the electrode table when writing more than one `ElectricalSeries` to the NWBFile. This fixes an issue when the converter pipeline of `SpikeGLXConverterPipe` was writing the electrode table region of the NIDQ stream incorrectly. [PR #678](https://github.com/catalystneuro/neuroconv/pull/678)
* Fix `configure_backend` when applied to `TimeSeries` contents that leverage internal links for `data` or `timestamps`. [PR #732](https://github.com/catalystneuro/neuroconv/pull/732)

### Features
* Changed the `Suite2pSegmentationInterface` to support multiple plane segmentation outputs. The interface now has a `plane_name` and `channel_name` arguments to determine which plane output and channel trace add to the NWBFile. [PR #601](https://github.com/catalystneuro/neuroconv/pull/601)
* Added `create_path_template` and corresponding tests [PR #680](https://github.com/catalystneuro/neuroconv/pull/680)
* Added tool function `configure_datasets` for configuring all datasets of an in-memory `NWBFile` to be backend specific. [PR #571](https://github.com/catalystneuro/neuroconv/pull/571)
* Added `LightningPoseConverter` to add pose estimation data and the original and the optional labeled video added as ImageSeries to NWB. [PR #633](https://github.com/catalystneuro/neuroconv/pull/633)
* Added gain as a required `__init__` argument for `TdtRecordingInterface`. [PR #704](https://github.com/catalystneuro/neuroconv/pull/704)
* Extract session_start_time from Plexon `plx` recording file. [PR #723](https://github.com/catalystneuro/neuroconv/pull/723)

### Improvements
* `nwbinspector` has been removed as a minimal dependency. It becomes an extra (optional) dependency with `neuroconv[dandi]`. [PR #672](https://github.com/catalystneuro/neuroconv/pull/672)
* Added a `from_nwbfile` class method constructor to all `BackendConfiguration` models. [PR #673](https://github.com/catalystneuro/neuroconv/pull/673)
* Added compression to `FicTracDataInterface`. [PR #678](https://github.com/catalystneuro/neuroconv/pull/678)
* Exposed `block_index` to all OpenEphys interfaces. [PR #695](https://github.com/catalystneuro/neuroconv/pull/695)
* Added support for `DynamicTable` columns in the `configure_backend` tool function. [PR #700](https://github.com/catalystneuro/neuroconv/pull/700)
* Refactored `ScanImagingInterface` to reference ROIExtractors' version of `extract_extra_metadata`. [PR #731](https://github.com/catalystneuro/neuroconv/pull/731)
* Added support for Long NHP probe types for the `SpikeGLXRecorddingInterfacce`. [PR #701](https://github.com/catalystneuro/neuroconv/pull/701)
* Remove unnecessary duplication of probe setting in `SpikeGLXRecordingInterface`. [PR #696](https://github.com/catalystneuro/neuroconv/pull/696)
* Added associated suffixes to all interfaces and converters. [PR #734](https://github.com/catalystneuro/neuroconv/pull/734)
* Added convenience function `get_format_summaries` to `tools.importing` (and exposed at highest level). [PR #734](https://github.com/catalystneuro/neuroconv/pull/734)

### Testing
* `RecordingExtractorInterfaceTestMixin` now compares either `group_name`, `group` or a default value of  `ElectrodeGroup` to the `group` property in the `NWBRecordingExtractor` instead of comparing `group` to `group` as it was done before [PR #736](https://github.com/catalystneuro/neuroconv/pull/736)
* `TestScanImageImagingInterfaceRecent` now checks metadata against new roiextractors implementation [PR #741](https://github.com/catalystneuro/neuroconv/pull/741).
* Removed editable installs from the CI workflow. [PR #756](https://github.com/catalystneuro/neuroconv/pull/756)


# v0.4.6 (November 30, 2023)

### Features
* Added Pydantic data models of `BackendConfiguration` for both HDF5 and Zarr datasets (container/mapper of all the `DatasetConfiguration`s for a particular file). [PR #568](https://github.com/catalystneuro/neuroconv/pull/568)
* Changed the metadata schema for `Fluorescence` and `DfOverF` where the traces metadata can be provided as a dict instead of a list of dicts.
  The name of the plane segmentation is used to determine which traces to add to the `Fluorescence` and `DfOverF` containers. [PR #632](https://github.com/catalystneuro/neuroconv/pull/632)
* Modify the filtering of traces to also filter out traces with empty values. [PR #649](https://github.com/catalystneuro/neuroconv/pull/649)
* Added tool function `get_default_dataset_configurations` for identifying and collecting all fields of an in-memory `NWBFile` that could become datasets on disk; and return instances of the Pydantic dataset models filled with default values for chunking/buffering/compression. [PR #569](https://github.com/catalystneuro/neuroconv/pull/569)
* Added tool function `get_default_backend_configuration` for conveniently packaging the results of `get_default_dataset_configurations` into an easy-to-modify mapping from locations of objects within the file to their correseponding dataset configuration options, as well as linking to a specific backend DataIO. [PR #570](https://github.com/catalystneuro/neuroconv/pull/570)
* Added `set_probe()` method to `BaseRecordingExtractorInterface`. [PR #639](https://github.com/catalystneuro/neuroconv/pull/639)
* Changed default chunking of `ImagingExtractorDataChunkIterator` to select `chunk_shape` less than the chunk_mb threshold while keeping the original image size. The default `chunk_mb` changed to 10MB. [PR #667](https://github.com/catalystneuro/neuroconv/pull/667)

### Fixes
* Fixed GenericDataChunkIterator (in hdmf.py) in the case where the number of dimensions is 1 and the size in bytes is greater than the threshold of 1 GB. [PR #638](https://github.com/catalystneuro/neuroconv/pull/638)
* Changed `np.floor` and `np.prod` usage to `math.floor` and `math.prod` in various files. [PR #638](https://github.com/catalystneuro/neuroconv/pull/638)
* Updated minimal required version of DANDI CLI; updated `run_conversion_from_yaml` API function and tests to be compatible with naming changes. [PR #664](https://github.com/catalystneuro/neuroconv/pull/664)

### Improvements
 * Change metadata extraction library from `fparse` to `parse`. [PR #654](https://github.com/catalystneuro/neuroconv/pull/654)
 * The `dandi` CLI/API is now an optional dependency; it is still required to use the `tool` function for automated upload as well as the YAML-based NeuroConv CLI. [PR #655](https://github.com/catalystneuro/neuroconv/pull/655)



# v0.4.5 (November 6, 2023)

### Back-compatibility break
* The `CEDRecordingInterface` has now been removed; use the `Spike2RecordingInterface` instead. [PR #602](https://github.com/catalystneuro/neuroconv/pull/602)

### Features
* Added support for python 3.12 [PR #626](https://github.com/catalystneuro/neuroconv/pull/626)
* Added `session_start_time` extraction to `FicTracDataInterface`. [PR #598](https://github.com/catalystneuro/neuroconv/pull/598)
* Added `imaging_plane_name` keyword argument to `add_imaging_plane` function to determine which imaging plane to add from the metadata by name instead of `imaging_plane_index`.
* Added reference for `imaging_plane` to default plane segmentation metadata. [PR #594](https://github.com/catalystneuro/neuroconv/pull/594)
* Changed Compass container for Position container in the `FicTracDataInterface`.  [PR #606](https://github.com/catalystneuro/neuroconv/pull/605)
* Added option to write units in meters by providing a radius in `FicTracDataInterface`. [PR #606](https://github.com/catalystneuro/neuroconv/pull/605)
* Added `parent_container` keyword argument to `add_photon_series` that defines whether to add the photon series to acquisition or 'ophys' processing module. [PR #587](https://github.com/catalystneuro/neuroconv/pull/587)
* Added Pydantic data models of `DatasetInfo` (immutable summary of core dataset values such as maximum shape and dtype) and `DatasetConfiguration` for both HDF5 and Zarr datasets (the optional layer that specifies chunk/buffering/compression). [PR #567](https://github.com/catalystneuro/neuroconv/pull/567)
* Added alignment methods to `FicTracDataInterface`.  [PR #607](https://github.com/catalystneuro/neuroconv/pull/607)
* Added alignment methods support to `MockRecordingInterface` [PR #611](https://github.com/catalystneuro/neuroconv/pull/611)
* Added `NeuralynxNvtInterface`, which can read position tracking NVT files. [PR #580](https://github.com/catalystneuro/neuroconv/pull/580)
* Adding radius as a conversion factor in `FicTracDataInterface`.  [PR #619](https://github.com/catalystneuro/neuroconv/pull/619)
* Coerce `FicTracDataInterface` original timestamps to start from 0.  [PR #619](https://github.com/catalystneuro/neuroconv/pull/619)
* Added configuration metadata to `FicTracDataInterface`.  [PR #618](https://github.com/catalystneuro/neuroconv/pull/618)
* Expose number of jobs to `automatic_dandi_upload`. [PR #624](https://github.com/catalystneuro/neuroconv/pull/624)
* Added `plane_segmentation_name` keyword argument to determine which plane segmentation to add from the metadata by name instead of `plane_segmentation_index`.
  `plane_segmentation_name` is exposed at `BaseSegmentationExtractorInterface.add_to_nwbfile()` function to support adding segmentation output from multiple planes. [PR #623](https://github.com/catalystneuro/neuroconv/pull/623)
* Added `SegmentationImages` to metadata_schema in `BaseSegmentationExtractorInterface` to allow for the modification of the name and description of Images container and description of the summary images. [PR #622](https://github.com/catalystneuro/neuroconv/pull/622)
* Default chunking pattern of RecordingInterfaces now attempts to use as many channels as possible up to 64 total, and fill with as much time as possible up to the `chunk_mb`. This also required raising the lower HDMF version to 3.11.0 (which introduced 10 MB default chunk sizes). [PR #630](https://github.com/catalystneuro/neuroconv/pull/630)

### Fixes
* Remove `starting_time` reset to default value (0.0) when adding the rate and updating the `photon_series_kwargs` or `roi_response_series_kwargs`, in `add_photon_series` or `add_fluorescence_traces`. [PR #595](https://github.com/catalystneuro/neuroconv/pull/595)
* Changed the date parsing in `OpenEphysLegacyRecordingInterface` to `datetime.strptime` with the expected date format explicitly set to `"%d-%b-%Y %H%M%S"`. [PR #577](https://github.com/catalystneuro/neuroconv/pull/577)
* Pin lower bound HDMF version to `3.10.0`. [PR #586](https://github.com/catalystneuro/neuroconv/pull/586)

### Deprecation
* Removed `use_times` and `buffer_size` from `add_photon_series`. [PR #600](https://github.com/catalystneuro/neuroconv/pull/600)

### Testing
* Adds `MockImagingInterface` as a general testing mechanism for ophys imaging interfaces [PR #604](https://github.com/catalystneuro/neuroconv/pull/604).



# v0.4.4

### Features

* `DeepLabCutInterface` now allows using custom timestamps via `set_aligned_timestamps` method before running conversion. [PR #531](https://github.com/catalystneuro/neuroconv/pull/532)

### Fixes

* Reorganize timeintervals schema to reside in `schemas/` dir to ensure its inclusion in package build. [PR #573](https://github.com/catalystneuro/neuroconv/pull/573)



# v0.4.3

### Fixes

* The `sonpy` package for the Spike2 interface no longer attempts installation on M1 Macs. [PR #563](https://github.com/catalystneuro/neuroconv/pull/563)
* Fixed `subset_sorting` to explicitly cast `end_frame` to int to avoid SpikeInterface frame slicing edge case. [PR #565](https://github.com/catalystneuro/neuroconv/pull/565)



# v0.4.2

### Fixes

* Exposed `es_key` argument to users where it was previously omitted on `MaxOneRecordingInterface`, `OpenEphysLegacyRecordingInterface`, and `OpenEphysRecordingInterface`. [PR #542](https://github.com/catalystneuro/neuroconv/pull/542)
* Added deepcopy for metadata in `make_nwbfile_from_metadata`. [PR #545](https://github.com/catalystneuro/neuroconv/pull/545)
* Fixed edge case in `subset_sorting` where `end_frame` could exceed recording length. [PR #551](https://github.com/catalystneuro/neuroconv/pull/551)
* Alter `add_electrodes` behavior,  no error is thrown if a property is present in the metadata but not in the recording extractors. This allows the combination of recording objects that have different properties. [PR #558](https://github.com/catalystneuro/neuroconv/pull/558)

### Features

* Added converters for Bruker TIF format to support multiple streams of imaging data.
  Added `BrukerTiffSinglePlaneConverter` for single plane imaging data which initializes a `BrukerTiffSinglePlaneImagingInterface` for each data stream.
  The available data streams can be checked by `BrukerTiffSinglePlaneImagingInterface.get_streams(folder_path)` method.
  Added `BrukerTiffMultiPlaneConverter` for volumetric imaging data with `plane_separation_type` argument that defines
  whether to load the imaging planes as a volume (`"contiguous"`) or separately (`"disjoint"`).
  The available data streams for the defined  `plane_separation_type`  can be checked by `BrukerTiffMultiPlaneImagingInterface.get_streams(folder_path, plane_separation_type)` method.
* Added FicTrac data interface. [PR #517](https://github.com/catalystneuro/neuroconv/pull/#517)

### Documentation and tutorial enhancements

* Added FicTrac to the conversion gallery and docs API. [PR #560](https://github.com/catalystneuro/neuroconv/pull/#560)



# v0.4.1

### Fixes

* Propagated additional arguments, such as `cell_id`, from the `metadata["Icephys"]["Electrodes"]` dictionary used in `tools.neo.add_icephys_electrode`. [PR #538](https://github.com/catalystneuro/neuroconv/pull/538)
* Fixed mismatch between expected `Electrodes` key in `tools.neo.add_icephys_electrode` and the metadata automatically generated by the `AbfInterface`. [PR #538](https://github.com/catalystneuro/neuroconv/pull/538)



# v0.4.0

### Back-compatibility break

* Create separate `.add_to_nwbfile` method for all DataInterfaces. This is effectively the previous `.run_conversion` method but limited to operations on an in-memory `nwbfile`: pynwb.NWBFile` object and does not handle any I/O. [PR #455](https://github.com/catalystneuro/neuroconv/pull/455)

### Fixes

* Set gzip compression by default on spikeinterface based interfaces `run_conversion`. [PR #499](https://github.com/catalystneuro/neuroconv/pull/#499)

* Temporarily disabled filtering for all-zero traces in `add_fluorescence_traces` as the current implementation is very slow for nearly all zero traces (e.g. suite2p deconvolved traces). [PR #527](https://github.com/catalystneuro/neuroconv/pull/527)

### Features

* Added stream control with the `stream_name` argument to the `NeuralynxRecordingExtractor`. [PR #369](https://github.com/catalystneuro/neuroconv/pull/369)

* Added a common `.temporally_align_data_interfaces` method to the `NWBConverter` class to use as a specification of the protocol for temporally aligning the data interfaces of the converter. [PR #362](https://github.com/catalystneuro/neuroconv/pull/362)

* Added `CellExplorerRecordingInterface` for adding data raw and lfp data from the CellExplorer format. CellExplorer's new format contains a `basename.session.mat` file containing
    rich metadata about the session which can be used to extract the recording information such as sampling frequency and type and channel metadata such as
    groups, location and brain area [#488](https://github.com/catalystneuro/neuroconv/pull/488)

* `CellExplorerSortingInterface` now supports extracting sampling frequency from the new data format. CellExplorer's new format contains a `basename.session.mat` file containing
    rich metadata including the sorting sampling frequency [PR #491](https://github.com/catalystneuro/neuroconv/pull/491) and [PR #502](https://github.com/catalystneuro/neuroconv/pull/502)
* Added `MiniscopeBehaviorInterface` for Miniscope behavioral data. The interface uses `ndx-miniscope` extension to add a `Miniscope` device with the behavioral camera metadata,
  and an `ImageSeries` in external mode that is linked to the device. [PR #482](https://github.com/catalystneuro/neuroconv/pull/482)
  * `CellExplorerSortingInterface` now supports adding channel metadata to the nwbfile with `write_ecephys_metadata=True` as a conversion option [PR #494](https://github.com/catalystneuro/neuroconv/pull/494)

* Added `MiniscopeImagingInterface` for Miniscope imaging data stream. The interface uses `ndx-miniscope` extension to add a `Miniscope` device with the microscope device metadata,
  and the imaging data as `OnePhotonSeries`. [PR #468](https://github.com/catalystneuro/neuroconv/pull/468)

* Added `MiniscopeConverter` for combining the conversion of Miniscope imaging and behavioral data streams. [PR #498](https://github.com/catalystneuro/neuroconv/pull/498)

### Improvements

* Avoid redundant timestamp creation in `add_eletrical_series` for recording objects without time vector. [PR #495](https://github.com/catalystneuro/neuroconv/pull/495)

* Avoid modifying the passed `metadata` structure via `deep_dict_update` in `make_nwbfile_from_metadata`.  [PR #476](https://github.com/catalystneuro/neuroconv/pull/476)

### Testing

* Added gin test for `CellExplorerRecordingInterface`. CellExplorer's new format contains a `basename.session.mat` file containing
    rich metadata about the session which can be used to extract the recording information such as sampling frequency and type and channel metadata such as
    groups, location and brain area [#488](https://github.com/catalystneuro/neuroconv/pull/488).
  * Added gin test for `CellExplorerSortingInterface`. CellExplorer's new format contains a `basename.session.mat` file containing
  rich metadata about the session which can be used to extract the recording information such as sampling frequency and type and channel metadata such as
  groups, location and brain area [PR #494](https://github.com/catalystneuro/neuroconv/pull/494).




# v0.3.0 (June 7, 2023)

### Back-compatibility break
* `ExtractorInterface` classes now access their extractor with the classmethod `cls.get_extractor()` instead of the attribute `self.Extractor`. [PR #324](https://github.com/catalystneuro/neuroconv/pull/324)
* The `spikeextractor_backend` option was removed for all `RecordingExtractorInterface` classes. ([PR #324](https://github.com/catalystneuro/neuroconv/pull/324), [PR #309](https://github.com/catalystneuro/neuroconv/pull/309)]
* The `NeuroScopeMultiRecordingExtractor` has been removed. If your conversion required this, please submit an issue requesting instructions for how to implement it. [PR #309](https://github.com/catalystneuro/neuroconv/pull/309)
* The `SIPickle` interfaces have been removed. [PR #309](https://github.com/catalystneuro/neuroconv/pull/309)
* The previous conversion option `es_key` has been moved to the `__init__` of all `BaseRecordingExtractorInterface` classes. It is no longer possible to use this argument in the `run_conversion` method. [PR #318](https://github.com/catalystneuro/neuroconv/pull/318)
* Change `BaseDataInterface.get_conversion_options_schema` from `classmethod` to object method. [PR #353](https://github.com/catalystneuro/neuroconv/pull/353)
* Removed `utils.json_schema.get_schema_for_NWBFile` and moved base metadata schema to external json file. Added constraints to Subject metadata to match DANDI. [PR #376](https://github.com/catalystneuro/neuroconv/pull/376)
* Duplicate video file paths in the VideoInterface and AudioInterface are no longer silently resolved; please explicitly remove duplicates when initializing the interfaces. [PR #403](https://github.com/catalystneuro/neuroconv/pull/403)
* Duplicate audio file paths in the AudioInterface are no longer silently resolved; please explicitly remove duplicates when initializing the interfaces. [PR #402](https://github.com/catalystneuro/neuroconv/pull/402)

### Features
* The `OpenEphysRecordingInterface` is now a wrapper for `OpenEphysBinaryRecordingInterface`. [PR #294](https://github.com/catalystneuro/neuroconv/pull/294)
* Swapped the backend for `CellExplorerSortingInterface` from `spikeextactors` to `spikeinterface`. [PR #267](https://github.com/catalystneuro/neuroconv/pull/267)
* In the conversion YAML, `DataInterface` classes must now be specified as a dictionary instead of a list. [PR #311](https://github.com/catalystneuro/neuroconv/pull/311)
* In the conversion YAML, conversion_options can be specified on the global level. [PR #312](https://github.com/catalystneuro/neuroconv/pull/312)
* The `OpenEphysRecordingInterface` now redirects to legacy or binary interface depending on the file format.
  It raises NotImplementedError until the interface for legacy format is added. [PR #296](https://github.com/catalystneuro/neuroconv/pull/296)
* Added the `OpenEphysLegacyRecordingInterface` to support Open Ephys legacy format (`.continuous` files). [PR #295](https://github.com/catalystneuro/neuroconv/pull/295)
* Added `PlexonSortingInterface` to support plexon spiking data. [PR #316](https://github.com/catalystneuro/neuroconv/pull/316)
* Changed `SpikeGLXRecordingInterface` to accept either the AP or LF bands as file paths. Each will automatically set the correseponding `es_key` and corresponding metadata for each band or probe. [PR #298](https://github.com/catalystneuro/neuroconv/pull/298)
* The `OpenEphysRecordingInterface` redirects to `OpenEphysLegacyRecordingInterface` for legacy format files instead of raising NotImplementedError. [PR #349](https://github.com/catalystneuro/neuroconv/pull/349)
* Added a `SpikeGLXConverter` for easy combination of multiple IMEC and NIDQ data streams. [PR #292](https://github.com/catalystneuro/neuroconv/pull/292)
* Added an `interfaces_by_category` lookup table to `neuroconv.datainterfaces` to make searching for interfaces by modality and format easier. [PR #352](https://github.com/catalystneuro/neuroconv/pull/352)
* `neuroconv.utils.jsonschema.get_schema_from_method_signature` can now support the `Dict[str, str]` typehint, which allows `DataInterface.__init__` and `.run_conversion` to handle dictionary arguments. [PR #360](https://github.com/catalystneuro/neuroconv/pull/360)
* Added `neuroconv.tools.testing.data_interface_mixins` module, which contains test suites for different types of
  DataInterfaces [PR #357](https://github.com/catalystneuro/neuroconv/pull/357)
* Added `keywords` to `DataInterface` classes. [PR #375](https://github.com/catalystneuro/neuroconv/pull/375)
* Uses `open-cv-headless` instead of open-cv, making the package lighter [PR #387](https://github.com/catalystneuro/neuroconv/pull/387).
* Adds `MockRecordingInterface` as a general testing mechanism for ecephys interfaces [PR #395](https://github.com/catalystneuro/neuroconv/pull/395).
* `metadata` returned by `DataInterface.get_metadata()` is now a `DeepDict` object, making it easier to add and adjust metadata. [PR #404](https://github.com/catalystneuro/neuroconv/pull/404).
* The `OpenEphysLegacyRecordingInterface` is now extracts the `session_start_time` in `get_metadata()` from `Neo` (`OpenEphysRawIO`) and does not depend on `pyopenephys` anymore. [PR #410](https://github.com/catalystneuro/neuroconv/pull/410)
* Added `expand_paths`. [PR #377](https://github.com/catalystneuro/neuroconv/pull/377)
* Added basic temporal alignment methods to ecephys, ophys, and icephys DataInterfaces. These are `get_timestamps`, `align_starting_time`, `align_timestamps`, and `align_by_interpolation`. Added tests that serve as a first demonstration of the intended uses in a variety of cases. [PR #237](https://github.com/catalystneuro/neuroconv/pull/237) [PR #283](https://github.com/catalystneuro/neuroconv/pull/283) [PR #400](https://github.com/catalystneuro/neuroconv/pull/400)
* Added basic temporal alignment methods to the SLEAPInterface. Added holistic per-interface, per-method unit testing for ecephys and ophys interfaces. [PR #401](https://github.com/catalystneuro/neuroconv/pull/401)
* Added `expand_paths`. [PR #377](https://github.com/catalystneuro/neuroconv/pull/377), [PR #448](https://github.com/catalystneuro/neuroconv/pull/448)
* Added `.get_electrode_table_json()` to the `BaseRecordingExtractorInterface` as a convenience helper for the GUIDE project. [PR #431](https://github.com/catalystneuro/neuroconv/pull/431)
* Added `BrukerTiffImagingInterface` to support Bruker TIF imaging data. This format consists of individual TIFFs (each file contains a single frame) in OME-TIF format (.ome.tif files) and metadata in XML format (.xml file). [PR #390](https://github.com/catalystneuro/neuroconv/pull/390)
* Added `MicroManagerTiffImagingInterface` to support Micro-Manager TIF imaging data. This format consists of multipage TIFFs in OME-TIF format (.ome.tif files) and configuration settings in JSON format ('DisplaySettings.json' file). [PR #423](https://github.com/catalystneuro/neuroconv/pull/423)
* Added a `TemporallyAlignedDataInterface` definition for convenience when creating a custom interface for pre-aligned data. [PR #434](https://github.com/catalystneuro/neuroconv/pull/434)
* Added `write_as`, `units_name`, `units_description` to `BaseSortingExtractorInterface` `run_conversion` method to be able to modify them in conversion options. [PR #438](https://github.com/catalystneuro/neuroconv/pull/438)
* Added basic temporal alignment methods to the VideoInterface. These are `align_starting_time` is split into `align_starting_times` (list of times, one per video file) and `align_global_starting_time` (shift all by a scalar amount). `align_by_interpolation` is not yet implemented for this interface. [PR #283](https://github.com/catalystneuro/neuroconv/pull/283)
* Added stream control for the `OpenEphysBinaryRecordingInterface`. [PR #445](https://github.com/catalystneuro/neuroconv/pull/445)
* Added the `BaseTemporalAlignmentInterface` to serve as the new base class for all new temporal alignment methods. [PR #442](https://github.com/catalystneuro/neuroconv/pull/442)
* Added direct imports for all base classes from the outer level; you may now call `from neuroconv import BaseDataInterface, BaseTemporalAlignmentInterface, BaseExtractorInterface`. [PR #442](https://github.com/catalystneuro/neuroconv/pull/442)
* Added basic temporal alignment methods to the AudioInterface. `align_starting_time` is split into `align_starting_times` (list of times, one per audio file) and `align_global_starting_time` (shift all by a scalar amount). `align_by_interpolation` and other timestamp-based approaches is not yet implemented for this interface. [PR #402](https://github.com/catalystneuro/neuroconv/pull/402)
* Changed the order of recording properties extraction in `NeuroscopeRecordingInterface` and `NeuroScopeLFPInterface` to make them consistent with each other [PR #466](https://github.com/catalystneuro/neuroconv/pull/466)
* The `ScanImageImagingInterface` has been updated to read metadata from more recent versions of ScanImage [PR #457](https://github.com/catalystneuro/neuroconv/pull/457)
* Refactored `add_two_photon_series()` to `add_photon_series()` and added `photon_series_type` optional argument which can be either `"OnePhotonSeries"` or `"TwoPhotonSeries"`.
  Changed `get_default_ophys_metadata()` to add `Device` and `ImagingPlane` metadata which are both used by imaging and segmentation.
  Added `photon_series_type` to `get_nwb_imaging_metadata()` to fill metadata for `OnePhotonSeries` or `TwoPhotonSeries`. [PR #462](https://github.com/catalystneuro/neuroconv/pull/462)
* Split `align_timestamps` and `align_starting_times` into `align_segment_timestamps` and `align_segment_starting_times` for API consistency for multi-segment `RecordingInterface`s. [PR #463](https://github.com/catalystneuro/neuroconv/pull/463)
* Rename `align_timestamps` and `align_segmentt_timestamps` into `set_aligned_timestamps` and `set_aligned_segment_timestamps` to more clearly indicate their usage and behavior. [PR #470](https://github.com/catalystneuro/neuroconv/pull/470)


### Testing
* The tests for `automatic_dandi_upload` now follow up-to-date DANDI validation rules for file name conventions. [PR #310](https://github.com/catalystneuro/neuroconv/pull/310)
* Deactivate `MaxOneRecordingInterface` metadata tests [PR #371]((https://github.com/catalystneuro/neuroconv/pull/371)
* Integrated the DataInterface testing mixin to the SLEAP Interface. [PR #401](https://github.com/catalystneuro/neuroconv/pull/401)
* Added holistic per-interface, per-method unit testing for ecephys and ophys interfaces. [PR #283](https://github.com/catalystneuro/neuroconv/pull/283)
* Live service tests now run in a separate non-required GitHub action. [PR #420]((https://github.com/catalystneuro/neuroconv/pull/420)
* Integrated the `DataInterfaceMixin` class of tests to the `VideoInterface`. [PR #403](https://github.com/catalystneuro/neuroconv/pull/403)
* Add `generate_path_expander_demo_ibl` and associated test for `LocalPathExpander` [PR #456](https://github.com/catalystneuro/neuroconv/pull/456)
* Improved testing of all interface alignment methods via the new `TemporalAlignmentMixin` class. [PR #459](https://github.com/catalystneuro/neuroconv/pull/459)

### Fixes
* `BlackrockRecordingInterface` now writes all ElectricalSeries to "acquisition" unless changed using the `write_as` flag in `run_conversion`. [PR #315](https://github.com/catalystneuro/neuroconv/pull/315)
* Excluding Python versions 3.8 and 3.9 for the `EdfRecordingInterface` on M1 macs due to installation problems. [PR #319](https://github.com/catalystneuro/neuroconv/pull/319)
* Extend type array condition in `get_schema_from_hdmf_class` for dataset types (excludes that are DataIO). [PR #418](https://github.com/catalystneuro/neuroconv/pull/418)
* The `base_directory` argument to all `PathExpander` classes can now accept string inputs as well as `Path` inputs. [PR #427](https://github.com/catalystneuro/neuroconv/pull/427)
* Fixed the temporal alignment methods for the `RecordingInterfaces` which has multiple segments. [PR #411](https://github.com/catalystneuro/neuroconv/pull/411)
* Fixes to the temporal alignment methods for the `SortingInterface`, both single and multi-segment and recordingless. [PR #413](https://github.com/catalystneuro/neuroconv/pull/413)
* Fixes to the temporal alignment methods for the certain formats of the `RecordingInterface`. [PR #459](https://github.com/catalystneuro/neuroconv/pull/459)
* Fixes the naming of LFP interfaces to be `ElectricalSeriesLFP` instead of `ElectricalSeriesLF`. [PR #467](https://github.com/catalystneuro/neuroconv/pull/467)
* Fixed an issue with incorrect modality-specific extra requirements being associated with certain behavioral formats. [PR #469](https://github.com/catalystneuro/neuroconv/pull/469)

### Documentation and tutorial enhancements
* The instructions to build the documentation were moved to ReadTheDocs. [PR #323](https://github.com/catalystneuro/neuroconv/pull/323)
* Move testing instructions to ReadTheDocs. [PR #320](https://github.com/catalystneuro/neuroconv/pull/320)
* Moved NeuroConv catalogue from ReadMe.md to ReadTheDocs.
  [PR #322](https://github.com/catalystneuro/neuroconv/pull/322)
* Moved instructions to build the documentation from README.md to ReadTheDocs. [PR #323](https://github.com/catalystneuro/neuroconv/pull/323)
* Add `Spike2RecordingInterface` to conversion gallery. [PR #338](https://github.com/catalystneuro/neuroconv/pull/338)
* Remove authors from module docstrings [PR #354](https://github.com/catalystneuro/neuroconv/pull/354)
* Add examples for `LocalPathExpander` usage [PR #456](https://github.com/catalystneuro/neuroconv/pull/456)
* Add better docstrings to the aux functions of the Neuroscope interface [PR #485](https://github.com/catalystneuro/neuroconv/pull/485)

### Pending deprecation
* Change name from `CedRecordingInterface` to `Spike2RecordingInterface`. [PR #338](https://github.com/catalystneuro/neuroconv/pull/338)

### Improvements
* Use `Literal` in typehints (incompatible with Python<=3.8). [PR #340](https://github.com/catalystneuro/neuroconv/pull/340)
* `BaseDataInterface.get_source_schema` modified so it works for `.__init__` and `.__new__`. [PR #374](https://github.com/catalystneuro/neuroconv/pull/374)



# v0.2.4 (February 7, 2023)

### Deprecation
* All usages of `use_times` have been removed from spikeinterface tools and interfaces. The function `add_electrical_series` now determines whether the timestamps of the spikeinterface recording extractor are uniform or not and automatically stores the data according to best practices [PR #40](https://github.com/catalystneuro/neuroconv/pull/40)
* Dropped Python 3.7 support. [PR #237](https://github.com/catalystneuro/neuroconv/pull/237)

### Features
* Added a tool for determining rising and falling frames from TTL signals (`parse_rising_frames_from_ttl` and `get_falling_frames_from_ttl`). [PR #244](https://github.com/catalystneuro/neuroconv/pull/244)
* Added the `SpikeGLXNIDQInterface` for reading data from `.nidq.bin` files, as well as the ability to parse event times from specific channels via the `get_event_starting_times_from_ttl` method. Also included a `neuroconv.tools.testing.MockSpikeGLXNIDQInterface` for testing purposes. [PR #247](https://github.com/catalystneuro/neuroconv/pull/247)
* Improved handling of writing multiple probes to the same `NWB` file [PR #255](https://github.com/catalystneuro/neuroconv/pull/255)

### Pending deprecation
* Added `DeprecationWarnings` to all `spikeextractors` backends. [PR #265](https://github.com/catalystneuro/neuroconv/pull/265)
* Added `DeprecationWarning`s for `spikeextractors` objects in `neuroconv.tools.spikeinterface`. [PR #266](https://github.com/catalystneuro/neuroconv/pull/266)

### Fixes
* Temporarily hotfixed the `tensorflow` dependency after the release of `deeplabcut==2.3.0`. [PR #268](https://github.com/catalystneuro/neuroconv/pull/268)
* Fixed cleanup of waveform tests in SI tools. [PR #277](https://github.com/catalystneuro/neuroconv/pull/277)
* Fixed metadata structure for the CsvTimeIntervalsInterface, which was previously not passed validation in NWBConverters. [PR #237](https://github.com/catalystneuro/neuroconv/pull/237)
* Added propagation of the `load_sync_channel` argument for the `SpikeGLXNIDQInterface`. [PR #282](https://github.com/catalystneuro/neuroconv/pull/282)
* Fixed the default `es_key` used by stand-alone write using any `RecordingExtractorInterface` or `LFPExtractorInterface`. [PR #288](https://github.com/catalystneuro/neuroconv/pull/288)
* Fixed the default `ExtractorName` used to load the spikeinterface extractor of the `SpikeGLXLFPInterface`. [PR #288](https://github.com/catalystneuro/neuroconv/pull/288)

### Testing
* Re-organized the `test_gin_ecephys` file by splitting into each sub-modality. [PR #282](https://github.com/catalystneuro/neuroconv/pull/282)
* Add testing support for Python 3.11. [PR #234](https://github.com/catalystneuro/neuroconv/pull/234)




# v0.2.3

### Documentation and tutorial enhancements
* Remove `Path(path_to_save_nwbfile).is_file()` from each of the gallery pages. [PR #177](https://github.com/catalystneuro/neuroconv/pull/177)
* Improve docstring for `SpikeGLXRecordingInterface`. [PR #226](https://github.com/catalystneuro/neuroconv/pull/226)
* Correct typing of SpikeGLX in conversion gallery. [PR #223](https://github.com/catalystneuro/neuroconv/pull/223)
* Added tutorial for utilizing YAML metadata in a conversion pipeline. [PR #240](https://github.com/catalystneuro/neuroconv/pull/240)
* Added page in User Guide for how to use CSVs to specify metadata. [PR #241](https://github.com/catalystneuro/neuroconv/pull/177)
* Added the `BaseDataInterface` in the API docs. [PR #242](https://github.com/catalystneuro/neuroconv/pull/242)
* Fixed typo in styling section. [PR #253](https://github.com/catalystneuro/neuroconv/pull/253)
* Updated docs on JSON schema. [PR #256](https://github.com/catalystneuro/neuroconv/pull/256)
* Improved compliance with numpy-style docstring [PR #260](https://github.com/catalystneuro/neuroconv/pull/260)

### Features
* Added `AudioInterface` for files in `WAV` format using the `add_acoustic_waveform_series` utility function
  from `tools/audio` to write audio data to NWB. [PR #196](https://github.com/catalystneuro/neuroconv/pull/196)
* Added the `MaxOneRecordingInterface` for writing data stored in MaxOne (.raw.h5) format. [PR #222](https://github.com/catalystneuro/neuroconv/pull/222)
* Added the `MCSRawRecordingInterface` for writing data stored in MCSRaw (.raw) format. [PR #220](https://github.com/catalystneuro/neuroconv/pull/220)
* Added the `MEArecRecordingInterface` for writing data stored in MEArec (structured .h5) format. [PR #218](https://github.com/catalystneuro/neuroconv/pull/218)
* Added the `AlphaOmegaRecordingInterface` for writing data stored in AlphaOmega (folder of .mrx) format. [PR #212](https://github.com/catalystneuro/neuroconv/pull/212)
* Added the `PlexonRecordingInterface` for writing data stored in Plexon (.plx) format. [PR #206](https://github.com/catalystneuro/neuroconv/pull/206)
* Added the `BiocamRecordingInterface` for writing data stored in Biocam (.bwr) format. [PR #210](https://github.com/catalystneuro/neuroconv/pull/210)
* Added function to add acoustic series as `AcousticWaveformSeries` object as __acquisition__ or __stimulus__ to NWB. [PR #201](https://github.com/catalystneuro/neuroconv/pull/201)
* Added new form to the GitHub repo for requesting support for new formats. [PR #207](https://github.com/catalystneuro/neuroconv/pull/207)
* Simplified the writing of `channel_conversion` during `add_electrical_series` if the vector of gains is uniform; in this case, they are now combined into the scalar `conversion` value. [PR #218](https://github.com/catalystneuro/neuroconv/pull/218)
* Implement timestamp extraction from videos for the SLEAPInterface [PR #238](https://github.com/catalystneuro/neuroconv/pull/238)
* Prevented writing of default values for optional columns on the `ElectrodeTable`. [PR #219](https://github.com/catalystneuro/neuroconv/pull/219)
* Add interfaces for Excel and Csv time intervals tables. [PR #252](https://github.com/catalystneuro/neuroconv/pull/252)

### Testing
* Added a `session_id` to the test file for the `automatic_dandi_upload` helper function. [PR #199](https://github.com/catalystneuro/neuroconv/pull/199)
* `pre-commit` version bump. [PR #235](https://github.com/catalystneuro/neuroconv/pull/235)
* Added a `testing` sub-module to `src` and added a method (`generate_mock_ttl_signal`) for generating synthetic TTL pulses. [PR #245](https://github.com/catalystneuro/neuroconv/pull/245)

### Fixes
* `VideoInterface`. Only raise a warning if the difference between the rate estimated from timestamps and the fps (frames per seconds) is larger than two decimals. [PR #200](https://github.com/catalystneuro/neuroconv/pull/200)
* Fixed the bug in a `VideoInterface` where it would use `DataChunkIterator` even if the conversion options indicated that it should not. [PR #200](https://github.com/catalystneuro/neuroconv/pull/200)
* Update usage requirements for HDMF to prevent a buffer overflow issue fixed in hdmf-dev/hdmf#780. [PR #195](https://github.com/catalystneuro/neuroconv/pull/195)
* Remove the deprecated `distutils.version` in favor of `packaging.version` [PR #233](https://github.com/catalystneuro/neuroconv/pull/233)



# v0.2.2

### Testing

* Added a set of dev branch gallery tests for PyNWB, HDMF, SI, and NEO. [PR #113](https://github.com/catalystneuro/neuroconv/pull/113)
* Added tests for the `TypeError` and `ValueError` raising for the new `starting_frames` argument of `MovieDataInterface.run_conversion()`. [PR #113](https://github.com/catalystneuro/neuroconv/pull/113)
* Added workflow for automatic detection of CHANGELOG.md updates for PRs. [PR #187](https://github.com/catalystneuro/neuroconv/pull/187)
* Added support for python 3.10 [PR #229](https://github.com/catalystneuro/neuroconv/pull/229)

### Fixes

* Fixed a new docval typing error that arose in `hdmf>3.4.6` versions. [PR #113](https://github.com/catalystneuro/neuroconv/pull/113)
* Fixed a new input argument issue for `starting_frames` when using `external_file` for an `ImageSeries` in `pynwb>2.1.0` versions. [PR #113](https://github.com/catalystneuro/neuroconv/pull/113)
* Fixed issues regarding interaction between metadata rate values and extractor rate values in `tools.roiextractors`. [PR #159](https://github.com/catalystneuro/neuroconv/pull/159)
* Fixed sampling frequency resolution issue when detecting this from timestamps in `roiextractors.write_imaging` and `roiextractors.write_segmentation`. [PR #159](https://github.com/catalystneuro/neuroconv/pull/159)

### Documentation and tutorial enhancements
* Added a note in User Guide/DataInterfaces to help installing custom dependencies for users who use Z-shell (`zsh`). [PR #180](https://github.com/catalystneuro/neuroconv/pull/180)
* Added `MovieInterface` example in the conversion gallery. [PR #183](https://github.com/catalystneuro/neuroconv/pull/183)

### Features
* Added `ConverterPipe`, a class that allows chaining previously initialized interfaces for batch conversion and corresponding tests [PR #169](https://github.com/catalystneuro/neuroconv/pull/169)
* Added automatic extraction of metadata for `NeuralynxRecordingInterface` including filtering information for channels, device and recording time information [PR #170](https://github.com/catalystneuro/neuroconv/pull/170)
* Added stubbing capabilities to timestamp extraction in the `MovieInterface` avoiding scanning through the whole file when `stub_test=True` [PR #181](https://github.com/catalystneuro/neuroconv/pull/181)
* Added a flag `include_roi_acceptance` to `tools.roiextractors.write_segmentation` and corresponding interfaces to allow disabling the addition of boolean columns indicating ROI acceptance. [PR #193](https://github.com/catalystneuro/neuroconv/pull/193)
* Added `write_waveforms()` function in `tools.spikeinterface` to write `WaveformExtractor` objects
[PR #217](https://github.com/catalystneuro/neuroconv/pull/217)

### Pending deprecation
* Replaced the `MovieInterface` with `VideoInterface` and introduced deprecation warnings for the former. [PR #74](https://github.com/catalystneuro/neuroconv/pull/74)



# v0.2.1

### Fixes

* Updated `BlackrockRecordingInterface` to support multi stream file and added gin corresponding gin tests [PR #176](https://github.com/catalystneuro/neuroconv/pull/176)



# v0.2.0

### Back-compatability break
* All built-in DataInterfaces are now nested under the `neuroconv.datainterfaces` import structure - they are no longer available from the outer level. To import a data interface, use the syntax `from neuroconv.datainterfaces import <name of interface>`. [PR #74](https://github.com/catalystneuro/neuroconv/pull/74)
* The `AxonaRecordingExtractorInterface` has been renamed to `AxonaRecordingInterface`. [PR #74](https://github.com/catalystneuro/neuroconv/pull/74)
* The `AxonaUnitRecordingExtractorInterface` has been renamed to `AxonaUnitRecordingInterface`. [PR #74](https://github.com/catalystneuro/neuroconv/pull/74)
* The `BlackrockRecordingExtractorInterface` has been renamed to `BlackrockRecordingInterface`. [PR #74](https://github.com/catalystneuro/neuroconv/pull/74)
* The `BlackrockSortingExtractorInterface` has been renamed to `BlackrockSortingInterface`. [PR #74](https://github.com/catalystneuro/neuroconv/pull/74)
* The `OpenEphysRecordingExtractorInterface` has been renamed to `OpenEphysRecordingInterface`. [PR #74](https://github.com/catalystneuro/neuroconv/pull/74)
* The `OpenEphysSortingExtractorInterface` has been renamed to `OpenEphysSortingInterface`. [PR #74](https://github.com/catalystneuro/neuroconv/pull/74)
* The `KilosortSortingInterface` has been renamed to `KiloSortSortingInterface` to be more consistent with SpikeInterface. [PR #107](https://github.com/catalystneuro/neuroconv/pull/107)
* The `Neuroscope` interfaces have been renamed to `NeuroScope` to be more consistent with SpikeInterface. [PR #107](https://github.com/catalystneuro/neuroconv/pull/107)
* The `tools.roiextractors.add_epoch` functionality has been retired in the newest versions of ROIExtractors. [PR #112](https://github.com/catalystneuro/neuroconv/pull/112)
* Removed deprecation warnings for `save_path` argument (which is now `nwbfile_path` everywhere in the package). [PR #124](https://github.com/catalystneuro/neuroconv/pull/124)
* Changed default device name for the ecephys pipeline. Device_ecephys -> DeviceEcephys [PR #154](https://github.com/catalystneuro/neuroconv/pull/154)
* Change names of written electrical series on the ecephys pipeline. ElectricalSeries_raw -> ElectricalSeriesRaw, ElectricalSeries_processed -> ElectricalSeriesProcessed, ElectricalSeries_lfp -> ElectricalSeriesLFP  [PR #153](https://github.com/catalystneuro/neuroconv/pull/153)
* Drop spikeextractor backend support for NeuralynxRecordingInterface [PR #174](https://github.com/catalystneuro/neuroconv/pull/174)

### Fixes
* Prevented the CEDRecordingInterface from writing non-ecephys channel data. [PR #37](https://github.com/catalystneuro/neuroconv/pull/37)
* Fixed description in `write_sorting` and in `add_units_table` to have "neuroconv" in the description. [PR #104](https://github.com/catalystneuro/neuroconv/pull/104)
* Updated `spikeinterface` version number to 0.95.1 to fix issue with `SpikeGLXInterface` probe annotations.
  The issue is described [here](https://github.com/SpikeInterface/spikeinterface/issues/923). [PR #132](https://github.com/catalystneuro/neuroconv/pull/132)

### Improvements
* Unified the `run_conversion` method of `BaseSegmentationExtractorInterface` with that of all the other base interfaces. The method `write_segmentation` now uses the common `make_or_load_nwbfile` context manager [PR #29](https://github.com/catalystneuro/neuroconv/pull/29)
* Coerced the recording extractors with `spikeextractors_backend=True` to BaseRecording objects for Axona, Blackrock, Openephys, and SpikeGadgets. [PR #38](https://github.com/catalystneuro/neuroconv/pull/38)
* Added function to add PlaneSegmentation objects to an nwbfile in `roiextractors` and corresponding unit tests. [PR #23](https://github.com/catalystneuro/neuroconv/pull/23)
* `use_times` argument to be deprecated on the ecephys pipeline. The function `add_electrical_series` now determines whether the timestamps of the spikeinterface recording extractor are uniform or not and automatically stores the data according to best practices [PR #40](https://github.com/catalystneuro/neuroconv/pull/40)
* Add `NWBFile` metadata key at the level of the base data interface so it can always be inherited to be available. [PR #51](https://github.com/catalystneuro/neuroconv/pull/51).
* Added spikeinterface support to Axona LFP and coerece gin tests for LFP to be spikeinterface objects [PR #85](https://github.com/catalystneuro/neuroconv/pull/85)
* Added function to add fluorescence traces to an nwbfile in `roiextractors` and corresponding unit tests.
  The df over f traces are now added to a `DfOverF` container instead of the `Fluorescence` container.
  The metadata schema has been changed for the `BaseSegmentationExtractorInterface` to allow metadata for `DfOverF`,
  and `Flurorescence` is now not required in the metadata schema. [PR #41](https://github.com/catalystneuro/neuroconv/pull/41)
* Improved default values of OpticalChannel object names and other descriptions for Imaging data. [PR #88](https://github.com/catalystneuro/neuroconv/pull/88)
* Extended the `ImagingDataChunkIterator` to be  compatible with volumetric data. [PR #90](https://github.com/catalystneuro/neuroconv/pull/90)
* Integrated the `ImagingDataChunkIterator` with the `write_imaging` methods. [PR #90](https://github.com/catalystneuro/neuroconv/pull/90)
* Began work towards making SpikeInterface, SpikeExtractors, and ROIExtractors all non-minimal dependencies. [PR #74](https://github.com/catalystneuro/neuroconv/pull/74)
* Implemented format-wise and modality-wise extra installation requirements. If there are any requirements to use a module or data interface, these are defined in individual requirements files at the corresponding level of the package. These are in turn easily accessible from the commands `pip install neuroconv[format_name]`. `pip install neuroconv[modality_name]` will also install all dependencies necessary to make full use of any interfaces from that modality. [PR #100](https://github.com/catalystneuro/neuroconv/pull/100)
* Added frame stubbing to the `BaseSegmentationExtractorInterface`. [PR #116](https://github.com/catalystneuro/neuroconv/pull/116)
* Added `mask_type: str` and `include_roi_centroids: bool` to the `add_plane_segmentation` helper and `write_segmentation` functions for the `tools.roiextractors` submodule. [PR #117](https://github.com/catalystneuro/neuroconv/pull/117)
* Propagate `output_struct_name` argument to `ExtractSegmentationInterface` to match its extractor arguments. [PR #128](https://github.com/catalystneuro/neuroconv/pull/128)
* Added compression and iteration (with options control) to all Fluorescence traces in `write_segmentation`. [PR #120](https://github.com/catalystneuro/neuroconv/pull/120)
* For irregular recordings, timestamps can now be saved along with all traces in `write_segmentation`. [PR #130](https://github.com/catalystneuro/neuroconv/pull/130)
* Added `mask_type` argument to `tools.roiextractors.add_plane_segmentation` function and all upstream calls. This allows users to request writing not just the image_masks (still the default) but also pixels, voxels or `None` of the above. [PR #119](https://github.com/catalystneuro/neuroconv/pull/119)
* `utils.json_schema.get_schema_from_method_signature` now allows `Optional[...]` annotation typing and subsequent `None` values during validation as long as it is still only applied to a simple non-conflicting type (no `Optional[Union[..., ...]]`). [PR #119](https://github.com/catalystneuro/neuroconv/pull/119)


### Documentation and tutorial enhancements:
* Unified the documentation of NeuroConv structure in the User Guide readthedocs. [PR #39](https://github.com/catalystneuro/neuroconv/pull/39)
* Added package for viewing source code in the neuroconv documentation [PR #62](https://github.com/catalystneuro/neuroconv/pull/62)
* Added Contributing guide for the Developer section of readthedocs. [PR #73](https://github.com/catalystneuro/neuroconv/pull/73)
* Added style guide to the readthedocs [PR #28](https://github.com/catalystneuro/neuroconv/pull/28)
* Added ABF data conversion tutorial @luiztauffer [PR #89](https://github.com/catalystneuro/neuroconv/pull/89)
* Added Icephys API documentation @luiztauffer [PR #103](https://github.com/catalystneuro/neuroconv/pull/103)
* Added Blackrock sorting conversion gallery example [PR #134](https://github.com/catalystneuro/neuroconv/pull/134)
* Extended the User Guide Get metadata section in DataInterfaces with a demonstration for loading metadata from YAML. [PR #144](https://github.com/catalystneuro/neuroconv/pull/144)
* Fixed a redundancy in [PR #144](https://github.com/catalystneuro/neuroconv/pull/144) and API links. [PR #154](https://github.com/catalystneuro/neuroconv/pull/154)
* Added SLEAP conversion gallery example [PR #161](https://github.com/catalystneuro/neuroconv/pull/161)



### Features
* Added conversion interface for Neuralynx sorting data together with gin data test and a conversion example in the gallery. [PR #58](https://github.com/catalystneuro/neuroconv/pull/58)
* Added conversion interface for DeepLabCut data together with gin data test and a conversion example in the gallery. [PR #24](https://github.com/catalystneuro/neuroconv/pull/24)
* Allow writing of offsets to ElectricalSeries objects from SpikeInterface (requires PyNWB>=2.1.0). [PR #37](https://github.com/catalystneuro/neuroconv/pull/37)
* Added conversion interface for EDF (European Data Format) data together with corresponding unit tests and a conversion example in the gallery. [PR #45](https://github.com/catalystneuro/neuroconv/pull/45)
* Created ImagingExtractorDataChunkIterator, a data chunk iterator for `ImagingExtractor` objects. [PR #54](https://github.com/catalystneuro/neuroconv/pull/54)
* Added support for writing spikeinterface recording extractor with multiple segments and corresponding unit test [PR #67](https://github.com/catalystneuro/neuroconv/pull/67)
* Added spikeinterface support to the Axona data interface [PR #61](https://github.com/catalystneuro/neuroconv/pull/61)
* Added new util function `get_package` for safely attempting to attempt a package import and informatively notifying the user of how to perform the installation otherwise. [PR #74](https://github.com/catalystneuro/neuroconv/pull/74)
* All built-in DataInterfaces now load their external dependencies on-demand at time of object initialization instead of on package or interface import. [PR #74](https://github.com/catalystneuro/neuroconv/pull/74)
* Adde spikeinterface support for Blackrock sorting interface[PR #134](https://github.com/catalystneuro/neuroconv/pull/134)
* Added conversion interface for TDT recording data together with gin data test. [PR #135](https://github.com/catalystneuro/neuroconv/pull/135)
* Added conversion interface for SLEAP pose estimation data together with gin test for data. [PR #160](https://github.com/catalystneuro/neuroconv/pull/160)


### Testing
* Added unittests for correctly writing the scaling factors to the nwbfile in the `add_electrical_series` function of the spikeinterface module. [PR #37](https://github.com/catalystneuro/neuroconv/pull/37)
* Added unittest for compression options in the `add_electrical_series` function of the spikeinterface module. [PR #64](https://github.com/catalystneuro/neuroconv/pull/37)
* Added unittests for chunking in the `add_electrical_series` function of the spikeinterface module. [PR #84](https://github.com/catalystneuro/neuroconv/pull/84)
* Tests are now organized according to modality-wise lazy installations. [PR #100](https://github.com/catalystneuro/neuroconv/pull/100)

# v0.1.1
### Fixes
* Fixed the behavior of the `file_paths` usage in the MovieInterface when run via the YAML conversion specification. [PR #33](https://github.com/catalystneuro/neuroconv/pull/33)

### Improvements
* Added function to add ImagingPlane objects to an nwbfile in `roiextractors` and corresponding unit tests. [PR #19](https://github.com/catalystneuro/neuroconv/pull/19)
* Added function to add summary images from a `SegmentationExtractor` object to an nwbfile in the roiextractors module and corresponding unit tests [PR #22](https://github.com/catalystneuro/neuroconv/pull/22)
* Small improvements on ABFInterface @luiztauffer [PR #89](https://github.com/catalystneuro/neuroconv/pull/89)

### Features
* Add non-iterative writing capabilities to `add_electrical_series`. [PR #32](https://github.com/catalystneuro/neuroconv/pull/32)

### Testing
* Added unittests for the `write_as` functionality in the `add_electrical_series` of the spikeinterface module. [PR #32](https://github.com/catalystneuro/neuroconv/pull/32)


# v0.1.0

* The first release of NeuroConv.<|MERGE_RESOLUTION|>--- conflicted
+++ resolved
@@ -5,11 +5,7 @@
 ## Bug Fixes
 
 ## Features
-<<<<<<< HEAD
 * Use the latest version of ndx-pose for `DeepLabCutInterface` [PR #1128](https://github.com/catalystneuro/neuroconv/pull/1128)
-=======
-* Source validation is no longer performed when initializing interfaces or converters [PR #1168](https://github.com/catalystneuro/neuroconv/pull/1168)
->>>>>>> fe5bfb4a
 
 ## Improvements
 
@@ -25,6 +21,7 @@
 ## Features
 
 ## Improvements
+* Source validation is no longer performed when initializing interfaces or converters [PR #1168](https://github.com/catalystneuro/neuroconv/pull/1168)
 
 
 # v0.6.6 (December 20, 2024)
