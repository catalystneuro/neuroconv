# Upcoming

<<<<<<< HEAD
* Fixed bug with empty `NWBInterface` out of `DeeplabcutInterface` conversion; sped up `DeeplabcutInterface` conversion when timestamps are specified. [PR #967](https://github.com/catalystneuro/neuroconv/pull/967)
=======
### Improvements

* The `OpenEphysBinaryRecordingInterface` now uses `lxml` for extracting the session start time from the settings.xml file and does not depend on `pyopenephys` anymore. [PR #971](https://github.com/catalystneuro/neuroconv/pull/971)


>>>>>>> 090f4f92

## v0.5.0 (July 17, 2024)

### Deprecations
* The usage of `compression_options` directly through the `neuroconv.tools.audio` submodule is now deprecated - users should refer to the new `configure_backend` method for a general approach for setting compression. [PR #939](https://github.com/catalystneuro/neuroconv/pull/939)
* The usage of `compression` and `compression_opts` directly through the `FicTracDataInterface` is now deprecated - users should refer to the new `configure_backend` method for a general approach for setting compression. [PR #941](https://github.com/catalystneuro/neuroconv/pull/941)
* The usage of `compression` directly through the `neuroconv.tools.neo` submodule is now deprecated - users should refer to the new `configure_backend` method for a general approach for setting compression. [PR #943](https://github.com/catalystneuro/neuroconv/pull/943)
* The usage of `compression_options` directly through the `neuroconv.tools.ophys` submodule is now deprecated - users should refer to the new `configure_backend` method for a general approach for setting compression. [PR #940](https://github.com/catalystneuro/neuroconv/pull/940)
* Removed the option of running `interface.run_conversion` without `nwbfile_path` argument . [PR #951](https://github.com/catalystneuro/neuroconv/pull/951)

### Features
* Added docker image and tests for an automated Rclone configuration (with file stream passed via an environment variable). [PR #902](https://github.com/catalystneuro/neuroconv/pull/902)
* Added MedPCInterface for operant behavioral output files. [PR #883](https://github.com/catalystneuro/neuroconv/pull/883)

### Bug fixes
* Fixed the conversion option schema of a `SpikeGLXConverter` when used inside another `NWBConverter`. [PR #922](https://github.com/catalystneuro/neuroconv/pull/922)
* Fixed a case of the `NeuroScopeSortingExtractor` when the optional `xml_file_path` is not specified. [PR #926](https://github.com/catalystneuro/neuroconv/pull/926)
* Fixed `Can't specify experiment type when converting .abf to .nwb with Neuroconv`. [PR #609](https://github.com/catalystneuro/neuroconv/pull/609)
* Remove assumption that the ports of the Intan acquisition system correspond to electrode groupings in `IntanRecordingInterface`  [PR #933](https://github.com/catalystneuro/neuroconv/pull/933)
* Add ValueError for empty metadata in  `make_or_load_nwbfile` when an nwbfile needs to be created [PR #948](https://github.com/catalystneuro/neuroconv/pull/948)

### Improvements
* Make annotations from the raw format available on `IntanRecordingInterface`. [PR #934](https://github.com/catalystneuro/neuroconv/pull/943)
* Add an option to suppress display the progress bar (tqdm) in `VideoContext`  [PR #937](https://github.com/catalystneuro/neuroconv/pull/937)
* Automatic compression of data in the `LightnignPoseDataInterface` has been disabled - users should refer to the new `configure_backend` method for a general approach for setting compression. [PR #942](https://github.com/catalystneuro/neuroconv/pull/942)
* Port over `dlc2nwb` utility functions for ease of maintenance. [PR #946](https://github.com/catalystneuro/neuroconv/pull/946)



## v0.4.11 (June 14, 2024)

### Bug fixes
* Added a skip condition in `get_default_dataset_io_configurations` for datasets with any zero-length axis in their `full_shape`. [PR #894](https://github.com/catalystneuro/neuroconv/pull/894)
* Added `packaging` explicitly to minimal requirements. [PR #904](https://github.com/catalystneuro/neuroconv/pull/904)
* Fixed bug when using `make_or_load_nwbfile` with `overwrite=True` on an existing (but corrupt) HDF5 file. [PR #911](https://github.com/catalystneuro/neuroconv/pull/911)
* Change error trigger with warning trigger when adding both `OnePhotonSeries` and `TwoPhotonSeries` to the same file ([Issue #906](https://github.com/catalystneuro/neuroconv/issues/906)). [PR #907](https://github.com/catalystneuro/neuroconv/pull/907)

### Improvements
* Propagated `photon_series_type` to `BaseImagingExtractorInterface` init instead of passing it as an argument of `get_metadata()` and `get_metadata_schema()`. [PR #847](https://github.com/catalystneuro/neuroconv/pull/847)
* Converter working with multiple VideoInterface instances [PR 914](https://github.com/catalystneuro/neuroconv/pull/914)



## v0.4.10 (June 6, 2024)

### Bug fixes
* Fixed bug causing overwrite of NWB GUIDE watermark. [PR #890](https://github.com/catalystneuro/neuroconv/pull/890)


## v0.4.9 (June 5, 2024)

### Deprecations
* Removed `stream_id` as an argument from `IntanRecordingInterface`. [PR #794](https://github.com/catalystneuro/neuroconv/pull/794)
* The usage of `compression` and `compression_opts` directly through the `neuroconv.tools.spikeinterface` submodule are now deprecated - users should refer to the new `configure_backend` method for a general approach for setting compression. [PR #805](https://github.com/catalystneuro/neuroconv/pull/805)
* Dropped the testing of Python 3.8 on the CI. Dropped support for Python 3.8 in setup. [PR #853](https://github.com/catalystneuro/neuroconv/pull/853)
* Deprecated skip_features argument in `add_sorting`. [PR #872](https://github.com/catalystneuro/neuroconv/pull/872)
* Deprecate old (v1) iterator from the ecephys pipeline. [PR #876](https://github.com/catalystneuro/neuroconv/pull/876)

### Features
* Added `backend` control to the `make_or_load_nwbfile` helper method in `neuroconv.tools.nwb_helpers`. [PR #800](https://github.com/catalystneuro/neuroconv/pull/800)
* Released the first official Docker images for the package on the GitHub Container Repository (GHCR). [PR #383](https://github.com/catalystneuro/neuroconv/pull/383)
* Support "one-file-per-signal" and "one-file-per-channel" mode with `IntanRecordingInterface`. [PR #791](https://github.com/catalystneuro/neuroconv/pull/791)
* Added `get_default_backend_configuration` method to all `DataInterface` classes. Also added HDF5 `backend` control to all standalone `.run_conversion(...)` methods for those interfaces. [PR #801](https://github.com/catalystneuro/neuroconv/pull/801)
* Added `get_default_backend_configuration` method to all `NWBConverter` classes. Also added HDF5 `backend` control to `.run_conversion(...)`. [PR #804](https://github.com/catalystneuro/neuroconv/pull/804)
* Released the first official Docker images for the package on the GitHub Container Repository (GHCR). [PR #383](https://github.com/catalystneuro/neuroconv/pull/383)
* Added `ScanImageMultiFileImagingInterface` for multi-file (buffered) ScanImage format and changed `ScanImageImagingInterface` to be routing classes for single and multi-plane imaging. [PR #809](https://github.com/catalystneuro/neuroconv/pull/809)
* Added a function to generate ogen timestamps and data from onset times and parameters to `tools.optogenetics`. [PR #832](https://github.com/catalystneuro/neuroconv/pull/832)
* Added `configure_and_write_nwbfile` and optimized imports in `tools.nwb_helpers` module. [PR #848](https://github.com/catalystneuro/neuroconv/pull/848)
* `configure_backend` may now apply a `BackendConfiguration` to equivalent in-memory `pynwb.NWBFile` objects that have different address in RAM. [PR #848](https://github.com/catalystneuro/neuroconv/pull/848)
* Add support for doubled ragged arrays in `add_units_table` [PR #879](https://github.com/catalystneuro/neuroconv/pull/879)
* Add support for doubled ragged arrays in `add_electrodes` [PR #881](https://github.com/catalystneuro/neuroconv/pull/881)
* Propagate `ignore_integrity_checks` from neo to IntanRecordingInterface [PR #887](https://github.com/catalystneuro/neuroconv/pull/887)


### Bug fixes
* Remove JSON Schema `definitions` from the `properties` field. [PR #818](https://github.com/catalystneuro/neuroconv/pull/818)
* Fixed writing waveforms directly to file. [PR #799](https://github.com/catalystneuro/neuroconv/pull/799)
* Avoid in-place modification of the metadata in the `VideoInterface` and on neo tools. [PR #814](https://github.com/catalystneuro/neuroconv/pull/814)
* Replaced `waveform_extractor.is_extension` with `waveform_extractor.has_extension`. [PR #799](https://github.com/catalystneuro/neuroconv/pull/799)
* Fixed an issue with `set_aligned_starting_time` for all `SortingInterface`'s that did not have an initial segment start set (and no recording attached). [PR #823](https://github.com/catalystneuro/neuroconv/pull/823)
* Fixed a bug with `parameterized` and `pytest-xdist==3.6.1` in the `ScanImageImagingInterface` tests. [PR #829](https://github.com/catalystneuro/neuroconv/pull/829)
* Added `XX` and `XO` to the base metadata schema. [PR #833](https://github.com/catalystneuro/neuroconv/pull/833)
* `BaseImagingExtractor.add_to_nwbfile()` is fixed in the case where metadata is not supplied. [PR #849](https://github.com/catalystneuro/neuroconv/pull/849)
* Prevent `SpikeGLXConverterPipe` from setting false properties on the sub-`SpikeGLXNIDQInterface`. [PR #860](https://github.com/catalystneuro/neuroconv/pull/860)
* Fixed a bug when adding ragged arrays to the electrode and units table. [PR #870](https://github.com/catalystneuro/neuroconv/pull/870)
* Fixed a bug where `write_recording` will call an empty nwbfile when passing a path. [PR #877](https://github.com/catalystneuro/neuroconv/pull/877)
* Fixed a bug that failed to properly include time alignment information in the output NWB file for objects added from any `RecordingInterface` in combination with `stub_test=True`. [PR #884](https://github.com/catalystneuro/neuroconv/pull/884)
* Fixed a bug that prevented passing `nwbfile=None` and a `backend_configuration` to `NWBConverter.run_conversion`. [PR #885](https://github.com/catalystneuro/neuroconv/pull/885)

### Improvements
* Added soft deprecation warning for removing `photon_series_type` from `get_metadata()` and `get_metadata_schema()` (in [PR #847](https://github.com/catalystneuro/neuroconv/pull/847)). [PR #866](https://github.com/catalystneuro/neuroconv/pull/866)
* Fixed docstrings related to backend configurations for various methods. [PR #822](https://github.com/catalystneuro/neuroconv/pull/822)
* Added automatic `backend` detection when a `backend_configuration` is passed to an interface or converter. [PR #840](https://github.com/catalystneuro/neuroconv/pull/840)
* Improve printing of bytes. [PR #831](https://github.com/catalystneuro/neuroconv/pull/831)
* Support for pathlib in source data schema validation. [PR #854](https://github.com/catalystneuro/neuroconv/pull/854)
* Use `ZoneInfo` instead of `dateutil.tz` in the conversion gallery. [PR #858](https://github.com/catalystneuro/neuroconv/pull/858)
* Exposed `progress_bar_class` to ecephys and ophys data iterators. [PR #861](https://github.com/catalystneuro/neuroconv/pull/861)
* Unified the signatures between `add_units`, `add_sorting` and `write_sorting`. [PR #875](https://github.com/catalystneuro/neuroconv/pull/875)
* Improved descriptions of all folder and file paths in the source schema, useful for rendering in the GUIDE. [PR #886](https://github.com/catalystneuro/neuroconv/pull/886)
* Added watermark via `source_script` field of `NWBFile` metadata. `source_script_file_name` is also required to be specified in this case to avoid invalidation. [PR #888](https://github.com/catalystneuro/neuroconv/pull/888)
* Remove parsing xml parsing from the `__init__` of `BrukerTiffSinglePlaneImagingInterface` [PR #895](https://github.com/catalystneuro/neuroconv/pull/895)

### Testing
* Add general test for metadata in-place modification by interfaces. [PR #815](https://github.com/catalystneuro/neuroconv/pull/815)



# v0.4.8 (March 20, 2024)

### Bug fixes
* Fixed writing the `electrodes` field in `add_electrical_series` when multiple groups are present. [PR #784](https://github.com/catalystneuro/neuroconv/pull/784)

### Improvements
* Upgraded Pydantic support to `>v2.0.0`. [PR #767](https://github.com/catalystneuro/neuroconv/pull/767)
* Absorbed the `DatasetInfo` model into the `DatasetIOConfiguration` model. [PR #767](https://github.com/catalystneuro/neuroconv/pull/767)
* Keyword argument `field_name` of the `DatasetIOConfiguration.from_neurodata_object` method has been renamed to `dataset_name` to be more consistent with its usage. This only affects direct initialization of the model; usage via the `BackendConfiguration` constructor and its associated helper functions in `neuroconv.tools.nwb_helpers` is unaffected. [PR #767](https://github.com/catalystneuro/neuroconv/pull/767)
* Manual construction of a `DatasetIOConfiguration` now requires the field `dataset_name`, and will be validated to match the final path of `location_in_file`. Usage via the automated constructors is unchanged. [PR #767](https://github.com/catalystneuro/neuroconv/pull/767)
* Enhance `get_schema_from_method_signature` to extract descriptions from the method docval. [PR #771](https://github.com/catalystneuro/neuroconv/pull/771)
* Avoid writing `channel_to_uV` and `offset_to_uV` in `add_electrodes`  [PR #803](https://github.com/catalystneuro/neuroconv/pull/803)
* `BaseSegmentationExtractorInterface` now supports optional background plane segmentations and associated fluorescence traces [PR #783](https://github.com/catalystneuro/neuroconv/pull/783)



# v0.4.7 (February 21, 2024)

### Deprecation
* Removed `.get_electrode_table_json()` on the `BaseRecordingExtractorInterface` in favor of GUIDE specific interactions. [PR #431](https://github.com/catalystneuro/neuroconv/pull/431)
* Removed the `SIPickleRecordingInterface` and `SIPickleSortingInterface` interfaces. [PR #757](https://github.com/catalystneuro/neuroconv/pull/757)
* Removed the `SpikeGLXLFPInterface` interface. [PR #757](https://github.com/catalystneuro/neuroconv/pull/757)

### Bug fixes
* LocalPathExpander matches only `folder_paths` or `file_paths` if that is indicated in the passed specification. [PR #679](https://github.com/catalystneuro/neuroconv/pull/675) and [PR #675](https://github.com/catalystneuro/neuroconv/pull/679
* Fixed depth consideration in partial chunking pattern for the ROI data buffer. [PR #677](https://github.com/catalystneuro/neuroconv/pull/677)
* Fix mapping between channel names and the electrode table when writing more than one `ElectricalSeries` to the NWBFile. This fixes an issue when the converter pipeline of `SpikeGLXConverterPipe` was writing the electrode table region of the NIDQ stream incorrectly. [PR #678](https://github.com/catalystneuro/neuroconv/pull/678)
* Fix `configure_backend` when applied to `TimeSeries` contents that leverage internal links for `data` or `timestamps`. [PR #732](https://github.com/catalystneuro/neuroconv/pull/732)

### Features
* Changed the `Suite2pSegmentationInterface` to support multiple plane segmentation outputs. The interface now has a `plane_name` and `channel_name` arguments to determine which plane output and channel trace add to the NWBFile. [PR #601](https://github.com/catalystneuro/neuroconv/pull/601)
* Added `create_path_template` and corresponding tests [PR #680](https://github.com/catalystneuro/neuroconv/pull/680)
* Added tool function `configure_datasets` for configuring all datasets of an in-memory `NWBFile` to be backend specific. [PR #571](https://github.com/catalystneuro/neuroconv/pull/571)
* Added `LightningPoseConverter` to add pose estimation data and the original and the optional labeled video added as ImageSeries to NWB. [PR #633](https://github.com/catalystneuro/neuroconv/pull/633)
* Added gain as a required `__init__` argument for `TdtRecordingInterface`. [PR #704](https://github.com/catalystneuro/neuroconv/pull/704)
* Extract session_start_time from Plexon `plx` recording file. [PR #723](https://github.com/catalystneuro/neuroconv/pull/723)

### Improvements
* `nwbinspector` has been removed as a minimal dependency. It becomes an extra (optional) dependency with `neuroconv[dandi]`. [PR #672](https://github.com/catalystneuro/neuroconv/pull/672)
* Added a `from_nwbfile` class method constructor to all `BackendConfiguration` models. [PR #673](https://github.com/catalystneuro/neuroconv/pull/673)
* Added compression to `FicTracDataInterface`. [PR #678](https://github.com/catalystneuro/neuroconv/pull/678)
* Exposed `block_index` to all OpenEphys interfaces. [PR #695](https://github.com/catalystneuro/neuroconv/pull/695)
* Added support for `DynamicTable` columns in the `configure_backend` tool function. [PR #700](https://github.com/catalystneuro/neuroconv/pull/700)
* Refactored `ScanImagingInterface` to reference ROIExtractors' version of `extract_extra_metadata`. [PR #731](https://github.com/catalystneuro/neuroconv/pull/731)
* Added support for Long NHP probe types for the `SpikeGLXRecorddingInterfacce`. [PR #701](https://github.com/catalystneuro/neuroconv/pull/701)
* Remove unnecessary duplication of probe setting in `SpikeGLXRecordingInterface`. [PR #696](https://github.com/catalystneuro/neuroconv/pull/696)
* Added associated suffixes to all interfaces and converters. [PR #734](https://github.com/catalystneuro/neuroconv/pull/734)
* Added convenience function `get_format_summaries` to `tools.importing` (and exposed at highest level). [PR #734](https://github.com/catalystneuro/neuroconv/pull/734)

### Testing
* `RecordingExtractorInterfaceTestMixin` now compares either `group_name`, `group` or a default value of  `ElectrodeGroup` to the `group` property in the `NWBRecordingExtractor` instead of comparing `group` to `group` as it was done before [PR #736](https://github.com/catalystneuro/neuroconv/pull/736)
* `TestScanImageImagingInterfaceRecent` now checks metadata against new roiextractors implementation [PR #741](https://github.com/catalystneuro/neuroconv/pull/741).
* Removed editable installs from the CI workflow. [PR #756](https://github.com/catalystneuro/neuroconv/pull/756)


# v0.4.6 (November 30, 2023)

### Features
* Added Pydantic data models of `BackendConfiguration` for both HDF5 and Zarr datasets (container/mapper of all the `DatasetConfiguration`s for a particular file). [PR #568](https://github.com/catalystneuro/neuroconv/pull/568)
* Changed the metadata schema for `Fluorescence` and `DfOverF` where the traces metadata can be provided as a dict instead of a list of dicts.
  The name of the plane segmentation is used to determine which traces to add to the `Fluorescence` and `DfOverF` containers. [PR #632](https://github.com/catalystneuro/neuroconv/pull/632)
* Modify the filtering of traces to also filter out traces with empty values. [PR #649](https://github.com/catalystneuro/neuroconv/pull/649)
* Added tool function `get_default_dataset_configurations` for identifying and collecting all fields of an in-memory `NWBFile` that could become datasets on disk; and return instances of the Pydantic dataset models filled with default values for chunking/buffering/compression. [PR #569](https://github.com/catalystneuro/neuroconv/pull/569)
* Added tool function `get_default_backend_configuration` for conveniently packaging the results of `get_default_dataset_configurations` into an easy-to-modify mapping from locations of objects within the file to their correseponding dataset configuration options, as well as linking to a specific backend DataIO. [PR #570](https://github.com/catalystneuro/neuroconv/pull/570)
* Added `set_probe()` method to `BaseRecordingExtractorInterface`. [PR #639](https://github.com/catalystneuro/neuroconv/pull/639)
* Changed default chunking of `ImagingExtractorDataChunkIterator` to select `chunk_shape` less than the chunk_mb threshold while keeping the original image size. The default `chunk_mb` changed to 10MB. [PR #667](https://github.com/catalystneuro/neuroconv/pull/667)

### Fixes
* Fixed GenericDataChunkIterator (in hdmf.py) in the case where the number of dimensions is 1 and the size in bytes is greater than the threshold of 1 GB. [PR #638](https://github.com/catalystneuro/neuroconv/pull/638)
* Changed `np.floor` and `np.prod` usage to `math.floor` and `math.prod` in various files. [PR #638](https://github.com/catalystneuro/neuroconv/pull/638)
* Updated minimal required version of DANDI CLI; updated `run_conversion_from_yaml` API function and tests to be compatible with naming changes. [PR #664](https://github.com/catalystneuro/neuroconv/pull/664)

### Improvements
 * Change metadata extraction library from `fparse` to `parse`. [PR #654](https://github.com/catalystneuro/neuroconv/pull/654)
 * The `dandi` CLI/API is now an optional dependency; it is still required to use the `tool` function for automated upload as well as the YAML-based NeuroConv CLI. [PR #655](https://github.com/catalystneuro/neuroconv/pull/655)



# v0.4.5 (November 6, 2023)

### Back-compatibility break
* The `CEDRecordingInterface` has now been removed; use the `Spike2RecordingInterface` instead. [PR #602](https://github.com/catalystneuro/neuroconv/pull/602)

### Features
* Added support for python 3.12 [PR #626](https://github.com/catalystneuro/neuroconv/pull/626)
* Added `session_start_time` extraction to `FicTracDataInterface`. [PR #598](https://github.com/catalystneuro/neuroconv/pull/598)
* Added `imaging_plane_name` keyword argument to `add_imaging_plane` function to determine which imaging plane to add from the metadata by name instead of `imaging_plane_index`.
* Added reference for `imaging_plane` to default plane segmentation metadata. [PR #594](https://github.com/catalystneuro/neuroconv/pull/594)
* Changed Compass container for Position container in the `FicTracDataInterface`.  [PR #606](https://github.com/catalystneuro/neuroconv/pull/605)
* Added option to write units in meters by providing a radius in `FicTracDataInterface`. [PR #606](https://github.com/catalystneuro/neuroconv/pull/605)
* Added `parent_container` keyword argument to `add_photon_series` that defines whether to add the photon series to acquisition or 'ophys' processing module. [PR #587](https://github.com/catalystneuro/neuroconv/pull/587)
* Added Pydantic data models of `DatasetInfo` (immutable summary of core dataset values such as maximum shape and dtype) and `DatasetConfiguration` for both HDF5 and Zarr datasets (the optional layer that specifies chunk/buffering/compression). [PR #567](https://github.com/catalystneuro/neuroconv/pull/567)
* Added alignment methods to `FicTracDataInterface`.  [PR #607](https://github.com/catalystneuro/neuroconv/pull/607)
* Added alignment methods support to `MockRecordingInterface` [PR #611](https://github.com/catalystneuro/neuroconv/pull/611)
* Added `NeuralynxNvtInterface`, which can read position tracking NVT files. [PR #580](https://github.com/catalystneuro/neuroconv/pull/580)
* Adding radius as a conversion factor in `FicTracDataInterface`.  [PR #619](https://github.com/catalystneuro/neuroconv/pull/619)
* Coerce `FicTracDataInterface` original timestamps to start from 0.  [PR #619](https://github.com/catalystneuro/neuroconv/pull/619)
* Added configuration metadata to `FicTracDataInterface`.  [PR #618](https://github.com/catalystneuro/neuroconv/pull/618)
* Expose number of jobs to `automatic_dandi_upload`. [PR #624](https://github.com/catalystneuro/neuroconv/pull/624)
* Added `plane_segmentation_name` keyword argument to determine which plane segmentation to add from the metadata by name instead of `plane_segmentation_index`.
  `plane_segmentation_name` is exposed at `BaseSegmentationExtractorInterface.add_to_nwbfile()` function to support adding segmentation output from multiple planes. [PR #623](https://github.com/catalystneuro/neuroconv/pull/623)
* Added `SegmentationImages` to metadata_schema in `BaseSegmentationExtractorInterface` to allow for the modification of the name and description of Images container and description of the summary images. [PR #622](https://github.com/catalystneuro/neuroconv/pull/622)
* Default chunking pattern of RecordingInterfaces now attempts to use as many channels as possible up to 64 total, and fill with as much time as possible up to the `chunk_mb`. This also required raising the lower HDMF version to 3.11.0 (which introduced 10 MB default chunk sizes). [PR #630](https://github.com/catalystneuro/neuroconv/pull/630)

### Fixes
* Remove `starting_time` reset to default value (0.0) when adding the rate and updating the `photon_series_kwargs` or `roi_response_series_kwargs`, in `add_photon_series` or `add_fluorescence_traces`. [PR #595](https://github.com/catalystneuro/neuroconv/pull/595)
* Changed the date parsing in `OpenEphysLegacyRecordingInterface` to `datetime.strptime` with the expected date format explicitly set to `"%d-%b-%Y %H%M%S"`. [PR #577](https://github.com/catalystneuro/neuroconv/pull/577)
* Pin lower bound HDMF version to `3.10.0`. [PR #586](https://github.com/catalystneuro/neuroconv/pull/586)

### Deprecation
* Removed `use_times` and `buffer_size` from `add_photon_series`. [PR #600](https://github.com/catalystneuro/neuroconv/pull/600)

### Testing
* Adds `MockImagingInterface` as a general testing mechanism for ophys imaging interfaces [PR #604](https://github.com/catalystneuro/neuroconv/pull/604).



# v0.4.4

### Features

* `DeepLabCutInterface` now allows using custom timestamps via `set_aligned_timestamps` method before running conversion. [PR #531](https://github.com/catalystneuro/neuroconv/pull/532)

### Fixes

* Reorganize timeintervals schema to reside in `schemas/` dir to ensure its inclusion in package build. [PR #573](https://github.com/catalystneuro/neuroconv/pull/573)



# v0.4.3

### Fixes

* The `sonpy` package for the Spike2 interface no longer attempts installation on M1 Macs. [PR #563](https://github.com/catalystneuro/neuroconv/pull/563)
* Fixed `subset_sorting` to explicitly cast `end_frame` to int to avoid SpikeInterface frame slicing edge case. [PR #565](https://github.com/catalystneuro/neuroconv/pull/565)



# v0.4.2

### Fixes

* Exposed `es_key` argument to users where it was previously omitted on `MaxOneRecordingInterface`, `OpenEphysLegacyRecordingInterface`, and `OpenEphysRecordingInterface`. [PR #542](https://github.com/catalystneuro/neuroconv/pull/542)
* Added deepcopy for metadata in `make_nwbfile_from_metadata`. [PR #545](https://github.com/catalystneuro/neuroconv/pull/545)
* Fixed edge case in `subset_sorting` where `end_frame` could exceed recording length. [PR #551](https://github.com/catalystneuro/neuroconv/pull/551)
* Alter `add_electrodes` behavior,  no error is thrown if a property is present in the metadata but not in the recording extractors. This allows the combination of recording objects that have different properties. [PR #558](https://github.com/catalystneuro/neuroconv/pull/558)

### Features

* Added converters for Bruker TIF format to support multiple streams of imaging data.
  Added `BrukerTiffSinglePlaneConverter` for single plane imaging data which initializes a `BrukerTiffSinglePlaneImagingInterface` for each data stream.
  The available data streams can be checked by `BrukerTiffSinglePlaneImagingInterface.get_streams(folder_path)` method.
  Added `BrukerTiffMultiPlaneConverter` for volumetric imaging data with `plane_separation_type` argument that defines
  whether to load the imaging planes as a volume (`"contiguous"`) or separately (`"disjoint"`).
  The available data streams for the defined  `plane_separation_type`  can be checked by `BrukerTiffMultiPlaneImagingInterface.get_streams(folder_path, plane_separation_type)` method.
* Added FicTrac data interface. [PR #517](https://github.com/catalystneuro/neuroconv/pull/#517)

### Documentation and tutorial enhancements

* Added FicTrac to the conversion gallery and docs API. [PR #560](https://github.com/catalystneuro/neuroconv/pull/#560)



# v0.4.1

### Fixes

* Propagated additional arguments, such as `cell_id`, from the `metadata["Icephys"]["Electrodes"]` dictionary used in `tools.neo.add_icephys_electrode`. [PR #538](https://github.com/catalystneuro/neuroconv/pull/538)
* Fixed mismatch between expected `Electrodes` key in `tools.neo.add_icephys_electrode` and the metadata automatically generated by the `AbfInterface`. [PR #538](https://github.com/catalystneuro/neuroconv/pull/538)



# v0.4.0

### Back-compatibility break

* Create separate `.add_to_nwbfile` method for all DataInterfaces. This is effectively the previous `.run_conversion` method but limited to operations on an in-memory `nwbfile`: pynwb.NWBFile` object and does not handle any I/O. [PR #455](https://github.com/catalystneuro/neuroconv/pull/455)

### Fixes

* Set gzip compression by default on spikeinterface based interfaces `run_conversion`. [PR #499](https://github.com/catalystneuro/neuroconv/pull/#499)

* Temporarily disabled filtering for all-zero traces in `add_fluorescence_traces` as the current implementation is very slow for nearly all zero traces (e.g. suite2p deconvolved traces). [PR #527](https://github.com/catalystneuro/neuroconv/pull/527)

### Features

* Added stream control with the `stream_name` argument to the `NeuralynxRecordingExtractor`. [PR #369](https://github.com/catalystneuro/neuroconv/pull/369)

* Added a common `.temporally_align_data_interfaces` method to the `NWBConverter` class to use as a specification of the protocol for temporally aligning the data interfaces of the converter. [PR #362](https://github.com/catalystneuro/neuroconv/pull/362)

* Added `CellExplorerRecordingInterface` for adding data raw and lfp data from the CellExplorer format. CellExplorer's new format contains a `basename.session.mat` file containing
    rich metadata about the session which can be used to extract the recording information such as sampling frequency and type and channel metadata such as
    groups, location and brain area [#488](https://github.com/catalystneuro/neuroconv/pull/488)

* `CellExplorerSortingInterface` now supports extracting sampling frequency from the new data format. CellExplorer's new format contains a `basename.session.mat` file containing
    rich metadata including the sorting sampling frequency [PR #491](https://github.com/catalystneuro/neuroconv/pull/491) and [PR #502](https://github.com/catalystneuro/neuroconv/pull/502)
* Added `MiniscopeBehaviorInterface` for Miniscope behavioral data. The interface uses `ndx-miniscope` extension to add a `Miniscope` device with the behavioral camera metadata,
  and an `ImageSeries` in external mode that is linked to the device. [PR #482](https://github.com/catalystneuro/neuroconv/pull/482)
  * `CellExplorerSortingInterface` now supports adding channel metadata to the nwbfile with `write_ecephys_metadata=True` as a conversion option [PR #494](https://github.com/catalystneuro/neuroconv/pull/494)

* Added `MiniscopeImagingInterface` for Miniscope imaging data stream. The interface uses `ndx-miniscope` extension to add a `Miniscope` device with the microscope device metadata,
  and the imaging data as `OnePhotonSeries`. [PR #468](https://github.com/catalystneuro/neuroconv/pull/468)

* Added `MiniscopeConverter` for combining the conversion of Miniscope imaging and behavioral data streams. [PR #498](https://github.com/catalystneuro/neuroconv/pull/498)

### Improvements

* Avoid redundant timestamp creation in `add_eletrical_series` for recording objects without time vector. [PR #495](https://github.com/catalystneuro/neuroconv/pull/495)

* Avoid modifying the passed `metadata` structure via `deep_dict_update` in `make_nwbfile_from_metadata`.  [PR #476](https://github.com/catalystneuro/neuroconv/pull/476)

### Testing

* Added gin test for `CellExplorerRecordingInterface`. CellExplorer's new format contains a `basename.session.mat` file containing
    rich metadata about the session which can be used to extract the recording information such as sampling frequency and type and channel metadata such as
    groups, location and brain area [#488](https://github.com/catalystneuro/neuroconv/pull/488).
  * Added gin test for `CellExplorerSortingInterface`. CellExplorer's new format contains a `basename.session.mat` file containing
  rich metadata about the session which can be used to extract the recording information such as sampling frequency and type and channel metadata such as
  groups, location and brain area [PR #494](https://github.com/catalystneuro/neuroconv/pull/494).




# v0.3.0 (June 7, 2023)

### Back-compatibility break
* `ExtractorInterface` classes now access their extractor with the classmethod `cls.get_extractor()` instead of the attribute `self.Extractor`. [PR #324](https://github.com/catalystneuro/neuroconv/pull/324)
* The `spikeextractor_backend` option was removed for all `RecordingExtractorInterface` classes. ([PR #324](https://github.com/catalystneuro/neuroconv/pull/324), [PR #309](https://github.com/catalystneuro/neuroconv/pull/309)]
* The `NeuroScopeMultiRecordingExtractor` has been removed. If your conversion required this, please submit an issue requesting instructions for how to implement it. [PR #309](https://github.com/catalystneuro/neuroconv/pull/309)
* The `SIPickle` interfaces have been removed. [PR #309](https://github.com/catalystneuro/neuroconv/pull/309)
* The previous conversion option `es_key` has been moved to the `__init__` of all `BaseRecordingExtractorInterface` classes. It is no longer possible to use this argument in the `run_conversion` method. [PR #318](https://github.com/catalystneuro/neuroconv/pull/318)
* Change `BaseDataInterface.get_conversion_options_schema` from `classmethod` to object method. [PR #353](https://github.com/catalystneuro/neuroconv/pull/353)
* Removed `utils.json_schema.get_schema_for_NWBFile` and moved base metadata schema to external json file. Added constraints to Subject metadata to match DANDI. [PR #376](https://github.com/catalystneuro/neuroconv/pull/376)
* Duplicate video file paths in the VideoInterface and AudioInterface are no longer silently resolved; please explicitly remove duplicates when initializing the interfaces. [PR #403](https://github.com/catalystneuro/neuroconv/pull/403)
* Duplicate audio file paths in the AudioInterface are no longer silently resolved; please explicitly remove duplicates when initializing the interfaces. [PR #402](https://github.com/catalystneuro/neuroconv/pull/402)

### Features
* The `OpenEphysRecordingInterface` is now a wrapper for `OpenEphysBinaryRecordingInterface`. [PR #294](https://github.com/catalystneuro/neuroconv/pull/294)
* Swapped the backend for `CellExplorerSortingInterface` from `spikeextactors` to `spikeinterface`. [PR #267](https://github.com/catalystneuro/neuroconv/pull/267)
* In the conversion YAML, `DataInterface` classes must now be specified as a dictionary instead of a list. [PR #311](https://github.com/catalystneuro/neuroconv/pull/311)
* In the conversion YAML, conversion_options can be specified on the global level. [PR #312](https://github.com/catalystneuro/neuroconv/pull/312)
* The `OpenEphysRecordingInterface` now redirects to legacy or binary interface depending on the file format.
  It raises NotImplementedError until the interface for legacy format is added. [PR #296](https://github.com/catalystneuro/neuroconv/pull/296)
* Added the `OpenEphysLegacyRecordingInterface` to support Open Ephys legacy format (`.continuous` files). [PR #295](https://github.com/catalystneuro/neuroconv/pull/295)
* Added `PlexonSortingInterface` to support plexon spiking data. [PR #316](https://github.com/catalystneuro/neuroconv/pull/316)
* Changed `SpikeGLXRecordingInterface` to accept either the AP or LF bands as file paths. Each will automatically set the correseponding `es_key` and corresponding metadata for each band or probe. [PR #298](https://github.com/catalystneuro/neuroconv/pull/298)
* The `OpenEphysRecordingInterface` redirects to `OpenEphysLegacyRecordingInterface` for legacy format files instead of raising NotImplementedError. [PR #349](https://github.com/catalystneuro/neuroconv/pull/349)
* Added a `SpikeGLXConverter` for easy combination of multiple IMEC and NIDQ data streams. [PR #292](https://github.com/catalystneuro/neuroconv/pull/292)
* Added an `interfaces_by_category` lookup table to `neuroconv.datainterfaces` to make searching for interfaces by modality and format easier. [PR #352](https://github.com/catalystneuro/neuroconv/pull/352)
* `neuroconv.utils.jsonschema.get_schema_from_method_signature` can now support the `Dict[str, str]` typehint, which allows `DataInterface.__init__` and `.run_conversion` to handle dictionary arguments. [PR #360](https://github.com/catalystneuro/neuroconv/pull/360)
* Added `neuroconv.tools.testing.data_interface_mixins` module, which contains test suites for different types of
  DataInterfaces [PR #357](https://github.com/catalystneuro/neuroconv/pull/357)
* Added `keywords` to `DataInterface` classes. [PR #375](https://github.com/catalystneuro/neuroconv/pull/375)
* Uses `open-cv-headless` instead of open-cv, making the package lighter [PR #387](https://github.com/catalystneuro/neuroconv/pull/387).
* Adds `MockRecordingInterface` as a general testing mechanism for ecephys interfaces [PR #395](https://github.com/catalystneuro/neuroconv/pull/395).
* `metadata` returned by `DataInterface.get_metadata()` is now a `DeepDict` object, making it easier to add and adjust metadata. [PR #404](https://github.com/catalystneuro/neuroconv/pull/404).
* The `OpenEphysLegacyRecordingInterface` is now extracts the `session_start_time` in `get_metadata()` from `Neo` (`OpenEphysRawIO`) and does not depend on `pyopenephys` anymore. [PR #410](https://github.com/catalystneuro/neuroconv/pull/410)
* Added `expand_paths`. [PR #377](https://github.com/catalystneuro/neuroconv/pull/377)
* Added basic temporal alignment methods to ecephys, ophys, and icephys DataInterfaces. These are `get_timestamps`, `align_starting_time`, `align_timestamps`, and `align_by_interpolation`. Added tests that serve as a first demonstration of the intended uses in a variety of cases. [PR #237](https://github.com/catalystneuro/neuroconv/pull/237) [PR #283](https://github.com/catalystneuro/neuroconv/pull/283) [PR #400](https://github.com/catalystneuro/neuroconv/pull/400)
* Added basic temporal alignment methods to the SLEAPInterface. Added holistic per-interface, per-method unit testing for ecephys and ophys interfaces. [PR #401](https://github.com/catalystneuro/neuroconv/pull/401)
* Added `expand_paths`. [PR #377](https://github.com/catalystneuro/neuroconv/pull/377), [PR #448](https://github.com/catalystneuro/neuroconv/pull/448)
* Added `.get_electrode_table_json()` to the `BaseRecordingExtractorInterface` as a convenience helper for the GUIDE project. [PR #431](https://github.com/catalystneuro/neuroconv/pull/431)
* Added `BrukerTiffImagingInterface` to support Bruker TIF imaging data. This format consists of individual TIFFs (each file contains a single frame) in OME-TIF format (.ome.tif files) and metadata in XML format (.xml file). [PR #390](https://github.com/catalystneuro/neuroconv/pull/390)
* Added `MicroManagerTiffImagingInterface` to support Micro-Manager TIF imaging data. This format consists of multipage TIFFs in OME-TIF format (.ome.tif files) and configuration settings in JSON format ('DisplaySettings.json' file). [PR #423](https://github.com/catalystneuro/neuroconv/pull/423)
* Added a `TemporallyAlignedDataInterface` definition for convenience when creating a custom interface for pre-aligned data. [PR #434](https://github.com/catalystneuro/neuroconv/pull/434)
* Added `write_as`, `units_name`, `units_description` to `BaseSortingExtractorInterface` `run_conversion` method to be able to modify them in conversion options. [PR #438](https://github.com/catalystneuro/neuroconv/pull/438)
* Added basic temporal alignment methods to the VideoInterface. These are `align_starting_time` is split into `align_starting_times` (list of times, one per video file) and `align_global_starting_time` (shift all by a scalar amount). `align_by_interpolation` is not yet implemented for this interface. [PR #283](https://github.com/catalystneuro/neuroconv/pull/283)
* Added stream control for the `OpenEphysBinaryRecordingInterface`. [PR #445](https://github.com/catalystneuro/neuroconv/pull/445)
* Added the `BaseTemporalAlignmentInterface` to serve as the new base class for all new temporal alignment methods. [PR #442](https://github.com/catalystneuro/neuroconv/pull/442)
* Added direct imports for all base classes from the outer level; you may now call `from neuroconv import BaseDataInterface, BaseTemporalAlignmentInterface, BaseExtractorInterface`. [PR #442](https://github.com/catalystneuro/neuroconv/pull/442)
* Added basic temporal alignment methods to the AudioInterface. `align_starting_time` is split into `align_starting_times` (list of times, one per audio file) and `align_global_starting_time` (shift all by a scalar amount). `align_by_interpolation` and other timestamp-based approaches is not yet implemented for this interface. [PR #402](https://github.com/catalystneuro/neuroconv/pull/402)
* Changed the order of recording properties extraction in `NeuroscopeRecordingInterface` and `NeuroScopeLFPInterface` to make them consistent with each other [PR #466](https://github.com/catalystneuro/neuroconv/pull/466)
* The `ScanImageImagingInterface` has been updated to read metadata from more recent versions of ScanImage [PR #457](https://github.com/catalystneuro/neuroconv/pull/457)
* Refactored `add_two_photon_series()` to `add_photon_series()` and added `photon_series_type` optional argument which can be either `"OnePhotonSeries"` or `"TwoPhotonSeries"`.
  Changed `get_default_ophys_metadata()` to add `Device` and `ImagingPlane` metadata which are both used by imaging and segmentation.
  Added `photon_series_type` to `get_nwb_imaging_metadata()` to fill metadata for `OnePhotonSeries` or `TwoPhotonSeries`. [PR #462](https://github.com/catalystneuro/neuroconv/pull/462)
* Split `align_timestamps` and `align_starting_times` into `align_segment_timestamps` and `align_segment_starting_times` for API consistency for multi-segment `RecordingInterface`s. [PR #463](https://github.com/catalystneuro/neuroconv/pull/463)
* Rename `align_timestamps` and `align_segmentt_timestamps` into `set_aligned_timestamps` and `set_aligned_segment_timestamps` to more clearly indicate their usage and behavior. [PR #470](https://github.com/catalystneuro/neuroconv/pull/470)


### Testing
* The tests for `automatic_dandi_upload` now follow up-to-date DANDI validation rules for file name conventions. [PR #310](https://github.com/catalystneuro/neuroconv/pull/310)
* Deactivate `MaxOneRecordingInterface` metadata tests [PR #371]((https://github.com/catalystneuro/neuroconv/pull/371)
* Integrated the DataInterface testing mixin to the SLEAP Interface. [PR #401](https://github.com/catalystneuro/neuroconv/pull/401)
* Added holistic per-interface, per-method unit testing for ecephys and ophys interfaces. [PR #283](https://github.com/catalystneuro/neuroconv/pull/283)
* Live service tests now run in a separate non-required GitHub action. [PR #420]((https://github.com/catalystneuro/neuroconv/pull/420)
* Integrated the `DataInterfaceMixin` class of tests to the `VideoInterface`. [PR #403](https://github.com/catalystneuro/neuroconv/pull/403)
* Add `generate_path_expander_demo_ibl` and associated test for `LocalPathExpander` [PR #456](https://github.com/catalystneuro/neuroconv/pull/456)
* Improved testing of all interface alignment methods via the new `TemporalAlignmentMixin` class. [PR #459](https://github.com/catalystneuro/neuroconv/pull/459)

### Fixes
* `BlackrockRecordingInterface` now writes all ElectricalSeries to "acquisition" unless changed using the `write_as` flag in `run_conversion`. [PR #315](https://github.com/catalystneuro/neuroconv/pull/315)
* Excluding Python versions 3.8 and 3.9 for the `EdfRecordingInterface` on M1 macs due to installation problems. [PR #319](https://github.com/catalystneuro/neuroconv/pull/319)
* Extend type array condition in `get_schema_from_hdmf_class` for dataset types (excludes that are DataIO). [PR #418](https://github.com/catalystneuro/neuroconv/pull/418)
* The `base_directory` argument to all `PathExpander` classes can now accept string inputs as well as `Path` inputs. [PR #427](https://github.com/catalystneuro/neuroconv/pull/427)
* Fixed the temporal alignment methods for the `RecordingInterfaces` which has multiple segments. [PR #411](https://github.com/catalystneuro/neuroconv/pull/411)
* Fixes to the temporal alignment methods for the `SortingInterface`, both single and multi-segment and recordingless. [PR #413](https://github.com/catalystneuro/neuroconv/pull/413)
* Fixes to the temporal alignment methods for the certain formats of the `RecordingInterface`. [PR #459](https://github.com/catalystneuro/neuroconv/pull/459)
* Fixes the naming of LFP interfaces to be `ElectricalSeriesLFP` instead of `ElectricalSeriesLF`. [PR #467](https://github.com/catalystneuro/neuroconv/pull/467)
* Fixed an issue with incorrect modality-specific extra requirements being associated with certain behavioral formats. [PR #469](https://github.com/catalystneuro/neuroconv/pull/469)

### Documentation and tutorial enhancements
* The instructions to build the documentation were moved to ReadTheDocs. [PR #323](https://github.com/catalystneuro/neuroconv/pull/323)
* Move testing instructions to ReadTheDocs. [PR #320](https://github.com/catalystneuro/neuroconv/pull/320)
* Moved NeuroConv catalogue from ReadMe.md to ReadTheDocs.
  [PR #322](https://github.com/catalystneuro/neuroconv/pull/322)
* Moved instructions to build the documentation from README.md to ReadTheDocs. [PR #323](https://github.com/catalystneuro/neuroconv/pull/323)
* Add `Spike2RecordingInterface` to conversion gallery. [PR #338](https://github.com/catalystneuro/neuroconv/pull/338)
* Remove authors from module docstrings [PR #354](https://github.com/catalystneuro/neuroconv/pull/354)
* Add examples for `LocalPathExpander` usage [PR #456](https://github.com/catalystneuro/neuroconv/pull/456)
* Add better docstrings to the aux functions of the Neuroscope interface [PR #485](https://github.com/catalystneuro/neuroconv/pull/485)

### Pending deprecation
* Change name from `CedRecordingInterface` to `Spike2RecordingInterface`. [PR #338](https://github.com/catalystneuro/neuroconv/pull/338)

### Improvements
* Use `Literal` in typehints (incompatible with Python<=3.8). [PR #340](https://github.com/catalystneuro/neuroconv/pull/340)
* `BaseDataInterface.get_source_schema` modified so it works for `.__init__` and `.__new__`. [PR #374](https://github.com/catalystneuro/neuroconv/pull/374)



# v0.2.4 (February 7, 2023)

### Deprecation
* All usages of `use_times` have been removed from spikeinterface tools and interfaces. The function `add_electrical_series` now determines whether the timestamps of the spikeinterface recording extractor are uniform or not and automatically stores the data according to best practices [PR #40](https://github.com/catalystneuro/neuroconv/pull/40)
* Dropped Python 3.7 support. [PR #237](https://github.com/catalystneuro/neuroconv/pull/237)

### Features
* Added a tool for determining rising and falling frames from TTL signals (`parse_rising_frames_from_ttl` and `get_falling_frames_from_ttl`). [PR #244](https://github.com/catalystneuro/neuroconv/pull/244)
* Added the `SpikeGLXNIDQInterface` for reading data from `.nidq.bin` files, as well as the ability to parse event times from specific channels via the `get_event_starting_times_from_ttl` method. Also included a `neuroconv.tools.testing.MockSpikeGLXNIDQInterface` for testing purposes. [PR #247](https://github.com/catalystneuro/neuroconv/pull/247)
* Improved handling of writing multiple probes to the same `NWB` file [PR #255](https://github.com/catalystneuro/neuroconv/pull/255)

### Pending deprecation
* Added `DeprecationWarnings` to all `spikeextractors` backends. [PR #265](https://github.com/catalystneuro/neuroconv/pull/265)
* Added `DeprecationWarning`s for `spikeextractors` objects in `neuroconv.tools.spikeinterface`. [PR #266](https://github.com/catalystneuro/neuroconv/pull/266)

### Fixes
* Temporarily hotfixed the `tensorflow` dependency after the release of `deeplabcut==2.3.0`. [PR #268](https://github.com/catalystneuro/neuroconv/pull/268)
* Fixed cleanup of waveform tests in SI tools. [PR #277](https://github.com/catalystneuro/neuroconv/pull/277)
* Fixed metadata structure for the CsvTimeIntervalsInterface, which was previously not passed validation in NWBConverters. [PR #237](https://github.com/catalystneuro/neuroconv/pull/237)
* Added propagation of the `load_sync_channel` argument for the `SpikeGLXNIDQInterface`. [PR #282](https://github.com/catalystneuro/neuroconv/pull/282)
* Fixed the default `es_key` used by stand-alone write using any `RecordingExtractorInterface` or `LFPExtractorInterface`. [PR #288](https://github.com/catalystneuro/neuroconv/pull/288)
* Fixed the default `ExtractorName` used to load the spikeinterface extractor of the `SpikeGLXLFPInterface`. [PR #288](https://github.com/catalystneuro/neuroconv/pull/288)

### Testing
* Re-organized the `test_gin_ecephys` file by splitting into each sub-modality. [PR #282](https://github.com/catalystneuro/neuroconv/pull/282)
* Add testing support for Python 3.11. [PR #234](https://github.com/catalystneuro/neuroconv/pull/234)




# v0.2.3

### Documentation and tutorial enhancements
* Remove `Path(path_to_save_nwbfile).is_file()` from each of the gallery pages. [PR #177](https://github.com/catalystneuro/neuroconv/pull/177)
* Improve docstring for `SpikeGLXRecordingInterface`. [PR #226](https://github.com/catalystneuro/neuroconv/pull/226)
* Correct typing of SpikeGLX in conversion gallery. [PR #223](https://github.com/catalystneuro/neuroconv/pull/223)
* Added tutorial for utilizing YAML metadata in a conversion pipeline. [PR #240](https://github.com/catalystneuro/neuroconv/pull/240)
* Added page in User Guide for how to use CSVs to specify metadata. [PR #241](https://github.com/catalystneuro/neuroconv/pull/177)
* Added the `BaseDataInterface` in the API docs. [PR #242](https://github.com/catalystneuro/neuroconv/pull/242)
* Fixed typo in styling section. [PR #253](https://github.com/catalystneuro/neuroconv/pull/253)
* Updated docs on JSON schema. [PR #256](https://github.com/catalystneuro/neuroconv/pull/256)
* Improved compliance with numpy-style docstring [PR #260](https://github.com/catalystneuro/neuroconv/pull/260)

### Features
* Added `AudioInterface` for files in `WAV` format using the `add_acoustic_waveform_series` utility function
  from `tools/audio` to write audio data to NWB. [PR #196](https://github.com/catalystneuro/neuroconv/pull/196)
* Added the `MaxOneRecordingInterface` for writing data stored in MaxOne (.raw.h5) format. [PR #222](https://github.com/catalystneuro/neuroconv/pull/222)
* Added the `MCSRawRecordingInterface` for writing data stored in MCSRaw (.raw) format. [PR #220](https://github.com/catalystneuro/neuroconv/pull/220)
* Added the `MEArecRecordingInterface` for writing data stored in MEArec (structured .h5) format. [PR #218](https://github.com/catalystneuro/neuroconv/pull/218)
* Added the `AlphaOmegaRecordingInterface` for writing data stored in AlphaOmega (folder of .mrx) format. [PR #212](https://github.com/catalystneuro/neuroconv/pull/212)
* Added the `PlexonRecordingInterface` for writing data stored in Plexon (.plx) format. [PR #206](https://github.com/catalystneuro/neuroconv/pull/206)
* Added the `BiocamRecordingInterface` for writing data stored in Biocam (.bwr) format. [PR #210](https://github.com/catalystneuro/neuroconv/pull/210)
* Added function to add acoustic series as `AcousticWaveformSeries` object as __acquisition__ or __stimulus__ to NWB. [PR #201](https://github.com/catalystneuro/neuroconv/pull/201)
* Added new form to the GitHub repo for requesting support for new formats. [PR #207](https://github.com/catalystneuro/neuroconv/pull/207)
* Simplified the writing of `channel_conversion` during `add_electrical_series` if the vector of gains is uniform; in this case, they are now combined into the scalar `conversion` value. [PR #218](https://github.com/catalystneuro/neuroconv/pull/218)
* Implement timestamp extraction from videos for the SLEAPInterface [PR #238](https://github.com/catalystneuro/neuroconv/pull/238)
* Prevented writing of default values for optional columns on the `ElectrodeTable`. [PR #219](https://github.com/catalystneuro/neuroconv/pull/219)
* Add interfaces for Excel and Csv time intervals tables. [PR #252](https://github.com/catalystneuro/neuroconv/pull/252)

### Testing
* Added a `session_id` to the test file for the `automatic_dandi_upload` helper function. [PR #199](https://github.com/catalystneuro/neuroconv/pull/199)
* `pre-commit` version bump. [PR #235](https://github.com/catalystneuro/neuroconv/pull/235)
* Added a `testing` sub-module to `src` and added a method (`generate_mock_ttl_signal`) for generating synthetic TTL pulses. [PR #245](https://github.com/catalystneuro/neuroconv/pull/245)

### Fixes
* `VideoInterface`. Only raise a warning if the difference between the rate estimated from timestamps and the fps (frames per seconds) is larger than two decimals. [PR #200](https://github.com/catalystneuro/neuroconv/pull/200)
* Fixed the bug in a `VideoInterface` where it would use `DataChunkIterator` even if the conversion options indicated that it should not. [PR #200](https://github.com/catalystneuro/neuroconv/pull/200)
* Update usage requirements for HDMF to prevent a buffer overflow issue fixed in hdmf-dev/hdmf#780. [PR #195](https://github.com/catalystneuro/neuroconv/pull/195)
* Remove the deprecated `distutils.version` in favor of `packaging.version` [PR #233](https://github.com/catalystneuro/neuroconv/pull/233)



# v0.2.2

### Testing

* Added a set of dev branch gallery tests for PyNWB, HDMF, SI, and NEO. [PR #113](https://github.com/catalystneuro/neuroconv/pull/113)
* Added tests for the `TypeError` and `ValueError` raising for the new `starting_frames` argument of `MovieDataInterface.run_conversion()`. [PR #113](https://github.com/catalystneuro/neuroconv/pull/113)
* Added workflow for automatic detection of CHANGELOG.md updates for PRs. [PR #187](https://github.com/catalystneuro/neuroconv/pull/187)
* Added support for python 3.10 [PR #229](https://github.com/catalystneuro/neuroconv/pull/229)

### Fixes

* Fixed a new docval typing error that arose in `hdmf>3.4.6` versions. [PR #113](https://github.com/catalystneuro/neuroconv/pull/113)
* Fixed a new input argument issue for `starting_frames` when using `external_file` for an `ImageSeries` in `pynwb>2.1.0` versions. [PR #113](https://github.com/catalystneuro/neuroconv/pull/113)
* Fixed issues regarding interaction between metadata rate values and extractor rate values in `tools.roiextractors`. [PR #159](https://github.com/catalystneuro/neuroconv/pull/159)
* Fixed sampling frequency resolution issue when detecting this from timestamps in `roiextractors.write_imaging` and `roiextractors.write_segmentation`. [PR #159](https://github.com/catalystneuro/neuroconv/pull/159)

### Documentation and tutorial enhancements
* Added a note in User Guide/DataInterfaces to help installing custom dependencies for users who use Z-shell (`zsh`). [PR #180](https://github.com/catalystneuro/neuroconv/pull/180)
* Added `MovieInterface` example in the conversion gallery. [PR #183](https://github.com/catalystneuro/neuroconv/pull/183)

### Features
* Added `ConverterPipe`, a class that allows chaining previously initialized interfaces for batch conversion and corresponding tests [PR #169](https://github.com/catalystneuro/neuroconv/pull/169)
* Added automatic extraction of metadata for `NeuralynxRecordingInterface` including filtering information for channels, device and recording time information [PR #170](https://github.com/catalystneuro/neuroconv/pull/170)
* Added stubbing capabilities to timestamp extraction in the `MovieInterface` avoiding scanning through the whole file when `stub_test=True` [PR #181](https://github.com/catalystneuro/neuroconv/pull/181)
* Added a flag `include_roi_acceptance` to `tools.roiextractors.write_segmentation` and corresponding interfaces to allow disabling the addition of boolean columns indicating ROI acceptance. [PR #193](https://github.com/catalystneuro/neuroconv/pull/193)
* Added `write_waveforms()` function in `tools.spikeinterface` to write `WaveformExtractor` objects
[PR #217](https://github.com/catalystneuro/neuroconv/pull/217)

### Pending deprecation
* Replaced the `MovieInterface` with `VideoInterface` and introduced deprecation warnings for the former. [PR #74](https://github.com/catalystneuro/neuroconv/pull/74)



# v0.2.1

### Fixes

* Updated `BlackrockRecordingInterface` to support multi stream file and added gin corresponding gin tests [PR #176](https://github.com/catalystneuro/neuroconv/pull/176)



# v0.2.0

### Back-compatability break
* All built-in DataInterfaces are now nested under the `neuroconv.datainterfaces` import structure - they are no longer available from the outer level. To import a data interface, use the syntax `from neuroconv.datainterfaces import <name of interface>`. [PR #74](https://github.com/catalystneuro/neuroconv/pull/74)
* The `AxonaRecordingExtractorInterface` has been renamed to `AxonaRecordingInterface`. [PR #74](https://github.com/catalystneuro/neuroconv/pull/74)
* The `AxonaUnitRecordingExtractorInterface` has been renamed to `AxonaUnitRecordingInterface`. [PR #74](https://github.com/catalystneuro/neuroconv/pull/74)
* The `BlackrockRecordingExtractorInterface` has been renamed to `BlackrockRecordingInterface`. [PR #74](https://github.com/catalystneuro/neuroconv/pull/74)
* The `BlackrockSortingExtractorInterface` has been renamed to `BlackrockSortingInterface`. [PR #74](https://github.com/catalystneuro/neuroconv/pull/74)
* The `OpenEphysRecordingExtractorInterface` has been renamed to `OpenEphysRecordingInterface`. [PR #74](https://github.com/catalystneuro/neuroconv/pull/74)
* The `OpenEphysSortingExtractorInterface` has been renamed to `OpenEphysSortingInterface`. [PR #74](https://github.com/catalystneuro/neuroconv/pull/74)
* The `KilosortSortingInterface` has been renamed to `KiloSortSortingInterface` to be more consistent with SpikeInterface. [PR #107](https://github.com/catalystneuro/neuroconv/pull/107)
* The `Neuroscope` interfaces have been renamed to `NeuroScope` to be more consistent with SpikeInterface. [PR #107](https://github.com/catalystneuro/neuroconv/pull/107)
* The `tools.roiextractors.add_epoch` functionality has been retired in the newest versions of ROIExtractors. [PR #112](https://github.com/catalystneuro/neuroconv/pull/112)
* Removed deprecation warnings for `save_path` argument (which is now `nwbfile_path` everywhere in the package). [PR #124](https://github.com/catalystneuro/neuroconv/pull/124)
* Changed default device name for the ecephys pipeline. Device_ecephys -> DeviceEcephys [PR #154](https://github.com/catalystneuro/neuroconv/pull/154)
* Change names of written electrical series on the ecephys pipeline. ElectricalSeries_raw -> ElectricalSeriesRaw, ElectricalSeries_processed -> ElectricalSeriesProcessed, ElectricalSeries_lfp -> ElectricalSeriesLFP  [PR #153](https://github.com/catalystneuro/neuroconv/pull/153)
* Drop spikeextractor backend support for NeuralynxRecordingInterface [PR #174](https://github.com/catalystneuro/neuroconv/pull/174)

### Fixes
* Prevented the CEDRecordingInterface from writing non-ecephys channel data. [PR #37](https://github.com/catalystneuro/neuroconv/pull/37)
* Fixed description in `write_sorting` and in `add_units_table` to have "neuroconv" in the description. [PR #104](https://github.com/catalystneuro/neuroconv/pull/104)
* Updated `spikeinterface` version number to 0.95.1 to fix issue with `SpikeGLXInterface` probe annotations.
  The issue is described [here](https://github.com/SpikeInterface/spikeinterface/issues/923). [PR #132](https://github.com/catalystneuro/neuroconv/pull/132)

### Improvements
* Unified the `run_conversion` method of `BaseSegmentationExtractorInterface` with that of all the other base interfaces. The method `write_segmentation` now uses the common `make_or_load_nwbfile` context manager [PR #29](https://github.com/catalystneuro/neuroconv/pull/29)
* Coerced the recording extractors with `spikeextractors_backend=True` to BaseRecording objects for Axona, Blackrock, Openephys, and SpikeGadgets. [PR #38](https://github.com/catalystneuro/neuroconv/pull/38)
* Added function to add PlaneSegmentation objects to an nwbfile in `roiextractors` and corresponding unit tests. [PR #23](https://github.com/catalystneuro/neuroconv/pull/23)
* `use_times` argument to be deprecated on the ecephys pipeline. The function `add_electrical_series` now determines whether the timestamps of the spikeinterface recording extractor are uniform or not and automatically stores the data according to best practices [PR #40](https://github.com/catalystneuro/neuroconv/pull/40)
* Add `NWBFile` metadata key at the level of the base data interface so it can always be inherited to be available. [PR #51](https://github.com/catalystneuro/neuroconv/pull/51).
* Added spikeinterface support to Axona LFP and coerece gin tests for LFP to be spikeinterface objects [PR #85](https://github.com/catalystneuro/neuroconv/pull/85)
* Added function to add fluorescence traces to an nwbfile in `roiextractors` and corresponding unit tests.
  The df over f traces are now added to a `DfOverF` container instead of the `Fluorescence` container.
  The metadata schema has been changed for the `BaseSegmentationExtractorInterface` to allow metadata for `DfOverF`,
  and `Flurorescence` is now not required in the metadata schema. [PR #41](https://github.com/catalystneuro/neuroconv/pull/41)
* Improved default values of OpticalChannel object names and other descriptions for Imaging data. [PR #88](https://github.com/catalystneuro/neuroconv/pull/88)
* Extended the `ImagingDataChunkIterator` to be  compatible with volumetric data. [PR #90](https://github.com/catalystneuro/neuroconv/pull/90)
* Integrated the `ImagingDataChunkIterator` with the `write_imaging` methods. [PR #90](https://github.com/catalystneuro/neuroconv/pull/90)
* Began work towards making SpikeInterface, SpikeExtractors, and ROIExtractors all non-minimal dependencies. [PR #74](https://github.com/catalystneuro/neuroconv/pull/74)
* Implemented format-wise and modality-wise extra installation requirements. If there are any requirements to use a module or data interface, these are defined in individual requirements files at the corresponding level of the package. These are in turn easily accessible from the commands `pip install neuroconv[format_name]`. `pip install neuroconv[modality_name]` will also install all dependencies necessary to make full use of any interfaces from that modality. [PR #100](https://github.com/catalystneuro/neuroconv/pull/100)
* Added frame stubbing to the `BaseSegmentationExtractorInterface`. [PR #116](https://github.com/catalystneuro/neuroconv/pull/116)
* Added `mask_type: str` and `include_roi_centroids: bool` to the `add_plane_segmentation` helper and `write_segmentation` functions for the `tools.roiextractors` submodule. [PR #117](https://github.com/catalystneuro/neuroconv/pull/117)
* Propagate `output_struct_name` argument to `ExtractSegmentationInterface` to match its extractor arguments. [PR #128](https://github.com/catalystneuro/neuroconv/pull/128)
* Added compression and iteration (with options control) to all Fluorescence traces in `write_segmentation`. [PR #120](https://github.com/catalystneuro/neuroconv/pull/120)
* For irregular recordings, timestamps can now be saved along with all traces in `write_segmentation`. [PR #130](https://github.com/catalystneuro/neuroconv/pull/130)
* Added `mask_type` argument to `tools.roiextractors.add_plane_segmentation` function and all upstream calls. This allows users to request writing not just the image_masks (still the default) but also pixels, voxels or `None` of the above. [PR #119](https://github.com/catalystneuro/neuroconv/pull/119)
* `utils.json_schema.get_schema_from_method_signature` now allows `Optional[...]` annotation typing and subsequent `None` values during validation as long as it is still only applied to a simple non-conflicting type (no `Optional[Union[..., ...]]`). [PR #119](https://github.com/catalystneuro/neuroconv/pull/119)


### Documentation and tutorial enhancements:
* Unified the documentation of NeuroConv structure in the User Guide readthedocs. [PR #39](https://github.com/catalystneuro/neuroconv/pull/39)
* Added package for viewing source code in the neuroconv documentation [PR #62](https://github.com/catalystneuro/neuroconv/pull/62)
* Added Contributing guide for the Developer section of readthedocs. [PR #73](https://github.com/catalystneuro/neuroconv/pull/73)
* Added style guide to the readthedocs [PR #28](https://github.com/catalystneuro/neuroconv/pull/28)
* Added ABF data conversion tutorial @luiztauffer [PR #89](https://github.com/catalystneuro/neuroconv/pull/89)
* Added Icephys API documentation @luiztauffer [PR #103](https://github.com/catalystneuro/neuroconv/pull/103)
* Added Blackrock sorting conversion gallery example [PR #134](https://github.com/catalystneuro/neuroconv/pull/134)
* Extended the User Guide Get metadata section in DataInterfaces with a demonstration for loading metadata from YAML. [PR #144](https://github.com/catalystneuro/neuroconv/pull/144)
* Fixed a redundancy in [PR #144](https://github.com/catalystneuro/neuroconv/pull/144) and API links. [PR #154](https://github.com/catalystneuro/neuroconv/pull/154)
* Added SLEAP conversion gallery example [PR #161](https://github.com/catalystneuro/neuroconv/pull/161)



### Features
* Added conversion interface for Neuralynx sorting data together with gin data test and a conversion example in the gallery. [PR #58](https://github.com/catalystneuro/neuroconv/pull/58)
* Added conversion interface for DeepLabCut data together with gin data test and a conversion example in the gallery. [PR #24](https://github.com/catalystneuro/neuroconv/pull/24)
* Allow writing of offsets to ElectricalSeries objects from SpikeInterface (requires PyNWB>=2.1.0). [PR #37](https://github.com/catalystneuro/neuroconv/pull/37)
* Added conversion interface for EDF (European Data Format) data together with corresponding unit tests and a conversion example in the gallery. [PR #45](https://github.com/catalystneuro/neuroconv/pull/45)
* Created ImagingExtractorDataChunkIterator, a data chunk iterator for `ImagingExtractor` objects. [PR #54](https://github.com/catalystneuro/neuroconv/pull/54)
* Added support for writing spikeinterface recording extractor with multiple segments and corresponding unit test [PR #67](https://github.com/catalystneuro/neuroconv/pull/67)
* Added spikeinterface support to the Axona data interface [PR #61](https://github.com/catalystneuro/neuroconv/pull/61)
* Added new util function `get_package` for safely attempting to attempt a package import and informatively notifying the user of how to perform the installation otherwise. [PR #74](https://github.com/catalystneuro/neuroconv/pull/74)
* All built-in DataInterfaces now load their external dependencies on-demand at time of object initialization instead of on package or interface import. [PR #74](https://github.com/catalystneuro/neuroconv/pull/74)
* Adde spikeinterface support for Blackrock sorting interface[PR #134](https://github.com/catalystneuro/neuroconv/pull/134)
* Added conversion interface for TDT recording data together with gin data test. [PR #135](https://github.com/catalystneuro/neuroconv/pull/135)
* Added conversion interface for SLEAP pose estimation data together with gin test for data. [PR #160](https://github.com/catalystneuro/neuroconv/pull/160)


### Testing
* Added unittests for correctly writing the scaling factors to the nwbfile in the `add_electrical_series` function of the spikeinterface module. [PR #37](https://github.com/catalystneuro/neuroconv/pull/37)
* Added unittest for compression options in the `add_electrical_series` function of the spikeinterface module. [PR #64](https://github.com/catalystneuro/neuroconv/pull/37)
* Added unittests for chunking in the `add_electrical_series` function of the spikeinterface module. [PR #84](https://github.com/catalystneuro/neuroconv/pull/84)
* Tests are now organized according to modality-wise lazy installations. [PR #100](https://github.com/catalystneuro/neuroconv/pull/100)

# v0.1.1
### Fixes
* Fixed the behavior of the `file_paths` usage in the MovieInterface when run via the YAML conversion specification. [PR #33](https://github.com/catalystneuro/neuroconv/pull/33)

### Improvements
* Added function to add ImagingPlane objects to an nwbfile in `roiextractors` and corresponding unit tests. [PR #19](https://github.com/catalystneuro/neuroconv/pull/19)
* Added function to add summary images from a `SegmentationExtractor` object to an nwbfile in the roiextractors module and corresponding unit tests [PR #22](https://github.com/catalystneuro/neuroconv/pull/22)
* Small improvements on ABFInterface @luiztauffer [PR #89](https://github.com/catalystneuro/neuroconv/pull/89)

### Features
* Add non-iterative writing capabilities to `add_electrical_series`. [PR #32](https://github.com/catalystneuro/neuroconv/pull/32)

### Testing
* Added unittests for the `write_as` functionality in the `add_electrical_series` of the spikeinterface module. [PR #32](https://github.com/catalystneuro/neuroconv/pull/32)


# v0.1.0

* The first release of NeuroConv.<|MERGE_RESOLUTION|>--- conflicted
+++ resolved
@@ -1,14 +1,11 @@
 # Upcoming
 
-<<<<<<< HEAD
-* Fixed bug with empty `NWBInterface` out of `DeeplabcutInterface` conversion; sped up `DeeplabcutInterface` conversion when timestamps are specified. [PR #967](https://github.com/catalystneuro/neuroconv/pull/967)
-=======
 ### Improvements
 
 * The `OpenEphysBinaryRecordingInterface` now uses `lxml` for extracting the session start time from the settings.xml file and does not depend on `pyopenephys` anymore. [PR #971](https://github.com/catalystneuro/neuroconv/pull/971)
-
-
->>>>>>> 090f4f92
+* The `DeeplabcutInterface` now skips inferring timestamps from movie when timestamps are specified, running faster. [PR #967](https://github.com/catalystneuro/neuroconv/pull/967)
+
+
 
 ## v0.5.0 (July 17, 2024)
 
