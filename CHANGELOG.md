--- conflicted
+++ resolved
@@ -4,12 +4,9 @@
 * The `OpenEphysRecordingInterface` is now a wrapper for `OpenEphysBinaryRecordingInterface`. [PR #294](https://github.com/catalystneuro/neuroconv/pull/294)
 * Swapped the backend for `CellExplorerSortingInterface` from `spikeextactors` to `spikeinterface`. [PR #267](https://github.com/catalystneuro/neuroconv/pull/267)
 * In the conversion YAML, `DataInterface` classes must now be specified as a dictionary instead of a list. [PR #311](https://github.com/catalystneuro/neuroconv/pull/311)
-<<<<<<< HEAD
+* In the conversion YAML, conversion_options can be specified on the global level. [PR #312](https://github.com/catalystneuro/neuroconv/pull/312)
 * Moved `es_key` from `conversion_options` to the `__init__` for all `RecordingInterfaces` in order to keep consistency between the `get_metadata` and `run_conversion` calls. [PR #298](https://github.com/catalystneuro/neuroconv/pull/298)
 * Changed `SpikeGLXRecordingInterface` to accept either the AP or LF bands as file paths. Each will automatically set the correseponding `es_key` and corresponding metadata for each band or probe. [PR #298](https://github.com/catalystneuro/neuroconv/pull/298)
-=======
-* In the conversion YAML, conversion_options can be specified on the global level. [PR #312](https://github.com/catalystneuro/neuroconv/pull/312)
->>>>>>> 503cc10f
 
 ### Testing
 * The tests for `automatic_dandi_upload` now follow up-to-date DANDI validation rules for file name conventions. [PR #310](https://github.com/catalystneuro/neuroconv/pull/310)
