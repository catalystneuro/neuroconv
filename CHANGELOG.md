--- conflicted
+++ resolved
@@ -1,16 +1,14 @@
 # Upcoming
 
-<<<<<<< HEAD
 ### Features
 * Added MedPCInterface for operant behavioral output files: [PR #883](https://github.com/catalystneuro/neuroconv/pull/883)
-=======
+
+
 ## v0.4.10 (June 6, 2024)
 
 ### Bug fixes
 * Fixed bug causing overwrite of NWB GUIDE watermark. [PR #890](https://github.com/catalystneuro/neuroconv/pull/890)
 
-
->>>>>>> a0a8036a
 
 ## v0.4.9 (June 5, 2024)
 
