# Upcoming

# v0.4.5

### Back-compatibility break
* The `CEDRecordingInterface` has now been removed; use the `Spike2RecordingInterface` instead. [PR #602](https://github.com/catalystneuro/neuroconv/pull/602)

### Features
* Added `session_start_time` extraction to `FicTracDataInterface`. [PR #598](https://github.com/catalystneuro/neuroconv/pull/598)
* Added `imaging_plane_name` keyword argument to `add_imaging_plane` function to determine which imaging plane to add from the metadata by name instead of `imaging_plane_index`.
* Added reference for `imaging_plane` to default plane segmentation metadata. [PR #594](https://github.com/catalystneuro/neuroconv/pull/594)
* Changed Compass container for Position container in the `FicTracDataInterface`.  [PR #606](https://github.com/catalystneuro/neuroconv/pull/605)
* Added option to write units in meters by providing a radius in `FicTracDataInterface`. [PR #606](https://github.com/catalystneuro/neuroconv/pull/605)
* Added `parent_container` keyword argument to `add_photon_series` that defines whether to add the photon series to acquisition or 'ophys' processing module. [PR #587](https://github.com/catalystneuro/neuroconv/pull/587)
* Added Pydantic data models of `DatasetInfo` (immutable summary of core dataset values such as maximum shape and dtype) and `DatasetConfiguration` for both HDF5 and Zarr datasets (the optional layer that specifies chunk/buffering/compression). [PR #567](https://github.com/catalystneuro/neuroconv/pull/567)
* Added alignment methods to `FicTracDataInterface`.  [PR #607](https://github.com/catalystneuro/neuroconv/pull/607)
* Added alignment methods support to `MockRecordingInterface` [PR #611](https://github.com/catalystneuro/neuroconv/pull/611)
* Added `NeuralynxNvtInterface`, which can read position tracking NVT files. [PR #580](https://github.com/catalystneuro/neuroconv/pull/580)
* Adding radius as a conversion factor in `FicTracDataInterface`.  [PR #619](https://github.com/catalystneuro/neuroconv/pull/619)
* Coerce `FicTracDataInterface` original timestamps to start from 0.  [PR #619](https://github.com/catalystneuro/neuroconv/pull/619)
* Added configuration metadata to `FicTracDataInterface`.  [PR #618](https://github.com/catalystneuro/neuroconv/pull/618)
* Expose number of jobs to `automatic_dandi_upload`. [PR #624](https://github.com/catalystneuro/neuroconv/pull/624)
* Added `plane_segmentation_name` keyword argument to determine which plane segmentation to add from the metadata by name instead of `plane_segmentation_index`.
  `plane_segmentation_name` is exposed at `BaseSegmentationExtractorInterface.add_to_nwbfile()` function to support adding segmentation output from multiple planes. [PR #623](https://github.com/catalystneuro/neuroconv/pull/623)
<<<<<<< HEAD
* Added Pydantic data models of `BackendConfiguration` for both HDF5 and Zarr datasets (container/mapper of all the `DatasetConfiguration`s for a particular file). [PR #568](https://github.com/catalystneuro/neuroconv/pull/568)
=======
* Added `SegmentationImages` to metadata_schema in `BaseSegmentationExtractorInterface` to allow for the modification of the name and description of Images container and description of the summary images. [PR #622](https://github.com/catalystneuro/neuroconv/pull/622)
* Default chunking pattern of RecordingInterfaces now attempts to use as many channels as possible up to 64 total, and fill with as much time as possible up to the `chunk_mb`. This also required raising the lower HDMF version to 3.11.0 (which introduced 10 MB default chunk sizes). [PR #630](https://github.com/catalystneuro/neuroconv/pull/630)
>>>>>>> 3a9dc05d

### Fixes
* Remove `starting_time` reset to default value (0.0) when adding the rate and updating the `photon_series_kwargs` or `roi_response_series_kwargs`, in `add_photon_series` or `add_fluorescence_traces`. [PR #595](https://github.com/catalystneuro/neuroconv/pull/595)
* Changed the date parsing in `OpenEphysLegacyRecordingInterface` to `datetime.strptime` with the expected date format explicitly set to `"%d-%b-%Y %H%M%S"`. [PR #577](https://github.com/catalystneuro/neuroconv/pull/577)
* Pin lower bound HDMF version to `3.10.0`. [PR #586](https://github.com/catalystneuro/neuroconv/pull/586)

### Deprecation
* Removed `use_times` and `buffer_size` from `add_photon_series`. [PR #600](https://github.com/catalystneuro/neuroconv/pull/600)

### Testing
* Adds `MockImagingInterface` as a general testing mechanism for ophys imaging interfaces [PR #604](https://github.com/catalystneuro/neuroconv/pull/604).



# v0.4.4

### Features

* `DeepLabCutInterface` now allows using custom timestamps via `set_aligned_timestamps` method before running conversion. [PR #531](https://github.com/catalystneuro/neuroconv/pull/532)

### Fixes

* Reorganize timeintervals schema to reside in `schemas/` dir to ensure its inclusion in package build. [PR #573](https://github.com/catalystneuro/neuroconv/pull/573)



# v0.4.3

### Fixes

* The `sonpy` package for the Spike2 interface no longer attempts installation on M1 Macs. [PR #563](https://github.com/catalystneuro/neuroconv/pull/563)
* Fixed `subset_sorting` to explicitly cast `end_frame` to int to avoid SpikeInterface frame slicing edge case. [PR #565](https://github.com/catalystneuro/neuroconv/pull/565)



# v0.4.2

### Fixes

* Exposed `es_key` argument to users where it was previously omitted on `MaxOneRecordingInterface`, `OpenEphysLegacyRecordingInterface`, and `OpenEphysRecordingInterface`. [PR #542](https://github.com/catalystneuro/neuroconv/pull/542)
* Added deepcopy for metadata in `make_nwbfile_from_metadata`. [PR #545](https://github.com/catalystneuro/neuroconv/pull/545)
* Fixed edge case in `subset_sorting` where `end_frame` could exceed recording length. [PR #551](https://github.com/catalystneuro/neuroconv/pull/551)
* Alter `add_electrodes` behavior,  no error is thrown if a property is present in the metadata but not in the recording extractors. This allows the combination of recording objects that have different properties. [PR #558](https://github.com/catalystneuro/neuroconv/pull/558)

### Features

* Added converters for Bruker TIF format to support multiple streams of imaging data.
  Added `BrukerTiffSinglePlaneConverter` for single plane imaging data which initializes a `BrukerTiffSinglePlaneImagingInterface` for each data stream.
  The available data streams can be checked by `BrukerTiffSinglePlaneImagingInterface.get_streams(folder_path)` method.
  Added `BrukerTiffMultiPlaneConverter` for volumetric imaging data with `plane_separation_type` argument that defines
  whether to load the imaging planes as a volume (`"contiguous"`) or separately (`"disjoint"`).
  The available data streams for the defined  `plane_separation_type`  can be checked by `BrukerTiffMultiPlaneImagingInterface.get_streams(folder_path, plane_separation_type)` method.
* Added FicTrac data interface. [PR #517](https://github.com/catalystneuro/neuroconv/pull/#517)

### Documentation and tutorial enhancements

* Added FicTrac to the conversion gallery and docs API. [PR #560](https://github.com/catalystneuro/neuroconv/pull/#560)



# v0.4.1

### Fixes

* Propagated additional arguments, such as `cell_id`, from the `metadata["Icephys"]["Electrodes"]` dictionary used in `tools.neo.add_icephys_electrode`. [PR #538](https://github.com/catalystneuro/neuroconv/pull/538)
* Fixed mismatch between expected `Electrodes` key in `tools.neo.add_icephys_electrode` and the metadata automatically generated by the `AbfInterface`. [PR #538](https://github.com/catalystneuro/neuroconv/pull/538)



# v0.4.0

### Back-compatibility break

* Create separate `.add_to_nwbfile` method for all DataInterfaces. This is effectively the previous `.run_conversion` method but limited to operations on an in-memory `nwbfile`: pynwb.NWBFile` object and does not handle any I/O. [PR #455](https://github.com/catalystneuro/neuroconv/pull/455)

### Fixes

* Set gzip compression by default on spikeinterface based interfaces `run_conversion`. [PR #499](https://github.com/catalystneuro/neuroconv/pull/#499)

* Temporarily disabled filtering for all-zero traces in `add_fluorescence_traces` as the current implementation is very slow for nearly all zero traces (e.g. suite2p deconvolved traces). [PR #527](https://github.com/catalystneuro/neuroconv/pull/527)

### Features

* Added stream control with the `stream_name` argument to the `NeuralynxRecordingExtractor`. [PR #369](https://github.com/catalystneuro/neuroconv/pull/369)

* Added a common `.temporally_align_data_interfaces` method to the `NWBConverter` class to use as a specification of the protocol for temporally aligning the data interfaces of the converter. [PR #362](https://github.com/catalystneuro/neuroconv/pull/362)

* Added `CellExplorerRecordingInterface` for adding data raw and lfp data from the CellExplorer format. CellExplorer's new format contains a `basename.session.mat` file containing
    rich metadata about the session which can be used to extract the recording information such as sampling frequency and type and channel metadata such as
    groups, location and brain area [#488](https://github.com/catalystneuro/neuroconv/pull/488)

* `CellExplorerSortingInterface` now supports extracting sampling frequency from the new data format. CellExplorer's new format contains a `basename.session.mat` file containing
    rich metadata including the sorting sampling frequency [PR #491](https://github.com/catalystneuro/neuroconv/pull/491) and [PR #502](https://github.com/catalystneuro/neuroconv/pull/502)
* Added `MiniscopeBehaviorInterface` for Miniscope behavioral data. The interface uses `ndx-miniscope` extension to add a `Miniscope` device with the behavioral camera metadata,
  and an `ImageSeries` in external mode that is linked to the device. [PR #482](https://github.com/catalystneuro/neuroconv/pull/482)
  * `CellExplorerSortingInterface` now supports adding channel metadata to the nwbfile with `write_ecephys_metadata=True` as a conversion option [PR #494](https://github.com/catalystneuro/neuroconv/pull/494)

* Added `MiniscopeImagingInterface` for Miniscope imaging data stream. The interface uses `ndx-miniscope` extension to add a `Miniscope` device with the microscope device metadata,
  and the imaging data as `OnePhotonSeries`. [PR #468](https://github.com/catalystneuro/neuroconv/pull/468)

* Added `MiniscopeConverter` for combining the conversion of Miniscope imaging and behavioral data streams. [PR #498](https://github.com/catalystneuro/neuroconv/pull/498)

### Improvements

* Avoid redundant timestamp creation in `add_eletrical_series` for recording objects without time vector. [PR #495](https://github.com/catalystneuro/neuroconv/pull/495)

* Avoid modifying the passed `metadata` structure via `deep_dict_update` in `make_nwbfile_from_metadata`.  [PR #476](https://github.com/catalystneuro/neuroconv/pull/476)

### Testing

* Added gin test for `CellExplorerRecordingInterface`. CellExplorer's new format contains a `basename.session.mat` file containing
    rich metadata about the session which can be used to extract the recording information such as sampling frequency and type and channel metadata such as
    groups, location and brain area [#488](https://github.com/catalystneuro/neuroconv/pull/488).
  * Added gin test for `CellExplorerSortingInterface`. CellExplorer's new format contains a `basename.session.mat` file containing
  rich metadata about the session which can be used to extract the recording information such as sampling frequency and type and channel metadata such as
  groups, location and brain area [PR #494](https://github.com/catalystneuro/neuroconv/pull/494).




# v0.3.0 (June 7, 2023)

### Back-compatibility break
* `ExtractorInterface` classes now access their extractor with the classmethod `cls.get_extractor()` instead of the attribute `self.Extractor`. [PR #324](https://github.com/catalystneuro/neuroconv/pull/324)
* The `spikeextractor_backend` option was removed for all `RecordingExtractorInterface` classes. ([PR #324](https://github.com/catalystneuro/neuroconv/pull/324), [PR #309](https://github.com/catalystneuro/neuroconv/pull/309)]
* The `NeuroScopeMultiRecordingExtractor` has been removed. If your conversion required this, please submit an issue requesting instructions for how to implement it. [PR #309](https://github.com/catalystneuro/neuroconv/pull/309)
* The `SIPickle` interfaces have been removed. [PR #309](https://github.com/catalystneuro/neuroconv/pull/309)
* The previous conversion option `es_key` has been moved to the `__init__` of all `BaseRecordingExtractorInterface` classes. It is no longer possible to use this argument in the `run_conversion` method. [PR #318](https://github.com/catalystneuro/neuroconv/pull/318)
* Change `BaseDataInterface.get_conversion_options_schema` from `classmethod` to object method. [PR #353](https://github.com/catalystneuro/neuroconv/pull/353)
* Removed `utils.json_schema.get_schema_for_NWBFile` and moved base metadata schema to external json file. Added constraints to Subject metadata to match DANDI. [PR #376](https://github.com/catalystneuro/neuroconv/pull/376)
* Duplicate video file paths in the VideoInterface and AudioInterface are no longer silently resolved; please explicitly remove duplicates when initializing the interfaces. [PR #403](https://github.com/catalystneuro/neuroconv/pull/403)
* Duplicate audio file paths in the AudioInterface are no longer silently resolved; please explicitly remove duplicates when initializing the interfaces. [PR #402](https://github.com/catalystneuro/neuroconv/pull/402)

### Features
* The `OpenEphysRecordingInterface` is now a wrapper for `OpenEphysBinaryRecordingInterface`. [PR #294](https://github.com/catalystneuro/neuroconv/pull/294)
* Swapped the backend for `CellExplorerSortingInterface` from `spikeextactors` to `spikeinterface`. [PR #267](https://github.com/catalystneuro/neuroconv/pull/267)
* In the conversion YAML, `DataInterface` classes must now be specified as a dictionary instead of a list. [PR #311](https://github.com/catalystneuro/neuroconv/pull/311)
* In the conversion YAML, conversion_options can be specified on the global level. [PR #312](https://github.com/catalystneuro/neuroconv/pull/312)
* The `OpenEphysRecordingInterface` now redirects to legacy or binary interface depending on the file format.
  It raises NotImplementedError until the interface for legacy format is added. [PR #296](https://github.com/catalystneuro/neuroconv/pull/296)
* Added the `OpenEphysLegacyRecordingInterface` to support Open Ephys legacy format (`.continuous` files). [PR #295](https://github.com/catalystneuro/neuroconv/pull/295)
* Added `PlexonSortingInterface` to support plexon spiking data. [PR #316](https://github.com/catalystneuro/neuroconv/pull/316)
* Changed `SpikeGLXRecordingInterface` to accept either the AP or LF bands as file paths. Each will automatically set the correseponding `es_key` and corresponding metadata for each band or probe. [PR #298](https://github.com/catalystneuro/neuroconv/pull/298)
* The `OpenEphysRecordingInterface` redirects to `OpenEphysLegacyRecordingInterface` for legacy format files instead of raising NotImplementedError. [PR #349](https://github.com/catalystneuro/neuroconv/pull/349)
* Added a `SpikeGLXConverter` for easy combination of multiple IMEC and NIDQ data streams. [PR #292](https://github.com/catalystneuro/neuroconv/pull/292)
* Added an `interfaces_by_category` lookup table to `neuroconv.datainterfaces` to make searching for interfaces by modality and format easier. [PR #352](https://github.com/catalystneuro/neuroconv/pull/352)
* `neuroconv.utils.jsonschema.get_schema_from_method_signature` can now support the `Dict[str, str]` typehint, which allows `DataInterface.__init__` and `.run_conversion` to handle dictionary arguments. [PR #360](https://github.com/catalystneuro/neuroconv/pull/360)
* Added `neuroconv.tools.testing.data_interface_mixins` module, which contains test suites for different types of
  DataInterfaces [PR #357](https://github.com/catalystneuro/neuroconv/pull/357)
* Added `keywords` to `DataInterface` classes. [PR #375](https://github.com/catalystneuro/neuroconv/pull/375)
* Uses `open-cv-headless` instead of open-cv, making the package lighter [PR #387](https://github.com/catalystneuro/neuroconv/pull/387).
* Adds `MockRecordingInterface` as a general testing mechanism for ecephys interfaces [PR #395](https://github.com/catalystneuro/neuroconv/pull/395).
* `metadata` returned by `DataInterface.get_metadata()` is now a `DeepDict` object, making it easier to add and adjust metadata. [PR #404](https://github.com/catalystneuro/neuroconv/pull/404).
* The `OpenEphysLegacyRecordingInterface` is now extracts the `session_start_time` in `get_metadata()` from `Neo` (`OpenEphysRawIO`) and does not depend on `pyopenephys` anymore. [PR #410](https://github.com/catalystneuro/neuroconv/pull/410)
* Added `expand_paths`. [PR #377](https://github.com/catalystneuro/neuroconv/pull/377)
* Added basic temporal alignment methods to ecephys, ophys, and icephys DataInterfaces. These are `get_timestamps`, `align_starting_time`, `align_timestamps`, and `align_by_interpolation`. Added tests that serve as a first demonstration of the intended uses in a variety of cases. [PR #237](https://github.com/catalystneuro/neuroconv/pull/237) [PR #283](https://github.com/catalystneuro/neuroconv/pull/283) [PR #400](https://github.com/catalystneuro/neuroconv/pull/400)
* Added basic temporal alignment methods to the SLEAPInterface. Added holistic per-interface, per-method unit testing for ecephys and ophys interfaces. [PR #401](https://github.com/catalystneuro/neuroconv/pull/401)
* Added `expand_paths`. [PR #377](https://github.com/catalystneuro/neuroconv/pull/377), [PR #448](https://github.com/catalystneuro/neuroconv/pull/448)
* Added `.get_electrode_table_json()` to the `BaseRecordingExtractorInterface` as a convenience helper for the GUIDE project. [PR #431](https://github.com/catalystneuro/neuroconv/pull/431)
* Added `BrukerTiffImagingInterface` to support Bruker TIF imaging data. This format consists of individual TIFFs (each file contains a single frame) in OME-TIF format (.ome.tif files) and metadata in XML format (.xml file). [PR #390](https://github.com/catalystneuro/neuroconv/pull/390)
* Added `MicroManagerTiffImagingInterface` to support Micro-Manager TIF imaging data. This format consists of multipage TIFFs in OME-TIF format (.ome.tif files) and configuration settings in JSON format ('DisplaySettings.json' file). [PR #423](https://github.com/catalystneuro/neuroconv/pull/423)
* Added a `TemporallyAlignedDataInterface` definition for convenience when creating a custom interface for pre-aligned data. [PR #434](https://github.com/catalystneuro/neuroconv/pull/434)
* Added `write_as`, `units_name`, `units_description` to `BaseSortingExtractorInterface` `run_conversion` method to be able to modify them in conversion options. [PR #438](https://github.com/catalystneuro/neuroconv/pull/438)
* Added basic temporal alignment methods to the VideoInterface. These are `align_starting_time` is split into `align_starting_times` (list of times, one per video file) and `align_global_starting_time` (shift all by a scalar amount). `align_by_interpolation` is not yet implemented for this interface. [PR #283](https://github.com/catalystneuro/neuroconv/pull/283)
* Added stream control for the `OpenEphysBinaryRecordingInterface`. [PR #445](https://github.com/catalystneuro/neuroconv/pull/445)
* Added the `BaseTemporalAlignmentInterface` to serve as the new base class for all new temporal alignment methods. [PR #442](https://github.com/catalystneuro/neuroconv/pull/442)
* Added direct imports for all base classes from the outer level; you may now call `from neuroconv import BaseDataInterface, BaseTemporalAlignmentInterface, BaseExtractorInterface`. [PR #442](https://github.com/catalystneuro/neuroconv/pull/442)
* Added basic temporal alignment methods to the AudioInterface. `align_starting_time` is split into `align_starting_times` (list of times, one per audio file) and `align_global_starting_time` (shift all by a scalar amount). `align_by_interpolation` and other timestamp-based approaches is not yet implemented for this interface. [PR #402](https://github.com/catalystneuro/neuroconv/pull/402)
* Changed the order of recording properties extraction in `NeuroscopeRecordingInterface` and `NeuroScopeLFPInterface` to make them consistent with each other [PR #466](https://github.com/catalystneuro/neuroconv/pull/466)
* The `ScanImageImagingInterface` has been updated to read metadata from more recent versions of ScanImage [PR #457](https://github.com/catalystneuro/neuroconv/pull/457)
* Refactored `add_two_photon_series()` to `add_photon_series()` and added `photon_series_type` optional argument which can be either `"OnePhotonSeries"` or `"TwoPhotonSeries"`.
  Changed `get_default_ophys_metadata()` to add `Device` and `ImagingPlane` metadata which are both used by imaging and segmentation.
  Added `photon_series_type` to `get_nwb_imaging_metadata()` to fill metadata for `OnePhotonSeries` or `TwoPhotonSeries`. [PR #462](https://github.com/catalystneuro/neuroconv/pull/462)
* Split `align_timestamps` and `align_starting_times` into `align_segment_timestamps` and `align_segment_starting_times` for API consistency for multi-segment `RecordingInterface`s. [PR #463](https://github.com/catalystneuro/neuroconv/pull/463)
* Rename `align_timestamps` and `align_segmentt_timestamps` into `set_aligned_timestamps` and `set_aligned_segment_timestamps` to more clearly indicate their usage and behavior. [PR #470](https://github.com/catalystneuro/neuroconv/pull/470)


### Testing
* The tests for `automatic_dandi_upload` now follow up-to-date DANDI validation rules for file name conventions. [PR #310](https://github.com/catalystneuro/neuroconv/pull/310)
* Deactivate `MaxOneRecordingInterface` metadata tests [PR #371]((https://github.com/catalystneuro/neuroconv/pull/371)
* Integrated the DataInterface testing mixin to the SLEAP Interface. [PR #401](https://github.com/catalystneuro/neuroconv/pull/401)
* Added holistic per-interface, per-method unit testing for ecephys and ophys interfaces. [PR #283](https://github.com/catalystneuro/neuroconv/pull/283)
* Live service tests now run in a separate non-required GitHub action. [PR #420]((https://github.com/catalystneuro/neuroconv/pull/420)
* Integrated the `DataInterfaceMixin` class of tests to the `VideoInterface`. [PR #403](https://github.com/catalystneuro/neuroconv/pull/403)
* Add `generate_path_expander_demo_ibl` and associated test for `LocalPathExpander` [PR #456](https://github.com/catalystneuro/neuroconv/pull/456)
* Improved testing of all interface alignment methods via the new `TemporalAlignmentMixin` class. [PR #459](https://github.com/catalystneuro/neuroconv/pull/459)

### Fixes
* `BlackrockRecordingInterface` now writes all ElectricalSeries to "acquisition" unless changed using the `write_as` flag in `run_conversion`. [PR #315](https://github.com/catalystneuro/neuroconv/pull/315)
* Excluding Python versions 3.8 and 3.9 for the `EdfRecordingInterface` on M1 macs due to installation problems. [PR #319](https://github.com/catalystneuro/neuroconv/pull/319)
* Extend type array condition in `get_schema_from_hdmf_class` for dataset types (excludes that are DataIO). [PR #418](https://github.com/catalystneuro/neuroconv/pull/418)
* The `base_directory` argument to all `PathExpander` classes can now accept string inputs as well as `Path` inputs. [PR #427](https://github.com/catalystneuro/neuroconv/pull/427)
* Fixed the temporal alignment methods for the `RecordingInterfaces` which has multiple segments. [PR #411](https://github.com/catalystneuro/neuroconv/pull/411)
* Fixes to the temporal alignment methods for the `SortingInterface`, both single and multi-segment and recordingless. [PR #413](https://github.com/catalystneuro/neuroconv/pull/413)
* Fixes to the temporal alignment methods for the certain formats of the `RecordingInterface`. [PR #459](https://github.com/catalystneuro/neuroconv/pull/459)
* Fixes the naming of LFP interfaces to be `ElectricalSeriesLFP` instead of `ElectricalSeriesLF`. [PR #467](https://github.com/catalystneuro/neuroconv/pull/467)
* Fixed an issue with incorrect modality-specific extra requirements being associated with certain behavioral formats. [PR #469](https://github.com/catalystneuro/neuroconv/pull/469)

### Documentation and tutorial enhancements
* The instructions to build the documentation were moved to ReadTheDocs. [PR #323](https://github.com/catalystneuro/neuroconv/pull/323)
* Move testing instructions to ReadTheDocs. [PR #320](https://github.com/catalystneuro/neuroconv/pull/320)
* Moved NeuroConv catalogue from ReadMe.md to ReadTheDocs.
  [PR #322](https://github.com/catalystneuro/neuroconv/pull/322)
* Moved instructions to build the documentation from README.md to ReadTheDocs. [PR #323](https://github.com/catalystneuro/neuroconv/pull/323)
* Add `Spike2RecordingInterface` to conversion gallery. [PR #338](https://github.com/catalystneuro/neuroconv/pull/338)
* Remove authors from module docstrings [PR #354](https://github.com/catalystneuro/neuroconv/pull/354)
* Add examples for `LocalPathExpander` usage [PR #456](https://github.com/catalystneuro/neuroconv/pull/456)
* Add better docstrings to the aux functions of the Neuroscope interface [PR #485](https://github.com/catalystneuro/neuroconv/pull/485)

### Pending deprecation
* Change name from `CedRecordingInterface` to `Spike2RecordingInterface`. [PR #338](https://github.com/catalystneuro/neuroconv/pull/338)

### Improvements
* Use `Literal` in typehints (incompatible with Python<=3.8). [PR #340](https://github.com/catalystneuro/neuroconv/pull/340)
* `BaseDataInterface.get_source_schema` modified so it works for `.__init__` and `.__new__`. [PR #374](https://github.com/catalystneuro/neuroconv/pull/374)



# v0.2.4 (February 7, 2023)

### Deprecation
* All usages of `use_times` have been removed from spikeinterface tools and interfaces. The function `add_electrical_series` now determines whether the timestamps of the spikeinterface recording extractor are uniform or not and automatically stores the data according to best practices [PR #40](https://github.com/catalystneuro/neuroconv/pull/40)
* Dropped Python 3.7 support. [PR #237](https://github.com/catalystneuro/neuroconv/pull/237)

### Features
* Added a tool for determining rising and falling frames from TTL signals (`parse_rising_frames_from_ttl` and `get_falling_frames_from_ttl`). [PR #244](https://github.com/catalystneuro/neuroconv/pull/244)
* Added the `SpikeGLXNIDQInterface` for reading data from `.nidq.bin` files, as well as the ability to parse event times from specific channels via the `get_event_starting_times_from_ttl` method. Also included a `neuroconv.tools.testing.MockSpikeGLXNIDQInterface` for testing purposes. [PR #247](https://github.com/catalystneuro/neuroconv/pull/247)
* Improved handling of writing multiple probes to the same `NWB` file [PR #255](https://github.com/catalystneuro/neuroconv/pull/255)

### Pending deprecation
* Added `DeprecationWarnings` to all `spikeextractors` backends. [PR #265](https://github.com/catalystneuro/neuroconv/pull/265)
* Added `DeprecationWarning`s for `spikeextractors` objects in `neuroconv.tools.spikeinterface`. [PR #266](https://github.com/catalystneuro/neuroconv/pull/266)

### Fixes
* Temporarily hotfixed the `tensorflow` dependency after the release of `deeplabcut==2.3.0`. [PR #268](https://github.com/catalystneuro/neuroconv/pull/268)
* Fixed cleanup of waveform tests in SI tools. [PR #277](https://github.com/catalystneuro/neuroconv/pull/277)
* Fixed metadata structure for the CsvTimeIntervalsInterface, which was previously not passed validation in NWBConverters. [PR #237](https://github.com/catalystneuro/neuroconv/pull/237)
* Added propagation of the `load_sync_channel` argument for the `SpikeGLXNIDQInterface`. [PR #282](https://github.com/catalystneuro/neuroconv/pull/282)
* Fixed the default `es_key` used by stand-alone write using any `RecordingExtractorInterface` or `LFPExtractorInterface`. [PR #288](https://github.com/catalystneuro/neuroconv/pull/288)
* Fixed the default `ExtractorName` used to load the spikeinterface extractor of the `SpikeGLXLFPInterface`. [PR #288](https://github.com/catalystneuro/neuroconv/pull/288)

### Testing
* Re-organized the `test_gin_ecephys` file by splitting into each sub-modality. [PR #282](https://github.com/catalystneuro/neuroconv/pull/282)
* Add testing support for Python 3.11. [PR #234](https://github.com/catalystneuro/neuroconv/pull/234)




# v0.2.3

### Documentation and tutorial enhancements
* Remove `Path(path_to_save_nwbfile).is_file()` from each of the gallery pages. [PR #177](https://github.com/catalystneuro/neuroconv/pull/177)
* Improve docstring for `SpikeGLXRecordingInterface`. [PR #226](https://github.com/catalystneuro/neuroconv/pull/226)
* Correct typing of SpikeGLX in conversion gallery. [PR #223](https://github.com/catalystneuro/neuroconv/pull/223)
* Added tutorial for utilizing YAML metadata in a conversion pipeline. [PR #240](https://github.com/catalystneuro/neuroconv/pull/240)
* Added page in User Guide for how to use CSVs to specify metadata. [PR #241](https://github.com/catalystneuro/neuroconv/pull/177)
* Added the `BaseDataInterface` in the API docs. [PR #242](https://github.com/catalystneuro/neuroconv/pull/242)
* Fixed typo in styling section. [PR #253](https://github.com/catalystneuro/neuroconv/pull/253)
* Updated docs on JSON schema. [PR #256](https://github.com/catalystneuro/neuroconv/pull/256)
* Improved compliance with numpy-style docstring [PR #260](https://github.com/catalystneuro/neuroconv/pull/260)

### Features
* Added `AudioInterface` for files in `WAV` format using the `add_acoustic_waveform_series` utility function
  from `tools/audio` to write audio data to NWB. [PR #196](https://github.com/catalystneuro/neuroconv/pull/196)
* Added the `MaxOneRecordingInterface` for writing data stored in MaxOne (.raw.h5) format. [PR #222](https://github.com/catalystneuro/neuroconv/pull/222)
* Added the `MCSRawRecordingInterface` for writing data stored in MCSRaw (.raw) format. [PR #220](https://github.com/catalystneuro/neuroconv/pull/220)
* Added the `MEArecRecordingInterface` for writing data stored in MEArec (structured .h5) format. [PR #218](https://github.com/catalystneuro/neuroconv/pull/218)
* Added the `AlphaOmegaRecordingInterface` for writing data stored in AlphaOmega (folder of .mrx) format. [PR #212](https://github.com/catalystneuro/neuroconv/pull/212)
* Added the `PlexonRecordingInterface` for writing data stored in Plexon (.plx) format. [PR #206](https://github.com/catalystneuro/neuroconv/pull/206)
* Added the `BiocamRecordingInterface` for writing data stored in Biocam (.bwr) format. [PR #210](https://github.com/catalystneuro/neuroconv/pull/210)
* Added function to add acoustic series as `AcousticWaveformSeries` object as __acquisition__ or __stimulus__ to NWB. [PR #201](https://github.com/catalystneuro/neuroconv/pull/201)
* Added new form to the GitHub repo for requesting support for new formats. [PR #207](https://github.com/catalystneuro/neuroconv/pull/207)
* Simplified the writing of `channel_conversion` during `add_electrical_series` if the vector of gains is uniform; in this case, they are now combined into the scalar `conversion` value. [PR #218](https://github.com/catalystneuro/neuroconv/pull/218)
* Implement timestamp extraction from videos for the SLEAPInterface [PR #238](https://github.com/catalystneuro/neuroconv/pull/238)
* Prevented writing of default values for optional columns on the `ElectrodeTable`. [PR #219](https://github.com/catalystneuro/neuroconv/pull/219)
* Add interfaces for Excel and Csv time intervals tables. [PR #252](https://github.com/catalystneuro/neuroconv/pull/252)

### Testing
* Added a `session_id` to the test file for the `automatic_dandi_upload` helper function. [PR #199](https://github.com/catalystneuro/neuroconv/pull/199)
* `pre-commit` version bump. [PR #235](https://github.com/catalystneuro/neuroconv/pull/235)
* Added a `testing` sub-module to `src` and added a method (`generate_mock_ttl_signal`) for generating synthetic TTL pulses. [PR #245](https://github.com/catalystneuro/neuroconv/pull/245)

### Fixes
* `VideoInterface`. Only raise a warning if the difference between the rate estimated from timestamps and the fps (frames per seconds) is larger than two decimals. [PR #200](https://github.com/catalystneuro/neuroconv/pull/200)
* Fixed the bug in a `VideoInterface` where it would use `DataChunkIterator` even if the conversion options indicated that it should not. [PR #200](https://github.com/catalystneuro/neuroconv/pull/200)
* Update usage requirements for HDMF to prevent a buffer overflow issue fixed in hdmf-dev/hdmf#780. [PR #195](https://github.com/catalystneuro/neuroconv/pull/195)
* Remove the deprecated `distutils.version` in favor of `packaging.version` [PR #233](https://github.com/catalystneuro/neuroconv/pull/233)



# v0.2.2

### Testing

* Added a set of dev branch gallery tests for PyNWB, HDMF, SI, and NEO. [PR #113](https://github.com/catalystneuro/neuroconv/pull/113)
* Added tests for the `TypeError` and `ValueError` raising for the new `starting_frames` argument of `MovieDataInterface.run_conversion()`. [PR #113](https://github.com/catalystneuro/neuroconv/pull/113)
* Added workflow for automatic detection of CHANGELOG.md updates for PRs. [PR #187](https://github.com/catalystneuro/neuroconv/pull/187)
* Added support for python 3.10 [PR #229](https://github.com/catalystneuro/neuroconv/pull/229)

### Fixes

* Fixed a new docval typing error that arose in `hdmf>3.4.6` versions. [PR #113](https://github.com/catalystneuro/neuroconv/pull/113)
* Fixed a new input argument issue for `starting_frames` when using `external_file` for an `ImageSeries` in `pynwb>2.1.0` versions. [PR #113](https://github.com/catalystneuro/neuroconv/pull/113)
* Fixed issues regarding interaction between metadata rate values and extractor rate values in `tools.roiextractors`. [PR #159](https://github.com/catalystneuro/neuroconv/pull/159)
* Fixed sampling frequency resolution issue when detecting this from timestamps in `roiextractors.write_imaging` and `roiextractors.write_segmentation`. [PR #159](https://github.com/catalystneuro/neuroconv/pull/159)

### Documentation and tutorial enhancements
* Added a note in User Guide/DataInterfaces to help installing custom dependencies for users who use Z-shell (`zsh`). [PR #180](https://github.com/catalystneuro/neuroconv/pull/180)
* Added `MovieInterface` example in the conversion gallery. [PR #183](https://github.com/catalystneuro/neuroconv/pull/183)

### Features
* Added `ConverterPipe`, a class that allows chaining previously initialized interfaces for batch conversion and corresponding tests [PR #169](https://github.com/catalystneuro/neuroconv/pull/169)
* Added automatic extraction of metadata for `NeuralynxRecordingInterface` including filtering information for channels, device and recording time information [PR #170](https://github.com/catalystneuro/neuroconv/pull/170)
* Added stubbing capabilities to timestamp extraction in the `MovieInterface` avoiding scanning through the whole file when `stub_test=True` [PR #181](https://github.com/catalystneuro/neuroconv/pull/181)
* Added a flag `include_roi_acceptance` to `tools.roiextractors.write_segmentation` and corresponding interfaces to allow disabling the addition of boolean columns indicating ROI acceptance. [PR #193](https://github.com/catalystneuro/neuroconv/pull/193)
* Added `write_waveforms()` function in `tools.spikeinterface` to write `WaveformExtractor` objects
[PR #217](https://github.com/catalystneuro/neuroconv/pull/217)

### Pending deprecation
* Replaced the `MovieInterface` with `VideoInterface` and introduced deprecation warnings for the former. [PR #74](https://github.com/catalystneuro/neuroconv/pull/74)



# v0.2.1

### Fixes

* Updated `BlackrockRecordingInterface` to support multi stream file and added gin corresponding gin tests [PR #176](https://github.com/catalystneuro/neuroconv/pull/176)



# v0.2.0

### Back-compatability break
* All built-in DataInterfaces are now nested under the `neuroconv.datainterfaces` import structure - they are no longer available from the outer level. To import a data interface, use the syntax `from neuroconv.datainterfaces import <name of interface>`. [PR #74](https://github.com/catalystneuro/neuroconv/pull/74)
* The `AxonaRecordingExtractorInterface` has been renamed to `AxonaRecordingInterface`. [PR #74](https://github.com/catalystneuro/neuroconv/pull/74)
* The `AxonaUnitRecordingExtractorInterface` has been renamed to `AxonaUnitRecordingInterface`. [PR #74](https://github.com/catalystneuro/neuroconv/pull/74)
* The `BlackrockRecordingExtractorInterface` has been renamed to `BlackrockRecordingInterface`. [PR #74](https://github.com/catalystneuro/neuroconv/pull/74)
* The `BlackrockSortingExtractorInterface` has been renamed to `BlackrockSortingInterface`. [PR #74](https://github.com/catalystneuro/neuroconv/pull/74)
* The `OpenEphysRecordingExtractorInterface` has been renamed to `OpenEphysRecordingInterface`. [PR #74](https://github.com/catalystneuro/neuroconv/pull/74)
* The `OpenEphysSortingExtractorInterface` has been renamed to `OpenEphysSortingInterface`. [PR #74](https://github.com/catalystneuro/neuroconv/pull/74)
* The `KilosortSortingInterface` has been renamed to `KiloSortSortingInterface` to be more consistent with SpikeInterface. [PR #107](https://github.com/catalystneuro/neuroconv/pull/107)
* The `Neuroscope` interfaces have been renamed to `NeuroScope` to be more consistent with SpikeInterface. [PR #107](https://github.com/catalystneuro/neuroconv/pull/107)
* The `tools.roiextractors.add_epoch` functionality has been retired in the newest versions of ROIExtractors. [PR #112](https://github.com/catalystneuro/neuroconv/pull/112)
* Removed deprecation warnings for `save_path` argument (which is now `nwbfile_path` everywhere in the package). [PR #124](https://github.com/catalystneuro/neuroconv/pull/124)
* Changed default device name for the ecephys pipeline. Device_ecephys -> DeviceEcephys [PR #154](https://github.com/catalystneuro/neuroconv/pull/154)
* Change names of written electrical series on the ecephys pipeline. ElectricalSeries_raw -> ElectricalSeriesRaw, ElectricalSeries_processed -> ElectricalSeriesProcessed, ElectricalSeries_lfp -> ElectricalSeriesLFP  [PR #153](https://github.com/catalystneuro/neuroconv/pull/153)
* Drop spikeextractor backend support for NeuralynxRecordingInterface [PR #174](https://github.com/catalystneuro/neuroconv/pull/174)

### Fixes
* Prevented the CEDRecordingInterface from writing non-ecephys channel data. [PR #37](https://github.com/catalystneuro/neuroconv/pull/37)
* Fixed description in `write_sorting` and in `add_units_table` to have "neuroconv" in the description. [PR #104](https://github.com/catalystneuro/neuroconv/pull/104)
* Updated `spikeinterface` version number to 0.95.1 to fix issue with `SpikeGLXInterface` probe annotations.
  The issue is described [here](https://github.com/SpikeInterface/spikeinterface/issues/923). [PR #132](https://github.com/catalystneuro/neuroconv/pull/132)

### Improvements
* Unified the `run_conversion` method of `BaseSegmentationExtractorInterface` with that of all the other base interfaces. The method `write_segmentation` now uses the common `make_or_load_nwbfile` context manager [PR #29](https://github.com/catalystneuro/neuroconv/pull/29)
* Coerced the recording extractors with `spikeextractors_backend=True` to BaseRecording objects for Axona, Blackrock, Openephys, and SpikeGadgets. [PR #38](https://github.com/catalystneuro/neuroconv/pull/38)
* Added function to add PlaneSegmentation objects to an nwbfile in `roiextractors` and corresponding unit tests. [PR #23](https://github.com/catalystneuro/neuroconv/pull/23)
* `use_times` argument to be deprecated on the ecephys pipeline. The function `add_electrical_series` now determines whether the timestamps of the spikeinterface recording extractor are uniform or not and automatically stores the data according to best practices [PR #40](https://github.com/catalystneuro/neuroconv/pull/40)
* Add `NWBFile` metadata key at the level of the base data interface so it can always be inherited to be available. [PR #51](https://github.com/catalystneuro/neuroconv/pull/51).
* Added spikeinterface support to Axona LFP and coerece gin tests for LFP to be spikeinterface objects [PR #85](https://github.com/catalystneuro/neuroconv/pull/85)
* Added function to add fluorescence traces to an nwbfile in `roiextractors` and corresponding unit tests.
  The df over f traces are now added to a `DfOverF` container instead of the `Fluorescence` container.
  The metadata schema has been changed for the `BaseSegmentationExtractorInterface` to allow metadata for `DfOverF`,
  and `Flurorescence` is now not required in the metadata schema. [PR #41](https://github.com/catalystneuro/neuroconv/pull/41)
* Improved default values of OpticalChannel object names and other descriptions for Imaging data. [PR #88](https://github.com/catalystneuro/neuroconv/pull/88)
* Extended the `ImagingDataChunkIterator` to be  compatible with volumetric data. [PR #90](https://github.com/catalystneuro/neuroconv/pull/90)
* Integrated the `ImagingDataChunkIterator` with the `write_imaging` methods. [PR #90](https://github.com/catalystneuro/neuroconv/pull/90)
* Began work towards making SpikeInterface, SpikeExtractors, and ROIExtractors all non-minimal dependencies. [PR #74](https://github.com/catalystneuro/neuroconv/pull/74)
* Implemented format-wise and modality-wise extra installation requirements. If there are any requirements to use a module or data interface, these are defined in individual requirements files at the corresponding level of the package. These are in turn easily accessible from the commands `pip install neuroconv[format_name]`. `pip install neuroconv[modality_name]` will also install all dependencies necessary to make full use of any interfaces from that modality. [PR #100](https://github.com/catalystneuro/neuroconv/pull/100)
* Added frame stubbing to the `BaseSegmentationExtractorInterface`. [PR #116](https://github.com/catalystneuro/neuroconv/pull/116)
* Added `mask_type: str` and `include_roi_centroids: bool` to the `add_plane_segmentation` helper and `write_segmentation` functions for the `tools.roiextractors` submodule. [PR #117](https://github.com/catalystneuro/neuroconv/pull/117)
* Propagate `output_struct_name` argument to `ExtractSegmentationInterface` to match its extractor arguments. [PR #128](https://github.com/catalystneuro/neuroconv/pull/128)
* Added compression and iteration (with options control) to all Fluorescence traces in `write_segmentation`. [PR #120](https://github.com/catalystneuro/neuroconv/pull/120)
* For irregular recordings, timestamps can now be saved along with all traces in `write_segmentation`. [PR #130](https://github.com/catalystneuro/neuroconv/pull/130)
* Added `mask_type` argument to `tools.roiextractors.add_plane_segmentation` function and all upstream calls. This allows users to request writing not just the image_masks (still the default) but also pixels, voxels or `None` of the above. [PR #119](https://github.com/catalystneuro/neuroconv/pull/119)
* `utils.json_schema.get_schema_from_method_signature` now allows `Optional[...]` annotation typing and subsequent `None` values during validation as long as it is still only applied to a simple non-conflicting type (no `Optional[Union[..., ...]]`). [PR #119](https://github.com/catalystneuro/neuroconv/pull/119)


### Documentation and tutorial enhancements:
* Unified the documentation of NeuroConv structure in the User Guide readthedocs. [PR #39](https://github.com/catalystneuro/neuroconv/pull/39)
* Added package for viewing source code in the neuroconv documentation [PR #62](https://github.com/catalystneuro/neuroconv/pull/62)
* Added Contributing guide for the Developer section of readthedocs. [PR #73](https://github.com/catalystneuro/neuroconv/pull/73)
* Added style guide to the readthedocs [PR #28](https://github.com/catalystneuro/neuroconv/pull/28)
* Added ABF data conversion tutorial @luiztauffer [PR #89](https://github.com/catalystneuro/neuroconv/pull/89)
* Added Icephys API documentation @luiztauffer [PR #103](https://github.com/catalystneuro/neuroconv/pull/103)
* Added Blackrock sorting conversion gallery example [PR #134](https://github.com/catalystneuro/neuroconv/pull/134)
* Extended the User Guide Get metadata section in DataInterfaces with a demonstration for loading metadata from YAML. [PR #144](https://github.com/catalystneuro/neuroconv/pull/144)
* Fixed a redundancy in [PR #144](https://github.com/catalystneuro/neuroconv/pull/144) and API links. [PR #154](https://github.com/catalystneuro/neuroconv/pull/154)
* Added SLEAP conversion gallery example [PR #161](https://github.com/catalystneuro/neuroconv/pull/161)



### Features
* Added conversion interface for Neuralynx sorting data together with gin data test and a conversion example in the gallery. [PR #58](https://github.com/catalystneuro/neuroconv/pull/58)
* Added conversion interface for DeepLabCut data together with gin data test and a conversion example in the gallery. [PR #24](https://github.com/catalystneuro/neuroconv/pull/24)
* Allow writing of offsets to ElectricalSeries objects from SpikeInterface (requires PyNWB>=2.1.0). [PR #37](https://github.com/catalystneuro/neuroconv/pull/37)
* Added conversion interface for EDF (European Data Format) data together with corresponding unit tests and a conversion example in the gallery. [PR #45](https://github.com/catalystneuro/neuroconv/pull/45)
* Created ImagingExtractorDataChunkIterator, a data chunk iterator for `ImagingExtractor` objects. [PR #54](https://github.com/catalystneuro/neuroconv/pull/54)
* Added support for writing spikeinterface recording extractor with multiple segments and corresponding unit test [PR #67](https://github.com/catalystneuro/neuroconv/pull/67)
* Added spikeinterface support to the Axona data interface [PR #61](https://github.com/catalystneuro/neuroconv/pull/61)
* Added new util function `get_package` for safely attempting to attempt a package import and informatively notifying the user of how to perform the installation otherwise. [PR #74](https://github.com/catalystneuro/neuroconv/pull/74)
* All built-in DataInterfaces now load their external dependencies on-demand at time of object initialization instead of on package or interface import. [PR #74](https://github.com/catalystneuro/neuroconv/pull/74)
* Adde spikeinterface support for Blackrock sorting interface[PR #134](https://github.com/catalystneuro/neuroconv/pull/134)
* Added conversion interface for TDT recording data together with gin data test. [PR #135](https://github.com/catalystneuro/neuroconv/pull/135)
* Added conversion interface for SLEAP pose estimation data together with gin test for data. [PR #160](https://github.com/catalystneuro/neuroconv/pull/160)


### Testing
* Added unittests for correctly writing the scaling factors to the nwbfile in the `add_electrical_series` function of the spikeinterface module. [PR #37](https://github.com/catalystneuro/neuroconv/pull/37)
* Added unittest for compression options in the `add_electrical_series` function of the spikeinterface module. [PR #64](https://github.com/catalystneuro/neuroconv/pull/37)
* Added unittests for chunking in the `add_electrical_series` function of the spikeinterface module. [PR #84](https://github.com/catalystneuro/neuroconv/pull/84)
* Tests are now organized according to modality-wise lazy installations. [PR #100](https://github.com/catalystneuro/neuroconv/pull/100)

# v0.1.1
### Fixes
* Fixed the behavior of the `file_paths` usage in the MovieInterface when run via the YAML conversion specification. [PR #33](https://github.com/catalystneuro/neuroconv/pull/33)

### Improvements
* Added function to add ImagingPlane objects to an nwbfile in `roiextractors` and corresponding unit tests. [PR #19](https://github.com/catalystneuro/neuroconv/pull/19)
* Added function to add summary images from a `SegmentationExtractor` object to an nwbfile in the roiextractors module and corresponding unit tests [PR #22](https://github.com/catalystneuro/neuroconv/pull/22)
* Small improvements on ABFInterface @luiztauffer [PR #89](https://github.com/catalystneuro/neuroconv/pull/89)

### Features
* Add non-iterative writing capabilities to `add_electrical_series`. [PR #32](https://github.com/catalystneuro/neuroconv/pull/32)

### Testing
* Added unittests for the `write_as` functionality in the `add_electrical_series` of the spikeinterface module. [PR #32](https://github.com/catalystneuro/neuroconv/pull/32)


# v0.1.0

* The first release of NeuroConv.<|MERGE_RESOLUTION|>--- conflicted
+++ resolved
@@ -1,4 +1,9 @@
 # Upcoming
+
+### Features
+* Added Pydantic data models of `BackendConfiguration` for both HDF5 and Zarr datasets (container/mapper of all the `DatasetConfiguration`s for a particular file). [PR #568](https://github.com/catalystneuro/neuroconv/pull/568)
+
+
 
 # v0.4.5
 
@@ -22,12 +27,8 @@
 * Expose number of jobs to `automatic_dandi_upload`. [PR #624](https://github.com/catalystneuro/neuroconv/pull/624)
 * Added `plane_segmentation_name` keyword argument to determine which plane segmentation to add from the metadata by name instead of `plane_segmentation_index`.
   `plane_segmentation_name` is exposed at `BaseSegmentationExtractorInterface.add_to_nwbfile()` function to support adding segmentation output from multiple planes. [PR #623](https://github.com/catalystneuro/neuroconv/pull/623)
-<<<<<<< HEAD
-* Added Pydantic data models of `BackendConfiguration` for both HDF5 and Zarr datasets (container/mapper of all the `DatasetConfiguration`s for a particular file). [PR #568](https://github.com/catalystneuro/neuroconv/pull/568)
-=======
 * Added `SegmentationImages` to metadata_schema in `BaseSegmentationExtractorInterface` to allow for the modification of the name and description of Images container and description of the summary images. [PR #622](https://github.com/catalystneuro/neuroconv/pull/622)
 * Default chunking pattern of RecordingInterfaces now attempts to use as many channels as possible up to 64 total, and fill with as much time as possible up to the `chunk_mb`. This also required raising the lower HDMF version to 3.11.0 (which introduced 10 MB default chunk sizes). [PR #630](https://github.com/catalystneuro/neuroconv/pull/630)
->>>>>>> 3a9dc05d
 
 ### Fixes
 * Remove `starting_time` reset to default value (0.0) when adding the rate and updating the `photon_series_kwargs` or `roi_response_series_kwargs`, in `add_photon_series` or `add_fluorescence_traces`. [PR #595](https://github.com/catalystneuro/neuroconv/pull/595)
