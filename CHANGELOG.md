# Upcoming

## Features
* Added the `rclone_transfer_batch_job` helper function for executing Rclone data transfers in AWS Batch jobs. [PR #1085](https://github.com/catalystneuro/neuroconv/pull/1085)



## v0.6.4

## Deprecations
* Completely removed compression settings from most places [PR #1126](https://github.com/catalystneuro/neuroconv/pull/1126)

## Bug Fixes
* datetime objects now can be validated as conversion options [#1139](https://github.com/catalystneuro/neuroconv/pull/1126)
* Fix a bug where data in `DeepLabCutInterface` failed to write when `ndx-pose` was not imported. [#1144](https://github.com/catalystneuro/neuroconv/pull/1144)

## Features
* Propagate the `unit_electrode_indices` argument from the spikeinterface tools to `BaseSortingExtractorInterface`. This allows users to map units to the electrode table when adding sorting data [PR #1124](https://github.com/catalystneuro/neuroconv/pull/1124)
* Imaging interfaces have a new conversion option `always_write_timestamps` that can be used to force writing timestamps even if neuroconv's heuristics indicates regular sampling rate [PR #1125](https://github.com/catalystneuro/neuroconv/pull/1125)
* Added .csv support to DeepLabCutInterface [PR #1140](https://github.com/catalystneuro/neuroconv/pull/1140)

## Improvements
* Use mixing tests for ecephy's mocks [PR #1136](https://github.com/catalystneuro/neuroconv/pull/1136)

# v0.6.5 (November 1, 2024)

## Deprecations

## Bug Fixes
* Fixed formatwise installation from pipy [PR #1118](https://github.com/catalystneuro/neuroconv/pull/1118)
* Fixed dailies [PR #1113](https://github.com/catalystneuro/neuroconv/pull/1113)

## Features
* Using in-house `GenericDataChunkIterator` [PR #1068](https://github.com/catalystneuro/neuroconv/pull/1068)
* Data interfaces now perform source (argument inputs) validation with the json schema  [PR #1020](https://github.com/catalystneuro/neuroconv/pull/1020)
<<<<<<< HEAD
* YAML specification files now accept an outer keyword `upload_to_dandiset="< six-digit ID >"` to automatically upload the produced NWB files to the DANDI archive [PR #1089](https://github.com/catalystneuro/neuroconv/pull/1089)
=======
* Improve the error message when writing a recording extractor with multiple offsets [PR #1111](https://github.com/catalystneuro/neuroconv/pull/1111)
* Added `channels_to_skip` to `EDFRecordingInterface` so the user can skip non-neural channels [PR #1110](https://github.com/catalystneuro/neuroconv/pull/1110)
>>>>>>> c4afad37

## Improvements
* Remove dev test from PR  [PR #1092](https://github.com/catalystneuro/neuroconv/pull/1092)
* Run only the most basic testing while a PR is on draft  [PR #1082](https://github.com/catalystneuro/neuroconv/pull/1082)
* Test that zarr backend_configuration works in gin data tests  [PR #1094](https://github.com/catalystneuro/neuroconv/pull/1094)
* Consolidated weekly workflows into one workflow and added email notifications [PR #1088](https://github.com/catalystneuro/neuroconv/pull/1088)
* Avoid running link test when the PR is on draft  [PR #1093](https://github.com/catalystneuro/neuroconv/pull/1093)
* Centralize gin data preparation in a github action  [PR #1095](https://github.com/catalystneuro/neuroconv/pull/1095)



# v0.6.4 (September 17, 2024)

## Bug Fixes
* Fixed a setup bug introduced in `v0.6.2` where installation process created a directory instead of a file for test configuration file  [PR #1070](https://github.com/catalystneuro/neuroconv/pull/1070)
* The method `get_extractor` now works for `MockImagingInterface`  [PR #1076](https://github.com/catalystneuro/neuroconv/pull/1076)
* Updated opencv version for security [PR #1087](https://github.com/catalystneuro/neuroconv/pull/1087)
* Solved a bug of `PlexonRecordingInterface` where data with multiple streams could not be opened [PR #989](https://github.com/catalystneuro/neuroconv/pull/989)

## Deprecations

## Features
* Added chunking/compression for string-only compound objects: [PR #1042](https://github.com/catalystneuro/neuroconv/pull/1042)
* Added automated EFS volume creation and mounting to the `submit_aws_job` helper function. [PR #1018](https://github.com/catalystneuro/neuroconv/pull/1018)
* Added a mock for segmentation extractors interfaces in ophys: `MockSegmentationInterface` [PR #1067](https://github.com/catalystneuro/neuroconv/pull/1067)
* Added a `MockSortingInterface` for testing purposes. [PR #1065](https://github.com/catalystneuro/neuroconv/pull/1065)
* BaseRecordingInterfaces have a new conversion options `always_write_timestamps` that can be used to force writing timestamps even if neuroconv heuristic indicates regular sampling rate [PR #1091](https://github.com/catalystneuro/neuroconv/pull/1091)


## Improvements
* Testing on mac sillicon [PR #1061](https://github.com/catalystneuro/neuroconv/pull/1061)
* Add writing to zarr test for to the test on data [PR #1056](https://github.com/catalystneuro/neuroconv/pull/1056)
* Modified the CI to avoid running doctests twice [PR #1077](https://github.com/catalystneuro/neuroconv/pull/#1077)
* Consolidated daily workflows into one workflow and added email notifications [PR #1081](https://github.com/catalystneuro/neuroconv/pull/1081)
* Added zarr tests for the test on data with checking equivalent backends [PR #1083](https://github.com/catalystneuro/neuroconv/pull/1083)



# v0.6.3


# v0.6.2 (September 10, 2024)

## Bug Fixes
* Fixed a bug where `IntanRecordingInterface` added two devices [PR #1059](https://github.com/catalystneuro/neuroconv/pull/1059)
* Fix a bug in `add_sorting_to_nwbfile` where `unit_electrode_indices` was only propagated if `waveform_means` was passed [PR #1057](https://github.com/catalystneuro/neuroconv/pull/1057)

## Deprecations
* The following classes and objects are now private `NWBMetaDataEncoder`, `NWBMetaDataEncoder`, `check_if_imaging_fits_into_memory`, `NoDatesSafeLoader` [PR #1050](https://github.com/catalystneuro/neuroconv/pull/1050)

## Features
* Make `config_file_path` optional in `DeepLabCutInterface`[PR #1031](https://github.com/catalystneuro/neuroconv/pull/1031)
* Added `get_stream_names` to `OpenEphysRecordingInterface`: [PR #1039](https://github.com/catalystneuro/neuroconv/pull/1039)
* Most data interfaces and converters now use Pydantic to validate their inputs, including existence of file and folder paths. [PR #1022](https://github.com/catalystneuro/neuroconv/pull/1022)
* All remaining data interfaces and converters now use Pydantic to validate their inputs, including existence of file and folder paths. [PR #1055](https://github.com/catalystneuro/neuroconv/pull/1055)


## Improvements
* Using ruff to enforce existence of public classes' docstrings [PR #1034](https://github.com/catalystneuro/neuroconv/pull/1034)
* Separated tests that use external data by modality [PR #1049](https://github.com/catalystneuro/neuroconv/pull/1049)
* Added Unit Table descriptions for phy and kilosort: [PR #1053](https://github.com/catalystneuro/neuroconv/pull/1053)
* Using ruff to enforce existence of public functions's docstrings [PR #1062](https://github.com/catalystneuro/neuroconv/pull/1062)
* Improved device metadata of `IntanRecordingInterface` by adding the type of controller used [PR #1059](https://github.com/catalystneuro/neuroconv/pull/1059)




# v0.6.1 (August 30, 2024)

## Bug fixes
* Fixed the JSON schema inference warning on excluded fields; also improved error message reporting of which method triggered the error. [PR #1037](https://github.com/catalystneuro/neuroconv/pull/1037)



# v0.6.0 (August 27, 2024)

## Deprecations
* Deprecated  `WaveformExtractor` usage. [PR #821](https://github.com/catalystneuro/neuroconv/pull/821)
* Changed the `tools.spikeinterface` functions (e.g. `add_recording`, `add_sorting`) to have `_to_nwbfile` as suffix  [PR #1015](https://github.com/catalystneuro/neuroconv/pull/1015)
* Deprecated use of `compression` and `compression_options` in `VideoInterface` [PR #1005](https://github.com/catalystneuro/neuroconv/pull/1005)
* `get_schema_from_method_signature` has been deprecated; please use `get_json_schema_from_method_signature` instead. [PR #1016](https://github.com/catalystneuro/neuroconv/pull/1016)
* `neuroconv.utils.FilePathType` and `neuroconv.utils.FolderPathType` have been deprecated; please use `pydantic.FilePath` and `pydantic.DirectoryPath` instead. [PR #1017](https://github.com/catalystneuro/neuroconv/pull/1017)
* Changed the `tools.roiextractors` function (e.g. `add_imaging` and `add_segmentation`) to have the `_to_nwbfile` suffix [PR #1017](https://github.com/catalystneuro/neuroconv/pull/1027)


## Features
* Added `MedPCInterface` for operant behavioral output files. [PR #883](https://github.com/catalystneuro/neuroconv/pull/883)
* Support `SortingAnalyzer` in the `SpikeGLXConverterPipe`. [PR #821](https://github.com/catalystneuro/neuroconv/pull/821)
* Added `TDTFiberPhotometryInterface` data interface, for converting fiber photometry data from TDT file formats. [PR #920](https://github.com/catalystneuro/neuroconv/pull/920)
* Add argument to `add_electrodes` that grants fine control of what to do with the missing values. As a side effect this drops the implicit casting to int when writing int properties to the electrodes table [PR #985](https://github.com/catalystneuro/neuroconv/pull/985)
* Add Plexon2 support [PR #918](https://github.com/catalystneuro/neuroconv/pull/918)
* Converter working with multiple `VideoInterface` instances [PR #914](https://github.com/catalystneuro/neuroconv/pull/914)
* Added helper function `neuroconv.tools.data_transfers.submit_aws_batch_job` for basic automated submission of AWS batch jobs. [PR #384](https://github.com/catalystneuro/neuroconv/pull/384)
* Data interfaces `run_conversion` method now performs metadata validation before running the conversion. [PR #949](https://github.com/catalystneuro/neuroconv/pull/949)
* Introduced `null_values_for_properties` to `add_units_table` to give user control over null values behavior [PR #989](https://github.com/catalystneuro/neuroconv/pull/989)


## Bug fixes
* Fixed the default naming of multiple electrical series in the `SpikeGLXConverterPipe`. [PR #957](https://github.com/catalystneuro/neuroconv/pull/957)
* Write new properties to the electrode table use the global identifier channel_name, group [PR #984](https://github.com/catalystneuro/neuroconv/pull/984)
* Removed a bug where int64 was casted lossy to float [PR #989](https://github.com/catalystneuro/neuroconv/pull/989)

## Improvements
* The `OpenEphysBinaryRecordingInterface` now uses `lxml` for extracting the session start time from the settings.xml file and does not depend on `pyopenephys` anymore. [PR #971](https://github.com/catalystneuro/neuroconv/pull/971)
* Swap the majority of package setup and build steps to `pyproject.toml` instead of `setup.py`. [PR #955](https://github.com/catalystneuro/neuroconv/pull/955)
* The `DeeplabcutInterface` now skips inferring timestamps from movie when timestamps are specified, running faster. [PR #967](https://github.com/catalystneuro/neuroconv/pull/967)
* Improve metadata writing for SpikeGLX data interface. Added contact ids, shank ids and, remove references to shanks for neuropixels 1.0. Also deprecated the previous neuroconv exclusive property "electrode_shank_number` [PR #986](https://github.com/catalystneuro/neuroconv/pull/986)
* Add tqdm with warning to DeepLabCut interface [PR #1006](https://github.com/catalystneuro/neuroconv/pull/1006)
* `BaseRecordingInterface` now calls default metadata when metadata is not passing mimicking `run_conversion` behavior. [PR #1012](https://github.com/catalystneuro/neuroconv/pull/1012)
* Added `get_json_schema_from_method_signature` which constructs Pydantic models automatically from the signature of any function with typical annotation types used throughout NeuroConv. [PR #1016](https://github.com/catalystneuro/neuroconv/pull/1016)
* Replaced all interface annotations with Pydantic types. [PR #1017](https://github.com/catalystneuro/neuroconv/pull/1017)
* Changed typehint collections (e.g. `List`) to standard collections (e.g. `list`). [PR #1021](https://github.com/catalystneuro/neuroconv/pull/1021)
* Testing now is only one dataset per test [PR #1026](https://github.com/catalystneuro/neuroconv/pull/1026)




## v0.5.0 (July 17, 2024)

### Deprecations
* The usage of `compression_options` directly through the `neuroconv.tools.audio` submodule is now deprecated - users should refer to the new `configure_backend` method for a general approach for setting compression. [PR #939](https://github.com/catalystneuro/neuroconv/pull/939)
* The usage of `compression` and `compression_opts` directly through the `FicTracDataInterface` is now deprecated - users should refer to the new `configure_backend` method for a general approach for setting compression. [PR #941](https://github.com/catalystneuro/neuroconv/pull/941)
* The usage of `compression` directly through the `neuroconv.tools.neo` submodule is now deprecated - users should refer to the new `configure_backend` method for a general approach for setting compression. [PR #943](https://github.com/catalystneuro/neuroconv/pull/943)
* The usage of `compression_options` directly through the `neuroconv.tools.ophys` submodule is now deprecated - users should refer to the new `configure_backend` method for a general approach for setting compression. [PR #940](https://github.com/catalystneuro/neuroconv/pull/940)
* Removed the option of running `interface.run_conversion` without `nwbfile_path` argument . [PR #951](https://github.com/catalystneuro/neuroconv/pull/951)

### Features
* Added docker image and tests for an automated Rclone configuration (with file stream passed via an environment variable). [PR #902](https://github.com/catalystneuro/neuroconv/pull/902)

### Bug fixes
* Fixed the conversion option schema of a `SpikeGLXConverter` when used inside another `NWBConverter`. [PR #922](https://github.com/catalystneuro/neuroconv/pull/922)
* Fixed a case of the `NeuroScopeSortingExtractor` when the optional `xml_file_path` is not specified. [PR #926](https://github.com/catalystneuro/neuroconv/pull/926)
* Fixed `Can't specify experiment type when converting .abf to .nwb with Neuroconv`. [PR #609](https://github.com/catalystneuro/neuroconv/pull/609)
* Remove assumption that the ports of the Intan acquisition system correspond to electrode groupings in `IntanRecordingInterface`  [PR #933](https://github.com/catalystneuro/neuroconv/pull/933)
* Add ValueError for empty metadata in  `make_or_load_nwbfile` when an nwbfile needs to be created [PR #948](https://github.com/catalystneuro/neuroconv/pull/948)

### Improvements
* Make annotations from the raw format available on `IntanRecordingInterface`. [PR #934](https://github.com/catalystneuro/neuroconv/pull/943)
* Add an option to suppress display the progress bar (tqdm) in `VideoContext`  [PR #937](https://github.com/catalystneuro/neuroconv/pull/937)
* Automatic compression of data in the `LightnignPoseDataInterface` has been disabled - users should refer to the new `configure_backend` method for a general approach for setting compression. [PR #942](https://github.com/catalystneuro/neuroconv/pull/942)
* Port over `dlc2nwb` utility functions for ease of maintenance. [PR #946](https://github.com/catalystneuro/neuroconv/pull/946)



## v0.4.11 (June 14, 2024)

### Bug fixes
* Added a skip condition in `get_default_dataset_io_configurations` for datasets with any zero-length axis in their `full_shape`. [PR #894](https://github.com/catalystneuro/neuroconv/pull/894)
* Added `packaging` explicitly to minimal requirements. [PR #904](https://github.com/catalystneuro/neuroconv/pull/904)
* Fixed bug when using `make_or_load_nwbfile` with `overwrite=True` on an existing (but corrupt) HDF5 file. [PR #911](https://github.com/catalystneuro/neuroconv/pull/911)
* Change error trigger with warning trigger when adding both `OnePhotonSeries` and `TwoPhotonSeries` to the same file ([Issue #906](https://github.com/catalystneuro/neuroconv/issues/906)). [PR #907](https://github.com/catalystneuro/neuroconv/pull/907)

### Improvements
* Propagated `photon_series_type` to `BaseImagingExtractorInterface` init instead of passing it as an argument of `get_metadata()` and `get_metadata_schema()`. [PR #847](https://github.com/catalystneuro/neuroconv/pull/847)
* Converter working with multiple VideoInterface instances [PR 914](https://github.com/catalystneuro/neuroconv/pull/914)



## v0.4.10 (June 6, 2024)

### Bug fixes
* Fixed bug causing overwrite of NWB GUIDE watermark. [PR #890](https://github.com/catalystneuro/neuroconv/pull/890)


## v0.4.9 (June 5, 2024)

### Deprecations
* Removed `stream_id` as an argument from `IntanRecordingInterface`. [PR #794](https://github.com/catalystneuro/neuroconv/pull/794)
* The usage of `compression` and `compression_opts` directly through the `neuroconv.tools.spikeinterface` submodule are now deprecated - users should refer to the new `configure_backend` method for a general approach for setting compression. [PR #805](https://github.com/catalystneuro/neuroconv/pull/805)
* Dropped the testing of Python 3.8 on the CI. Dropped support for Python 3.8 in setup. [PR #853](https://github.com/catalystneuro/neuroconv/pull/853)
* Deprecated skip_features argument in `add_sorting`. [PR #872](https://github.com/catalystneuro/neuroconv/pull/872)
* Deprecate old (v1) iterator from the ecephys pipeline. [PR #876](https://github.com/catalystneuro/neuroconv/pull/876)

### Features
* Added `backend` control to the `make_or_load_nwbfile` helper method in `neuroconv.tools.nwb_helpers`. [PR #800](https://github.com/catalystneuro/neuroconv/pull/800)
* Released the first official Docker images for the package on the GitHub Container Repository (GHCR). [PR #383](https://github.com/catalystneuro/neuroconv/pull/383)
* Support "one-file-per-signal" and "one-file-per-channel" mode with `IntanRecordingInterface`. [PR #791](https://github.com/catalystneuro/neuroconv/pull/791)
* Added `get_default_backend_configuration` method to all `DataInterface` classes. Also added HDF5 `backend` control to all standalone `.run_conversion(...)` methods for those interfaces. [PR #801](https://github.com/catalystneuro/neuroconv/pull/801)
* Added `get_default_backend_configuration` method to all `NWBConverter` classes. Also added HDF5 `backend` control to `.run_conversion(...)`. [PR #804](https://github.com/catalystneuro/neuroconv/pull/804)
* Released the first official Docker images for the package on the GitHub Container Repository (GHCR). [PR #383](https://github.com/catalystneuro/neuroconv/pull/383)
* Added `ScanImageMultiFileImagingInterface` for multi-file (buffered) ScanImage format and changed `ScanImageImagingInterface` to be routing classes for single and multi-plane imaging. [PR #809](https://github.com/catalystneuro/neuroconv/pull/809)
* Added a function to generate ogen timestamps and data from onset times and parameters to `tools.optogenetics`. [PR #832](https://github.com/catalystneuro/neuroconv/pull/832)
* Added `configure_and_write_nwbfile` and optimized imports in `tools.nwb_helpers` module. [PR #848](https://github.com/catalystneuro/neuroconv/pull/848)
* `configure_backend` may now apply a `BackendConfiguration` to equivalent in-memory `pynwb.NWBFile` objects that have different address in RAM. [PR #848](https://github.com/catalystneuro/neuroconv/pull/848)
* Add support for doubled ragged arrays in `add_units_table` [PR #879](https://github.com/catalystneuro/neuroconv/pull/879)
* Add support for doubled ragged arrays in `add_electrodes` [PR #881](https://github.com/catalystneuro/neuroconv/pull/881)
* Propagate `ignore_integrity_checks` from neo to IntanRecordingInterface [PR #887](https://github.com/catalystneuro/neuroconv/pull/887)


### Bug fixes
* Remove JSON Schema `definitions` from the `properties` field. [PR #818](https://github.com/catalystneuro/neuroconv/pull/818)
* Fixed writing waveforms directly to file. [PR #799](https://github.com/catalystneuro/neuroconv/pull/799)
* Avoid in-place modification of the metadata in the `VideoInterface` and on neo tools. [PR #814](https://github.com/catalystneuro/neuroconv/pull/814)
* Replaced `waveform_extractor.is_extension` with `waveform_extractor.has_extension`. [PR #799](https://github.com/catalystneuro/neuroconv/pull/799)
* Fixed an issue with `set_aligned_starting_time` for all `SortingInterface`'s that did not have an initial segment start set (and no recording attached). [PR #823](https://github.com/catalystneuro/neuroconv/pull/823)
* Fixed a bug with `parameterized` and `pytest-xdist==3.6.1` in the `ScanImageImagingInterface` tests. [PR #829](https://github.com/catalystneuro/neuroconv/pull/829)
* Added `XX` and `XO` to the base metadata schema. [PR #833](https://github.com/catalystneuro/neuroconv/pull/833)
* `BaseImagingExtractor.add_to_nwbfile()` is fixed in the case where metadata is not supplied. [PR #849](https://github.com/catalystneuro/neuroconv/pull/849)
* Prevent `SpikeGLXConverterPipe` from setting false properties on the sub-`SpikeGLXNIDQInterface`. [PR #860](https://github.com/catalystneuro/neuroconv/pull/860)
* Fixed a bug when adding ragged arrays to the electrode and units table. [PR #870](https://github.com/catalystneuro/neuroconv/pull/870)
* Fixed a bug where `write_recording` will call an empty nwbfile when passing a path. [PR #877](https://github.com/catalystneuro/neuroconv/pull/877)
* Fixed a bug that failed to properly include time alignment information in the output NWB file for objects added from any `RecordingInterface` in combination with `stub_test=True`. [PR #884](https://github.com/catalystneuro/neuroconv/pull/884)
* Fixed a bug that prevented passing `nwbfile=None` and a `backend_configuration` to `NWBConverter.run_conversion`. [PR #885](https://github.com/catalystneuro/neuroconv/pull/885)

### Improvements
* Added soft deprecation warning for removing `photon_series_type` from `get_metadata()` and `get_metadata_schema()` (in [PR #847](https://github.com/catalystneuro/neuroconv/pull/847)). [PR #866](https://github.com/catalystneuro/neuroconv/pull/866)
* Fixed docstrings related to backend configurations for various methods. [PR #822](https://github.com/catalystneuro/neuroconv/pull/822)
* Added automatic `backend` detection when a `backend_configuration` is passed to an interface or converter. [PR #840](https://github.com/catalystneuro/neuroconv/pull/840)
* Improve printing of bytes. [PR #831](https://github.com/catalystneuro/neuroconv/pull/831)
* Support for pathlib in source data schema validation. [PR #854](https://github.com/catalystneuro/neuroconv/pull/854)
* Use `ZoneInfo` instead of `dateutil.tz` in the conversion gallery. [PR #858](https://github.com/catalystneuro/neuroconv/pull/858)
* Exposed `progress_bar_class` to ecephys and ophys data iterators. [PR #861](https://github.com/catalystneuro/neuroconv/pull/861)
* Unified the signatures between `add_units`, `add_sorting` and `write_sorting`. [PR #875](https://github.com/catalystneuro/neuroconv/pull/875)
* Improved descriptions of all folder and file paths in the source schema, useful for rendering in the GUIDE. [PR #886](https://github.com/catalystneuro/neuroconv/pull/886)
* Added watermark via `source_script` field of `NWBFile` metadata. `source_script_file_name` is also required to be specified in this case to avoid invalidation. [PR #888](https://github.com/catalystneuro/neuroconv/pull/888)
* Remove parsing xml parsing from the `__init__` of `BrukerTiffSinglePlaneImagingInterface` [PR #895](https://github.com/catalystneuro/neuroconv/pull/895)

### Testing
* Add general test for metadata in-place modification by interfaces. [PR #815](https://github.com/catalystneuro/neuroconv/pull/815)



# v0.4.8 (March 20, 2024)

### Bug fixes
* Fixed writing the `electrodes` field in `add_electrical_series` when multiple groups are present. [PR #784](https://github.com/catalystneuro/neuroconv/pull/784)

### Improvements
* Upgraded Pydantic support to `>v2.0.0`. [PR #767](https://github.com/catalystneuro/neuroconv/pull/767)
* Absorbed the `DatasetInfo` model into the `DatasetIOConfiguration` model. [PR #767](https://github.com/catalystneuro/neuroconv/pull/767)
* Keyword argument `field_name` of the `DatasetIOConfiguration.from_neurodata_object` method has been renamed to `dataset_name` to be more consistent with its usage. This only affects direct initialization of the model; usage via the `BackendConfiguration` constructor and its associated helper functions in `neuroconv.tools.nwb_helpers` is unaffected. [PR #767](https://github.com/catalystneuro/neuroconv/pull/767)
* Manual construction of a `DatasetIOConfiguration` now requires the field `dataset_name`, and will be validated to match the final path of `location_in_file`. Usage via the automated constructors is unchanged. [PR #767](https://github.com/catalystneuro/neuroconv/pull/767)
* Enhance `get_schema_from_method_signature` to extract descriptions from the method docval. [PR #771](https://github.com/catalystneuro/neuroconv/pull/771)
* Avoid writing `channel_to_uV` and `offset_to_uV` in `add_electrodes`  [PR #803](https://github.com/catalystneuro/neuroconv/pull/803)
* `BaseSegmentationExtractorInterface` now supports optional background plane segmentations and associated fluorescence traces [PR #783](https://github.com/catalystneuro/neuroconv/pull/783)



# v0.4.7 (February 21, 2024)

### Deprecation
* Removed `.get_electrode_table_json()` on the `BaseRecordingExtractorInterface` in favor of GUIDE specific interactions. [PR #431](https://github.com/catalystneuro/neuroconv/pull/431)
* Removed the `SIPickleRecordingInterface` and `SIPickleSortingInterface` interfaces. [PR #757](https://github.com/catalystneuro/neuroconv/pull/757)
* Removed the `SpikeGLXLFPInterface` interface. [PR #757](https://github.com/catalystneuro/neuroconv/pull/757)

### Bug fixes
* LocalPathExpander matches only `folder_paths` or `file_paths` if that is indicated in the passed specification. [PR #679](https://github.com/catalystneuro/neuroconv/pull/675) and [PR #675](https://github.com/catalystneuro/neuroconv/pull/679
* Fixed depth consideration in partial chunking pattern for the ROI data buffer. [PR #677](https://github.com/catalystneuro/neuroconv/pull/677)
* Fix mapping between channel names and the electrode table when writing more than one `ElectricalSeries` to the NWBFile. This fixes an issue when the converter pipeline of `SpikeGLXConverterPipe` was writing the electrode table region of the NIDQ stream incorrectly. [PR #678](https://github.com/catalystneuro/neuroconv/pull/678)
* Fix `configure_backend` when applied to `TimeSeries` contents that leverage internal links for `data` or `timestamps`. [PR #732](https://github.com/catalystneuro/neuroconv/pull/732)

### Features
* Changed the `Suite2pSegmentationInterface` to support multiple plane segmentation outputs. The interface now has a `plane_name` and `channel_name` arguments to determine which plane output and channel trace add to the NWBFile. [PR #601](https://github.com/catalystneuro/neuroconv/pull/601)
* Added `create_path_template` and corresponding tests [PR #680](https://github.com/catalystneuro/neuroconv/pull/680)
* Added tool function `configure_datasets` for configuring all datasets of an in-memory `NWBFile` to be backend specific. [PR #571](https://github.com/catalystneuro/neuroconv/pull/571)
* Added `LightningPoseConverter` to add pose estimation data and the original and the optional labeled video added as ImageSeries to NWB. [PR #633](https://github.com/catalystneuro/neuroconv/pull/633)
* Added gain as a required `__init__` argument for `TdtRecordingInterface`. [PR #704](https://github.com/catalystneuro/neuroconv/pull/704)
* Extract session_start_time from Plexon `plx` recording file. [PR #723](https://github.com/catalystneuro/neuroconv/pull/723)

### Improvements
* `nwbinspector` has been removed as a minimal dependency. It becomes an extra (optional) dependency with `neuroconv[dandi]`. [PR #672](https://github.com/catalystneuro/neuroconv/pull/672)
* Added a `from_nwbfile` class method constructor to all `BackendConfiguration` models. [PR #673](https://github.com/catalystneuro/neuroconv/pull/673)
* Added compression to `FicTracDataInterface`. [PR #678](https://github.com/catalystneuro/neuroconv/pull/678)
* Exposed `block_index` to all OpenEphys interfaces. [PR #695](https://github.com/catalystneuro/neuroconv/pull/695)
* Added support for `DynamicTable` columns in the `configure_backend` tool function. [PR #700](https://github.com/catalystneuro/neuroconv/pull/700)
* Refactored `ScanImagingInterface` to reference ROIExtractors' version of `extract_extra_metadata`. [PR #731](https://github.com/catalystneuro/neuroconv/pull/731)
* Added support for Long NHP probe types for the `SpikeGLXRecorddingInterfacce`. [PR #701](https://github.com/catalystneuro/neuroconv/pull/701)
* Remove unnecessary duplication of probe setting in `SpikeGLXRecordingInterface`. [PR #696](https://github.com/catalystneuro/neuroconv/pull/696)
* Added associated suffixes to all interfaces and converters. [PR #734](https://github.com/catalystneuro/neuroconv/pull/734)
* Added convenience function `get_format_summaries` to `tools.importing` (and exposed at highest level). [PR #734](https://github.com/catalystneuro/neuroconv/pull/734)

### Testing
* `RecordingExtractorInterfaceTestMixin` now compares either `group_name`, `group` or a default value of  `ElectrodeGroup` to the `group` property in the `NWBRecordingExtractor` instead of comparing `group` to `group` as it was done before [PR #736](https://github.com/catalystneuro/neuroconv/pull/736)
* `TestScanImageImagingInterfaceRecent` now checks metadata against new roiextractors implementation [PR #741](https://github.com/catalystneuro/neuroconv/pull/741).
* Removed editable installs from the CI workflow. [PR #756](https://github.com/catalystneuro/neuroconv/pull/756)


# v0.4.6 (November 30, 2023)

### Features
* Added Pydantic data models of `BackendConfiguration` for both HDF5 and Zarr datasets (container/mapper of all the `DatasetConfiguration`s for a particular file). [PR #568](https://github.com/catalystneuro/neuroconv/pull/568)
* Changed the metadata schema for `Fluorescence` and `DfOverF` where the traces metadata can be provided as a dict instead of a list of dicts.
  The name of the plane segmentation is used to determine which traces to add to the `Fluorescence` and `DfOverF` containers. [PR #632](https://github.com/catalystneuro/neuroconv/pull/632)
* Modify the filtering of traces to also filter out traces with empty values. [PR #649](https://github.com/catalystneuro/neuroconv/pull/649)
* Added tool function `get_default_dataset_configurations` for identifying and collecting all fields of an in-memory `NWBFile` that could become datasets on disk; and return instances of the Pydantic dataset models filled with default values for chunking/buffering/compression. [PR #569](https://github.com/catalystneuro/neuroconv/pull/569)
* Added tool function `get_default_backend_configuration` for conveniently packaging the results of `get_default_dataset_configurations` into an easy-to-modify mapping from locations of objects within the file to their correseponding dataset configuration options, as well as linking to a specific backend DataIO. [PR #570](https://github.com/catalystneuro/neuroconv/pull/570)
* Added `set_probe()` method to `BaseRecordingExtractorInterface`. [PR #639](https://github.com/catalystneuro/neuroconv/pull/639)
* Changed default chunking of `ImagingExtractorDataChunkIterator` to select `chunk_shape` less than the chunk_mb threshold while keeping the original image size. The default `chunk_mb` changed to 10MB. [PR #667](https://github.com/catalystneuro/neuroconv/pull/667)

### Fixes
* Fixed GenericDataChunkIterator (in hdmf.py) in the case where the number of dimensions is 1 and the size in bytes is greater than the threshold of 1 GB. [PR #638](https://github.com/catalystneuro/neuroconv/pull/638)
* Changed `np.floor` and `np.prod` usage to `math.floor` and `math.prod` in various files. [PR #638](https://github.com/catalystneuro/neuroconv/pull/638)
* Updated minimal required version of DANDI CLI; updated `run_conversion_from_yaml` API function and tests to be compatible with naming changes. [PR #664](https://github.com/catalystneuro/neuroconv/pull/664)

### Improvements
 * Change metadata extraction library from `fparse` to `parse`. [PR #654](https://github.com/catalystneuro/neuroconv/pull/654)
 * The `dandi` CLI/API is now an optional dependency; it is still required to use the `tool` function for automated upload as well as the YAML-based NeuroConv CLI. [PR #655](https://github.com/catalystneuro/neuroconv/pull/655)



# v0.4.5 (November 6, 2023)

### Back-compatibility break
* The `CEDRecordingInterface` has now been removed; use the `Spike2RecordingInterface` instead. [PR #602](https://github.com/catalystneuro/neuroconv/pull/602)

### Features
* Added support for python 3.12 [PR #626](https://github.com/catalystneuro/neuroconv/pull/626)
* Added `session_start_time` extraction to `FicTracDataInterface`. [PR #598](https://github.com/catalystneuro/neuroconv/pull/598)
* Added `imaging_plane_name` keyword argument to `add_imaging_plane` function to determine which imaging plane to add from the metadata by name instead of `imaging_plane_index`.
* Added reference for `imaging_plane` to default plane segmentation metadata. [PR #594](https://github.com/catalystneuro/neuroconv/pull/594)
* Changed Compass container for Position container in the `FicTracDataInterface`.  [PR #606](https://github.com/catalystneuro/neuroconv/pull/605)
* Added option to write units in meters by providing a radius in `FicTracDataInterface`. [PR #606](https://github.com/catalystneuro/neuroconv/pull/605)
* Added `parent_container` keyword argument to `add_photon_series` that defines whether to add the photon series to acquisition or 'ophys' processing module. [PR #587](https://github.com/catalystneuro/neuroconv/pull/587)
* Added Pydantic data models of `DatasetInfo` (immutable summary of core dataset values such as maximum shape and dtype) and `DatasetConfiguration` for both HDF5 and Zarr datasets (the optional layer that specifies chunk/buffering/compression). [PR #567](https://github.com/catalystneuro/neuroconv/pull/567)
* Added alignment methods to `FicTracDataInterface`.  [PR #607](https://github.com/catalystneuro/neuroconv/pull/607)
* Added alignment methods support to `MockRecordingInterface` [PR #611](https://github.com/catalystneuro/neuroconv/pull/611)
* Added `NeuralynxNvtInterface`, which can read position tracking NVT files. [PR #580](https://github.com/catalystneuro/neuroconv/pull/580)
* Adding radius as a conversion factor in `FicTracDataInterface`.  [PR #619](https://github.com/catalystneuro/neuroconv/pull/619)
* Coerce `FicTracDataInterface` original timestamps to start from 0.  [PR #619](https://github.com/catalystneuro/neuroconv/pull/619)
* Added configuration metadata to `FicTracDataInterface`.  [PR #618](https://github.com/catalystneuro/neuroconv/pull/618)
* Expose number of jobs to `automatic_dandi_upload`. [PR #624](https://github.com/catalystneuro/neuroconv/pull/624)
* Added `plane_segmentation_name` keyword argument to determine which plane segmentation to add from the metadata by name instead of `plane_segmentation_index`.
  `plane_segmentation_name` is exposed at `BaseSegmentationExtractorInterface.add_to_nwbfile()` function to support adding segmentation output from multiple planes. [PR #623](https://github.com/catalystneuro/neuroconv/pull/623)
* Added `SegmentationImages` to metadata_schema in `BaseSegmentationExtractorInterface` to allow for the modification of the name and description of Images container and description of the summary images. [PR #622](https://github.com/catalystneuro/neuroconv/pull/622)
* Default chunking pattern of RecordingInterfaces now attempts to use as many channels as possible up to 64 total, and fill with as much time as possible up to the `chunk_mb`. This also required raising the lower HDMF version to 3.11.0 (which introduced 10 MB default chunk sizes). [PR #630](https://github.com/catalystneuro/neuroconv/pull/630)

### Fixes
* Remove `starting_time` reset to default value (0.0) when adding the rate and updating the `photon_series_kwargs` or `roi_response_series_kwargs`, in `add_photon_series` or `add_fluorescence_traces`. [PR #595](https://github.com/catalystneuro/neuroconv/pull/595)
* Changed the date parsing in `OpenEphysLegacyRecordingInterface` to `datetime.strptime` with the expected date format explicitly set to `"%d-%b-%Y %H%M%S"`. [PR #577](https://github.com/catalystneuro/neuroconv/pull/577)
* Pin lower bound HDMF version to `3.10.0`. [PR #586](https://github.com/catalystneuro/neuroconv/pull/586)

### Deprecation
* Removed `use_times` and `buffer_size` from `add_photon_series`. [PR #600](https://github.com/catalystneuro/neuroconv/pull/600)

### Testing
* Adds `MockImagingInterface` as a general testing mechanism for ophys imaging interfaces [PR #604](https://github.com/catalystneuro/neuroconv/pull/604).



# v0.4.4

### Features

* `DeepLabCutInterface` now allows using custom timestamps via `set_aligned_timestamps` method before running conversion. [PR #531](https://github.com/catalystneuro/neuroconv/pull/532)

### Fixes

* Reorganize timeintervals schema to reside in `schemas/` dir to ensure its inclusion in package build. [PR #573](https://github.com/catalystneuro/neuroconv/pull/573)



# v0.4.3

### Fixes

* The `sonpy` package for the Spike2 interface no longer attempts installation on M1 Macs. [PR #563](https://github.com/catalystneuro/neuroconv/pull/563)
* Fixed `subset_sorting` to explicitly cast `end_frame` to int to avoid SpikeInterface frame slicing edge case. [PR #565](https://github.com/catalystneuro/neuroconv/pull/565)



# v0.4.2

### Fixes

* Exposed `es_key` argument to users where it was previously omitted on `MaxOneRecordingInterface`, `OpenEphysLegacyRecordingInterface`, and `OpenEphysRecordingInterface`. [PR #542](https://github.com/catalystneuro/neuroconv/pull/542)
* Added deepcopy for metadata in `make_nwbfile_from_metadata`. [PR #545](https://github.com/catalystneuro/neuroconv/pull/545)
* Fixed edge case in `subset_sorting` where `end_frame` could exceed recording length. [PR #551](https://github.com/catalystneuro/neuroconv/pull/551)
* Alter `add_electrodes` behavior,  no error is thrown if a property is present in the metadata but not in the recording extractors. This allows the combination of recording objects that have different properties. [PR #558](https://github.com/catalystneuro/neuroconv/pull/558)

### Features

* Added converters for Bruker TIF format to support multiple streams of imaging data.
  Added `BrukerTiffSinglePlaneConverter` for single plane imaging data which initializes a `BrukerTiffSinglePlaneImagingInterface` for each data stream.
  The available data streams can be checked by `BrukerTiffSinglePlaneImagingInterface.get_streams(folder_path)` method.
  Added `BrukerTiffMultiPlaneConverter` for volumetric imaging data with `plane_separation_type` argument that defines
  whether to load the imaging planes as a volume (`"contiguous"`) or separately (`"disjoint"`).
  The available data streams for the defined  `plane_separation_type`  can be checked by `BrukerTiffMultiPlaneImagingInterface.get_streams(folder_path, plane_separation_type)` method.
* Added FicTrac data interface. [PR #517](https://github.com/catalystneuro/neuroconv/pull/#517)

### Documentation and tutorial enhancements

* Added FicTrac to the conversion gallery and docs API. [PR #560](https://github.com/catalystneuro/neuroconv/pull/#560)



# v0.4.1

### Fixes

* Propagated additional arguments, such as `cell_id`, from the `metadata["Icephys"]["Electrodes"]` dictionary used in `tools.neo.add_icephys_electrode`. [PR #538](https://github.com/catalystneuro/neuroconv/pull/538)
* Fixed mismatch between expected `Electrodes` key in `tools.neo.add_icephys_electrode` and the metadata automatically generated by the `AbfInterface`. [PR #538](https://github.com/catalystneuro/neuroconv/pull/538)



# v0.4.0

### Back-compatibility break

* Create separate `.add_to_nwbfile` method for all DataInterfaces. This is effectively the previous `.run_conversion` method but limited to operations on an in-memory `nwbfile`: pynwb.NWBFile` object and does not handle any I/O. [PR #455](https://github.com/catalystneuro/neuroconv/pull/455)

### Fixes

* Set gzip compression by default on spikeinterface based interfaces `run_conversion`. [PR #499](https://github.com/catalystneuro/neuroconv/pull/#499)

* Temporarily disabled filtering for all-zero traces in `add_fluorescence_traces` as the current implementation is very slow for nearly all zero traces (e.g. suite2p deconvolved traces). [PR #527](https://github.com/catalystneuro/neuroconv/pull/527)

### Features

* Added stream control with the `stream_name` argument to the `NeuralynxRecordingExtractor`. [PR #369](https://github.com/catalystneuro/neuroconv/pull/369)

* Added a common `.temporally_align_data_interfaces` method to the `NWBConverter` class to use as a specification of the protocol for temporally aligning the data interfaces of the converter. [PR #362](https://github.com/catalystneuro/neuroconv/pull/362)

* Added `CellExplorerRecordingInterface` for adding data raw and lfp data from the CellExplorer format. CellExplorer's new format contains a `basename.session.mat` file containing
    rich metadata about the session which can be used to extract the recording information such as sampling frequency and type and channel metadata such as
    groups, location and brain area [#488](https://github.com/catalystneuro/neuroconv/pull/488)

* `CellExplorerSortingInterface` now supports extracting sampling frequency from the new data format. CellExplorer's new format contains a `basename.session.mat` file containing
    rich metadata including the sorting sampling frequency [PR #491](https://github.com/catalystneuro/neuroconv/pull/491) and [PR #502](https://github.com/catalystneuro/neuroconv/pull/502)
* Added `MiniscopeBehaviorInterface` for Miniscope behavioral data. The interface uses `ndx-miniscope` extension to add a `Miniscope` device with the behavioral camera metadata,
  and an `ImageSeries` in external mode that is linked to the device. [PR #482](https://github.com/catalystneuro/neuroconv/pull/482)
  * `CellExplorerSortingInterface` now supports adding channel metadata to the nwbfile with `write_ecephys_metadata=True` as a conversion option [PR #494](https://github.com/catalystneuro/neuroconv/pull/494)

* Added `MiniscopeImagingInterface` for Miniscope imaging data stream. The interface uses `ndx-miniscope` extension to add a `Miniscope` device with the microscope device metadata,
  and the imaging data as `OnePhotonSeries`. [PR #468](https://github.com/catalystneuro/neuroconv/pull/468)

* Added `MiniscopeConverter` for combining the conversion of Miniscope imaging and behavioral data streams. [PR #498](https://github.com/catalystneuro/neuroconv/pull/498)

### Improvements

* Avoid redundant timestamp creation in `add_eletrical_series` for recording objects without time vector. [PR #495](https://github.com/catalystneuro/neuroconv/pull/495)

* Avoid modifying the passed `metadata` structure via `deep_dict_update` in `make_nwbfile_from_metadata`.  [PR #476](https://github.com/catalystneuro/neuroconv/pull/476)

### Testing

* Added gin test for `CellExplorerRecordingInterface`. CellExplorer's new format contains a `basename.session.mat` file containing
    rich metadata about the session which can be used to extract the recording information such as sampling frequency and type and channel metadata such as
    groups, location and brain area [#488](https://github.com/catalystneuro/neuroconv/pull/488).
  * Added gin test for `CellExplorerSortingInterface`. CellExplorer's new format contains a `basename.session.mat` file containing
  rich metadata about the session which can be used to extract the recording information such as sampling frequency and type and channel metadata such as
  groups, location and brain area [PR #494](https://github.com/catalystneuro/neuroconv/pull/494).




# v0.3.0 (June 7, 2023)

### Back-compatibility break
* `ExtractorInterface` classes now access their extractor with the classmethod `cls.get_extractor()` instead of the attribute `self.Extractor`. [PR #324](https://github.com/catalystneuro/neuroconv/pull/324)
* The `spikeextractor_backend` option was removed for all `RecordingExtractorInterface` classes. ([PR #324](https://github.com/catalystneuro/neuroconv/pull/324), [PR #309](https://github.com/catalystneuro/neuroconv/pull/309)]
* The `NeuroScopeMultiRecordingExtractor` has been removed. If your conversion required this, please submit an issue requesting instructions for how to implement it. [PR #309](https://github.com/catalystneuro/neuroconv/pull/309)
* The `SIPickle` interfaces have been removed. [PR #309](https://github.com/catalystneuro/neuroconv/pull/309)
* The previous conversion option `es_key` has been moved to the `__init__` of all `BaseRecordingExtractorInterface` classes. It is no longer possible to use this argument in the `run_conversion` method. [PR #318](https://github.com/catalystneuro/neuroconv/pull/318)
* Change `BaseDataInterface.get_conversion_options_schema` from `classmethod` to object method. [PR #353](https://github.com/catalystneuro/neuroconv/pull/353)
* Removed `utils.json_schema.get_schema_for_NWBFile` and moved base metadata schema to external json file. Added constraints to Subject metadata to match DANDI. [PR #376](https://github.com/catalystneuro/neuroconv/pull/376)
* Duplicate video file paths in the VideoInterface and AudioInterface are no longer silently resolved; please explicitly remove duplicates when initializing the interfaces. [PR #403](https://github.com/catalystneuro/neuroconv/pull/403)
* Duplicate audio file paths in the AudioInterface are no longer silently resolved; please explicitly remove duplicates when initializing the interfaces. [PR #402](https://github.com/catalystneuro/neuroconv/pull/402)

### Features
* The `OpenEphysRecordingInterface` is now a wrapper for `OpenEphysBinaryRecordingInterface`. [PR #294](https://github.com/catalystneuro/neuroconv/pull/294)
* Swapped the backend for `CellExplorerSortingInterface` from `spikeextactors` to `spikeinterface`. [PR #267](https://github.com/catalystneuro/neuroconv/pull/267)
* In the conversion YAML, `DataInterface` classes must now be specified as a dictionary instead of a list. [PR #311](https://github.com/catalystneuro/neuroconv/pull/311)
* In the conversion YAML, conversion_options can be specified on the global level. [PR #312](https://github.com/catalystneuro/neuroconv/pull/312)
* The `OpenEphysRecordingInterface` now redirects to legacy or binary interface depending on the file format.
  It raises NotImplementedError until the interface for legacy format is added. [PR #296](https://github.com/catalystneuro/neuroconv/pull/296)
* Added the `OpenEphysLegacyRecordingInterface` to support Open Ephys legacy format (`.continuous` files). [PR #295](https://github.com/catalystneuro/neuroconv/pull/295)
* Added `PlexonSortingInterface` to support plexon spiking data. [PR #316](https://github.com/catalystneuro/neuroconv/pull/316)
* Changed `SpikeGLXRecordingInterface` to accept either the AP or LF bands as file paths. Each will automatically set the correseponding `es_key` and corresponding metadata for each band or probe. [PR #298](https://github.com/catalystneuro/neuroconv/pull/298)
* The `OpenEphysRecordingInterface` redirects to `OpenEphysLegacyRecordingInterface` for legacy format files instead of raising NotImplementedError. [PR #349](https://github.com/catalystneuro/neuroconv/pull/349)
* Added a `SpikeGLXConverter` for easy combination of multiple IMEC and NIDQ data streams. [PR #292](https://github.com/catalystneuro/neuroconv/pull/292)
* Added an `interfaces_by_category` lookup table to `neuroconv.datainterfaces` to make searching for interfaces by modality and format easier. [PR #352](https://github.com/catalystneuro/neuroconv/pull/352)
* `neuroconv.utils.jsonschema.get_schema_from_method_signature` can now support the `Dict[str, str]` typehint, which allows `DataInterface.__init__` and `.run_conversion` to handle dictionary arguments. [PR #360](https://github.com/catalystneuro/neuroconv/pull/360)
* Added `neuroconv.tools.testing.data_interface_mixins` module, which contains test suites for different types of
  DataInterfaces [PR #357](https://github.com/catalystneuro/neuroconv/pull/357)
* Added `keywords` to `DataInterface` classes. [PR #375](https://github.com/catalystneuro/neuroconv/pull/375)
* Uses `open-cv-headless` instead of open-cv, making the package lighter [PR #387](https://github.com/catalystneuro/neuroconv/pull/387).
* Adds `MockRecordingInterface` as a general testing mechanism for ecephys interfaces [PR #395](https://github.com/catalystneuro/neuroconv/pull/395).
* `metadata` returned by `DataInterface.get_metadata()` is now a `DeepDict` object, making it easier to add and adjust metadata. [PR #404](https://github.com/catalystneuro/neuroconv/pull/404).
* The `OpenEphysLegacyRecordingInterface` is now extracts the `session_start_time` in `get_metadata()` from `Neo` (`OpenEphysRawIO`) and does not depend on `pyopenephys` anymore. [PR #410](https://github.com/catalystneuro/neuroconv/pull/410)
* Added `expand_paths`. [PR #377](https://github.com/catalystneuro/neuroconv/pull/377)
* Added basic temporal alignment methods to ecephys, ophys, and icephys DataInterfaces. These are `get_timestamps`, `align_starting_time`, `align_timestamps`, and `align_by_interpolation`. Added tests that serve as a first demonstration of the intended uses in a variety of cases. [PR #237](https://github.com/catalystneuro/neuroconv/pull/237) [PR #283](https://github.com/catalystneuro/neuroconv/pull/283) [PR #400](https://github.com/catalystneuro/neuroconv/pull/400)
* Added basic temporal alignment methods to the SLEAPInterface. Added holistic per-interface, per-method unit testing for ecephys and ophys interfaces. [PR #401](https://github.com/catalystneuro/neuroconv/pull/401)
* Added `expand_paths`. [PR #377](https://github.com/catalystneuro/neuroconv/pull/377), [PR #448](https://github.com/catalystneuro/neuroconv/pull/448)
* Added `.get_electrode_table_json()` to the `BaseRecordingExtractorInterface` as a convenience helper for the GUIDE project. [PR #431](https://github.com/catalystneuro/neuroconv/pull/431)
* Added `BrukerTiffImagingInterface` to support Bruker TIF imaging data. This format consists of individual TIFFs (each file contains a single frame) in OME-TIF format (.ome.tif files) and metadata in XML format (.xml file). [PR #390](https://github.com/catalystneuro/neuroconv/pull/390)
* Added `MicroManagerTiffImagingInterface` to support Micro-Manager TIF imaging data. This format consists of multipage TIFFs in OME-TIF format (.ome.tif files) and configuration settings in JSON format ('DisplaySettings.json' file). [PR #423](https://github.com/catalystneuro/neuroconv/pull/423)
* Added a `TemporallyAlignedDataInterface` definition for convenience when creating a custom interface for pre-aligned data. [PR #434](https://github.com/catalystneuro/neuroconv/pull/434)
* Added `write_as`, `units_name`, `units_description` to `BaseSortingExtractorInterface` `run_conversion` method to be able to modify them in conversion options. [PR #438](https://github.com/catalystneuro/neuroconv/pull/438)
* Added basic temporal alignment methods to the VideoInterface. These are `align_starting_time` is split into `align_starting_times` (list of times, one per video file) and `align_global_starting_time` (shift all by a scalar amount). `align_by_interpolation` is not yet implemented for this interface. [PR #283](https://github.com/catalystneuro/neuroconv/pull/283)
* Added stream control for the `OpenEphysBinaryRecordingInterface`. [PR #445](https://github.com/catalystneuro/neuroconv/pull/445)
* Added the `BaseTemporalAlignmentInterface` to serve as the new base class for all new temporal alignment methods. [PR #442](https://github.com/catalystneuro/neuroconv/pull/442)
* Added direct imports for all base classes from the outer level; you may now call `from neuroconv import BaseDataInterface, BaseTemporalAlignmentInterface, BaseExtractorInterface`. [PR #442](https://github.com/catalystneuro/neuroconv/pull/442)
* Added basic temporal alignment methods to the AudioInterface. `align_starting_time` is split into `align_starting_times` (list of times, one per audio file) and `align_global_starting_time` (shift all by a scalar amount). `align_by_interpolation` and other timestamp-based approaches is not yet implemented for this interface. [PR #402](https://github.com/catalystneuro/neuroconv/pull/402)
* Changed the order of recording properties extraction in `NeuroscopeRecordingInterface` and `NeuroScopeLFPInterface` to make them consistent with each other [PR #466](https://github.com/catalystneuro/neuroconv/pull/466)
* The `ScanImageImagingInterface` has been updated to read metadata from more recent versions of ScanImage [PR #457](https://github.com/catalystneuro/neuroconv/pull/457)
* Refactored `add_two_photon_series()` to `add_photon_series()` and added `photon_series_type` optional argument which can be either `"OnePhotonSeries"` or `"TwoPhotonSeries"`.
  Changed `get_default_ophys_metadata()` to add `Device` and `ImagingPlane` metadata which are both used by imaging and segmentation.
  Added `photon_series_type` to `get_nwb_imaging_metadata()` to fill metadata for `OnePhotonSeries` or `TwoPhotonSeries`. [PR #462](https://github.com/catalystneuro/neuroconv/pull/462)
* Split `align_timestamps` and `align_starting_times` into `align_segment_timestamps` and `align_segment_starting_times` for API consistency for multi-segment `RecordingInterface`s. [PR #463](https://github.com/catalystneuro/neuroconv/pull/463)
* Rename `align_timestamps` and `align_segmentt_timestamps` into `set_aligned_timestamps` and `set_aligned_segment_timestamps` to more clearly indicate their usage and behavior. [PR #470](https://github.com/catalystneuro/neuroconv/pull/470)


### Testing
* The tests for `automatic_dandi_upload` now follow up-to-date DANDI validation rules for file name conventions. [PR #310](https://github.com/catalystneuro/neuroconv/pull/310)
* Deactivate `MaxOneRecordingInterface` metadata tests [PR #371]((https://github.com/catalystneuro/neuroconv/pull/371)
* Integrated the DataInterface testing mixin to the SLEAP Interface. [PR #401](https://github.com/catalystneuro/neuroconv/pull/401)
* Added holistic per-interface, per-method unit testing for ecephys and ophys interfaces. [PR #283](https://github.com/catalystneuro/neuroconv/pull/283)
* Live service tests now run in a separate non-required GitHub action. [PR #420]((https://github.com/catalystneuro/neuroconv/pull/420)
* Integrated the `DataInterfaceMixin` class of tests to the `VideoInterface`. [PR #403](https://github.com/catalystneuro/neuroconv/pull/403)
* Add `generate_path_expander_demo_ibl` and associated test for `LocalPathExpander` [PR #456](https://github.com/catalystneuro/neuroconv/pull/456)
* Improved testing of all interface alignment methods via the new `TemporalAlignmentMixin` class. [PR #459](https://github.com/catalystneuro/neuroconv/pull/459)

### Fixes
* `BlackrockRecordingInterface` now writes all ElectricalSeries to "acquisition" unless changed using the `write_as` flag in `run_conversion`. [PR #315](https://github.com/catalystneuro/neuroconv/pull/315)
* Excluding Python versions 3.8 and 3.9 for the `EdfRecordingInterface` on M1 macs due to installation problems. [PR #319](https://github.com/catalystneuro/neuroconv/pull/319)
* Extend type array condition in `get_schema_from_hdmf_class` for dataset types (excludes that are DataIO). [PR #418](https://github.com/catalystneuro/neuroconv/pull/418)
* The `base_directory` argument to all `PathExpander` classes can now accept string inputs as well as `Path` inputs. [PR #427](https://github.com/catalystneuro/neuroconv/pull/427)
* Fixed the temporal alignment methods for the `RecordingInterfaces` which has multiple segments. [PR #411](https://github.com/catalystneuro/neuroconv/pull/411)
* Fixes to the temporal alignment methods for the `SortingInterface`, both single and multi-segment and recordingless. [PR #413](https://github.com/catalystneuro/neuroconv/pull/413)
* Fixes to the temporal alignment methods for the certain formats of the `RecordingInterface`. [PR #459](https://github.com/catalystneuro/neuroconv/pull/459)
* Fixes the naming of LFP interfaces to be `ElectricalSeriesLFP` instead of `ElectricalSeriesLF`. [PR #467](https://github.com/catalystneuro/neuroconv/pull/467)
* Fixed an issue with incorrect modality-specific extra requirements being associated with certain behavioral formats. [PR #469](https://github.com/catalystneuro/neuroconv/pull/469)

### Documentation and tutorial enhancements
* The instructions to build the documentation were moved to ReadTheDocs. [PR #323](https://github.com/catalystneuro/neuroconv/pull/323)
* Move testing instructions to ReadTheDocs. [PR #320](https://github.com/catalystneuro/neuroconv/pull/320)
* Moved NeuroConv catalogue from ReadMe.md to ReadTheDocs.
  [PR #322](https://github.com/catalystneuro/neuroconv/pull/322)
* Moved instructions to build the documentation from README.md to ReadTheDocs. [PR #323](https://github.com/catalystneuro/neuroconv/pull/323)
* Add `Spike2RecordingInterface` to conversion gallery. [PR #338](https://github.com/catalystneuro/neuroconv/pull/338)
* Remove authors from module docstrings [PR #354](https://github.com/catalystneuro/neuroconv/pull/354)
* Add examples for `LocalPathExpander` usage [PR #456](https://github.com/catalystneuro/neuroconv/pull/456)
* Add better docstrings to the aux functions of the Neuroscope interface [PR #485](https://github.com/catalystneuro/neuroconv/pull/485)

### Pending deprecation
* Change name from `CedRecordingInterface` to `Spike2RecordingInterface`. [PR #338](https://github.com/catalystneuro/neuroconv/pull/338)

### Improvements
* Use `Literal` in typehints (incompatible with Python<=3.8). [PR #340](https://github.com/catalystneuro/neuroconv/pull/340)
* `BaseDataInterface.get_source_schema` modified so it works for `.__init__` and `.__new__`. [PR #374](https://github.com/catalystneuro/neuroconv/pull/374)



# v0.2.4 (February 7, 2023)

### Deprecation
* All usages of `use_times` have been removed from spikeinterface tools and interfaces. The function `add_electrical_series` now determines whether the timestamps of the spikeinterface recording extractor are uniform or not and automatically stores the data according to best practices [PR #40](https://github.com/catalystneuro/neuroconv/pull/40)
* Dropped Python 3.7 support. [PR #237](https://github.com/catalystneuro/neuroconv/pull/237)

### Features
* Added a tool for determining rising and falling frames from TTL signals (`parse_rising_frames_from_ttl` and `get_falling_frames_from_ttl`). [PR #244](https://github.com/catalystneuro/neuroconv/pull/244)
* Added the `SpikeGLXNIDQInterface` for reading data from `.nidq.bin` files, as well as the ability to parse event times from specific channels via the `get_event_starting_times_from_ttl` method. Also included a `neuroconv.tools.testing.MockSpikeGLXNIDQInterface` for testing purposes. [PR #247](https://github.com/catalystneuro/neuroconv/pull/247)
* Improved handling of writing multiple probes to the same `NWB` file [PR #255](https://github.com/catalystneuro/neuroconv/pull/255)

### Pending deprecation
* Added `DeprecationWarnings` to all `spikeextractors` backends. [PR #265](https://github.com/catalystneuro/neuroconv/pull/265)
* Added `DeprecationWarning`s for `spikeextractors` objects in `neuroconv.tools.spikeinterface`. [PR #266](https://github.com/catalystneuro/neuroconv/pull/266)

### Fixes
* Temporarily hotfixed the `tensorflow` dependency after the release of `deeplabcut==2.3.0`. [PR #268](https://github.com/catalystneuro/neuroconv/pull/268)
* Fixed cleanup of waveform tests in SI tools. [PR #277](https://github.com/catalystneuro/neuroconv/pull/277)
* Fixed metadata structure for the CsvTimeIntervalsInterface, which was previously not passed validation in NWBConverters. [PR #237](https://github.com/catalystneuro/neuroconv/pull/237)
* Added propagation of the `load_sync_channel` argument for the `SpikeGLXNIDQInterface`. [PR #282](https://github.com/catalystneuro/neuroconv/pull/282)
* Fixed the default `es_key` used by stand-alone write using any `RecordingExtractorInterface` or `LFPExtractorInterface`. [PR #288](https://github.com/catalystneuro/neuroconv/pull/288)
* Fixed the default `ExtractorName` used to load the spikeinterface extractor of the `SpikeGLXLFPInterface`. [PR #288](https://github.com/catalystneuro/neuroconv/pull/288)

### Testing
* Re-organized the `test_gin_ecephys` file by splitting into each sub-modality. [PR #282](https://github.com/catalystneuro/neuroconv/pull/282)
* Add testing support for Python 3.11. [PR #234](https://github.com/catalystneuro/neuroconv/pull/234)




# v0.2.3

### Documentation and tutorial enhancements
* Remove `Path(path_to_save_nwbfile).is_file()` from each of the gallery pages. [PR #177](https://github.com/catalystneuro/neuroconv/pull/177)
* Improve docstring for `SpikeGLXRecordingInterface`. [PR #226](https://github.com/catalystneuro/neuroconv/pull/226)
* Correct typing of SpikeGLX in conversion gallery. [PR #223](https://github.com/catalystneuro/neuroconv/pull/223)
* Added tutorial for utilizing YAML metadata in a conversion pipeline. [PR #240](https://github.com/catalystneuro/neuroconv/pull/240)
* Added page in User Guide for how to use CSVs to specify metadata. [PR #241](https://github.com/catalystneuro/neuroconv/pull/177)
* Added the `BaseDataInterface` in the API docs. [PR #242](https://github.com/catalystneuro/neuroconv/pull/242)
* Fixed typo in styling section. [PR #253](https://github.com/catalystneuro/neuroconv/pull/253)
* Updated docs on JSON schema. [PR #256](https://github.com/catalystneuro/neuroconv/pull/256)
* Improved compliance with numpy-style docstring [PR #260](https://github.com/catalystneuro/neuroconv/pull/260)

### Features
* Added `AudioInterface` for files in `WAV` format using the `add_acoustic_waveform_series` utility function
  from `tools/audio` to write audio data to NWB. [PR #196](https://github.com/catalystneuro/neuroconv/pull/196)
* Added the `MaxOneRecordingInterface` for writing data stored in MaxOne (.raw.h5) format. [PR #222](https://github.com/catalystneuro/neuroconv/pull/222)
* Added the `MCSRawRecordingInterface` for writing data stored in MCSRaw (.raw) format. [PR #220](https://github.com/catalystneuro/neuroconv/pull/220)
* Added the `MEArecRecordingInterface` for writing data stored in MEArec (structured .h5) format. [PR #218](https://github.com/catalystneuro/neuroconv/pull/218)
* Added the `AlphaOmegaRecordingInterface` for writing data stored in AlphaOmega (folder of .mrx) format. [PR #212](https://github.com/catalystneuro/neuroconv/pull/212)
* Added the `PlexonRecordingInterface` for writing data stored in Plexon (.plx) format. [PR #206](https://github.com/catalystneuro/neuroconv/pull/206)
* Added the `BiocamRecordingInterface` for writing data stored in Biocam (.bwr) format. [PR #210](https://github.com/catalystneuro/neuroconv/pull/210)
* Added function to add acoustic series as `AcousticWaveformSeries` object as __acquisition__ or __stimulus__ to NWB. [PR #201](https://github.com/catalystneuro/neuroconv/pull/201)
* Added new form to the GitHub repo for requesting support for new formats. [PR #207](https://github.com/catalystneuro/neuroconv/pull/207)
* Simplified the writing of `channel_conversion` during `add_electrical_series` if the vector of gains is uniform; in this case, they are now combined into the scalar `conversion` value. [PR #218](https://github.com/catalystneuro/neuroconv/pull/218)
* Implement timestamp extraction from videos for the SLEAPInterface [PR #238](https://github.com/catalystneuro/neuroconv/pull/238)
* Prevented writing of default values for optional columns on the `ElectrodeTable`. [PR #219](https://github.com/catalystneuro/neuroconv/pull/219)
* Add interfaces for Excel and Csv time intervals tables. [PR #252](https://github.com/catalystneuro/neuroconv/pull/252)

### Testing
* Added a `session_id` to the test file for the `automatic_dandi_upload` helper function. [PR #199](https://github.com/catalystneuro/neuroconv/pull/199)
* `pre-commit` version bump. [PR #235](https://github.com/catalystneuro/neuroconv/pull/235)
* Added a `testing` sub-module to `src` and added a method (`generate_mock_ttl_signal`) for generating synthetic TTL pulses. [PR #245](https://github.com/catalystneuro/neuroconv/pull/245)

### Fixes
* `VideoInterface`. Only raise a warning if the difference between the rate estimated from timestamps and the fps (frames per seconds) is larger than two decimals. [PR #200](https://github.com/catalystneuro/neuroconv/pull/200)
* Fixed the bug in a `VideoInterface` where it would use `DataChunkIterator` even if the conversion options indicated that it should not. [PR #200](https://github.com/catalystneuro/neuroconv/pull/200)
* Update usage requirements for HDMF to prevent a buffer overflow issue fixed in hdmf-dev/hdmf#780. [PR #195](https://github.com/catalystneuro/neuroconv/pull/195)
* Remove the deprecated `distutils.version` in favor of `packaging.version` [PR #233](https://github.com/catalystneuro/neuroconv/pull/233)



# v0.2.2

### Testing

* Added a set of dev branch gallery tests for PyNWB, HDMF, SI, and NEO. [PR #113](https://github.com/catalystneuro/neuroconv/pull/113)
* Added tests for the `TypeError` and `ValueError` raising for the new `starting_frames` argument of `MovieDataInterface.run_conversion()`. [PR #113](https://github.com/catalystneuro/neuroconv/pull/113)
* Added workflow for automatic detection of CHANGELOG.md updates for PRs. [PR #187](https://github.com/catalystneuro/neuroconv/pull/187)
* Added support for python 3.10 [PR #229](https://github.com/catalystneuro/neuroconv/pull/229)

### Fixes

* Fixed a new docval typing error that arose in `hdmf>3.4.6` versions. [PR #113](https://github.com/catalystneuro/neuroconv/pull/113)
* Fixed a new input argument issue for `starting_frames` when using `external_file` for an `ImageSeries` in `pynwb>2.1.0` versions. [PR #113](https://github.com/catalystneuro/neuroconv/pull/113)
* Fixed issues regarding interaction between metadata rate values and extractor rate values in `tools.roiextractors`. [PR #159](https://github.com/catalystneuro/neuroconv/pull/159)
* Fixed sampling frequency resolution issue when detecting this from timestamps in `roiextractors.write_imaging` and `roiextractors.write_segmentation`. [PR #159](https://github.com/catalystneuro/neuroconv/pull/159)

### Documentation and tutorial enhancements
* Added a note in User Guide/DataInterfaces to help installing custom dependencies for users who use Z-shell (`zsh`). [PR #180](https://github.com/catalystneuro/neuroconv/pull/180)
* Added `MovieInterface` example in the conversion gallery. [PR #183](https://github.com/catalystneuro/neuroconv/pull/183)

### Features
* Added `ConverterPipe`, a class that allows chaining previously initialized interfaces for batch conversion and corresponding tests [PR #169](https://github.com/catalystneuro/neuroconv/pull/169)
* Added automatic extraction of metadata for `NeuralynxRecordingInterface` including filtering information for channels, device and recording time information [PR #170](https://github.com/catalystneuro/neuroconv/pull/170)
* Added stubbing capabilities to timestamp extraction in the `MovieInterface` avoiding scanning through the whole file when `stub_test=True` [PR #181](https://github.com/catalystneuro/neuroconv/pull/181)
* Added a flag `include_roi_acceptance` to `tools.roiextractors.write_segmentation` and corresponding interfaces to allow disabling the addition of boolean columns indicating ROI acceptance. [PR #193](https://github.com/catalystneuro/neuroconv/pull/193)
* Added `write_waveforms()` function in `tools.spikeinterface` to write `WaveformExtractor` objects
[PR #217](https://github.com/catalystneuro/neuroconv/pull/217)

### Pending deprecation
* Replaced the `MovieInterface` with `VideoInterface` and introduced deprecation warnings for the former. [PR #74](https://github.com/catalystneuro/neuroconv/pull/74)



# v0.2.1

### Fixes

* Updated `BlackrockRecordingInterface` to support multi stream file and added gin corresponding gin tests [PR #176](https://github.com/catalystneuro/neuroconv/pull/176)



# v0.2.0

### Back-compatability break
* All built-in DataInterfaces are now nested under the `neuroconv.datainterfaces` import structure - they are no longer available from the outer level. To import a data interface, use the syntax `from neuroconv.datainterfaces import <name of interface>`. [PR #74](https://github.com/catalystneuro/neuroconv/pull/74)
* The `AxonaRecordingExtractorInterface` has been renamed to `AxonaRecordingInterface`. [PR #74](https://github.com/catalystneuro/neuroconv/pull/74)
* The `AxonaUnitRecordingExtractorInterface` has been renamed to `AxonaUnitRecordingInterface`. [PR #74](https://github.com/catalystneuro/neuroconv/pull/74)
* The `BlackrockRecordingExtractorInterface` has been renamed to `BlackrockRecordingInterface`. [PR #74](https://github.com/catalystneuro/neuroconv/pull/74)
* The `BlackrockSortingExtractorInterface` has been renamed to `BlackrockSortingInterface`. [PR #74](https://github.com/catalystneuro/neuroconv/pull/74)
* The `OpenEphysRecordingExtractorInterface` has been renamed to `OpenEphysRecordingInterface`. [PR #74](https://github.com/catalystneuro/neuroconv/pull/74)
* The `OpenEphysSortingExtractorInterface` has been renamed to `OpenEphysSortingInterface`. [PR #74](https://github.com/catalystneuro/neuroconv/pull/74)
* The `KilosortSortingInterface` has been renamed to `KiloSortSortingInterface` to be more consistent with SpikeInterface. [PR #107](https://github.com/catalystneuro/neuroconv/pull/107)
* The `Neuroscope` interfaces have been renamed to `NeuroScope` to be more consistent with SpikeInterface. [PR #107](https://github.com/catalystneuro/neuroconv/pull/107)
* The `tools.roiextractors.add_epoch` functionality has been retired in the newest versions of ROIExtractors. [PR #112](https://github.com/catalystneuro/neuroconv/pull/112)
* Removed deprecation warnings for `save_path` argument (which is now `nwbfile_path` everywhere in the package). [PR #124](https://github.com/catalystneuro/neuroconv/pull/124)
* Changed default device name for the ecephys pipeline. Device_ecephys -> DeviceEcephys [PR #154](https://github.com/catalystneuro/neuroconv/pull/154)
* Change names of written electrical series on the ecephys pipeline. ElectricalSeries_raw -> ElectricalSeriesRaw, ElectricalSeries_processed -> ElectricalSeriesProcessed, ElectricalSeries_lfp -> ElectricalSeriesLFP  [PR #153](https://github.com/catalystneuro/neuroconv/pull/153)
* Drop spikeextractor backend support for NeuralynxRecordingInterface [PR #174](https://github.com/catalystneuro/neuroconv/pull/174)

### Fixes
* Prevented the CEDRecordingInterface from writing non-ecephys channel data. [PR #37](https://github.com/catalystneuro/neuroconv/pull/37)
* Fixed description in `write_sorting` and in `add_units_table` to have "neuroconv" in the description. [PR #104](https://github.com/catalystneuro/neuroconv/pull/104)
* Updated `spikeinterface` version number to 0.95.1 to fix issue with `SpikeGLXInterface` probe annotations.
  The issue is described [here](https://github.com/SpikeInterface/spikeinterface/issues/923). [PR #132](https://github.com/catalystneuro/neuroconv/pull/132)

### Improvements
* Unified the `run_conversion` method of `BaseSegmentationExtractorInterface` with that of all the other base interfaces. The method `write_segmentation` now uses the common `make_or_load_nwbfile` context manager [PR #29](https://github.com/catalystneuro/neuroconv/pull/29)
* Coerced the recording extractors with `spikeextractors_backend=True` to BaseRecording objects for Axona, Blackrock, Openephys, and SpikeGadgets. [PR #38](https://github.com/catalystneuro/neuroconv/pull/38)
* Added function to add PlaneSegmentation objects to an nwbfile in `roiextractors` and corresponding unit tests. [PR #23](https://github.com/catalystneuro/neuroconv/pull/23)
* `use_times` argument to be deprecated on the ecephys pipeline. The function `add_electrical_series` now determines whether the timestamps of the spikeinterface recording extractor are uniform or not and automatically stores the data according to best practices [PR #40](https://github.com/catalystneuro/neuroconv/pull/40)
* Add `NWBFile` metadata key at the level of the base data interface so it can always be inherited to be available. [PR #51](https://github.com/catalystneuro/neuroconv/pull/51).
* Added spikeinterface support to Axona LFP and coerece gin tests for LFP to be spikeinterface objects [PR #85](https://github.com/catalystneuro/neuroconv/pull/85)
* Added function to add fluorescence traces to an nwbfile in `roiextractors` and corresponding unit tests.
  The df over f traces are now added to a `DfOverF` container instead of the `Fluorescence` container.
  The metadata schema has been changed for the `BaseSegmentationExtractorInterface` to allow metadata for `DfOverF`,
  and `Flurorescence` is now not required in the metadata schema. [PR #41](https://github.com/catalystneuro/neuroconv/pull/41)
* Improved default values of OpticalChannel object names and other descriptions for Imaging data. [PR #88](https://github.com/catalystneuro/neuroconv/pull/88)
* Extended the `ImagingDataChunkIterator` to be  compatible with volumetric data. [PR #90](https://github.com/catalystneuro/neuroconv/pull/90)
* Integrated the `ImagingDataChunkIterator` with the `write_imaging` methods. [PR #90](https://github.com/catalystneuro/neuroconv/pull/90)
* Began work towards making SpikeInterface, SpikeExtractors, and ROIExtractors all non-minimal dependencies. [PR #74](https://github.com/catalystneuro/neuroconv/pull/74)
* Implemented format-wise and modality-wise extra installation requirements. If there are any requirements to use a module or data interface, these are defined in individual requirements files at the corresponding level of the package. These are in turn easily accessible from the commands `pip install neuroconv[format_name]`. `pip install neuroconv[modality_name]` will also install all dependencies necessary to make full use of any interfaces from that modality. [PR #100](https://github.com/catalystneuro/neuroconv/pull/100)
* Added frame stubbing to the `BaseSegmentationExtractorInterface`. [PR #116](https://github.com/catalystneuro/neuroconv/pull/116)
* Added `mask_type: str` and `include_roi_centroids: bool` to the `add_plane_segmentation` helper and `write_segmentation` functions for the `tools.roiextractors` submodule. [PR #117](https://github.com/catalystneuro/neuroconv/pull/117)
* Propagate `output_struct_name` argument to `ExtractSegmentationInterface` to match its extractor arguments. [PR #128](https://github.com/catalystneuro/neuroconv/pull/128)
* Added compression and iteration (with options control) to all Fluorescence traces in `write_segmentation`. [PR #120](https://github.com/catalystneuro/neuroconv/pull/120)
* For irregular recordings, timestamps can now be saved along with all traces in `write_segmentation`. [PR #130](https://github.com/catalystneuro/neuroconv/pull/130)
* Added `mask_type` argument to `tools.roiextractors.add_plane_segmentation` function and all upstream calls. This allows users to request writing not just the image_masks (still the default) but also pixels, voxels or `None` of the above. [PR #119](https://github.com/catalystneuro/neuroconv/pull/119)
* `utils.json_schema.get_schema_from_method_signature` now allows `Optional[...]` annotation typing and subsequent `None` values during validation as long as it is still only applied to a simple non-conflicting type (no `Optional[Union[..., ...]]`). [PR #119](https://github.com/catalystneuro/neuroconv/pull/119)


### Documentation and tutorial enhancements:
* Unified the documentation of NeuroConv structure in the User Guide readthedocs. [PR #39](https://github.com/catalystneuro/neuroconv/pull/39)
* Added package for viewing source code in the neuroconv documentation [PR #62](https://github.com/catalystneuro/neuroconv/pull/62)
* Added Contributing guide for the Developer section of readthedocs. [PR #73](https://github.com/catalystneuro/neuroconv/pull/73)
* Added style guide to the readthedocs [PR #28](https://github.com/catalystneuro/neuroconv/pull/28)
* Added ABF data conversion tutorial @luiztauffer [PR #89](https://github.com/catalystneuro/neuroconv/pull/89)
* Added Icephys API documentation @luiztauffer [PR #103](https://github.com/catalystneuro/neuroconv/pull/103)
* Added Blackrock sorting conversion gallery example [PR #134](https://github.com/catalystneuro/neuroconv/pull/134)
* Extended the User Guide Get metadata section in DataInterfaces with a demonstration for loading metadata from YAML. [PR #144](https://github.com/catalystneuro/neuroconv/pull/144)
* Fixed a redundancy in [PR #144](https://github.com/catalystneuro/neuroconv/pull/144) and API links. [PR #154](https://github.com/catalystneuro/neuroconv/pull/154)
* Added SLEAP conversion gallery example [PR #161](https://github.com/catalystneuro/neuroconv/pull/161)



### Features
* Added conversion interface for Neuralynx sorting data together with gin data test and a conversion example in the gallery. [PR #58](https://github.com/catalystneuro/neuroconv/pull/58)
* Added conversion interface for DeepLabCut data together with gin data test and a conversion example in the gallery. [PR #24](https://github.com/catalystneuro/neuroconv/pull/24)
* Allow writing of offsets to ElectricalSeries objects from SpikeInterface (requires PyNWB>=2.1.0). [PR #37](https://github.com/catalystneuro/neuroconv/pull/37)
* Added conversion interface for EDF (European Data Format) data together with corresponding unit tests and a conversion example in the gallery. [PR #45](https://github.com/catalystneuro/neuroconv/pull/45)
* Created ImagingExtractorDataChunkIterator, a data chunk iterator for `ImagingExtractor` objects. [PR #54](https://github.com/catalystneuro/neuroconv/pull/54)
* Added support for writing spikeinterface recording extractor with multiple segments and corresponding unit test [PR #67](https://github.com/catalystneuro/neuroconv/pull/67)
* Added spikeinterface support to the Axona data interface [PR #61](https://github.com/catalystneuro/neuroconv/pull/61)
* Added new util function `get_package` for safely attempting to attempt a package import and informatively notifying the user of how to perform the installation otherwise. [PR #74](https://github.com/catalystneuro/neuroconv/pull/74)
* All built-in DataInterfaces now load their external dependencies on-demand at time of object initialization instead of on package or interface import. [PR #74](https://github.com/catalystneuro/neuroconv/pull/74)
* Adde spikeinterface support for Blackrock sorting interface[PR #134](https://github.com/catalystneuro/neuroconv/pull/134)
* Added conversion interface for TDT recording data together with gin data test. [PR #135](https://github.com/catalystneuro/neuroconv/pull/135)
* Added conversion interface for SLEAP pose estimation data together with gin test for data. [PR #160](https://github.com/catalystneuro/neuroconv/pull/160)


### Testing
* Added unittests for correctly writing the scaling factors to the nwbfile in the `add_electrical_series` function of the spikeinterface module. [PR #37](https://github.com/catalystneuro/neuroconv/pull/37)
* Added unittest for compression options in the `add_electrical_series` function of the spikeinterface module. [PR #64](https://github.com/catalystneuro/neuroconv/pull/37)
* Added unittests for chunking in the `add_electrical_series` function of the spikeinterface module. [PR #84](https://github.com/catalystneuro/neuroconv/pull/84)
* Tests are now organized according to modality-wise lazy installations. [PR #100](https://github.com/catalystneuro/neuroconv/pull/100)

# v0.1.1
### Fixes
* Fixed the behavior of the `file_paths` usage in the MovieInterface when run via the YAML conversion specification. [PR #33](https://github.com/catalystneuro/neuroconv/pull/33)

### Improvements
* Added function to add ImagingPlane objects to an nwbfile in `roiextractors` and corresponding unit tests. [PR #19](https://github.com/catalystneuro/neuroconv/pull/19)
* Added function to add summary images from a `SegmentationExtractor` object to an nwbfile in the roiextractors module and corresponding unit tests [PR #22](https://github.com/catalystneuro/neuroconv/pull/22)
* Small improvements on ABFInterface @luiztauffer [PR #89](https://github.com/catalystneuro/neuroconv/pull/89)

### Features
* Add non-iterative writing capabilities to `add_electrical_series`. [PR #32](https://github.com/catalystneuro/neuroconv/pull/32)

### Testing
* Added unittests for the `write_as` functionality in the `add_electrical_series` of the spikeinterface module. [PR #32](https://github.com/catalystneuro/neuroconv/pull/32)


# v0.1.0

* The first release of NeuroConv.<|MERGE_RESOLUTION|>--- conflicted
+++ resolved
@@ -2,6 +2,7 @@
 
 ## Features
 * Added the `rclone_transfer_batch_job` helper function for executing Rclone data transfers in AWS Batch jobs. [PR #1085](https://github.com/catalystneuro/neuroconv/pull/1085)
+* YAML specification files now accept an outer keyword `upload_to_dandiset="< six-digit ID >"` to automatically upload the produced NWB files to the DANDI archive [PR #1089](https://github.com/catalystneuro/neuroconv/pull/1089)
 
 
 
@@ -33,12 +34,8 @@
 ## Features
 * Using in-house `GenericDataChunkIterator` [PR #1068](https://github.com/catalystneuro/neuroconv/pull/1068)
 * Data interfaces now perform source (argument inputs) validation with the json schema  [PR #1020](https://github.com/catalystneuro/neuroconv/pull/1020)
-<<<<<<< HEAD
-* YAML specification files now accept an outer keyword `upload_to_dandiset="< six-digit ID >"` to automatically upload the produced NWB files to the DANDI archive [PR #1089](https://github.com/catalystneuro/neuroconv/pull/1089)
-=======
 * Improve the error message when writing a recording extractor with multiple offsets [PR #1111](https://github.com/catalystneuro/neuroconv/pull/1111)
 * Added `channels_to_skip` to `EDFRecordingInterface` so the user can skip non-neural channels [PR #1110](https://github.com/catalystneuro/neuroconv/pull/1110)
->>>>>>> c4afad37
 
 ## Improvements
 * Remove dev test from PR  [PR #1092](https://github.com/catalystneuro/neuroconv/pull/1092)
