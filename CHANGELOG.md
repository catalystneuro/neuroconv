--- conflicted
+++ resolved
@@ -8,13 +8,10 @@
 
 * Added a common `.temporally_align_data_interfaces` method to the `NWBConverter` class to use as a specification of the protocol for temporally aligning the data interfaces of the converter. [PR #362](https://github.com/catalystneuro/neuroconv/pull/362)
 
-<<<<<<< HEAD
 * Added `CellExplorerRecordingInterface` for adding data raw and lfp data from the CellExplorer format. [#488](https://github.com/catalystneuro/neuroconv/pull/488)
-* `CellExplorerSortingInterface` now supports the extacting sampling frequency from the new data format [PR #491](https://github.com/catalystneuro/neuroconv/pull/491)
-=======
+* `CellExplorerSortingInterface` now supports exrtacting sampling frequency from the new data format [PR #491](https://github.com/catalystneuro/neuroconv/pull/491)
 * Added `MiniscopeBehaviorInterface` for Miniscope behavioral data. The interface uses `ndx-miniscope` extension to add a `Miniscope` device with the behavioral camera metadata,
   and an `ImageSeries` in external mode that is linked to the device. [PR #482](https://github.com/catalystneuro/neuroconv/pull/482)
->>>>>>> feb6cc81
 
 ### Improvements
 
