# Upcoming

## Deprecations

## Bug Fixes

## Features
* Using in-house `GenericDataChunkIterator` [PR #1068](https://github.com/catalystneuro/neuroconv/pull/1068)

## Improvements
* Run only the most basic testing while a PR is on draft  [PR #1082](https://github.com/catalystneuro/neuroconv/pull/1082)
<<<<<<< HEAD
* Check that passing zarr with backend_configuration works for most data interfaces  [PR #1094](https://github.com/catalystneuro/neuroconv/pull/1094)
=======
* Avoid running link test when the PR is on draft  [PR #1093](https://github.com/catalystneuro/neuroconv/pull/1093)


>>>>>>> 4c3edc96
# v0.6.4 (September 17, 2024)

## Bug Fixes
* Fixed a setup bug introduced in `v0.6.2` where installation process created a directory instead of a file for test configuration file  [PR #1070](https://github.com/catalystneuro/neuroconv/pull/1070)
* The method `get_extractor` now works for `MockImagingInterface`  [PR #1076](https://github.com/catalystneuro/neuroconv/pull/1076)
* Updated opencv version for security [PR #1087](https://github.com/catalystneuro/neuroconv/pull/1087)
* Solved a bug of `PlexonRecordingInterface` where data with multiple streams could not be opened [PR #989](https://github.com/catalystneuro/neuroconv/pull/989)

## Deprecations

## Features
* Added chunking/compression for string-only compound objects: [PR #1042](https://github.com/catalystneuro/neuroconv/pull/1042)
* Added automated EFS volume creation and mounting to the `submit_aws_job` helper function. [PR #1018](https://github.com/catalystneuro/neuroconv/pull/1018)
* Added a mock for segmentation extractors interfaces in ophys: `MockSegmentationInterface`  [PR #1067](https://github.com/catalystneuro/neuroconv/pull/1067)
* Added a `MockSortingInterface` for testing purposes. [PR #1065](https://github.com/catalystneuro/neuroconv/pull/1065)


## Improvements
* Testing on mac sillicon [PR #1061](https://github.com/catalystneuro/neuroconv/pull/1061)
* Add writing to zarr test for to the test on data [PR #1056](https://github.com/catalystneuro/neuroconv/pull/1056)
* Modified the CI to avoid running doctests twice [PR #1077](https://github.com/catalystneuro/neuroconv/pull/#1077)
* Consolidated daily workflows into one workflow and added email notifications [PR #1081](https://github.com/catalystneuro/neuroconv/pull/1081)
* Added zarr tests for the test on data with checking equivalent backends [PR #1083](https://github.com/catalystneuro/neuroconv/pull/1083)



# v0.6.3


# v0.6.2 (September 10, 2024)

## Bug Fixes
* Fixed a bug where `IntanRecordingInterface` added two devices [PR #1059](https://github.com/catalystneuro/neuroconv/pull/1059)
* Fix a bug in `add_sorting_to_nwbfile` where `unit_electrode_indices` was only propagated if `waveform_means` was passed [PR #1057](https://github.com/catalystneuro/neuroconv/pull/1057)

## Deprecations
* The following classes and objects are now private `NWBMetaDataEncoder`, `NWBMetaDataEncoder`, `check_if_imaging_fits_into_memory`, `NoDatesSafeLoader` [PR #1050](https://github.com/catalystneuro/neuroconv/pull/1050)

## Features
* Make `config_file_path` optional in `DeepLabCutInterface`[PR #1031](https://github.com/catalystneuro/neuroconv/pull/1031)
* Added `get_stream_names` to `OpenEphysRecordingInterface`: [PR #1039](https://github.com/catalystneuro/neuroconv/pull/1039)
* Most data interfaces and converters now use Pydantic to validate their inputs, including existence of file and folder paths. [PR #1022](https://github.com/catalystneuro/neuroconv/pull/1022)
* All remaining data interfaces and converters now use Pydantic to validate their inputs, including existence of file and folder paths. [PR #1055](https://github.com/catalystneuro/neuroconv/pull/1055)


## Improvements
* Using ruff to enforce existence of public classes' docstrings [PR #1034](https://github.com/catalystneuro/neuroconv/pull/1034)
* Separated tests that use external data by modality [PR #1049](https://github.com/catalystneuro/neuroconv/pull/1049)
* Added Unit Table descriptions for phy and kilosort: [PR #1053](https://github.com/catalystneuro/neuroconv/pull/1053)
* Using ruff to enforce existence of public functions's docstrings [PR #1062](https://github.com/catalystneuro/neuroconv/pull/1062)
* Improved device metadata of `IntanRecordingInterface` by adding the type of controller used [PR #1059](https://github.com/catalystneuro/neuroconv/pull/1059)




# v0.6.1 (August 30, 2024)

## Bug fixes
* Fixed the JSON schema inference warning on excluded fields; also improved error message reporting of which method triggered the error. [PR #1037](https://github.com/catalystneuro/neuroconv/pull/1037)



# v0.6.0 (August 27, 2024)

## Deprecations
* Deprecated  `WaveformExtractor` usage. [PR #821](https://github.com/catalystneuro/neuroconv/pull/821)
* Changed the `tools.spikeinterface` functions (e.g. `add_recording`, `add_sorting`) to have `_to_nwbfile` as suffix  [PR #1015](https://github.com/catalystneuro/neuroconv/pull/1015)
* Deprecated use of `compression` and `compression_options` in `VideoInterface` [PR #1005](https://github.com/catalystneuro/neuroconv/pull/1005)
* `get_schema_from_method_signature` has been deprecated; please use `get_json_schema_from_method_signature` instead. [PR #1016](https://github.com/catalystneuro/neuroconv/pull/1016)
* `neuroconv.utils.FilePathType` and `neuroconv.utils.FolderPathType` have been deprecated; please use `pydantic.FilePath` and `pydantic.DirectoryPath` instead. [PR #1017](https://github.com/catalystneuro/neuroconv/pull/1017)
* Changed the `tools.roiextractors` function (e.g. `add_imaging` and `add_segmentation`) to have the `_to_nwbfile` suffix [PR #1017](https://github.com/catalystneuro/neuroconv/pull/1027)


## Features
* Added `MedPCInterface` for operant behavioral output files. [PR #883](https://github.com/catalystneuro/neuroconv/pull/883)
* Support `SortingAnalyzer` in the `SpikeGLXConverterPipe`. [PR #821](https://github.com/catalystneuro/neuroconv/pull/821)
* Added `TDTFiberPhotometryInterface` data interface, for converting fiber photometry data from TDT file formats. [PR #920](https://github.com/catalystneuro/neuroconv/pull/920)
* Add argument to `add_electrodes` that grants fine control of what to do with the missing values. As a side effect this drops the implicit casting to int when writing int properties to the electrodes table [PR #985](https://github.com/catalystneuro/neuroconv/pull/985)
* Add Plexon2 support [PR #918](https://github.com/catalystneuro/neuroconv/pull/918)
* Converter working with multiple `VideoInterface` instances [PR #914](https://github.com/catalystneuro/neuroconv/pull/914)
* Added helper function `neuroconv.tools.data_transfers.submit_aws_batch_job` for basic automated submission of AWS batch jobs. [PR #384](https://github.com/catalystneuro/neuroconv/pull/384)
* Data interfaces `run_conversion` method now performs metadata validation before running the conversion. [PR #949](https://github.com/catalystneuro/neuroconv/pull/949)
* Introduced `null_values_for_properties` to `add_units_table` to give user control over null values behavior [PR #989](https://github.com/catalystneuro/neuroconv/pull/989)

## Bug fixes
* Fixed the default naming of multiple electrical series in the `SpikeGLXConverterPipe`. [PR #957](https://github.com/catalystneuro/neuroconv/pull/957)
* Write new properties to the electrode table use the global identifier channel_name, group [PR #984](https://github.com/catalystneuro/neuroconv/pull/984)
* Removed a bug where int64 was casted lossy to float [PR #989](https://github.com/catalystneuro/neuroconv/pull/989)

## Improvements
* The `OpenEphysBinaryRecordingInterface` now uses `lxml` for extracting the session start time from the settings.xml file and does not depend on `pyopenephys` anymore. [PR #971](https://github.com/catalystneuro/neuroconv/pull/971)
* Swap the majority of package setup and build steps to `pyproject.toml` instead of `setup.py`. [PR #955](https://github.com/catalystneuro/neuroconv/pull/955)
* The `DeeplabcutInterface` now skips inferring timestamps from movie when timestamps are specified, running faster. [PR #967](https://github.com/catalystneuro/neuroconv/pull/967)
* Improve metadata writing for SpikeGLX data interface. Added contact ids, shank ids and, remove references to shanks for neuropixels 1.0. Also deprecated the previous neuroconv exclusive property "electrode_shank_number` [PR #986](https://github.com/catalystneuro/neuroconv/pull/986)
* Add tqdm with warning to DeepLabCut interface [PR #1006](https://github.com/catalystneuro/neuroconv/pull/1006)
* `BaseRecordingInterface` now calls default metadata when metadata is not passing mimicking `run_conversion` behavior. [PR #1012](https://github.com/catalystneuro/neuroconv/pull/1012)
* Added `get_json_schema_from_method_signature` which constructs Pydantic models automatically from the signature of any function with typical annotation types used throughout NeuroConv. [PR #1016](https://github.com/catalystneuro/neuroconv/pull/1016)
* Replaced all interface annotations with Pydantic types. [PR #1017](https://github.com/catalystneuro/neuroconv/pull/1017)
* Changed typehint collections (e.g. `List`) to standard collections (e.g. `list`). [PR #1021](https://github.com/catalystneuro/neuroconv/pull/1021)
* Testing now is only one dataset per test [PR #1026](https://github.com/catalystneuro/neuroconv/pull/1026)




## v0.5.0 (July 17, 2024)

### Deprecations
* The usage of `compression_options` directly through the `neuroconv.tools.audio` submodule is now deprecated - users should refer to the new `configure_backend` method for a general approach for setting compression. [PR #939](https://github.com/catalystneuro/neuroconv/pull/939)
* The usage of `compression` and `compression_opts` directly through the `FicTracDataInterface` is now deprecated - users should refer to the new `configure_backend` method for a general approach for setting compression. [PR #941](https://github.com/catalystneuro/neuroconv/pull/941)
* The usage of `compression` directly through the `neuroconv.tools.neo` submodule is now deprecated - users should refer to the new `configure_backend` method for a general approach for setting compression. [PR #943](https://github.com/catalystneuro/neuroconv/pull/943)
* The usage of `compression_options` directly through the `neuroconv.tools.ophys` submodule is now deprecated - users should refer to the new `configure_backend` method for a general approach for setting compression. [PR #940](https://github.com/catalystneuro/neuroconv/pull/940)
* Removed the option of running `interface.run_conversion` without `nwbfile_path` argument . [PR #951](https://github.com/catalystneuro/neuroconv/pull/951)

### Features
* Added docker image and tests for an automated Rclone configuration (with file stream passed via an environment variable). [PR #902](https://github.com/catalystneuro/neuroconv/pull/902)

### Bug fixes
* Fixed the conversion option schema of a `SpikeGLXConverter` when used inside another `NWBConverter`. [PR #922](https://github.com/catalystneuro/neuroconv/pull/922)
* Fixed a case of the `NeuroScopeSortingExtractor` when the optional `xml_file_path` is not specified. [PR #926](https://github.com/catalystneuro/neuroconv/pull/926)
* Fixed `Can't specify experiment type when converting .abf to .nwb with Neuroconv`. [PR #609](https://github.com/catalystneuro/neuroconv/pull/609)
* Remove assumption that the ports of the Intan acquisition system correspond to electrode groupings in `IntanRecordingInterface`  [PR #933](https://github.com/catalystneuro/neuroconv/pull/933)
* Add ValueError for empty metadata in  `make_or_load_nwbfile` when an nwbfile needs to be created [PR #948](https://github.com/catalystneuro/neuroconv/pull/948)

### Improvements
* Make annotations from the raw format available on `IntanRecordingInterface`. [PR #934](https://github.com/catalystneuro/neuroconv/pull/943)
* Add an option to suppress display the progress bar (tqdm) in `VideoContext`  [PR #937](https://github.com/catalystneuro/neuroconv/pull/937)
* Automatic compression of data in the `LightnignPoseDataInterface` has been disabled - users should refer to the new `configure_backend` method for a general approach for setting compression. [PR #942](https://github.com/catalystneuro/neuroconv/pull/942)
* Port over `dlc2nwb` utility functions for ease of maintenance. [PR #946](https://github.com/catalystneuro/neuroconv/pull/946)



## v0.4.11 (June 14, 2024)

### Bug fixes
* Added a skip condition in `get_default_dataset_io_configurations` for datasets with any zero-length axis in their `full_shape`. [PR #894](https://github.com/catalystneuro/neuroconv/pull/894)
* Added `packaging` explicitly to minimal requirements. [PR #904](https://github.com/catalystneuro/neuroconv/pull/904)
* Fixed bug when using `make_or_load_nwbfile` with `overwrite=True` on an existing (but corrupt) HDF5 file. [PR #911](https://github.com/catalystneuro/neuroconv/pull/911)
* Change error trigger with warning trigger when adding both `OnePhotonSeries` and `TwoPhotonSeries` to the same file ([Issue #906](https://github.com/catalystneuro/neuroconv/issues/906)). [PR #907](https://github.com/catalystneuro/neuroconv/pull/907)

### Improvements
* Propagated `photon_series_type` to `BaseImagingExtractorInterface` init instead of passing it as an argument of `get_metadata()` and `get_metadata_schema()`. [PR #847](https://github.com/catalystneuro/neuroconv/pull/847)
* Converter working with multiple VideoInterface instances [PR 914](https://github.com/catalystneuro/neuroconv/pull/914)



## v0.4.10 (June 6, 2024)

### Bug fixes
* Fixed bug causing overwrite of NWB GUIDE watermark. [PR #890](https://github.com/catalystneuro/neuroconv/pull/890)


## v0.4.9 (June 5, 2024)

### Deprecations
* Removed `stream_id` as an argument from `IntanRecordingInterface`. [PR #794](https://github.com/catalystneuro/neuroconv/pull/794)
* The usage of `compression` and `compression_opts` directly through the `neuroconv.tools.spikeinterface` submodule are now deprecated - users should refer to the new `configure_backend` method for a general approach for setting compression. [PR #805](https://github.com/catalystneuro/neuroconv/pull/805)
* Dropped the testing of Python 3.8 on the CI. Dropped support for Python 3.8 in setup. [PR #853](https://github.com/catalystneuro/neuroconv/pull/853)
* Deprecated skip_features argument in `add_sorting`. [PR #872](https://github.com/catalystneuro/neuroconv/pull/872)
* Deprecate old (v1) iterator from the ecephys pipeline. [PR #876](https://github.com/catalystneuro/neuroconv/pull/876)

### Features
* Added `backend` control to the `make_or_load_nwbfile` helper method in `neuroconv.tools.nwb_helpers`. [PR #800](https://github.com/catalystneuro/neuroconv/pull/800)
* Released the first official Docker images for the package on the GitHub Container Repository (GHCR). [PR #383](https://github.com/catalystneuro/neuroconv/pull/383)
* Support "one-file-per-signal" and "one-file-per-channel" mode with `IntanRecordingInterface`. [PR #791](https://github.com/catalystneuro/neuroconv/pull/791)
* Added `get_default_backend_configuration` method to all `DataInterface` classes. Also added HDF5 `backend` control to all standalone `.run_conversion(...)` methods for those interfaces. [PR #801](https://github.com/catalystneuro/neuroconv/pull/801)
* Added `get_default_backend_configuration` method to all `NWBConverter` classes. Also added HDF5 `backend` control to `.run_conversion(...)`. [PR #804](https://github.com/catalystneuro/neuroconv/pull/804)
* Released the first official Docker images for the package on the GitHub Container Repository (GHCR). [PR #383](https://github.com/catalystneuro/neuroconv/pull/383)
* Added `ScanImageMultiFileImagingInterface` for multi-file (buffered) ScanImage format and changed `ScanImageImagingInterface` to be routing classes for single and multi-plane imaging. [PR #809](https://github.com/catalystneuro/neuroconv/pull/809)
* Added a function to generate ogen timestamps and data from onset times and parameters to `tools.optogenetics`. [PR #832](https://github.com/catalystneuro/neuroconv/pull/832)
* Added `configure_and_write_nwbfile` and optimized imports in `tools.nwb_helpers` module. [PR #848](https://github.com/catalystneuro/neuroconv/pull/848)
* `configure_backend` may now apply a `BackendConfiguration` to equivalent in-memory `pynwb.NWBFile` objects that have different address in RAM. [PR #848](https://github.com/catalystneuro/neuroconv/pull/848)
* Add support for doubled ragged arrays in `add_units_table` [PR #879](https://github.com/catalystneuro/neuroconv/pull/879)
* Add support for doubled ragged arrays in `add_electrodes` [PR #881](https://github.com/catalystneuro/neuroconv/pull/881)
* Propagate `ignore_integrity_checks` from neo to IntanRecordingInterface [PR #887](https://github.com/catalystneuro/neuroconv/pull/887)


### Bug fixes
* Remove JSON Schema `definitions` from the `properties` field. [PR #818](https://github.com/catalystneuro/neuroconv/pull/818)
* Fixed writing waveforms directly to file. [PR #799](https://github.com/catalystneuro/neuroconv/pull/799)
* Avoid in-place modification of the metadata in the `VideoInterface` and on neo tools. [PR #814](https://github.com/catalystneuro/neuroconv/pull/814)
* Replaced `waveform_extractor.is_extension` with `waveform_extractor.has_extension`. [PR #799](https://github.com/catalystneuro/neuroconv/pull/799)
* Fixed an issue with `set_aligned_starting_time` for all `SortingInterface`'s that did not have an initial segment start set (and no recording attached). [PR #823](https://github.com/catalystneuro/neuroconv/pull/823)
* Fixed a bug with `parameterized` and `pytest-xdist==3.6.1` in the `ScanImageImagingInterface` tests. [PR #829](https://github.com/catalystneuro/neuroconv/pull/829)
* Added `XX` and `XO` to the base metadata schema. [PR #833](https://github.com/catalystneuro/neuroconv/pull/833)
* `BaseImagingExtractor.add_to_nwbfile()` is fixed in the case where metadata is not supplied. [PR #849](https://github.com/catalystneuro/neuroconv/pull/849)
* Prevent `SpikeGLXConverterPipe` from setting false properties on the sub-`SpikeGLXNIDQInterface`. [PR #860](https://github.com/catalystneuro/neuroconv/pull/860)
* Fixed a bug when adding ragged arrays to the electrode and units table. [PR #870](https://github.com/catalystneuro/neuroconv/pull/870)
* Fixed a bug where `write_recording` will call an empty nwbfile when passing a path. [PR #877](https://github.com/catalystneuro/neuroconv/pull/877)
* Fixed a bug that failed to properly include time alignment information in the output NWB file for objects added from any `RecordingInterface` in combination with `stub_test=True`. [PR #884](https://github.com/catalystneuro/neuroconv/pull/884)
* Fixed a bug that prevented passing `nwbfile=None` and a `backend_configuration` to `NWBConverter.run_conversion`. [PR #885](https://github.com/catalystneuro/neuroconv/pull/885)

### Improvements
* Added soft deprecation warning for removing `photon_series_type` from `get_metadata()` and `get_metadata_schema()` (in [PR #847](https://github.com/catalystneuro/neuroconv/pull/847)). [PR #866](https://github.com/catalystneuro/neuroconv/pull/866)
* Fixed docstrings related to backend configurations for various methods. [PR #822](https://github.com/catalystneuro/neuroconv/pull/822)
* Added automatic `backend` detection when a `backend_configuration` is passed to an interface or converter. [PR #840](https://github.com/catalystneuro/neuroconv/pull/840)
* Improve printing of bytes. [PR #831](https://github.com/catalystneuro/neuroconv/pull/831)
* Support for pathlib in source data schema validation. [PR #854](https://github.com/catalystneuro/neuroconv/pull/854)
* Use `ZoneInfo` instead of `dateutil.tz` in the conversion gallery. [PR #858](https://github.com/catalystneuro/neuroconv/pull/858)
* Exposed `progress_bar_class` to ecephys and ophys data iterators. [PR #861](https://github.com/catalystneuro/neuroconv/pull/861)
* Unified the signatures between `add_units`, `add_sorting` and `write_sorting`. [PR #875](https://github.com/catalystneuro/neuroconv/pull/875)
* Improved descriptions of all folder and file paths in the source schema, useful for rendering in the GUIDE. [PR #886](https://github.com/catalystneuro/neuroconv/pull/886)
* Added watermark via `source_script` field of `NWBFile` metadata. `source_script_file_name` is also required to be specified in this case to avoid invalidation. [PR #888](https://github.com/catalystneuro/neuroconv/pull/888)
* Remove parsing xml parsing from the `__init__` of `BrukerTiffSinglePlaneImagingInterface` [PR #895](https://github.com/catalystneuro/neuroconv/pull/895)

### Testing
* Add general test for metadata in-place modification by interfaces. [PR #815](https://github.com/catalystneuro/neuroconv/pull/815)



# v0.4.8 (March 20, 2024)

### Bug fixes
* Fixed writing the `electrodes` field in `add_electrical_series` when multiple groups are present. [PR #784](https://github.com/catalystneuro/neuroconv/pull/784)

### Improvements
* Upgraded Pydantic support to `>v2.0.0`. [PR #767](https://github.com/catalystneuro/neuroconv/pull/767)
* Absorbed the `DatasetInfo` model into the `DatasetIOConfiguration` model. [PR #767](https://github.com/catalystneuro/neuroconv/pull/767)
* Keyword argument `field_name` of the `DatasetIOConfiguration.from_neurodata_object` method has been renamed to `dataset_name` to be more consistent with its usage. This only affects direct initialization of the model; usage via the `BackendConfiguration` constructor and its associated helper functions in `neuroconv.tools.nwb_helpers` is unaffected. [PR #767](https://github.com/catalystneuro/neuroconv/pull/767)
* Manual construction of a `DatasetIOConfiguration` now requires the field `dataset_name`, and will be validated to match the final path of `location_in_file`. Usage via the automated constructors is unchanged. [PR #767](https://github.com/catalystneuro/neuroconv/pull/767)
* Enhance `get_schema_from_method_signature` to extract descriptions from the method docval. [PR #771](https://github.com/catalystneuro/neuroconv/pull/771)
* Avoid writing `channel_to_uV` and `offset_to_uV` in `add_electrodes`  [PR #803](https://github.com/catalystneuro/neuroconv/pull/803)
* `BaseSegmentationExtractorInterface` now supports optional background plane segmentations and associated fluorescence traces [PR #783](https://github.com/catalystneuro/neuroconv/pull/783)



# v0.4.7 (February 21, 2024)

### Deprecation
* Removed `.get_electrode_table_json()` on the `BaseRecordingExtractorInterface` in favor of GUIDE specific interactions. [PR #431](https://github.com/catalystneuro/neuroconv/pull/431)
* Removed the `SIPickleRecordingInterface` and `SIPickleSortingInterface` interfaces. [PR #757](https://github.com/catalystneuro/neuroconv/pull/757)
* Removed the `SpikeGLXLFPInterface` interface. [PR #757](https://github.com/catalystneuro/neuroconv/pull/757)

### Bug fixes
* LocalPathExpander matches only `folder_paths` or `file_paths` if that is indicated in the passed specification. [PR #679](https://github.com/catalystneuro/neuroconv/pull/675) and [PR #675](https://github.com/catalystneuro/neuroconv/pull/679
* Fixed depth consideration in partial chunking pattern for the ROI data buffer. [PR #677](https://github.com/catalystneuro/neuroconv/pull/677)
* Fix mapping between channel names and the electrode table when writing more than one `ElectricalSeries` to the NWBFile. This fixes an issue when the converter pipeline of `SpikeGLXConverterPipe` was writing the electrode table region of the NIDQ stream incorrectly. [PR #678](https://github.com/catalystneuro/neuroconv/pull/678)
* Fix `configure_backend` when applied to `TimeSeries` contents that leverage internal links for `data` or `timestamps`. [PR #732](https://github.com/catalystneuro/neuroconv/pull/732)

### Features
* Changed the `Suite2pSegmentationInterface` to support multiple plane segmentation outputs. The interface now has a `plane_name` and `channel_name` arguments to determine which plane output and channel trace add to the NWBFile. [PR #601](https://github.com/catalystneuro/neuroconv/pull/601)
* Added `create_path_template` and corresponding tests [PR #680](https://github.com/catalystneuro/neuroconv/pull/680)
* Added tool function `configure_datasets` for configuring all datasets of an in-memory `NWBFile` to be backend specific. [PR #571](https://github.com/catalystneuro/neuroconv/pull/571)
* Added `LightningPoseConverter` to add pose estimation data and the original and the optional labeled video added as ImageSeries to NWB. [PR #633](https://github.com/catalystneuro/neuroconv/pull/633)
* Added gain as a required `__init__` argument for `TdtRecordingInterface`. [PR #704](https://github.com/catalystneuro/neuroconv/pull/704)
* Extract session_start_time from Plexon `plx` recording file. [PR #723](https://github.com/catalystneuro/neuroconv/pull/723)

### Improvements
* `nwbinspector` has been removed as a minimal dependency. It becomes an extra (optional) dependency with `neuroconv[dandi]`. [PR #672](https://github.com/catalystneuro/neuroconv/pull/672)
* Added a `from_nwbfile` class method constructor to all `BackendConfiguration` models. [PR #673](https://github.com/catalystneuro/neuroconv/pull/673)
* Added compression to `FicTracDataInterface`. [PR #678](https://github.com/catalystneuro/neuroconv/pull/678)
* Exposed `block_index` to all OpenEphys interfaces. [PR #695](https://github.com/catalystneuro/neuroconv/pull/695)
* Added support for `DynamicTable` columns in the `configure_backend` tool function. [PR #700](https://github.com/catalystneuro/neuroconv/pull/700)
* Refactored `ScanImagingInterface` to reference ROIExtractors' version of `extract_extra_metadata`. [PR #731](https://github.com/catalystneuro/neuroconv/pull/731)
* Added support for Long NHP probe types for the `SpikeGLXRecorddingInterfacce`. [PR #701](https://github.com/catalystneuro/neuroconv/pull/701)
* Remove unnecessary duplication of probe setting in `SpikeGLXRecordingInterface`. [PR #696](https://github.com/catalystneuro/neuroconv/pull/696)
* Added associated suffixes to all interfaces and converters. [PR #734](https://github.com/catalystneuro/neuroconv/pull/734)
* Added convenience function `get_format_summaries` to `tools.importing` (and exposed at highest level). [PR #734](https://github.com/catalystneuro/neuroconv/pull/734)

### Testing
* `RecordingExtractorInterfaceTestMixin` now compares either `group_name`, `group` or a default value of  `ElectrodeGroup` to the `group` property in the `NWBRecordingExtractor` instead of comparing `group` to `group` as it was done before [PR #736](https://github.com/catalystneuro/neuroconv/pull/736)
* `TestScanImageImagingInterfaceRecent` now checks metadata against new roiextractors implementation [PR #741](https://github.com/catalystneuro/neuroconv/pull/741).
* Removed editable installs from the CI workflow. [PR #756](https://github.com/catalystneuro/neuroconv/pull/756)


# v0.4.6 (November 30, 2023)

### Features
* Added Pydantic data models of `BackendConfiguration` for both HDF5 and Zarr datasets (container/mapper of all the `DatasetConfiguration`s for a particular file). [PR #568](https://github.com/catalystneuro/neuroconv/pull/568)
* Changed the metadata schema for `Fluorescence` and `DfOverF` where the traces metadata can be provided as a dict instead of a list of dicts.
  The name of the plane segmentation is used to determine which traces to add to the `Fluorescence` and `DfOverF` containers. [PR #632](https://github.com/catalystneuro/neuroconv/pull/632)
* Modify the filtering of traces to also filter out traces with empty values. [PR #649](https://github.com/catalystneuro/neuroconv/pull/649)
* Added tool function `get_default_dataset_configurations` for identifying and collecting all fields of an in-memory `NWBFile` that could become datasets on disk; and return instances of the Pydantic dataset models filled with default values for chunking/buffering/compression. [PR #569](https://github.com/catalystneuro/neuroconv/pull/569)
* Added tool function `get_default_backend_configuration` for conveniently packaging the results of `get_default_dataset_configurations` into an easy-to-modify mapping from locations of objects within the file to their correseponding dataset configuration options, as well as linking to a specific backend DataIO. [PR #570](https://github.com/catalystneuro/neuroconv/pull/570)
* Added `set_probe()` method to `BaseRecordingExtractorInterface`. [PR #639](https://github.com/catalystneuro/neuroconv/pull/639)
* Changed default chunking of `ImagingExtractorDataChunkIterator` to select `chunk_shape` less than the chunk_mb threshold while keeping the original image size. The default `chunk_mb` changed to 10MB. [PR #667](https://github.com/catalystneuro/neuroconv/pull/667)

### Fixes
* Fixed GenericDataChunkIterator (in hdmf.py) in the case where the number of dimensions is 1 and the size in bytes is greater than the threshold of 1 GB. [PR #638](https://github.com/catalystneuro/neuroconv/pull/638)
* Changed `np.floor` and `np.prod` usage to `math.floor` and `math.prod` in various files. [PR #638](https://github.com/catalystneuro/neuroconv/pull/638)
* Updated minimal required version of DANDI CLI; updated `run_conversion_from_yaml` API function and tests to be compatible with naming changes. [PR #664](https://github.com/catalystneuro/neuroconv/pull/664)

### Improvements
 * Change metadata extraction library from `fparse` to `parse`. [PR #654](https://github.com/catalystneuro/neuroconv/pull/654)
 * The `dandi` CLI/API is now an optional dependency; it is still required to use the `tool` function for automated upload as well as the YAML-based NeuroConv CLI. [PR #655](https://github.com/catalystneuro/neuroconv/pull/655)



# v0.4.5 (November 6, 2023)

### Back-compatibility break
* The `CEDRecordingInterface` has now been removed; use the `Spike2RecordingInterface` instead. [PR #602](https://github.com/catalystneuro/neuroconv/pull/602)

### Features
* Added support for python 3.12 [PR #626](https://github.com/catalystneuro/neuroconv/pull/626)
* Added `session_start_time` extraction to `FicTracDataInterface`. [PR #598](https://github.com/catalystneuro/neuroconv/pull/598)
* Added `imaging_plane_name` keyword argument to `add_imaging_plane` function to determine which imaging plane to add from the metadata by name instead of `imaging_plane_index`.
* Added reference for `imaging_plane` to default plane segmentation metadata. [PR #594](https://github.com/catalystneuro/neuroconv/pull/594)
* Changed Compass container for Position container in the `FicTracDataInterface`.  [PR #606](https://github.com/catalystneuro/neuroconv/pull/605)
* Added option to write units in meters by providing a radius in `FicTracDataInterface`. [PR #606](https://github.com/catalystneuro/neuroconv/pull/605)
* Added `parent_container` keyword argument to `add_photon_series` that defines whether to add the photon series to acquisition or 'ophys' processing module. [PR #587](https://github.com/catalystneuro/neuroconv/pull/587)
* Added Pydantic data models of `DatasetInfo` (immutable summary of core dataset values such as maximum shape and dtype) and `DatasetConfiguration` for both HDF5 and Zarr datasets (the optional layer that specifies chunk/buffering/compression). [PR #567](https://github.com/catalystneuro/neuroconv/pull/567)
* Added alignment methods to `FicTracDataInterface`.  [PR #607](https://github.com/catalystneuro/neuroconv/pull/607)
* Added alignment methods support to `MockRecordingInterface` [PR #611](https://github.com/catalystneuro/neuroconv/pull/611)
* Added `NeuralynxNvtInterface`, which can read position tracking NVT files. [PR #580](https://github.com/catalystneuro/neuroconv/pull/580)
* Adding radius as a conversion factor in `FicTracDataInterface`.  [PR #619](https://github.com/catalystneuro/neuroconv/pull/619)
* Coerce `FicTracDataInterface` original timestamps to start from 0.  [PR #619](https://github.com/catalystneuro/neuroconv/pull/619)
* Added configuration metadata to `FicTracDataInterface`.  [PR #618](https://github.com/catalystneuro/neuroconv/pull/618)
* Expose number of jobs to `automatic_dandi_upload`. [PR #624](https://github.com/catalystneuro/neuroconv/pull/624)
* Added `plane_segmentation_name` keyword argument to determine which plane segmentation to add from the metadata by name instead of `plane_segmentation_index`.
  `plane_segmentation_name` is exposed at `BaseSegmentationExtractorInterface.add_to_nwbfile()` function to support adding segmentation output from multiple planes. [PR #623](https://github.com/catalystneuro/neuroconv/pull/623)
* Added `SegmentationImages` to metadata_schema in `BaseSegmentationExtractorInterface` to allow for the modification of the name and description of Images container and description of the summary images. [PR #622](https://github.com/catalystneuro/neuroconv/pull/622)
* Default chunking pattern of RecordingInterfaces now attempts to use as many channels as possible up to 64 total, and fill with as much time as possible up to the `chunk_mb`. This also required raising the lower HDMF version to 3.11.0 (which introduced 10 MB default chunk sizes). [PR #630](https://github.com/catalystneuro/neuroconv/pull/630)

### Fixes
* Remove `starting_time` reset to default value (0.0) when adding the rate and updating the `photon_series_kwargs` or `roi_response_series_kwargs`, in `add_photon_series` or `add_fluorescence_traces`. [PR #595](https://github.com/catalystneuro/neuroconv/pull/595)
* Changed the date parsing in `OpenEphysLegacyRecordingInterface` to `datetime.strptime` with the expected date format explicitly set to `"%d-%b-%Y %H%M%S"`. [PR #577](https://github.com/catalystneuro/neuroconv/pull/577)
* Pin lower bound HDMF version to `3.10.0`. [PR #586](https://github.com/catalystneuro/neuroconv/pull/586)

### Deprecation
* Removed `use_times` and `buffer_size` from `add_photon_series`. [PR #600](https://github.com/catalystneuro/neuroconv/pull/600)

### Testing
* Adds `MockImagingInterface` as a general testing mechanism for ophys imaging interfaces [PR #604](https://github.com/catalystneuro/neuroconv/pull/604).



# v0.4.4

### Features

* `DeepLabCutInterface` now allows using custom timestamps via `set_aligned_timestamps` method before running conversion. [PR #531](https://github.com/catalystneuro/neuroconv/pull/532)

### Fixes

* Reorganize timeintervals schema to reside in `schemas/` dir to ensure its inclusion in package build. [PR #573](https://github.com/catalystneuro/neuroconv/pull/573)



# v0.4.3

### Fixes

* The `sonpy` package for the Spike2 interface no longer attempts installation on M1 Macs. [PR #563](https://github.com/catalystneuro/neuroconv/pull/563)
* Fixed `subset_sorting` to explicitly cast `end_frame` to int to avoid SpikeInterface frame slicing edge case. [PR #565](https://github.com/catalystneuro/neuroconv/pull/565)



# v0.4.2

### Fixes

* Exposed `es_key` argument to users where it was previously omitted on `MaxOneRecordingInterface`, `OpenEphysLegacyRecordingInterface`, and `OpenEphysRecordingInterface`. [PR #542](https://github.com/catalystneuro/neuroconv/pull/542)
* Added deepcopy for metadata in `make_nwbfile_from_metadata`. [PR #545](https://github.com/catalystneuro/neuroconv/pull/545)
* Fixed edge case in `subset_sorting` where `end_frame` could exceed recording length. [PR #551](https://github.com/catalystneuro/neuroconv/pull/551)
* Alter `add_electrodes` behavior,  no error is thrown if a property is present in the metadata but not in the recording extractors. This allows the combination of recording objects that have different properties. [PR #558](https://github.com/catalystneuro/neuroconv/pull/558)

### Features

* Added converters for Bruker TIF format to support multiple streams of imaging data.
  Added `BrukerTiffSinglePlaneConverter` for single plane imaging data which initializes a `BrukerTiffSinglePlaneImagingInterface` for each data stream.
  The available data streams can be checked by `BrukerTiffSinglePlaneImagingInterface.get_streams(folder_path)` method.
  Added `BrukerTiffMultiPlaneConverter` for volumetric imaging data with `plane_separation_type` argument that defines
  whether to load the imaging planes as a volume (`"contiguous"`) or separately (`"disjoint"`).
  The available data streams for the defined  `plane_separation_type`  can be checked by `BrukerTiffMultiPlaneImagingInterface.get_streams(folder_path, plane_separation_type)` method.
* Added FicTrac data interface. [PR #517](https://github.com/catalystneuro/neuroconv/pull/#517)

### Documentation and tutorial enhancements

* Added FicTrac to the conversion gallery and docs API. [PR #560](https://github.com/catalystneuro/neuroconv/pull/#560)



# v0.4.1

### Fixes

* Propagated additional arguments, such as `cell_id`, from the `metadata["Icephys"]["Electrodes"]` dictionary used in `tools.neo.add_icephys_electrode`. [PR #538](https://github.com/catalystneuro/neuroconv/pull/538)
* Fixed mismatch between expected `Electrodes` key in `tools.neo.add_icephys_electrode` and the metadata automatically generated by the `AbfInterface`. [PR #538](https://github.com/catalystneuro/neuroconv/pull/538)



# v0.4.0

### Back-compatibility break

* Create separate `.add_to_nwbfile` method for all DataInterfaces. This is effectively the previous `.run_conversion` method but limited to operations on an in-memory `nwbfile`: pynwb.NWBFile` object and does not handle any I/O. [PR #455](https://github.com/catalystneuro/neuroconv/pull/455)

### Fixes

* Set gzip compression by default on spikeinterface based interfaces `run_conversion`. [PR #499](https://github.com/catalystneuro/neuroconv/pull/#499)

* Temporarily disabled filtering for all-zero traces in `add_fluorescence_traces` as the current implementation is very slow for nearly all zero traces (e.g. suite2p deconvolved traces). [PR #527](https://github.com/catalystneuro/neuroconv/pull/527)

### Features

* Added stream control with the `stream_name` argument to the `NeuralynxRecordingExtractor`. [PR #369](https://github.com/catalystneuro/neuroconv/pull/369)

* Added a common `.temporally_align_data_interfaces` method to the `NWBConverter` class to use as a specification of the protocol for temporally aligning the data interfaces of the converter. [PR #362](https://github.com/catalystneuro/neuroconv/pull/362)

* Added `CellExplorerRecordingInterface` for adding data raw and lfp data from the CellExplorer format. CellExplorer's new format contains a `basename.session.mat` file containing
    rich metadata about the session which can be used to extract the recording information such as sampling frequency and type and channel metadata such as
    groups, location and brain area [#488](https://github.com/catalystneuro/neuroconv/pull/488)

* `CellExplorerSortingInterface` now supports extracting sampling frequency from the new data format. CellExplorer's new format contains a `basename.session.mat` file containing
    rich metadata including the sorting sampling frequency [PR #491](https://github.com/catalystneuro/neuroconv/pull/491) and [PR #502](https://github.com/catalystneuro/neuroconv/pull/502)
* Added `MiniscopeBehaviorInterface` for Miniscope behavioral data. The interface uses `ndx-miniscope` extension to add a `Miniscope` device with the behavioral camera metadata,
  and an `ImageSeries` in external mode that is linked to the device. [PR #482](https://github.com/catalystneuro/neuroconv/pull/482)
  * `CellExplorerSortingInterface` now supports adding channel metadata to the nwbfile with `write_ecephys_metadata=True` as a conversion option [PR #494](https://github.com/catalystneuro/neuroconv/pull/494)

* Added `MiniscopeImagingInterface` for Miniscope imaging data stream. The interface uses `ndx-miniscope` extension to add a `Miniscope` device with the microscope device metadata,
  and the imaging data as `OnePhotonSeries`. [PR #468](https://github.com/catalystneuro/neuroconv/pull/468)

* Added `MiniscopeConverter` for combining the conversion of Miniscope imaging and behavioral data streams. [PR #498](https://github.com/catalystneuro/neuroconv/pull/498)

### Improvements

* Avoid redundant timestamp creation in `add_eletrical_series` for recording objects without time vector. [PR #495](https://github.com/catalystneuro/neuroconv/pull/495)

* Avoid modifying the passed `metadata` structure via `deep_dict_update` in `make_nwbfile_from_metadata`.  [PR #476](https://github.com/catalystneuro/neuroconv/pull/476)

### Testing

* Added gin test for `CellExplorerRecordingInterface`. CellExplorer's new format contains a `basename.session.mat` file containing
    rich metadata about the session which can be used to extract the recording information such as sampling frequency and type and channel metadata such as
    groups, location and brain area [#488](https://github.com/catalystneuro/neuroconv/pull/488).
  * Added gin test for `CellExplorerSortingInterface`. CellExplorer's new format contains a `basename.session.mat` file containing
  rich metadata about the session which can be used to extract the recording information such as sampling frequency and type and channel metadata such as
  groups, location and brain area [PR #494](https://github.com/catalystneuro/neuroconv/pull/494).




# v0.3.0 (June 7, 2023)

### Back-compatibility break
* `ExtractorInterface` classes now access their extractor with the classmethod `cls.get_extractor()` instead of the attribute `self.Extractor`. [PR #324](https://github.com/catalystneuro/neuroconv/pull/324)
* The `spikeextractor_backend` option was removed for all `RecordingExtractorInterface` classes. ([PR #324](https://github.com/catalystneuro/neuroconv/pull/324), [PR #309](https://github.com/catalystneuro/neuroconv/pull/309)]
* The `NeuroScopeMultiRecordingExtractor` has been removed. If your conversion required this, please submit an issue requesting instructions for how to implement it. [PR #309](https://github.com/catalystneuro/neuroconv/pull/309)
* The `SIPickle` interfaces have been removed. [PR #309](https://github.com/catalystneuro/neuroconv/pull/309)
* The previous conversion option `es_key` has been moved to the `__init__` of all `BaseRecordingExtractorInterface` classes. It is no longer possible to use this argument in the `run_conversion` method. [PR #318](https://github.com/catalystneuro/neuroconv/pull/318)
* Change `BaseDataInterface.get_conversion_options_schema` from `classmethod` to object method. [PR #353](https://github.com/catalystneuro/neuroconv/pull/353)
* Removed `utils.json_schema.get_schema_for_NWBFile` and moved base metadata schema to external json file. Added constraints to Subject metadata to match DANDI. [PR #376](https://github.com/catalystneuro/neuroconv/pull/376)
* Duplicate video file paths in the VideoInterface and AudioInterface are no longer silently resolved; please explicitly remove duplicates when initializing the interfaces. [PR #403](https://github.com/catalystneuro/neuroconv/pull/403)
* Duplicate audio file paths in the AudioInterface are no longer silently resolved; please explicitly remove duplicates when initializing the interfaces. [PR #402](https://github.com/catalystneuro/neuroconv/pull/402)

### Features
* The `OpenEphysRecordingInterface` is now a wrapper for `OpenEphysBinaryRecordingInterface`. [PR #294](https://github.com/catalystneuro/neuroconv/pull/294)
* Swapped the backend for `CellExplorerSortingInterface` from `spikeextactors` to `spikeinterface`. [PR #267](https://github.com/catalystneuro/neuroconv/pull/267)
* In the conversion YAML, `DataInterface` classes must now be specified as a dictionary instead of a list. [PR #311](https://github.com/catalystneuro/neuroconv/pull/311)
* In the conversion YAML, conversion_options can be specified on the global level. [PR #312](https://github.com/catalystneuro/neuroconv/pull/312)
* The `OpenEphysRecordingInterface` now redirects to legacy or binary interface depending on the file format.
  It raises NotImplementedError until the interface for legacy format is added. [PR #296](https://github.com/catalystneuro/neuroconv/pull/296)
* Added the `OpenEphysLegacyRecordingInterface` to support Open Ephys legacy format (`.continuous` files). [PR #295](https://github.com/catalystneuro/neuroconv/pull/295)
* Added `PlexonSortingInterface` to support plexon spiking data. [PR #316](https://github.com/catalystneuro/neuroconv/pull/316)
* Changed `SpikeGLXRecordingInterface` to accept either the AP or LF bands as file paths. Each will automatically set the correseponding `es_key` and corresponding metadata for each band or probe. [PR #298](https://github.com/catalystneuro/neuroconv/pull/298)
* The `OpenEphysRecordingInterface` redirects to `OpenEphysLegacyRecordingInterface` for legacy format files instead of raising NotImplementedError. [PR #349](https://github.com/catalystneuro/neuroconv/pull/349)
* Added a `SpikeGLXConverter` for easy combination of multiple IMEC and NIDQ data streams. [PR #292](https://github.com/catalystneuro/neuroconv/pull/292)
* Added an `interfaces_by_category` lookup table to `neuroconv.datainterfaces` to make searching for interfaces by modality and format easier. [PR #352](https://github.com/catalystneuro/neuroconv/pull/352)
* `neuroconv.utils.jsonschema.get_schema_from_method_signature` can now support the `Dict[str, str]` typehint, which allows `DataInterface.__init__` and `.run_conversion` to handle dictionary arguments. [PR #360](https://github.com/catalystneuro/neuroconv/pull/360)
* Added `neuroconv.tools.testing.data_interface_mixins` module, which contains test suites for different types of
  DataInterfaces [PR #357](https://github.com/catalystneuro/neuroconv/pull/357)
* Added `keywords` to `DataInterface` classes. [PR #375](https://github.com/catalystneuro/neuroconv/pull/375)
* Uses `open-cv-headless` instead of open-cv, making the package lighter [PR #387](https://github.com/catalystneuro/neuroconv/pull/387).
* Adds `MockRecordingInterface` as a general testing mechanism for ecephys interfaces [PR #395](https://github.com/catalystneuro/neuroconv/pull/395).
* `metadata` returned by `DataInterface.get_metadata()` is now a `DeepDict` object, making it easier to add and adjust metadata. [PR #404](https://github.com/catalystneuro/neuroconv/pull/404).
* The `OpenEphysLegacyRecordingInterface` is now extracts the `session_start_time` in `get_metadata()` from `Neo` (`OpenEphysRawIO`) and does not depend on `pyopenephys` anymore. [PR #410](https://github.com/catalystneuro/neuroconv/pull/410)
* Added `expand_paths`. [PR #377](https://github.com/catalystneuro/neuroconv/pull/377)
* Added basic temporal alignment methods to ecephys, ophys, and icephys DataInterfaces. These are `get_timestamps`, `align_starting_time`, `align_timestamps`, and `align_by_interpolation`. Added tests that serve as a first demonstration of the intended uses in a variety of cases. [PR #237](https://github.com/catalystneuro/neuroconv/pull/237) [PR #283](https://github.com/catalystneuro/neuroconv/pull/283) [PR #400](https://github.com/catalystneuro/neuroconv/pull/400)
* Added basic temporal alignment methods to the SLEAPInterface. Added holistic per-interface, per-method unit testing for ecephys and ophys interfaces. [PR #401](https://github.com/catalystneuro/neuroconv/pull/401)
* Added `expand_paths`. [PR #377](https://github.com/catalystneuro/neuroconv/pull/377), [PR #448](https://github.com/catalystneuro/neuroconv/pull/448)
* Added `.get_electrode_table_json()` to the `BaseRecordingExtractorInterface` as a convenience helper for the GUIDE project. [PR #431](https://github.com/catalystneuro/neuroconv/pull/431)
* Added `BrukerTiffImagingInterface` to support Bruker TIF imaging data. This format consists of individual TIFFs (each file contains a single frame) in OME-TIF format (.ome.tif files) and metadata in XML format (.xml file). [PR #390](https://github.com/catalystneuro/neuroconv/pull/390)
* Added `MicroManagerTiffImagingInterface` to support Micro-Manager TIF imaging data. This format consists of multipage TIFFs in OME-TIF format (.ome.tif files) and configuration settings in JSON format ('DisplaySettings.json' file). [PR #423](https://github.com/catalystneuro/neuroconv/pull/423)
* Added a `TemporallyAlignedDataInterface` definition for convenience when creating a custom interface for pre-aligned data. [PR #434](https://github.com/catalystneuro/neuroconv/pull/434)
* Added `write_as`, `units_name`, `units_description` to `BaseSortingExtractorInterface` `run_conversion` method to be able to modify them in conversion options. [PR #438](https://github.com/catalystneuro/neuroconv/pull/438)
* Added basic temporal alignment methods to the VideoInterface. These are `align_starting_time` is split into `align_starting_times` (list of times, one per video file) and `align_global_starting_time` (shift all by a scalar amount). `align_by_interpolation` is not yet implemented for this interface. [PR #283](https://github.com/catalystneuro/neuroconv/pull/283)
* Added stream control for the `OpenEphysBinaryRecordingInterface`. [PR #445](https://github.com/catalystneuro/neuroconv/pull/445)
* Added the `BaseTemporalAlignmentInterface` to serve as the new base class for all new temporal alignment methods. [PR #442](https://github.com/catalystneuro/neuroconv/pull/442)
* Added direct imports for all base classes from the outer level; you may now call `from neuroconv import BaseDataInterface, BaseTemporalAlignmentInterface, BaseExtractorInterface`. [PR #442](https://github.com/catalystneuro/neuroconv/pull/442)
* Added basic temporal alignment methods to the AudioInterface. `align_starting_time` is split into `align_starting_times` (list of times, one per audio file) and `align_global_starting_time` (shift all by a scalar amount). `align_by_interpolation` and other timestamp-based approaches is not yet implemented for this interface. [PR #402](https://github.com/catalystneuro/neuroconv/pull/402)
* Changed the order of recording properties extraction in `NeuroscopeRecordingInterface` and `NeuroScopeLFPInterface` to make them consistent with each other [PR #466](https://github.com/catalystneuro/neuroconv/pull/466)
* The `ScanImageImagingInterface` has been updated to read metadata from more recent versions of ScanImage [PR #457](https://github.com/catalystneuro/neuroconv/pull/457)
* Refactored `add_two_photon_series()` to `add_photon_series()` and added `photon_series_type` optional argument which can be either `"OnePhotonSeries"` or `"TwoPhotonSeries"`.
  Changed `get_default_ophys_metadata()` to add `Device` and `ImagingPlane` metadata which are both used by imaging and segmentation.
  Added `photon_series_type` to `get_nwb_imaging_metadata()` to fill metadata for `OnePhotonSeries` or `TwoPhotonSeries`. [PR #462](https://github.com/catalystneuro/neuroconv/pull/462)
* Split `align_timestamps` and `align_starting_times` into `align_segment_timestamps` and `align_segment_starting_times` for API consistency for multi-segment `RecordingInterface`s. [PR #463](https://github.com/catalystneuro/neuroconv/pull/463)
* Rename `align_timestamps` and `align_segmentt_timestamps` into `set_aligned_timestamps` and `set_aligned_segment_timestamps` to more clearly indicate their usage and behavior. [PR #470](https://github.com/catalystneuro/neuroconv/pull/470)


### Testing
* The tests for `automatic_dandi_upload` now follow up-to-date DANDI validation rules for file name conventions. [PR #310](https://github.com/catalystneuro/neuroconv/pull/310)
* Deactivate `MaxOneRecordingInterface` metadata tests [PR #371]((https://github.com/catalystneuro/neuroconv/pull/371)
* Integrated the DataInterface testing mixin to the SLEAP Interface. [PR #401](https://github.com/catalystneuro/neuroconv/pull/401)
* Added holistic per-interface, per-method unit testing for ecephys and ophys interfaces. [PR #283](https://github.com/catalystneuro/neuroconv/pull/283)
* Live service tests now run in a separate non-required GitHub action. [PR #420]((https://github.com/catalystneuro/neuroconv/pull/420)
* Integrated the `DataInterfaceMixin` class of tests to the `VideoInterface`. [PR #403](https://github.com/catalystneuro/neuroconv/pull/403)
* Add `generate_path_expander_demo_ibl` and associated test for `LocalPathExpander` [PR #456](https://github.com/catalystneuro/neuroconv/pull/456)
* Improved testing of all interface alignment methods via the new `TemporalAlignmentMixin` class. [PR #459](https://github.com/catalystneuro/neuroconv/pull/459)

### Fixes
* `BlackrockRecordingInterface` now writes all ElectricalSeries to "acquisition" unless changed using the `write_as` flag in `run_conversion`. [PR #315](https://github.com/catalystneuro/neuroconv/pull/315)
* Excluding Python versions 3.8 and 3.9 for the `EdfRecordingInterface` on M1 macs due to installation problems. [PR #319](https://github.com/catalystneuro/neuroconv/pull/319)
* Extend type array condition in `get_schema_from_hdmf_class` for dataset types (excludes that are DataIO). [PR #418](https://github.com/catalystneuro/neuroconv/pull/418)
* The `base_directory` argument to all `PathExpander` classes can now accept string inputs as well as `Path` inputs. [PR #427](https://github.com/catalystneuro/neuroconv/pull/427)
* Fixed the temporal alignment methods for the `RecordingInterfaces` which has multiple segments. [PR #411](https://github.com/catalystneuro/neuroconv/pull/411)
* Fixes to the temporal alignment methods for the `SortingInterface`, both single and multi-segment and recordingless. [PR #413](https://github.com/catalystneuro/neuroconv/pull/413)
* Fixes to the temporal alignment methods for the certain formats of the `RecordingInterface`. [PR #459](https://github.com/catalystneuro/neuroconv/pull/459)
* Fixes the naming of LFP interfaces to be `ElectricalSeriesLFP` instead of `ElectricalSeriesLF`. [PR #467](https://github.com/catalystneuro/neuroconv/pull/467)
* Fixed an issue with incorrect modality-specific extra requirements being associated with certain behavioral formats. [PR #469](https://github.com/catalystneuro/neuroconv/pull/469)

### Documentation and tutorial enhancements
* The instructions to build the documentation were moved to ReadTheDocs. [PR #323](https://github.com/catalystneuro/neuroconv/pull/323)
* Move testing instructions to ReadTheDocs. [PR #320](https://github.com/catalystneuro/neuroconv/pull/320)
* Moved NeuroConv catalogue from ReadMe.md to ReadTheDocs.
  [PR #322](https://github.com/catalystneuro/neuroconv/pull/322)
* Moved instructions to build the documentation from README.md to ReadTheDocs. [PR #323](https://github.com/catalystneuro/neuroconv/pull/323)
* Add `Spike2RecordingInterface` to conversion gallery. [PR #338](https://github.com/catalystneuro/neuroconv/pull/338)
* Remove authors from module docstrings [PR #354](https://github.com/catalystneuro/neuroconv/pull/354)
* Add examples for `LocalPathExpander` usage [PR #456](https://github.com/catalystneuro/neuroconv/pull/456)
* Add better docstrings to the aux functions of the Neuroscope interface [PR #485](https://github.com/catalystneuro/neuroconv/pull/485)

### Pending deprecation
* Change name from `CedRecordingInterface` to `Spike2RecordingInterface`. [PR #338](https://github.com/catalystneuro/neuroconv/pull/338)

### Improvements
* Use `Literal` in typehints (incompatible with Python<=3.8). [PR #340](https://github.com/catalystneuro/neuroconv/pull/340)
* `BaseDataInterface.get_source_schema` modified so it works for `.__init__` and `.__new__`. [PR #374](https://github.com/catalystneuro/neuroconv/pull/374)



# v0.2.4 (February 7, 2023)

### Deprecation
* All usages of `use_times` have been removed from spikeinterface tools and interfaces. The function `add_electrical_series` now determines whether the timestamps of the spikeinterface recording extractor are uniform or not and automatically stores the data according to best practices [PR #40](https://github.com/catalystneuro/neuroconv/pull/40)
* Dropped Python 3.7 support. [PR #237](https://github.com/catalystneuro/neuroconv/pull/237)

### Features
* Added a tool for determining rising and falling frames from TTL signals (`parse_rising_frames_from_ttl` and `get_falling_frames_from_ttl`). [PR #244](https://github.com/catalystneuro/neuroconv/pull/244)
* Added the `SpikeGLXNIDQInterface` for reading data from `.nidq.bin` files, as well as the ability to parse event times from specific channels via the `get_event_starting_times_from_ttl` method. Also included a `neuroconv.tools.testing.MockSpikeGLXNIDQInterface` for testing purposes. [PR #247](https://github.com/catalystneuro/neuroconv/pull/247)
* Improved handling of writing multiple probes to the same `NWB` file [PR #255](https://github.com/catalystneuro/neuroconv/pull/255)

### Pending deprecation
* Added `DeprecationWarnings` to all `spikeextractors` backends. [PR #265](https://github.com/catalystneuro/neuroconv/pull/265)
* Added `DeprecationWarning`s for `spikeextractors` objects in `neuroconv.tools.spikeinterface`. [PR #266](https://github.com/catalystneuro/neuroconv/pull/266)

### Fixes
* Temporarily hotfixed the `tensorflow` dependency after the release of `deeplabcut==2.3.0`. [PR #268](https://github.com/catalystneuro/neuroconv/pull/268)
* Fixed cleanup of waveform tests in SI tools. [PR #277](https://github.com/catalystneuro/neuroconv/pull/277)
* Fixed metadata structure for the CsvTimeIntervalsInterface, which was previously not passed validation in NWBConverters. [PR #237](https://github.com/catalystneuro/neuroconv/pull/237)
* Added propagation of the `load_sync_channel` argument for the `SpikeGLXNIDQInterface`. [PR #282](https://github.com/catalystneuro/neuroconv/pull/282)
* Fixed the default `es_key` used by stand-alone write using any `RecordingExtractorInterface` or `LFPExtractorInterface`. [PR #288](https://github.com/catalystneuro/neuroconv/pull/288)
* Fixed the default `ExtractorName` used to load the spikeinterface extractor of the `SpikeGLXLFPInterface`. [PR #288](https://github.com/catalystneuro/neuroconv/pull/288)

### Testing
* Re-organized the `test_gin_ecephys` file by splitting into each sub-modality. [PR #282](https://github.com/catalystneuro/neuroconv/pull/282)
* Add testing support for Python 3.11. [PR #234](https://github.com/catalystneuro/neuroconv/pull/234)




# v0.2.3

### Documentation and tutorial enhancements
* Remove `Path(path_to_save_nwbfile).is_file()` from each of the gallery pages. [PR #177](https://github.com/catalystneuro/neuroconv/pull/177)
* Improve docstring for `SpikeGLXRecordingInterface`. [PR #226](https://github.com/catalystneuro/neuroconv/pull/226)
* Correct typing of SpikeGLX in conversion gallery. [PR #223](https://github.com/catalystneuro/neuroconv/pull/223)
* Added tutorial for utilizing YAML metadata in a conversion pipeline. [PR #240](https://github.com/catalystneuro/neuroconv/pull/240)
* Added page in User Guide for how to use CSVs to specify metadata. [PR #241](https://github.com/catalystneuro/neuroconv/pull/177)
* Added the `BaseDataInterface` in the API docs. [PR #242](https://github.com/catalystneuro/neuroconv/pull/242)
* Fixed typo in styling section. [PR #253](https://github.com/catalystneuro/neuroconv/pull/253)
* Updated docs on JSON schema. [PR #256](https://github.com/catalystneuro/neuroconv/pull/256)
* Improved compliance with numpy-style docstring [PR #260](https://github.com/catalystneuro/neuroconv/pull/260)

### Features
* Added `AudioInterface` for files in `WAV` format using the `add_acoustic_waveform_series` utility function
  from `tools/audio` to write audio data to NWB. [PR #196](https://github.com/catalystneuro/neuroconv/pull/196)
* Added the `MaxOneRecordingInterface` for writing data stored in MaxOne (.raw.h5) format. [PR #222](https://github.com/catalystneuro/neuroconv/pull/222)
* Added the `MCSRawRecordingInterface` for writing data stored in MCSRaw (.raw) format. [PR #220](https://github.com/catalystneuro/neuroconv/pull/220)
* Added the `MEArecRecordingInterface` for writing data stored in MEArec (structured .h5) format. [PR #218](https://github.com/catalystneuro/neuroconv/pull/218)
* Added the `AlphaOmegaRecordingInterface` for writing data stored in AlphaOmega (folder of .mrx) format. [PR #212](https://github.com/catalystneuro/neuroconv/pull/212)
* Added the `PlexonRecordingInterface` for writing data stored in Plexon (.plx) format. [PR #206](https://github.com/catalystneuro/neuroconv/pull/206)
* Added the `BiocamRecordingInterface` for writing data stored in Biocam (.bwr) format. [PR #210](https://github.com/catalystneuro/neuroconv/pull/210)
* Added function to add acoustic series as `AcousticWaveformSeries` object as __acquisition__ or __stimulus__ to NWB. [PR #201](https://github.com/catalystneuro/neuroconv/pull/201)
* Added new form to the GitHub repo for requesting support for new formats. [PR #207](https://github.com/catalystneuro/neuroconv/pull/207)
* Simplified the writing of `channel_conversion` during `add_electrical_series` if the vector of gains is uniform; in this case, they are now combined into the scalar `conversion` value. [PR #218](https://github.com/catalystneuro/neuroconv/pull/218)
* Implement timestamp extraction from videos for the SLEAPInterface [PR #238](https://github.com/catalystneuro/neuroconv/pull/238)
* Prevented writing of default values for optional columns on the `ElectrodeTable`. [PR #219](https://github.com/catalystneuro/neuroconv/pull/219)
* Add interfaces for Excel and Csv time intervals tables. [PR #252](https://github.com/catalystneuro/neuroconv/pull/252)

### Testing
* Added a `session_id` to the test file for the `automatic_dandi_upload` helper function. [PR #199](https://github.com/catalystneuro/neuroconv/pull/199)
* `pre-commit` version bump. [PR #235](https://github.com/catalystneuro/neuroconv/pull/235)
* Added a `testing` sub-module to `src` and added a method (`generate_mock_ttl_signal`) for generating synthetic TTL pulses. [PR #245](https://github.com/catalystneuro/neuroconv/pull/245)

### Fixes
* `VideoInterface`. Only raise a warning if the difference between the rate estimated from timestamps and the fps (frames per seconds) is larger than two decimals. [PR #200](https://github.com/catalystneuro/neuroconv/pull/200)
* Fixed the bug in a `VideoInterface` where it would use `DataChunkIterator` even if the conversion options indicated that it should not. [PR #200](https://github.com/catalystneuro/neuroconv/pull/200)
* Update usage requirements for HDMF to prevent a buffer overflow issue fixed in hdmf-dev/hdmf#780. [PR #195](https://github.com/catalystneuro/neuroconv/pull/195)
* Remove the deprecated `distutils.version` in favor of `packaging.version` [PR #233](https://github.com/catalystneuro/neuroconv/pull/233)



# v0.2.2

### Testing

* Added a set of dev branch gallery tests for PyNWB, HDMF, SI, and NEO. [PR #113](https://github.com/catalystneuro/neuroconv/pull/113)
* Added tests for the `TypeError` and `ValueError` raising for the new `starting_frames` argument of `MovieDataInterface.run_conversion()`. [PR #113](https://github.com/catalystneuro/neuroconv/pull/113)
* Added workflow for automatic detection of CHANGELOG.md updates for PRs. [PR #187](https://github.com/catalystneuro/neuroconv/pull/187)
* Added support for python 3.10 [PR #229](https://github.com/catalystneuro/neuroconv/pull/229)

### Fixes

* Fixed a new docval typing error that arose in `hdmf>3.4.6` versions. [PR #113](https://github.com/catalystneuro/neuroconv/pull/113)
* Fixed a new input argument issue for `starting_frames` when using `external_file` for an `ImageSeries` in `pynwb>2.1.0` versions. [PR #113](https://github.com/catalystneuro/neuroconv/pull/113)
* Fixed issues regarding interaction between metadata rate values and extractor rate values in `tools.roiextractors`. [PR #159](https://github.com/catalystneuro/neuroconv/pull/159)
* Fixed sampling frequency resolution issue when detecting this from timestamps in `roiextractors.write_imaging` and `roiextractors.write_segmentation`. [PR #159](https://github.com/catalystneuro/neuroconv/pull/159)

### Documentation and tutorial enhancements
* Added a note in User Guide/DataInterfaces to help installing custom dependencies for users who use Z-shell (`zsh`). [PR #180](https://github.com/catalystneuro/neuroconv/pull/180)
* Added `MovieInterface` example in the conversion gallery. [PR #183](https://github.com/catalystneuro/neuroconv/pull/183)

### Features
* Added `ConverterPipe`, a class that allows chaining previously initialized interfaces for batch conversion and corresponding tests [PR #169](https://github.com/catalystneuro/neuroconv/pull/169)
* Added automatic extraction of metadata for `NeuralynxRecordingInterface` including filtering information for channels, device and recording time information [PR #170](https://github.com/catalystneuro/neuroconv/pull/170)
* Added stubbing capabilities to timestamp extraction in the `MovieInterface` avoiding scanning through the whole file when `stub_test=True` [PR #181](https://github.com/catalystneuro/neuroconv/pull/181)
* Added a flag `include_roi_acceptance` to `tools.roiextractors.write_segmentation` and corresponding interfaces to allow disabling the addition of boolean columns indicating ROI acceptance. [PR #193](https://github.com/catalystneuro/neuroconv/pull/193)
* Added `write_waveforms()` function in `tools.spikeinterface` to write `WaveformExtractor` objects
[PR #217](https://github.com/catalystneuro/neuroconv/pull/217)

### Pending deprecation
* Replaced the `MovieInterface` with `VideoInterface` and introduced deprecation warnings for the former. [PR #74](https://github.com/catalystneuro/neuroconv/pull/74)



# v0.2.1

### Fixes

* Updated `BlackrockRecordingInterface` to support multi stream file and added gin corresponding gin tests [PR #176](https://github.com/catalystneuro/neuroconv/pull/176)



# v0.2.0

### Back-compatability break
* All built-in DataInterfaces are now nested under the `neuroconv.datainterfaces` import structure - they are no longer available from the outer level. To import a data interface, use the syntax `from neuroconv.datainterfaces import <name of interface>`. [PR #74](https://github.com/catalystneuro/neuroconv/pull/74)
* The `AxonaRecordingExtractorInterface` has been renamed to `AxonaRecordingInterface`. [PR #74](https://github.com/catalystneuro/neuroconv/pull/74)
* The `AxonaUnitRecordingExtractorInterface` has been renamed to `AxonaUnitRecordingInterface`. [PR #74](https://github.com/catalystneuro/neuroconv/pull/74)
* The `BlackrockRecordingExtractorInterface` has been renamed to `BlackrockRecordingInterface`. [PR #74](https://github.com/catalystneuro/neuroconv/pull/74)
* The `BlackrockSortingExtractorInterface` has been renamed to `BlackrockSortingInterface`. [PR #74](https://github.com/catalystneuro/neuroconv/pull/74)
* The `OpenEphysRecordingExtractorInterface` has been renamed to `OpenEphysRecordingInterface`. [PR #74](https://github.com/catalystneuro/neuroconv/pull/74)
* The `OpenEphysSortingExtractorInterface` has been renamed to `OpenEphysSortingInterface`. [PR #74](https://github.com/catalystneuro/neuroconv/pull/74)
* The `KilosortSortingInterface` has been renamed to `KiloSortSortingInterface` to be more consistent with SpikeInterface. [PR #107](https://github.com/catalystneuro/neuroconv/pull/107)
* The `Neuroscope` interfaces have been renamed to `NeuroScope` to be more consistent with SpikeInterface. [PR #107](https://github.com/catalystneuro/neuroconv/pull/107)
* The `tools.roiextractors.add_epoch` functionality has been retired in the newest versions of ROIExtractors. [PR #112](https://github.com/catalystneuro/neuroconv/pull/112)
* Removed deprecation warnings for `save_path` argument (which is now `nwbfile_path` everywhere in the package). [PR #124](https://github.com/catalystneuro/neuroconv/pull/124)
* Changed default device name for the ecephys pipeline. Device_ecephys -> DeviceEcephys [PR #154](https://github.com/catalystneuro/neuroconv/pull/154)
* Change names of written electrical series on the ecephys pipeline. ElectricalSeries_raw -> ElectricalSeriesRaw, ElectricalSeries_processed -> ElectricalSeriesProcessed, ElectricalSeries_lfp -> ElectricalSeriesLFP  [PR #153](https://github.com/catalystneuro/neuroconv/pull/153)
* Drop spikeextractor backend support for NeuralynxRecordingInterface [PR #174](https://github.com/catalystneuro/neuroconv/pull/174)

### Fixes
* Prevented the CEDRecordingInterface from writing non-ecephys channel data. [PR #37](https://github.com/catalystneuro/neuroconv/pull/37)
* Fixed description in `write_sorting` and in `add_units_table` to have "neuroconv" in the description. [PR #104](https://github.com/catalystneuro/neuroconv/pull/104)
* Updated `spikeinterface` version number to 0.95.1 to fix issue with `SpikeGLXInterface` probe annotations.
  The issue is described [here](https://github.com/SpikeInterface/spikeinterface/issues/923). [PR #132](https://github.com/catalystneuro/neuroconv/pull/132)

### Improvements
* Unified the `run_conversion` method of `BaseSegmentationExtractorInterface` with that of all the other base interfaces. The method `write_segmentation` now uses the common `make_or_load_nwbfile` context manager [PR #29](https://github.com/catalystneuro/neuroconv/pull/29)
* Coerced the recording extractors with `spikeextractors_backend=True` to BaseRecording objects for Axona, Blackrock, Openephys, and SpikeGadgets. [PR #38](https://github.com/catalystneuro/neuroconv/pull/38)
* Added function to add PlaneSegmentation objects to an nwbfile in `roiextractors` and corresponding unit tests. [PR #23](https://github.com/catalystneuro/neuroconv/pull/23)
* `use_times` argument to be deprecated on the ecephys pipeline. The function `add_electrical_series` now determines whether the timestamps of the spikeinterface recording extractor are uniform or not and automatically stores the data according to best practices [PR #40](https://github.com/catalystneuro/neuroconv/pull/40)
* Add `NWBFile` metadata key at the level of the base data interface so it can always be inherited to be available. [PR #51](https://github.com/catalystneuro/neuroconv/pull/51).
* Added spikeinterface support to Axona LFP and coerece gin tests for LFP to be spikeinterface objects [PR #85](https://github.com/catalystneuro/neuroconv/pull/85)
* Added function to add fluorescence traces to an nwbfile in `roiextractors` and corresponding unit tests.
  The df over f traces are now added to a `DfOverF` container instead of the `Fluorescence` container.
  The metadata schema has been changed for the `BaseSegmentationExtractorInterface` to allow metadata for `DfOverF`,
  and `Flurorescence` is now not required in the metadata schema. [PR #41](https://github.com/catalystneuro/neuroconv/pull/41)
* Improved default values of OpticalChannel object names and other descriptions for Imaging data. [PR #88](https://github.com/catalystneuro/neuroconv/pull/88)
* Extended the `ImagingDataChunkIterator` to be  compatible with volumetric data. [PR #90](https://github.com/catalystneuro/neuroconv/pull/90)
* Integrated the `ImagingDataChunkIterator` with the `write_imaging` methods. [PR #90](https://github.com/catalystneuro/neuroconv/pull/90)
* Began work towards making SpikeInterface, SpikeExtractors, and ROIExtractors all non-minimal dependencies. [PR #74](https://github.com/catalystneuro/neuroconv/pull/74)
* Implemented format-wise and modality-wise extra installation requirements. If there are any requirements to use a module or data interface, these are defined in individual requirements files at the corresponding level of the package. These are in turn easily accessible from the commands `pip install neuroconv[format_name]`. `pip install neuroconv[modality_name]` will also install all dependencies necessary to make full use of any interfaces from that modality. [PR #100](https://github.com/catalystneuro/neuroconv/pull/100)
* Added frame stubbing to the `BaseSegmentationExtractorInterface`. [PR #116](https://github.com/catalystneuro/neuroconv/pull/116)
* Added `mask_type: str` and `include_roi_centroids: bool` to the `add_plane_segmentation` helper and `write_segmentation` functions for the `tools.roiextractors` submodule. [PR #117](https://github.com/catalystneuro/neuroconv/pull/117)
* Propagate `output_struct_name` argument to `ExtractSegmentationInterface` to match its extractor arguments. [PR #128](https://github.com/catalystneuro/neuroconv/pull/128)
* Added compression and iteration (with options control) to all Fluorescence traces in `write_segmentation`. [PR #120](https://github.com/catalystneuro/neuroconv/pull/120)
* For irregular recordings, timestamps can now be saved along with all traces in `write_segmentation`. [PR #130](https://github.com/catalystneuro/neuroconv/pull/130)
* Added `mask_type` argument to `tools.roiextractors.add_plane_segmentation` function and all upstream calls. This allows users to request writing not just the image_masks (still the default) but also pixels, voxels or `None` of the above. [PR #119](https://github.com/catalystneuro/neuroconv/pull/119)
* `utils.json_schema.get_schema_from_method_signature` now allows `Optional[...]` annotation typing and subsequent `None` values during validation as long as it is still only applied to a simple non-conflicting type (no `Optional[Union[..., ...]]`). [PR #119](https://github.com/catalystneuro/neuroconv/pull/119)


### Documentation and tutorial enhancements:
* Unified the documentation of NeuroConv structure in the User Guide readthedocs. [PR #39](https://github.com/catalystneuro/neuroconv/pull/39)
* Added package for viewing source code in the neuroconv documentation [PR #62](https://github.com/catalystneuro/neuroconv/pull/62)
* Added Contributing guide for the Developer section of readthedocs. [PR #73](https://github.com/catalystneuro/neuroconv/pull/73)
* Added style guide to the readthedocs [PR #28](https://github.com/catalystneuro/neuroconv/pull/28)
* Added ABF data conversion tutorial @luiztauffer [PR #89](https://github.com/catalystneuro/neuroconv/pull/89)
* Added Icephys API documentation @luiztauffer [PR #103](https://github.com/catalystneuro/neuroconv/pull/103)
* Added Blackrock sorting conversion gallery example [PR #134](https://github.com/catalystneuro/neuroconv/pull/134)
* Extended the User Guide Get metadata section in DataInterfaces with a demonstration for loading metadata from YAML. [PR #144](https://github.com/catalystneuro/neuroconv/pull/144)
* Fixed a redundancy in [PR #144](https://github.com/catalystneuro/neuroconv/pull/144) and API links. [PR #154](https://github.com/catalystneuro/neuroconv/pull/154)
* Added SLEAP conversion gallery example [PR #161](https://github.com/catalystneuro/neuroconv/pull/161)



### Features
* Added conversion interface for Neuralynx sorting data together with gin data test and a conversion example in the gallery. [PR #58](https://github.com/catalystneuro/neuroconv/pull/58)
* Added conversion interface for DeepLabCut data together with gin data test and a conversion example in the gallery. [PR #24](https://github.com/catalystneuro/neuroconv/pull/24)
* Allow writing of offsets to ElectricalSeries objects from SpikeInterface (requires PyNWB>=2.1.0). [PR #37](https://github.com/catalystneuro/neuroconv/pull/37)
* Added conversion interface for EDF (European Data Format) data together with corresponding unit tests and a conversion example in the gallery. [PR #45](https://github.com/catalystneuro/neuroconv/pull/45)
* Created ImagingExtractorDataChunkIterator, a data chunk iterator for `ImagingExtractor` objects. [PR #54](https://github.com/catalystneuro/neuroconv/pull/54)
* Added support for writing spikeinterface recording extractor with multiple segments and corresponding unit test [PR #67](https://github.com/catalystneuro/neuroconv/pull/67)
* Added spikeinterface support to the Axona data interface [PR #61](https://github.com/catalystneuro/neuroconv/pull/61)
* Added new util function `get_package` for safely attempting to attempt a package import and informatively notifying the user of how to perform the installation otherwise. [PR #74](https://github.com/catalystneuro/neuroconv/pull/74)
* All built-in DataInterfaces now load their external dependencies on-demand at time of object initialization instead of on package or interface import. [PR #74](https://github.com/catalystneuro/neuroconv/pull/74)
* Adde spikeinterface support for Blackrock sorting interface[PR #134](https://github.com/catalystneuro/neuroconv/pull/134)
* Added conversion interface for TDT recording data together with gin data test. [PR #135](https://github.com/catalystneuro/neuroconv/pull/135)
* Added conversion interface for SLEAP pose estimation data together with gin test for data. [PR #160](https://github.com/catalystneuro/neuroconv/pull/160)


### Testing
* Added unittests for correctly writing the scaling factors to the nwbfile in the `add_electrical_series` function of the spikeinterface module. [PR #37](https://github.com/catalystneuro/neuroconv/pull/37)
* Added unittest for compression options in the `add_electrical_series` function of the spikeinterface module. [PR #64](https://github.com/catalystneuro/neuroconv/pull/37)
* Added unittests for chunking in the `add_electrical_series` function of the spikeinterface module. [PR #84](https://github.com/catalystneuro/neuroconv/pull/84)
* Tests are now organized according to modality-wise lazy installations. [PR #100](https://github.com/catalystneuro/neuroconv/pull/100)

# v0.1.1
### Fixes
* Fixed the behavior of the `file_paths` usage in the MovieInterface when run via the YAML conversion specification. [PR #33](https://github.com/catalystneuro/neuroconv/pull/33)

### Improvements
* Added function to add ImagingPlane objects to an nwbfile in `roiextractors` and corresponding unit tests. [PR #19](https://github.com/catalystneuro/neuroconv/pull/19)
* Added function to add summary images from a `SegmentationExtractor` object to an nwbfile in the roiextractors module and corresponding unit tests [PR #22](https://github.com/catalystneuro/neuroconv/pull/22)
* Small improvements on ABFInterface @luiztauffer [PR #89](https://github.com/catalystneuro/neuroconv/pull/89)

### Features
* Add non-iterative writing capabilities to `add_electrical_series`. [PR #32](https://github.com/catalystneuro/neuroconv/pull/32)

### Testing
* Added unittests for the `write_as` functionality in the `add_electrical_series` of the spikeinterface module. [PR #32](https://github.com/catalystneuro/neuroconv/pull/32)


# v0.1.0

* The first release of NeuroConv.<|MERGE_RESOLUTION|>--- conflicted
+++ resolved
@@ -9,13 +9,10 @@
 
 ## Improvements
 * Run only the most basic testing while a PR is on draft  [PR #1082](https://github.com/catalystneuro/neuroconv/pull/1082)
-<<<<<<< HEAD
-* Check that passing zarr with backend_configuration works for most data interfaces  [PR #1094](https://github.com/catalystneuro/neuroconv/pull/1094)
-=======
+* Test that zarr backend_configuration works in gin data tests  [PR #1094](https://github.com/catalystneuro/neuroconv/pull/1094)
 * Avoid running link test when the PR is on draft  [PR #1093](https://github.com/catalystneuro/neuroconv/pull/1093)
 
 
->>>>>>> 4c3edc96
 # v0.6.4 (September 17, 2024)
 
 ## Bug Fixes
