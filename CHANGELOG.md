# v0.7.2 (Upcoming)

## Deprecations and Changes

## Bug Fixes

## Features
* Support roiextractors 0.5.11 [PR #1236](https://github.com/catalystneuro/neuroconv/pull/1236)
* Added ThorImagingInterface for Thor TIFF files with OME metadata [PR #1238](https://github.com/catalystneuro/neuroconv/pull/1238)

## Improvements
<<<<<<< HEAD
* `FilePathType` is deprecated, use `FilePath` from pydantic instead [PR #1239](https://github.com/catalystneuro/neuroconv/pull/1239)
=======
* Change `np.NAN` to `np.nan` to support numpy 2.0 [PR #1245](https://github.com/catalystneuro/neuroconv/pull/1245)
>>>>>>> 40d8ede2

# v0.7.1 (March 5, 2025)

## Deprecations and Changes

## Bug Fixes
* Fix parsing of group_names in `tools.spikeinterface` [PR #1234](https://github.com/catalystneuro/neuroconv/pull/1234)

## Features

## Improvements
* Testing suite now supports numpy 2.0. [PR #1235](https://github.com/catalystneuro/neuroconv/pull/1235)


# v0.7.0 (March 3, 2025)

## Deprecations and Changes
* Interfaces and converters now have `verbose=False` by default [PR #1153](https://github.com/catalystneuro/neuroconv/pull/1153)
* Added `metadata` and `conversion_options` as arguments to `NWBConverter.temporally_align_data_interfaces` [PR #1162](https://github.com/catalystneuro/neuroconv/pull/1162)
* Deprecations in the ecephys pipeline: compression options, old iterator options, methods that did not end up in *to_nwbfile and the `get_schema_from_method_signature` function [PR #1207](https://github.com/catalystneuro/neuroconv/pull/1207)
* Removed all deprecated functions from the roiextractors module: `add_fluorescence_traces`, `add_background_fluorescence_traces`, `add_summary_images`, `add_segmentation`, and `write_segmentation` [#1233](https://github.com/catalystneuro/neuroconv/pull/1233)

## Bug Fixes
* `run_conversion` does not longer trigger append mode when `nwbfile_path` points to a faulty file [PR #1180](https://github.com/catalystneuro/neuroconv/pull/1180)
* `DatasetIOConfiguration` now recommends `chunk_shape = (len(candidate_dataset),)` for datasets with compound dtypes as used by hdmf >= 3.14.6. [PR #1146](https://github.com/catalystneuro/neuroconv/pull/1146)
* `OpenEphysBinaryRecordingInterface` no longer stores analog data as an `ElectricalSeries` [PR #1179](https://github.com/catalystneuro/neuroconv/pull/1179)

## Features
* Added `PlexonLFPInterface` for converting Plexon `FPl-Low Pass Filtered` stream data [PR #1209](https://github.com/catalystneuro/neuroconv/pull/1209)
* Added `ImageInterface` for writing large collection of images to NWB and automatically map the images to the correct NWB data types [PR #1190](https://github.com/catalystneuro/neuroconv/pull/1190)
* Fixed AudioInterface to properly handle 24-bit WAV files by disabling memory mapping for 24-bit files [PR #1226](https://github.com/catalystneuro/neuroconv/pull/1226)
* Use the latest version of ndx-pose for `DeepLabCutInterface` and `LightningPoseDataInterface` [PR #1128](https://github.com/catalystneuro/neuroconv/pull/1128)
* Added a first draft of `.clinerules` [PR #1229](https://github.com/catalystneuro/neuroconv/pull/1229)
* Support for pynwb 3.0 [PR #1231](https://github.com/catalystneuro/neuroconv/pull/1231)
* Support for hdmf 4.0 [PR #1204](https://github.com/catalystneuro/neuroconv/pull/1204)
* Support for numpy 2.0 [PR #1206](https://github.com/catalystneuro/neuroconv/pull/1206)
* Support Spikeinterface 0.102 [PR #1194](https://github.com/catalystneuro/neuroconv/pull/1194)

## Improvements
* Simple writing no longer uses a context manager [PR #1180](https://github.com/catalystneuro/neuroconv/pull/1180)
* Added Returns section to all getter docstrings [PR #1185](https://github.com/catalystneuro/neuroconv/pull/1185)
* ElectricalSeries have better chunking defaults when data is passed as plain array [PR #1184](https://github.com/catalystneuro/neuroconv/pull/1184)
* Ophys interfaces now call `get_metadata` by default when no metadata is passed [PR #1200](https://github.com/catalystneuro/neuroconv/pull/1200) and [PR #1232](https://github.com/catalystneuro/neuroconv/pull/1232)


# v0.6.7 (January 20, 2025)

## Deprecations and Changes

## Bug Fixes
* Temporary set a ceiling for hdmf to avoid a chunking bug  [PR #1175](https://github.com/catalystneuro/neuroconv/pull/1175)

## Features
* Add description to inter-sample-shift for `SpikeGLXRecordingInterface` [PR #1177](https://github.com/catalystneuro/neuroconv/pull/1177)

## Improvements
* `get_json_schema_from_method_signature` now throws a more informative error when an untyped parameter is passed [#1157](https://github.com/catalystneuro/neuroconv/pull/1157)
* Improve the naming of ElectrodeGroups in the `SpikeGLXRecordingInterface` when multi probes are present [PR #1177](https://github.com/catalystneuro/neuroconv/pull/1177)
* Detect mismatch errors between group and group names when writing ElectrodeGroups [PR #1165](https://github.com/catalystneuro/neuroconv/pull/1165)
* Fix metadata bug in `IntanRecordingInterface` where extra devices were added incorrectly if the recording contained multiple electrode groups or names [#1166](https://github.com/catalystneuro/neuroconv/pull/1166)
* Source validation is no longer performed when initializing interfaces or converters [PR #1168](https://github.com/catalystneuro/neuroconv/pull/1168)


# v0.6.6 (December 20, 2024)

## Deprecations and Changes
* Removed use of `jsonschema.RefResolver` as it will be deprecated from the jsonschema library [PR #1133](https://github.com/catalystneuro/neuroconv/pull/1133)
* Completely removed compression settings from most places[PR #1126](https://github.com/catalystneuro/neuroconv/pull/1126)
* Completely removed compression settings from most places [PR #1126](https://github.com/catalystneuro/neuroconv/pull/1126)
* Soft deprecation for `file_path` as an argument of  `SpikeGLXNIDQInterface` and `SpikeGLXRecordingInterface` [PR #1155](https://github.com/catalystneuro/neuroconv/pull/1155)
* `starting_time` in RecordingInterfaces has given a soft deprecation in favor of time alignment methods [PR #1158](https://github.com/catalystneuro/neuroconv/pull/1158)

## Bug Fixes
* datetime objects now can be validated as conversion options [#1139](https://github.com/catalystneuro/neuroconv/pull/1126)
* Make `NWBMetaDataEncoder` public again [PR #1142](https://github.com/catalystneuro/neuroconv/pull/1142)
* Fix a bug where data in `DeepLabCutInterface` failed to write when `ndx-pose` was not imported. [#1144](https://github.com/catalystneuro/neuroconv/pull/1144)
* `SpikeGLXConverterPipe` converter now accepts multi-probe structures with multi-trigger and does not assume a specific folder structure [#1150](https://github.com/catalystneuro/neuroconv/pull/1150)
* `SpikeGLXNIDQInterface` is no longer written as an ElectricalSeries [#1152](https://github.com/catalystneuro/neuroconv/pull/1152)
* Fix a bug on ecephys interfaces where extra electrode group and devices were written if the property of the "group_name" was set in the recording extractor [#1164](https://github.com/catalystneuro/neuroconv/pull/1164)


## Features
* Propagate the `unit_electrode_indices` argument from the spikeinterface tools to `BaseSortingExtractorInterface`. This allows users to map units to the electrode table when adding sorting data [PR #1124](https://github.com/catalystneuro/neuroconv/pull/1124)
* Imaging interfaces have a new conversion option `always_write_timestamps` that can be used to force writing timestamps even if neuroconv's heuristics indicates regular sampling rate [PR #1125](https://github.com/catalystneuro/neuroconv/pull/1125)
* Added .csv support to DeepLabCutInterface [PR #1140](https://github.com/catalystneuro/neuroconv/pull/1140)
* `SpikeGLXRecordingInterface` now also accepts `folder_path` making its behavior equivalent to SpikeInterface [#1150](https://github.com/catalystneuro/neuroconv/pull/1150)
* Added the `rclone_transfer_batch_job` helper function for executing Rclone data transfers in AWS Batch jobs. [PR #1085](https://github.com/catalystneuro/neuroconv/pull/1085)
* Added the `deploy_neuroconv_batch_job` helper function for deploying NeuroConv AWS Batch jobs. [PR #1086](https://github.com/catalystneuro/neuroconv/pull/1086)
* YAML specification files now accepts an outer keyword `upload_to_dandiset="< six-digit ID >"` to automatically upload the produced NWB files to the DANDI archive [PR #1089](https://github.com/catalystneuro/neuroconv/pull/1089)
*`SpikeGLXNIDQInterface` now handdles digital demuxed channels (`XD0`) [#1152](https://github.com/catalystneuro/neuroconv/pull/1152)

## Improvements
* Use mixing tests for ecephy's mocks [PR #1136](https://github.com/catalystneuro/neuroconv/pull/1136)
* Use pytest format for dandi tests to avoid window permission error on teardown [PR #1151](https://github.com/catalystneuro/neuroconv/pull/1151)
* Added many docstrings for public functions [PR #1063](https://github.com/catalystneuro/neuroconv/pull/1063)
* Clean up warnings and deprecations in the testing framework for the ecephys pipeline [PR #1158](https://github.com/catalystneuro/neuroconv/pull/1158)
* Enhance the typing of the signature on the `NWBConverter` by adding zarr as a literal option on the backend and backend configuration [PR #1160](https://github.com/catalystneuro/neuroconv/pull/1160)


# v0.6.5 (November 1, 2024)

## Bug Fixes
* Fixed formatwise installation from pipy [PR #1118](https://github.com/catalystneuro/neuroconv/pull/1118)
* Fixed dailies [PR #1113](https://github.com/catalystneuro/neuroconv/pull/1113)

## Deprecations

## Features
* Using in-house `GenericDataChunkIterator` [PR #1068](https://github.com/catalystneuro/neuroconv/pull/1068)
* Data interfaces now perform source (argument inputs) validation with the json schema  [PR #1020](https://github.com/catalystneuro/neuroconv/pull/1020)
* Improve the error message when writing a recording extractor with multiple offsets [PR #1111](https://github.com/catalystneuro/neuroconv/pull/1111)
* Added `channels_to_skip` to `EDFRecordingInterface` so the user can skip non-neural channels [PR #1110](https://github.com/catalystneuro/neuroconv/pull/1110)

## Improvements
* Remove dev test from PR  [PR #1092](https://github.com/catalystneuro/neuroconv/pull/1092)
* Run only the most basic testing while a PR is on draft  [PR #1082](https://github.com/catalystneuro/neuroconv/pull/1082)
* Test that zarr backend_configuration works in gin data tests  [PR #1094](https://github.com/catalystneuro/neuroconv/pull/1094)
* Consolidated weekly workflows into one workflow and added email notifications [PR #1088](https://github.com/catalystneuro/neuroconv/pull/1088)
* Avoid running link test when the PR is on draft  [PR #1093](https://github.com/catalystneuro/neuroconv/pull/1093)
* Centralize gin data preparation in a github action  [PR #1095](https://github.com/catalystneuro/neuroconv/pull/1095)

# v0.6.4 (September 17, 2024)

## Bug Fixes
* Fixed a setup bug introduced in `v0.6.2` where installation process created a directory instead of a file for test configuration file  [PR #1070](https://github.com/catalystneuro/neuroconv/pull/1070)
* The method `get_extractor` now works for `MockImagingInterface`  [PR #1076](https://github.com/catalystneuro/neuroconv/pull/1076)
* Updated opencv version for security [PR #1087](https://github.com/catalystneuro/neuroconv/pull/1087)
* Solved a bug of `PlexonRecordingInterface` where data with multiple streams could not be opened [PR #989](https://github.com/catalystneuro/neuroconv/pull/989)

## Deprecations

## Features
* Added chunking/compression for string-only compound objects: [PR #1042](https://github.com/catalystneuro/neuroconv/pull/1042)
* Added automated EFS volume creation and mounting to the `submit_aws_job` helper function. [PR #1018](https://github.com/catalystneuro/neuroconv/pull/1018)
* Added a mock for segmentation extractors interfaces in ophys: `MockSegmentationInterface` [PR #1067](https://github.com/catalystneuro/neuroconv/pull/1067)
* Added a `MockSortingInterface` for testing purposes. [PR #1065](https://github.com/catalystneuro/neuroconv/pull/1065)
* BaseRecordingInterfaces have a new conversion options `always_write_timestamps` that can be used to force writing timestamps even if neuroconv heuristic indicates regular sampling rate [PR #1091](https://github.com/catalystneuro/neuroconv/pull/1091)


## Improvements
* Testing on mac sillicon [PR #1061](https://github.com/catalystneuro/neuroconv/pull/1061)
* Add writing to zarr test for to the test on data [PR #1056](https://github.com/catalystneuro/neuroconv/pull/1056)
* Modified the CI to avoid running doctests twice [PR #1077](https://github.com/catalystneuro/neuroconv/pull/#1077)
* Consolidated daily workflows into one workflow and added email notifications [PR #1081](https://github.com/catalystneuro/neuroconv/pull/1081)
* Added zarr tests for the test on data with checking equivalent backends [PR #1083](https://github.com/catalystneuro/neuroconv/pull/1083)

# v0.6.3

# v0.6.2 (September 10, 2024)

## Bug Fixes
* Fixed a bug where `IntanRecordingInterface` added two devices [PR #1059](https://github.com/catalystneuro/neuroconv/pull/1059)
* Fix a bug in `add_sorting_to_nwbfile` where `unit_electrode_indices` was only propagated if `waveform_means` was passed [PR #1057](https://github.com/catalystneuro/neuroconv/pull/1057)

## Deprecations
* The following classes and objects are now private `NWBMetaDataEncoder`, `NWBMetaDataEncoder`, `check_if_imaging_fits_into_memory`, `NoDatesSafeLoader` [PR #1050](https://github.com/catalystneuro/neuroconv/pull/1050)

## Features
* Make `config_file_path` optional in `DeepLabCutInterface`[PR #1031](https://github.com/catalystneuro/neuroconv/pull/1031)
* Added `get_stream_names` to `OpenEphysRecordingInterface`: [PR #1039](https://github.com/catalystneuro/neuroconv/pull/1039)
* Most data interfaces and converters now use Pydantic to validate their inputs, including existence of file and folder paths. [PR #1022](https://github.com/catalystneuro/neuroconv/pull/1022)
* All remaining data interfaces and converters now use Pydantic to validate their inputs, including existence of file and folder paths. [PR #1055](https://github.com/catalystneuro/neuroconv/pull/1055)


## Improvements
* Using ruff to enforce existence of public classes' docstrings [PR #1034](https://github.com/catalystneuro/neuroconv/pull/1034)
* Separated tests that use external data by modality [PR #1049](https://github.com/catalystneuro/neuroconv/pull/1049)
* Added Unit Table descriptions for phy and kilosort: [PR #1053](https://github.com/catalystneuro/neuroconv/pull/1053)
* Using ruff to enforce existence of public functions's docstrings [PR #1062](https://github.com/catalystneuro/neuroconv/pull/1062)
* Improved device metadata of `IntanRecordingInterface` by adding the type of controller used [PR #1059](https://github.com/catalystneuro/neuroconv/pull/1059)




# v0.6.1 (August 30, 2024)

## Bug fixes
* Fixed the JSON schema inference warning on excluded fields; also improved error message reporting of which method triggered the error. [PR #1037](https://github.com/catalystneuro/neuroconv/pull/1037)



# v0.6.0 (August 27, 2024)

## Deprecations
* Deprecated  `WaveformExtractor` usage. [PR #821](https://github.com/catalystneuro/neuroconv/pull/821)
* Changed the `tools.spikeinterface` functions (e.g. `add_recording`, `add_sorting`) to have `_to_nwbfile` as suffix  [PR #1015](https://github.com/catalystneuro/neuroconv/pull/1015)
* Deprecated use of `compression` and `compression_options` in `VideoInterface` [PR #1005](https://github.com/catalystneuro/neuroconv/pull/1005)
* `get_schema_from_method_signature` has been deprecated; please use `get_json_schema_from_method_signature` instead. [PR #1016](https://github.com/catalystneuro/neuroconv/pull/1016)
* `neuroconv.utils.FilePathType` and `neuroconv.utils.FolderPathType` have been deprecated; please use `pydantic.FilePath` and `pydantic.DirectoryPath` instead. [PR #1017](https://github.com/catalystneuro/neuroconv/pull/1017)
* Changed the `tools.roiextractors` function (e.g. `add_imaging` and `add_segmentation`) to have the `_to_nwbfile` suffix [PR #1017](https://github.com/catalystneuro/neuroconv/pull/1027)


## Features
* Added `MedPCInterface` for operant behavioral output files. [PR #883](https://github.com/catalystneuro/neuroconv/pull/883)
* Support `SortingAnalyzer` in the `SpikeGLXConverterPipe`. [PR #821](https://github.com/catalystneuro/neuroconv/pull/821)
* Added `TDTFiberPhotometryInterface` data interface, for converting fiber photometry data from TDT file formats. [PR #920](https://github.com/catalystneuro/neuroconv/pull/920)
* Add argument to `add_electrodes` that grants fine control of what to do with the missing values. As a side effect this drops the implicit casting to int when writing int properties to the electrodes table [PR #985](https://github.com/catalystneuro/neuroconv/pull/985)
* Add Plexon2 support [PR #918](https://github.com/catalystneuro/neuroconv/pull/918)
* Converter working with multiple `VideoInterface` instances [PR #914](https://github.com/catalystneuro/neuroconv/pull/914)
* Added helper function `neuroconv.tools.data_transfers.submit_aws_batch_job` for basic automated submission of AWS batch jobs. [PR #384](https://github.com/catalystneuro/neuroconv/pull/384)
* Data interfaces `run_conversion` method now performs metadata validation before running the conversion. [PR #949](https://github.com/catalystneuro/neuroconv/pull/949)
* Introduced `null_values_for_properties` to `add_units_table` to give user control over null values behavior [PR #989](https://github.com/catalystneuro/neuroconv/pull/989)


## Bug fixes
* Fixed the default naming of multiple electrical series in the `SpikeGLXConverterPipe`. [PR #957](https://github.com/catalystneuro/neuroconv/pull/957)
* Write new properties to the electrode table use the global identifier channel_name, group [PR #984](https://github.com/catalystneuro/neuroconv/pull/984)
* Removed a bug where int64 was casted lossy to float [PR #989](https://github.com/catalystneuro/neuroconv/pull/989)

## Improvements
* The `OpenEphysBinaryRecordingInterface` now uses `lxml` for extracting the session start time from the settings.xml file and does not depend on `pyopenephys` anymore. [PR #971](https://github.com/catalystneuro/neuroconv/pull/971)
* Swap the majority of package setup and build steps to `pyproject.toml` instead of `setup.py`. [PR #955](https://github.com/catalystneuro/neuroconv/pull/955)
* The `DeeplabcutInterface` now skips inferring timestamps from movie when timestamps are specified, running faster. [PR #967](https://github.com/catalystneuro/neuroconv/pull/967)
* Improve metadata writing for SpikeGLX data interface. Added contact ids, shank ids and, remove references to shanks for neuropixels 1.0. Also deprecated the previous neuroconv exclusive property "electrode_shank_number` [PR #986](https://github.com/catalystneuro/neuroconv/pull/986)
* Add tqdm with warning to DeepLabCut interface [PR #1006](https://github.com/catalystneuro/neuroconv/pull/1006)
* `BaseRecordingInterface` now calls default metadata when metadata is not passing mimicking `run_conversion` behavior. [PR #1012](https://github.com/catalystneuro/neuroconv/pull/1012)
* Added `get_json_schema_from_method_signature` which constructs Pydantic models automatically from the signature of any function with typical annotation types used throughout NeuroConv. [PR #1016](https://github.com/catalystneuro/neuroconv/pull/1016)
* Replaced all interface annotations with Pydantic types. [PR #1017](https://github.com/catalystneuro/neuroconv/pull/1017)
* Changed typehint collections (e.g. `List`) to standard collections (e.g. `list`). [PR #1021](https://github.com/catalystneuro/neuroconv/pull/1021)
* Testing now is only one dataset per test [PR #1026](https://github.com/catalystneuro/neuroconv/pull/1026)




## v0.5.0 (July 17, 2024)

### Deprecations
* The usage of `compression_options` directly through the `neuroconv.tools.audio` submodule is now deprecated - users should refer to the new `configure_backend` method for a general approach for setting compression. [PR #939](https://github.com/catalystneuro/neuroconv/pull/939)
* The usage of `compression` and `compression_opts` directly through the `FicTracDataInterface` is now deprecated - users should refer to the new `configure_backend` method for a general approach for setting compression. [PR #941](https://github.com/catalystneuro/neuroconv/pull/941)
* The usage of `compression` directly through the `neuroconv.tools.neo` submodule is now deprecated - users should refer to the new `configure_backend` method for a general approach for setting compression. [PR #943](https://github.com/catalystneuro/neuroconv/pull/943)
* The usage of `compression_options` directly through the `neuroconv.tools.ophys` submodule is now deprecated - users should refer to the new `configure_backend` method for a general approach for setting compression. [PR #940](https://github.com/catalystneuro/neuroconv/pull/940)
* Removed the option of running `interface.run_conversion` without `nwbfile_path` argument . [PR #951](https://github.com/catalystneuro/neuroconv/pull/951)

### Features
* Added docker image and tests for an automated Rclone configuration (with file stream passed via an environment variable). [PR #902](https://github.com/catalystneuro/neuroconv/pull/902)

### Bug fixes
* Fixed the conversion option schema of a `SpikeGLXConverter` when used inside another `NWBConverter`. [PR #922](https://github.com/catalystneuro/neuroconv/pull/922)
* Fixed a case of the `NeuroScopeSortingExtractor` when the optional `xml_file_path` is not specified. [PR #926](https://github.com/catalystneuro/neuroconv/pull/926)
* Fixed `Can't specify experiment type when converting .abf to .nwb with Neuroconv`. [PR #609](https://github.com/catalystneuro/neuroconv/pull/609)
* Remove assumption that the ports of the Intan acquisition system correspond to electrode groupings in `IntanRecordingInterface`  [PR #933](https://github.com/catalystneuro/neuroconv/pull/933)
* Add ValueError for empty metadata in  `make_or_load_nwbfile` when an nwbfile needs to be created [PR #948](https://github.com/catalystneuro/neuroconv/pull/948)

### Improvements
* Make annotations from the raw format available on `IntanRecordingInterface`. [PR #934](https://github.com/catalystneuro/neuroconv/pull/943)
* Add an option to suppress display the progress bar (tqdm) in `VideoContext`  [PR #937](https://github.com/catalystneuro/neuroconv/pull/937)
* Automatic compression of data in the `LightnignPoseDataInterface` has been disabled - users should refer to the new `configure_backend` method for a general approach for setting compression. [PR #942](https://github.com/catalystneuro/neuroconv/pull/942)
* Port over `dlc2nwb` utility functions for ease of maintenance. [PR #946](https://github.com/catalystneuro/neuroconv/pull/946)



## v0.4.11 (June 14, 2024)

### Bug fixes
* Added a skip condition in `get_default_dataset_io_configurations` for datasets with any zero-length axis in their `full_shape`. [PR #894](https://github.com/catalystneuro/neuroconv/pull/894)
* Added `packaging` explicitly to minimal requirements. [PR #904](https://github.com/catalystneuro/neuroconv/pull/904)
* Fixed bug when using `make_or_load_nwbfile` with `overwrite=True` on an existing (but corrupt) HDF5 file. [PR #911](https://github.com/catalystneuro/neuroconv/pull/911)
* Change error trigger with warning trigger when adding both `OnePhotonSeries` and `TwoPhotonSeries` to the same file ([Issue #906](https://github.com/catalystneuro/neuroconv/issues/906)). [PR #907](https://github.com/catalystneuro/neuroconv/pull/907)

### Improvements
* Propagated `photon_series_type` to `BaseImagingExtractorInterface` init instead of passing it as an argument of `get_metadata()` and `get_metadata_schema()`. [PR #847](https://github.com/catalystneuro/neuroconv/pull/847)
* Converter working with multiple VideoInterface instances [PR 914](https://github.com/catalystneuro/neuroconv/pull/914)



## v0.4.10 (June 6, 2024)

### Bug fixes
* Fixed bug causing overwrite of NWB GUIDE watermark. [PR #890](https://github.com/catalystneuro/neuroconv/pull/890)


## v0.4.9 (June 5, 2024)

### Deprecations
* Removed `stream_id` as an argument from `IntanRecordingInterface`. [PR #794](https://github.com/catalystneuro/neuroconv/pull/794)
* The usage of `compression` and `compression_opts` directly through the `neuroconv.tools.spikeinterface` submodule are now deprecated - users should refer to the new `configure_backend` method for a general approach for setting compression. [PR #805](https://github.com/catalystneuro/neuroconv/pull/805)
* Dropped the testing of Python 3.8 on the CI. Dropped support for Python 3.8 in setup. [PR #853](https://github.com/catalystneuro/neuroconv/pull/853)
* Deprecated skip_features argument in `add_sorting`. [PR #872](https://github.com/catalystneuro/neuroconv/pull/872)
* Deprecate old (v1) iterator from the ecephys pipeline. [PR #876](https://github.com/catalystneuro/neuroconv/pull/876)

### Features
* Added `backend` control to the `make_or_load_nwbfile` helper method in `neuroconv.tools.nwb_helpers`. [PR #800](https://github.com/catalystneuro/neuroconv/pull/800)
* Released the first official Docker images for the package on the GitHub Container Repository (GHCR). [PR #383](https://github.com/catalystneuro/neuroconv/pull/383)
* Support "one-file-per-signal" and "one-file-per-channel" mode with `IntanRecordingInterface`. [PR #791](https://github.com/catalystneuro/neuroconv/pull/791)
* Added `get_default_backend_configuration` method to all `DataInterface` classes. Also added HDF5 `backend` control to all standalone `.run_conversion(...)` methods for those interfaces. [PR #801](https://github.com/catalystneuro/neuroconv/pull/801)
* Added `get_default_backend_configuration` method to all `NWBConverter` classes. Also added HDF5 `backend` control to `.run_conversion(...)`. [PR #804](https://github.com/catalystneuro/neuroconv/pull/804)
* Released the first official Docker images for the package on the GitHub Container Repository (GHCR). [PR #383](https://github.com/catalystneuro/neuroconv/pull/383)
* Added `ScanImageMultiFileImagingInterface` for multi-file (buffered) ScanImage format and changed `ScanImageImagingInterface` to be routing classes for single and multi-plane imaging. [PR #809](https://github.com/catalystneuro/neuroconv/pull/809)
* Added a function to generate ogen timestamps and data from onset times and parameters to `tools.optogenetics`. [PR #832](https://github.com/catalystneuro/neuroconv/pull/832)
* Added `configure_and_write_nwbfile` and optimized imports in `tools.nwb_helpers` module. [PR #848](https://github.com/catalystneuro/neuroconv/pull/848)
* `configure_backend` may now apply a `BackendConfiguration` to equivalent in-memory `pynwb.NWBFile` objects that have different address in RAM. [PR #848](https://github.com/catalystneuro/neuroconv/pull/848)
* Add support for doubled ragged arrays in `add_units_table` [PR #879](https://github.com/catalystneuro/neuroconv/pull/879)
* Add support for doubled ragged arrays in `add_electrodes` [PR #881](https://github.com/catalystneuro/neuroconv/pull/881)
* Propagate `ignore_integrity_checks` from neo to IntanRecordingInterface [PR #887](https://github.com/catalystneuro/neuroconv/pull/887)


### Bug fixes
* Remove JSON Schema `definitions` from the `properties` field. [PR #818](https://github.com/catalystneuro/neuroconv/pull/818)
* Fixed writing waveforms directly to file. [PR #799](https://github.com/catalystneuro/neuroconv/pull/799)
* Avoid in-place modification of the metadata in the `VideoInterface` and on neo tools. [PR #814](https://github.com/catalystneuro/neuroconv/pull/814)
* Replaced `waveform_extractor.is_extension` with `waveform_extractor.has_extension`. [PR #799](https://github.com/catalystneuro/neuroconv/pull/799)
* Fixed an issue with `set_aligned_starting_time` for all `SortingInterface`'s that did not have an initial segment start set (and no recording attached). [PR #823](https://github.com/catalystneuro/neuroconv/pull/823)
* Fixed a bug with `parameterized` and `pytest-xdist==3.6.1` in the `ScanImageImagingInterface` tests. [PR #829](https://github.com/catalystneuro/neuroconv/pull/829)
* Added `XX` and `XO` to the base metadata schema. [PR #833](https://github.com/catalystneuro/neuroconv/pull/833)
* `BaseImagingExtractor.add_to_nwbfile()` is fixed in the case where metadata is not supplied. [PR #849](https://github.com/catalystneuro/neuroconv/pull/849)
* Prevent `SpikeGLXConverterPipe` from setting false properties on the sub-`SpikeGLXNIDQInterface`. [PR #860](https://github.com/catalystneuro/neuroconv/pull/860)
* Fixed a bug when adding ragged arrays to the electrode and units table. [PR #870](https://github.com/catalystneuro/neuroconv/pull/870)
* Fixed a bug where `write_recording` will call an empty nwbfile when passing a path. [PR #877](https://github.com/catalystneuro/neuroconv/pull/877)
* Fixed a bug that failed to properly include time alignment information in the output NWB file for objects added from any `RecordingInterface` in combination with `stub_test=True`. [PR #884](https://github.com/catalystneuro/neuroconv/pull/884)
* Fixed a bug that prevented passing `nwbfile=None` and a `backend_configuration` to `NWBConverter.run_conversion`. [PR #885](https://github.com/catalystneuro/neuroconv/pull/885)

### Improvements
* Added soft deprecation warning for removing `photon_series_type` from `get_metadata()` and `get_metadata_schema()` (in [PR #847](https://github.com/catalystneuro/neuroconv/pull/847)). [PR #866](https://github.com/catalystneuro/neuroconv/pull/866)
* Fixed docstrings related to backend configurations for various methods. [PR #822](https://github.com/catalystneuro/neuroconv/pull/822)
* Added automatic `backend` detection when a `backend_configuration` is passed to an interface or converter. [PR #840](https://github.com/catalystneuro/neuroconv/pull/840)
* Improve printing of bytes. [PR #831](https://github.com/catalystneuro/neuroconv/pull/831)
* Support for pathlib in source data schema validation. [PR #854](https://github.com/catalystneuro/neuroconv/pull/854)
* Use `ZoneInfo` instead of `dateutil.tz` in the conversion gallery. [PR #858](https://github.com/catalystneuro/neuroconv/pull/858)
* Exposed `progress_bar_class` to ecephys and ophys data iterators. [PR #861](https://github.com/catalystneuro/neuroconv/pull/861)
* Unified the signatures between `add_units`, `add_sorting` and `write_sorting`. [PR #875](https://github.com/catalystneuro/neuroconv/pull/875)
* Improved descriptions of all folder and file paths in the source schema, useful for rendering in the GUIDE. [PR #886](https://github.com/catalystneuro/neuroconv/pull/886)
* Added watermark via `source_script` field of `NWBFile` metadata. `source_script_file_name` is also required to be specified in this case to avoid invalidation. [PR #888](https://github.com/catalystneuro/neuroconv/pull/888)
* Remove parsing xml parsing from the `__init__` of `BrukerTiffSinglePlaneImagingInterface` [PR #895](https://github.com/catalystneuro/neuroconv/pull/895)

### Testing
* Add general test for metadata in-place modification by interfaces. [PR #815](https://github.com/catalystneuro/neuroconv/pull/815)



# v0.4.8 (March 20, 2024)

### Bug fixes
* Fixed writing the `electrodes` field in `add_electrical_series` when multiple groups are present. [PR #784](https://github.com/catalystneuro/neuroconv/pull/784)

### Improvements
* Upgraded Pydantic support to `>v2.0.0`. [PR #767](https://github.com/catalystneuro/neuroconv/pull/767)
* Absorbed the `DatasetInfo` model into the `DatasetIOConfiguration` model. [PR #767](https://github.com/catalystneuro/neuroconv/pull/767)
* Keyword argument `field_name` of the `DatasetIOConfiguration.from_neurodata_object` method has been renamed to `dataset_name` to be more consistent with its usage. This only affects direct initialization of the model; usage via the `BackendConfiguration` constructor and its associated helper functions in `neuroconv.tools.nwb_helpers` is unaffected. [PR #767](https://github.com/catalystneuro/neuroconv/pull/767)
* Manual construction of a `DatasetIOConfiguration` now requires the field `dataset_name`, and will be validated to match the final path of `location_in_file`. Usage via the automated constructors is unchanged. [PR #767](https://github.com/catalystneuro/neuroconv/pull/767)
* Enhance `get_schema_from_method_signature` to extract descriptions from the method docval. [PR #771](https://github.com/catalystneuro/neuroconv/pull/771)
* Avoid writing `channel_to_uV` and `offset_to_uV` in `add_electrodes`  [PR #803](https://github.com/catalystneuro/neuroconv/pull/803)
* `BaseSegmentationExtractorInterface` now supports optional background plane segmentations and associated fluorescence traces [PR #783](https://github.com/catalystneuro/neuroconv/pull/783)



# v0.4.7 (February 21, 2024)

### Deprecation
* Removed `.get_electrode_table_json()` on the `BaseRecordingExtractorInterface` in favor of GUIDE specific interactions. [PR #431](https://github.com/catalystneuro/neuroconv/pull/431)
* Removed the `SIPickleRecordingInterface` and `SIPickleSortingInterface` interfaces. [PR #757](https://github.com/catalystneuro/neuroconv/pull/757)
* Removed the `SpikeGLXLFPInterface` interface. [PR #757](https://github.com/catalystneuro/neuroconv/pull/757)

### Bug fixes
* LocalPathExpander matches only `folder_paths` or `file_paths` if that is indicated in the passed specification. [PR #679](https://github.com/catalystneuro/neuroconv/pull/675) and [PR #675](https://github.com/catalystneuro/neuroconv/pull/679
* Fixed depth consideration in partial chunking pattern for the ROI data buffer. [PR #677](https://github.com/catalystneuro/neuroconv/pull/677)
* Fix mapping between channel names and the electrode table when writing more than one `ElectricalSeries` to the NWBFile. This fixes an issue when the converter pipeline of `SpikeGLXConverterPipe` was writing the electrode table region of the NIDQ stream incorrectly. [PR #678](https://github.com/catalystneuro/neuroconv/pull/678)
* Fix `configure_backend` when applied to `TimeSeries` contents that leverage internal links for `data` or `timestamps`. [PR #732](https://github.com/catalystneuro/neuroconv/pull/732)

### Features
* Changed the `Suite2pSegmentationInterface` to support multiple plane segmentation outputs. The interface now has a `plane_name` and `channel_name` arguments to determine which plane output and channel trace add to the NWBFile. [PR #601](https://github.com/catalystneuro/neuroconv/pull/601)
* Added `create_path_template` and corresponding tests [PR #680](https://github.com/catalystneuro/neuroconv/pull/680)
* Added tool function `configure_datasets` for configuring all datasets of an in-memory `NWBFile` to be backend specific. [PR #571](https://github.com/catalystneuro/neuroconv/pull/571)
* Added `LightningPoseConverter` to add pose estimation data and the original and the optional labeled video added as ImageSeries to NWB. [PR #633](https://github.com/catalystneuro/neuroconv/pull/633)
* Added gain as a required `__init__` argument for `TdtRecordingInterface`. [PR #704](https://github.com/catalystneuro/neuroconv/pull/704)
* Extract session_start_time from Plexon `plx` recording file. [PR #723](https://github.com/catalystneuro/neuroconv/pull/723)

### Improvements
* `nwbinspector` has been removed as a minimal dependency. It becomes an extra (optional) dependency with `neuroconv[dandi]`. [PR #672](https://github.com/catalystneuro/neuroconv/pull/672)
* Added a `from_nwbfile` class method constructor to all `BackendConfiguration` models. [PR #673](https://github.com/catalystneuro/neuroconv/pull/673)
* Added compression to `FicTracDataInterface`. [PR #678](https://github.com/catalystneuro/neuroconv/pull/678)
* Exposed `block_index` to all OpenEphys interfaces. [PR #695](https://github.com/catalystneuro/neuroconv/pull/695)
* Added support for `DynamicTable` columns in the `configure_backend` tool function. [PR #700](https://github.com/catalystneuro/neuroconv/pull/700)
* Refactored `ScanImagingInterface` to reference ROIExtractors' version of `extract_extra_metadata`. [PR #731](https://github.com/catalystneuro/neuroconv/pull/731)
* Added support for Long NHP probe types for the `SpikeGLXRecorddingInterfacce`. [PR #701](https://github.com/catalystneuro/neuroconv/pull/701)
* Remove unnecessary duplication of probe setting in `SpikeGLXRecordingInterface`. [PR #696](https://github.com/catalystneuro/neuroconv/pull/696)
* Added associated suffixes to all interfaces and converters. [PR #734](https://github.com/catalystneuro/neuroconv/pull/734)
* Added convenience function `get_format_summaries` to `tools.importing` (and exposed at highest level). [PR #734](https://github.com/catalystneuro/neuroconv/pull/734)

### Testing
* `RecordingExtractorInterfaceTestMixin` now compares either `group_name`, `group` or a default value of  `ElectrodeGroup` to the `group` property in the `NWBRecordingExtractor` instead of comparing `group` to `group` as it was done before [PR #736](https://github.com/catalystneuro/neuroconv/pull/736)
* `TestScanImageImagingInterfaceRecent` now checks metadata against new roiextractors implementation [PR #741](https://github.com/catalystneuro/neuroconv/pull/741).
* Removed editable installs from the CI workflow. [PR #756](https://github.com/catalystneuro/neuroconv/pull/756)


# v0.4.6 (November 30, 2023)

### Features
* Added Pydantic data models of `BackendConfiguration` for both HDF5 and Zarr datasets (container/mapper of all the `DatasetConfiguration`s for a particular file). [PR #568](https://github.com/catalystneuro/neuroconv/pull/568)
* Changed the metadata schema for `Fluorescence` and `DfOverF` where the traces metadata can be provided as a dict instead of a list of dicts.
  The name of the plane segmentation is used to determine which traces to add to the `Fluorescence` and `DfOverF` containers. [PR #632](https://github.com/catalystneuro/neuroconv/pull/632)
* Modify the filtering of traces to also filter out traces with empty values. [PR #649](https://github.com/catalystneuro/neuroconv/pull/649)
* Added tool function `get_default_dataset_configurations` for identifying and collecting all fields of an in-memory `NWBFile` that could become datasets on disk; and return instances of the Pydantic dataset models filled with default values for chunking/buffering/compression. [PR #569](https://github.com/catalystneuro/neuroconv/pull/569)
* Added tool function `get_default_backend_configuration` for conveniently packaging the results of `get_default_dataset_configurations` into an easy-to-modify mapping from locations of objects within the file to their correseponding dataset configuration options, as well as linking to a specific backend DataIO. [PR #570](https://github.com/catalystneuro/neuroconv/pull/570)
* Added `set_probe()` method to `BaseRecordingExtractorInterface`. [PR #639](https://github.com/catalystneuro/neuroconv/pull/639)
* Changed default chunking of `ImagingExtractorDataChunkIterator` to select `chunk_shape` less than the chunk_mb threshold while keeping the original image size. The default `chunk_mb` changed to 10MB. [PR #667](https://github.com/catalystneuro/neuroconv/pull/667)

### Fixes
* Fixed GenericDataChunkIterator (in hdmf.py) in the case where the number of dimensions is 1 and the size in bytes is greater than the threshold of 1 GB. [PR #638](https://github.com/catalystneuro/neuroconv/pull/638)
* Changed `np.floor` and `np.prod` usage to `math.floor` and `math.prod` in various files. [PR #638](https://github.com/catalystneuro/neuroconv/pull/638)
* Updated minimal required version of DANDI CLI; updated `run_conversion_from_yaml` API function and tests to be compatible with naming changes. [PR #664](https://github.com/catalystneuro/neuroconv/pull/664)

### Improvements
 * Change metadata extraction library from `fparse` to `parse`. [PR #654](https://github.com/catalystneuro/neuroconv/pull/654)
 * The `dandi` CLI/API is now an optional dependency; it is still required to use the `tool` function for automated upload as well as the YAML-based NeuroConv CLI. [PR #655](https://github.com/catalystneuro/neuroconv/pull/655)



# v0.4.5 (November 6, 2023)

### Back-compatibility break
* The `CEDRecordingInterface` has now been removed; use the `Spike2RecordingInterface` instead. [PR #602](https://github.com/catalystneuro/neuroconv/pull/602)

### Features
* Added support for python 3.12 [PR #626](https://github.com/catalystneuro/neuroconv/pull/626)
* Added `session_start_time` extraction to `FicTracDataInterface`. [PR #598](https://github.com/catalystneuro/neuroconv/pull/598)
* Added `imaging_plane_name` keyword argument to `add_imaging_plane` function to determine which imaging plane to add from the metadata by name instead of `imaging_plane_index`.
* Added reference for `imaging_plane` to default plane segmentation metadata. [PR #594](https://github.com/catalystneuro/neuroconv/pull/594)
* Changed Compass container for Position container in the `FicTracDataInterface`.  [PR #606](https://github.com/catalystneuro/neuroconv/pull/605)
* Added option to write units in meters by providing a radius in `FicTracDataInterface`. [PR #606](https://github.com/catalystneuro/neuroconv/pull/605)
* Added `parent_container` keyword argument to `add_photon_series` that defines whether to add the photon series to acquisition or 'ophys' processing module. [PR #587](https://github.com/catalystneuro/neuroconv/pull/587)
* Added Pydantic data models of `DatasetInfo` (immutable summary of core dataset values such as maximum shape and dtype) and `DatasetConfiguration` for both HDF5 and Zarr datasets (the optional layer that specifies chunk/buffering/compression). [PR #567](https://github.com/catalystneuro/neuroconv/pull/567)
* Added alignment methods to `FicTracDataInterface`.  [PR #607](https://github.com/catalystneuro/neuroconv/pull/607)
* Added alignment methods support to `MockRecordingInterface` [PR #611](https://github.com/catalystneuro/neuroconv/pull/611)
* Added `NeuralynxNvtInterface`, which can read position tracking NVT files. [PR #580](https://github.com/catalystneuro/neuroconv/pull/580)
* Adding radius as a conversion factor in `FicTracDataInterface`.  [PR #619](https://github.com/catalystneuro/neuroconv/pull/619)
* Coerce `FicTracDataInterface` original timestamps to start from 0.  [PR #619](https://github.com/catalystneuro/neuroconv/pull/619)
* Added configuration metadata to `FicTracDataInterface`.  [PR #618](https://github.com/catalystneuro/neuroconv/pull/618)
* Expose number of jobs to `automatic_dandi_upload`. [PR #624](https://github.com/catalystneuro/neuroconv/pull/624)
* Added `plane_segmentation_name` keyword argument to determine which plane segmentation to add from the metadata by name instead of `plane_segmentation_index`.
  `plane_segmentation_name` is exposed at `BaseSegmentationExtractorInterface.add_to_nwbfile()` function to support adding segmentation output from multiple planes. [PR #623](https://github.com/catalystneuro/neuroconv/pull/623)
* Added `SegmentationImages` to metadata_schema in `BaseSegmentationExtractorInterface` to allow for the modification of the name and description of Images container and description of the summary images. [PR #622](https://github.com/catalystneuro/neuroconv/pull/622)
* Default chunking pattern of RecordingInterfaces now attempts to use as many channels as possible up to 64 total, and fill with as much time as possible up to the `chunk_mb`. This also required raising the lower HDMF version to 3.11.0 (which introduced 10 MB default chunk sizes). [PR #630](https://github.com/catalystneuro/neuroconv/pull/630)

### Fixes
* Remove `starting_time` reset to default value (0.0) when adding the rate and updating the `photon_series_kwargs` or `roi_response_series_kwargs`, in `add_photon_series` or `add_fluorescence_traces`. [PR #595](https://github.com/catalystneuro/neuroconv/pull/595)
* Changed the date parsing in `OpenEphysLegacyRecordingInterface` to `datetime.strptime` with the expected date format explicitly set to `"%d-%b-%Y %H%M%S"`. [PR #577](https://github.com/catalystneuro/neuroconv/pull/577)
* Pin lower bound HDMF version to `3.10.0`. [PR #586](https://github.com/catalystneuro/neuroconv/pull/586)

### Deprecation
* Removed `use_times` and `buffer_size` from `add_photon_series`. [PR #600](https://github.com/catalystneuro/neuroconv/pull/600)

### Testing
* Adds `MockImagingInterface` as a general testing mechanism for ophys imaging interfaces [PR #604](https://github.com/catalystneuro/neuroconv/pull/604).



# v0.4.4

### Features

* `DeepLabCutInterface` now allows using custom timestamps via `set_aligned_timestamps` method before running conversion. [PR #531](https://github.com/catalystneuro/neuroconv/pull/532)

### Fixes

* Reorganize timeintervals schema to reside in `schemas/` dir to ensure its inclusion in package build. [PR #573](https://github.com/catalystneuro/neuroconv/pull/573)



# v0.4.3

### Fixes

* The `sonpy` package for the Spike2 interface no longer attempts installation on M1 Macs. [PR #563](https://github.com/catalystneuro/neuroconv/pull/563)
* Fixed `subset_sorting` to explicitly cast `end_frame` to int to avoid SpikeInterface frame slicing edge case. [PR #565](https://github.com/catalystneuro/neuroconv/pull/565)



# v0.4.2

### Fixes

* Exposed `es_key` argument to users where it was previously omitted on `MaxOneRecordingInterface`, `OpenEphysLegacyRecordingInterface`, and `OpenEphysRecordingInterface`. [PR #542](https://github.com/catalystneuro/neuroconv/pull/542)
* Added deepcopy for metadata in `make_nwbfile_from_metadata`. [PR #545](https://github.com/catalystneuro/neuroconv/pull/545)
* Fixed edge case in `subset_sorting` where `end_frame` could exceed recording length. [PR #551](https://github.com/catalystneuro/neuroconv/pull/551)
* Alter `add_electrodes` behavior,  no error is thrown if a property is present in the metadata but not in the recording extractors. This allows the combination of recording objects that have different properties. [PR #558](https://github.com/catalystneuro/neuroconv/pull/558)

### Features

* Added converters for Bruker TIF format to support multiple streams of imaging data.
  Added `BrukerTiffSinglePlaneConverter` for single plane imaging data which initializes a `BrukerTiffSinglePlaneImagingInterface` for each data stream.
  The available data streams can be checked by `BrukerTiffSinglePlaneImagingInterface.get_streams(folder_path)` method.
  Added `BrukerTiffMultiPlaneConverter` for volumetric imaging data with `plane_separation_type` argument that defines
  whether to load the imaging planes as a volume (`"contiguous"`) or separately (`"disjoint"`).
  The available data streams for the defined  `plane_separation_type`  can be checked by `BrukerTiffMultiPlaneImagingInterface.get_streams(folder_path, plane_separation_type)` method.
* Added FicTrac data interface. [PR #517](https://github.com/catalystneuro/neuroconv/pull/#517)

### Documentation and tutorial enhancements

* Added FicTrac to the conversion gallery and docs API. [PR #560](https://github.com/catalystneuro/neuroconv/pull/#560)



# v0.4.1

### Fixes

* Propagated additional arguments, such as `cell_id`, from the `metadata["Icephys"]["Electrodes"]` dictionary used in `tools.neo.add_icephys_electrode`. [PR #538](https://github.com/catalystneuro/neuroconv/pull/538)
* Fixed mismatch between expected `Electrodes` key in `tools.neo.add_icephys_electrode` and the metadata automatically generated by the `AbfInterface`. [PR #538](https://github.com/catalystneuro/neuroconv/pull/538)



# v0.4.0

### Back-compatibility break

* Create separate `.add_to_nwbfile` method for all DataInterfaces. This is effectively the previous `.run_conversion` method but limited to operations on an in-memory `nwbfile`: pynwb.NWBFile` object and does not handle any I/O. [PR #455](https://github.com/catalystneuro/neuroconv/pull/455)

### Fixes

* Set gzip compression by default on spikeinterface based interfaces `run_conversion`. [PR #499](https://github.com/catalystneuro/neuroconv/pull/#499)

* Temporarily disabled filtering for all-zero traces in `add_fluorescence_traces` as the current implementation is very slow for nearly all zero traces (e.g. suite2p deconvolved traces). [PR #527](https://github.com/catalystneuro/neuroconv/pull/527)

### Features

* Added stream control with the `stream_name` argument to the `NeuralynxRecordingExtractor`. [PR #369](https://github.com/catalystneuro/neuroconv/pull/369)

* Added a common `.temporally_align_data_interfaces` method to the `NWBConverter` class to use as a specification of the protocol for temporally aligning the data interfaces of the converter. [PR #362](https://github.com/catalystneuro/neuroconv/pull/362)

* Added `CellExplorerRecordingInterface` for adding data raw and lfp data from the CellExplorer format. CellExplorer's new format contains a `basename.session.mat` file containing
    rich metadata about the session which can be used to extract the recording information such as sampling frequency and type and channel metadata such as
    groups, location and brain area [#488](https://github.com/catalystneuro/neuroconv/pull/488)

* `CellExplorerSortingInterface` now supports extracting sampling frequency from the new data format. CellExplorer's new format contains a `basename.session.mat` file containing
    rich metadata including the sorting sampling frequency [PR #491](https://github.com/catalystneuro/neuroconv/pull/491) and [PR #502](https://github.com/catalystneuro/neuroconv/pull/502)
* Added `MiniscopeBehaviorInterface` for Miniscope behavioral data. The interface uses `ndx-miniscope` extension to add a `Miniscope` device with the behavioral camera metadata,
  and an `ImageSeries` in external mode that is linked to the device. [PR #482](https://github.com/catalystneuro/neuroconv/pull/482)
  * `CellExplorerSortingInterface` now supports adding channel metadata to the nwbfile with `write_ecephys_metadata=True` as a conversion option [PR #494](https://github.com/catalystneuro/neuroconv/pull/494)

* Added `MiniscopeImagingInterface` for Miniscope imaging data stream. The interface uses `ndx-miniscope` extension to add a `Miniscope` device with the microscope device metadata,
  and the imaging data as `OnePhotonSeries`. [PR #468](https://github.com/catalystneuro/neuroconv/pull/468)

* Added `MiniscopeConverter` for combining the conversion of Miniscope imaging and behavioral data streams. [PR #498](https://github.com/catalystneuro/neuroconv/pull/498)

### Improvements

* Avoid redundant timestamp creation in `add_eletrical_series` for recording objects without time vector. [PR #495](https://github.com/catalystneuro/neuroconv/pull/495)

* Avoid modifying the passed `metadata` structure via `deep_dict_update` in `make_nwbfile_from_metadata`.  [PR #476](https://github.com/catalystneuro/neuroconv/pull/476)

### Testing

* Added gin test for `CellExplorerRecordingInterface`. CellExplorer's new format contains a `basename.session.mat` file containing
    rich metadata about the session which can be used to extract the recording information such as sampling frequency and type and channel metadata such as
    groups, location and brain area [#488](https://github.com/catalystneuro/neuroconv/pull/488).
  * Added gin test for `CellExplorerSortingInterface`. CellExplorer's new format contains a `basename.session.mat` file containing
  rich metadata about the session which can be used to extract the recording information such as sampling frequency and type and channel metadata such as
  groups, location and brain area [PR #494](https://github.com/catalystneuro/neuroconv/pull/494).




# v0.3.0 (June 7, 2023)

### Back-compatibility break
* `ExtractorInterface` classes now access their extractor with the classmethod `cls.get_extractor()` instead of the attribute `self.Extractor`. [PR #324](https://github.com/catalystneuro/neuroconv/pull/324)
* The `spikeextractor_backend` option was removed for all `RecordingExtractorInterface` classes. ([PR #324](https://github.com/catalystneuro/neuroconv/pull/324), [PR #309](https://github.com/catalystneuro/neuroconv/pull/309)]
* The `NeuroScopeMultiRecordingExtractor` has been removed. If your conversion required this, please submit an issue requesting instructions for how to implement it. [PR #309](https://github.com/catalystneuro/neuroconv/pull/309)
* The `SIPickle` interfaces have been removed. [PR #309](https://github.com/catalystneuro/neuroconv/pull/309)
* The previous conversion option `es_key` has been moved to the `__init__` of all `BaseRecordingExtractorInterface` classes. It is no longer possible to use this argument in the `run_conversion` method. [PR #318](https://github.com/catalystneuro/neuroconv/pull/318)
* Change `BaseDataInterface.get_conversion_options_schema` from `classmethod` to object method. [PR #353](https://github.com/catalystneuro/neuroconv/pull/353)
* Removed `utils.json_schema.get_schema_for_NWBFile` and moved base metadata schema to external json file. Added constraints to Subject metadata to match DANDI. [PR #376](https://github.com/catalystneuro/neuroconv/pull/376)
* Duplicate video file paths in the VideoInterface and AudioInterface are no longer silently resolved; please explicitly remove duplicates when initializing the interfaces. [PR #403](https://github.com/catalystneuro/neuroconv/pull/403)
* Duplicate audio file paths in the AudioInterface are no longer silently resolved; please explicitly remove duplicates when initializing the interfaces. [PR #402](https://github.com/catalystneuro/neuroconv/pull/402)

### Features
* The `OpenEphysRecordingInterface` is now a wrapper for `OpenEphysBinaryRecordingInterface`. [PR #294](https://github.com/catalystneuro/neuroconv/pull/294)
* Swapped the backend for `CellExplorerSortingInterface` from `spikeextactors` to `spikeinterface`. [PR #267](https://github.com/catalystneuro/neuroconv/pull/267)
* In the conversion YAML, `DataInterface` classes must now be specified as a dictionary instead of a list. [PR #311](https://github.com/catalystneuro/neuroconv/pull/311)
* In the conversion YAML, conversion_options can be specified on the global level. [PR #312](https://github.com/catalystneuro/neuroconv/pull/312)
* The `OpenEphysRecordingInterface` now redirects to legacy or binary interface depending on the file format.
  It raises NotImplementedError until the interface for legacy format is added. [PR #296](https://github.com/catalystneuro/neuroconv/pull/296)
* Added the `OpenEphysLegacyRecordingInterface` to support Open Ephys legacy format (`.continuous` files). [PR #295](https://github.com/catalystneuro/neuroconv/pull/295)
* Added `PlexonSortingInterface` to support plexon spiking data. [PR #316](https://github.com/catalystneuro/neuroconv/pull/316)
* Changed `SpikeGLXRecordingInterface` to accept either the AP or LF bands as file paths. Each will automatically set the correseponding `es_key` and corresponding metadata for each band or probe. [PR #298](https://github.com/catalystneuro/neuroconv/pull/298)
* The `OpenEphysRecordingInterface` redirects to `OpenEphysLegacyRecordingInterface` for legacy format files instead of raising NotImplementedError. [PR #349](https://github.com/catalystneuro/neuroconv/pull/349)
* Added a `SpikeGLXConverter` for easy combination of multiple IMEC and NIDQ data streams. [PR #292](https://github.com/catalystneuro/neuroconv/pull/292)
* Added an `interfaces_by_category` lookup table to `neuroconv.datainterfaces` to make searching for interfaces by modality and format easier. [PR #352](https://github.com/catalystneuro/neuroconv/pull/352)
* `neuroconv.utils.jsonschema.get_schema_from_method_signature` can now support the `Dict[str, str]` typehint, which allows `DataInterface.__init__` and `.run_conversion` to handle dictionary arguments. [PR #360](https://github.com/catalystneuro/neuroconv/pull/360)
* Added `neuroconv.tools.testing.data_interface_mixins` module, which contains test suites for different types of
  DataInterfaces [PR #357](https://github.com/catalystneuro/neuroconv/pull/357)
* Added `keywords` to `DataInterface` classes. [PR #375](https://github.com/catalystneuro/neuroconv/pull/375)
* Uses `open-cv-headless` instead of open-cv, making the package lighter [PR #387](https://github.com/catalystneuro/neuroconv/pull/387).
* Adds `MockRecordingInterface` as a general testing mechanism for ecephys interfaces [PR #395](https://github.com/catalystneuro/neuroconv/pull/395).
* `metadata` returned by `DataInterface.get_metadata()` is now a `DeepDict` object, making it easier to add and adjust metadata. [PR #404](https://github.com/catalystneuro/neuroconv/pull/404).
* The `OpenEphysLegacyRecordingInterface` is now extracts the `session_start_time` in `get_metadata()` from `Neo` (`OpenEphysRawIO`) and does not depend on `pyopenephys` anymore. [PR #410](https://github.com/catalystneuro/neuroconv/pull/410)
* Added `expand_paths`. [PR #377](https://github.com/catalystneuro/neuroconv/pull/377)
* Added basic temporal alignment methods to ecephys, ophys, and icephys DataInterfaces. These are `get_timestamps`, `align_starting_time`, `align_timestamps`, and `align_by_interpolation`. Added tests that serve as a first demonstration of the intended uses in a variety of cases. [PR #237](https://github.com/catalystneuro/neuroconv/pull/237) [PR #283](https://github.com/catalystneuro/neuroconv/pull/283) [PR #400](https://github.com/catalystneuro/neuroconv/pull/400)
* Added basic temporal alignment methods to the SLEAPInterface. Added holistic per-interface, per-method unit testing for ecephys and ophys interfaces. [PR #401](https://github.com/catalystneuro/neuroconv/pull/401)
* Added `expand_paths`. [PR #377](https://github.com/catalystneuro/neuroconv/pull/377), [PR #448](https://github.com/catalystneuro/neuroconv/pull/448)
* Added `.get_electrode_table_json()` to the `BaseRecordingExtractorInterface` as a convenience helper for the GUIDE project. [PR #431](https://github.com/catalystneuro/neuroconv/pull/431)
* Added `BrukerTiffImagingInterface` to support Bruker TIF imaging data. This format consists of individual TIFFs (each file contains a single frame) in OME-TIF format (.ome.tif files) and metadata in XML format (.xml file). [PR #390](https://github.com/catalystneuro/neuroconv/pull/390)
* Added `MicroManagerTiffImagingInterface` to support Micro-Manager TIF imaging data. This format consists of multipage TIFFs in OME-TIF format (.ome.tif files) and configuration settings in JSON format ('DisplaySettings.json' file). [PR #423](https://github.com/catalystneuro/neuroconv/pull/423)
* Added a `TemporallyAlignedDataInterface` definition for convenience when creating a custom interface for pre-aligned data. [PR #434](https://github.com/catalystneuro/neuroconv/pull/434)
* Added `write_as`, `units_name`, `units_description` to `BaseSortingExtractorInterface` `run_conversion` method to be able to modify them in conversion options. [PR #438](https://github.com/catalystneuro/neuroconv/pull/438)
* Added basic temporal alignment methods to the VideoInterface. These are `align_starting_time` is split into `align_starting_times` (list of times, one per video file) and `align_global_starting_time` (shift all by a scalar amount). `align_by_interpolation` is not yet implemented for this interface. [PR #283](https://github.com/catalystneuro/neuroconv/pull/283)
* Added stream control for the `OpenEphysBinaryRecordingInterface`. [PR #445](https://github.com/catalystneuro/neuroconv/pull/445)
* Added the `BaseTemporalAlignmentInterface` to serve as the new base class for all new temporal alignment methods. [PR #442](https://github.com/catalystneuro/neuroconv/pull/442)
* Added direct imports for all base classes from the outer level; you may now call `from neuroconv import BaseDataInterface, BaseTemporalAlignmentInterface, BaseExtractorInterface`. [PR #442](https://github.com/catalystneuro/neuroconv/pull/442)
* Added basic temporal alignment methods to the AudioInterface. `align_starting_time` is split into `align_starting_times` (list of times, one per audio file) and `align_global_starting_time` (shift all by a scalar amount). `align_by_interpolation` and other timestamp-based approaches is not yet implemented for this interface. [PR #402](https://github.com/catalystneuro/neuroconv/pull/402)
* Changed the order of recording properties extraction in `NeuroscopeRecordingInterface` and `NeuroScopeLFPInterface` to make them consistent with each other [PR #466](https://github.com/catalystneuro/neuroconv/pull/466)
* The `ScanImageImagingInterface` has been updated to read metadata from more recent versions of ScanImage [PR #457](https://github.com/catalystneuro/neuroconv/pull/457)
* Refactored `add_two_photon_series()` to `add_photon_series()` and added `photon_series_type` optional argument which can be either `"OnePhotonSeries"` or `"TwoPhotonSeries"`.
  Changed `get_default_ophys_metadata()` to add `Device` and `ImagingPlane` metadata which are both used by imaging and segmentation.
  Added `photon_series_type` to `get_nwb_imaging_metadata()` to fill metadata for `OnePhotonSeries` or `TwoPhotonSeries`. [PR #462](https://github.com/catalystneuro/neuroconv/pull/462)
* Split `align_timestamps` and `align_starting_times` into `align_segment_timestamps` and `align_segment_starting_times` for API consistency for multi-segment `RecordingInterface`s. [PR #463](https://github.com/catalystneuro/neuroconv/pull/463)
* Rename `align_timestamps` and `align_segmentt_timestamps` into `set_aligned_timestamps` and `set_aligned_segment_timestamps` to more clearly indicate their usage and behavior. [PR #470](https://github.com/catalystneuro/neuroconv/pull/470)


### Testing
* The tests for `automatic_dandi_upload` now follow up-to-date DANDI validation rules for file name conventions. [PR #310](https://github.com/catalystneuro/neuroconv/pull/310)
* Deactivate `MaxOneRecordingInterface` metadata tests [PR #371]((https://github.com/catalystneuro/neuroconv/pull/371)
* Integrated the DataInterface testing mixin to the SLEAP Interface. [PR #401](https://github.com/catalystneuro/neuroconv/pull/401)
* Added holistic per-interface, per-method unit testing for ecephys and ophys interfaces. [PR #283](https://github.com/catalystneuro/neuroconv/pull/283)
* Live service tests now run in a separate non-required GitHub action. [PR #420]((https://github.com/catalystneuro/neuroconv/pull/420)
* Integrated the `DataInterfaceMixin` class of tests to the `VideoInterface`. [PR #403](https://github.com/catalystneuro/neuroconv/pull/403)
* Add `generate_path_expander_demo_ibl` and associated test for `LocalPathExpander` [PR #456](https://github.com/catalystneuro/neuroconv/pull/456)
* Improved testing of all interface alignment methods via the new `TemporalAlignmentMixin` class. [PR #459](https://github.com/catalystneuro/neuroconv/pull/459)

### Fixes
* `BlackrockRecordingInterface` now writes all ElectricalSeries to "acquisition" unless changed using the `write_as` flag in `run_conversion`. [PR #315](https://github.com/catalystneuro/neuroconv/pull/315)
* Excluding Python versions 3.8 and 3.9 for the `EdfRecordingInterface` on M1 macs due to installation problems. [PR #319](https://github.com/catalystneuro/neuroconv/pull/319)
* Extend type array condition in `get_schema_from_hdmf_class` for dataset types (excludes that are DataIO). [PR #418](https://github.com/catalystneuro/neuroconv/pull/418)
* The `base_directory` argument to all `PathExpander` classes can now accept string inputs as well as `Path` inputs. [PR #427](https://github.com/catalystneuro/neuroconv/pull/427)
* Fixed the temporal alignment methods for the `RecordingInterfaces` which has multiple segments. [PR #411](https://github.com/catalystneuro/neuroconv/pull/411)
* Fixes to the temporal alignment methods for the `SortingInterface`, both single and multi-segment and recordingless. [PR #413](https://github.com/catalystneuro/neuroconv/pull/413)
* Fixes to the temporal alignment methods for the certain formats of the `RecordingInterface`. [PR #459](https://github.com/catalystneuro/neuroconv/pull/459)
* Fixes the naming of LFP interfaces to be `ElectricalSeriesLFP` instead of `ElectricalSeriesLF`. [PR #467](https://github.com/catalystneuro/neuroconv/pull/467)
* Fixed an issue with incorrect modality-specific extra requirements being associated with certain behavioral formats. [PR #469](https://github.com/catalystneuro/neuroconv/pull/469)

### Documentation and tutorial enhancements
* The instructions to build the documentation were moved to ReadTheDocs. [PR #323](https://github.com/catalystneuro/neuroconv/pull/323)
* Move testing instructions to ReadTheDocs. [PR #320](https://github.com/catalystneuro/neuroconv/pull/320)
* Moved NeuroConv catalogue from ReadMe.md to ReadTheDocs.
  [PR #322](https://github.com/catalystneuro/neuroconv/pull/322)
* Moved instructions to build the documentation from README.md to ReadTheDocs. [PR #323](https://github.com/catalystneuro/neuroconv/pull/323)
* Add `Spike2RecordingInterface` to conversion gallery. [PR #338](https://github.com/catalystneuro/neuroconv/pull/338)
* Remove authors from module docstrings [PR #354](https://github.com/catalystneuro/neuroconv/pull/354)
* Add examples for `LocalPathExpander` usage [PR #456](https://github.com/catalystneuro/neuroconv/pull/456)
* Add better docstrings to the aux functions of the Neuroscope interface [PR #485](https://github.com/catalystneuro/neuroconv/pull/485)

### Pending deprecation
* Change name from `CedRecordingInterface` to `Spike2RecordingInterface`. [PR #338](https://github.com/catalystneuro/neuroconv/pull/338)

### Improvements
* Use `Literal` in typehints (incompatible with Python<=3.8). [PR #340](https://github.com/catalystneuro/neuroconv/pull/340)
* `BaseDataInterface.get_source_schema` modified so it works for `.__init__` and `.__new__`. [PR #374](https://github.com/catalystneuro/neuroconv/pull/374)



# v0.2.4 (February 7, 2023)

### Deprecation
* All usages of `use_times` have been removed from spikeinterface tools and interfaces. The function `add_electrical_series` now determines whether the timestamps of the spikeinterface recording extractor are uniform or not and automatically stores the data according to best practices [PR #40](https://github.com/catalystneuro/neuroconv/pull/40)
* Dropped Python 3.7 support. [PR #237](https://github.com/catalystneuro/neuroconv/pull/237)

### Features
* Added a tool for determining rising and falling frames from TTL signals (`parse_rising_frames_from_ttl` and `get_falling_frames_from_ttl`). [PR #244](https://github.com/catalystneuro/neuroconv/pull/244)
* Added the `SpikeGLXNIDQInterface` for reading data from `.nidq.bin` files, as well as the ability to parse event times from specific channels via the `get_event_starting_times_from_ttl` method. Also included a `neuroconv.tools.testing.MockSpikeGLXNIDQInterface` for testing purposes. [PR #247](https://github.com/catalystneuro/neuroconv/pull/247)
* Improved handling of writing multiple probes to the same `NWB` file [PR #255](https://github.com/catalystneuro/neuroconv/pull/255)

### Pending deprecation
* Added `DeprecationWarnings` to all `spikeextractors` backends. [PR #265](https://github.com/catalystneuro/neuroconv/pull/265)
* Added `DeprecationWarning`s for `spikeextractors` objects in `neuroconv.tools.spikeinterface`. [PR #266](https://github.com/catalystneuro/neuroconv/pull/266)

### Fixes
* Temporarily hotfixed the `tensorflow` dependency after the release of `deeplabcut==2.3.0`. [PR #268](https://github.com/catalystneuro/neuroconv/pull/268)
* Fixed cleanup of waveform tests in SI tools. [PR #277](https://github.com/catalystneuro/neuroconv/pull/277)
* Fixed metadata structure for the CsvTimeIntervalsInterface, which was previously not passed validation in NWBConverters. [PR #237](https://github.com/catalystneuro/neuroconv/pull/237)
* Added propagation of the `load_sync_channel` argument for the `SpikeGLXNIDQInterface`. [PR #282](https://github.com/catalystneuro/neuroconv/pull/282)
* Fixed the default `es_key` used by stand-alone write using any `RecordingExtractorInterface` or `LFPExtractorInterface`. [PR #288](https://github.com/catalystneuro/neuroconv/pull/288)
* Fixed the default `ExtractorName` used to load the spikeinterface extractor of the `SpikeGLXLFPInterface`. [PR #288](https://github.com/catalystneuro/neuroconv/pull/288)

### Testing
* Re-organized the `test_gin_ecephys` file by splitting into each sub-modality. [PR #282](https://github.com/catalystneuro/neuroconv/pull/282)
* Add testing support for Python 3.11. [PR #234](https://github.com/catalystneuro/neuroconv/pull/234)




# v0.2.3

### Documentation and tutorial enhancements
* Remove `Path(path_to_save_nwbfile).is_file()` from each of the gallery pages. [PR #177](https://github.com/catalystneuro/neuroconv/pull/177)
* Improve docstring for `SpikeGLXRecordingInterface`. [PR #226](https://github.com/catalystneuro/neuroconv/pull/226)
* Correct typing of SpikeGLX in conversion gallery. [PR #223](https://github.com/catalystneuro/neuroconv/pull/223)
* Added tutorial for utilizing YAML metadata in a conversion pipeline. [PR #240](https://github.com/catalystneuro/neuroconv/pull/240)
* Added page in User Guide for how to use CSVs to specify metadata. [PR #241](https://github.com/catalystneuro/neuroconv/pull/177)
* Added the `BaseDataInterface` in the API docs. [PR #242](https://github.com/catalystneuro/neuroconv/pull/242)
* Fixed typo in styling section. [PR #253](https://github.com/catalystneuro/neuroconv/pull/253)
* Updated docs on JSON schema. [PR #256](https://github.com/catalystneuro/neuroconv/pull/256)
* Improved compliance with numpy-style docstring [PR #260](https://github.com/catalystneuro/neuroconv/pull/260)

### Features
* Added `AudioInterface` for files in `WAV` format using the `add_acoustic_waveform_series` utility function
  from `tools/audio` to write audio data to NWB. [PR #196](https://github.com/catalystneuro/neuroconv/pull/196)
* Added the `MaxOneRecordingInterface` for writing data stored in MaxOne (.raw.h5) format. [PR #222](https://github.com/catalystneuro/neuroconv/pull/222)
* Added the `MCSRawRecordingInterface` for writing data stored in MCSRaw (.raw) format. [PR #220](https://github.com/catalystneuro/neuroconv/pull/220)
* Added the `MEArecRecordingInterface` for writing data stored in MEArec (structured .h5) format. [PR #218](https://github.com/catalystneuro/neuroconv/pull/218)
* Added the `AlphaOmegaRecordingInterface` for writing data stored in AlphaOmega (folder of .mrx) format. [PR #212](https://github.com/catalystneuro/neuroconv/pull/212)
* Added the `PlexonRecordingInterface` for writing data stored in Plexon (.plx) format. [PR #206](https://github.com/catalystneuro/neuroconv/pull/206)
* Added the `BiocamRecordingInterface` for writing data stored in Biocam (.bwr) format. [PR #210](https://github.com/catalystneuro/neuroconv/pull/210)
* Added function to add acoustic series as `AcousticWaveformSeries` object as __acquisition__ or __stimulus__ to NWB. [PR #201](https://github.com/catalystneuro/neuroconv/pull/201)
* Added new form to the GitHub repo for requesting support for new formats. [PR #207](https://github.com/catalystneuro/neuroconv/pull/207)
* Simplified the writing of `channel_conversion` during `add_electrical_series` if the vector of gains is uniform; in this case, they are now combined into the scalar `conversion` value. [PR #218](https://github.com/catalystneuro/neuroconv/pull/218)
* Implement timestamp extraction from videos for the SLEAPInterface [PR #238](https://github.com/catalystneuro/neuroconv/pull/238)
* Prevented writing of default values for optional columns on the `ElectrodeTable`. [PR #219](https://github.com/catalystneuro/neuroconv/pull/219)
* Add interfaces for Excel and Csv time intervals tables. [PR #252](https://github.com/catalystneuro/neuroconv/pull/252)

### Testing
* Added a `session_id` to the test file for the `automatic_dandi_upload` helper function. [PR #199](https://github.com/catalystneuro/neuroconv/pull/199)
* `pre-commit` version bump. [PR #235](https://github.com/catalystneuro/neuroconv/pull/235)
* Added a `testing` sub-module to `src` and added a method (`generate_mock_ttl_signal`) for generating synthetic TTL pulses. [PR #245](https://github.com/catalystneuro/neuroconv/pull/245)

### Fixes
* `VideoInterface`. Only raise a warning if the difference between the rate estimated from timestamps and the fps (frames per seconds) is larger than two decimals. [PR #200](https://github.com/catalystneuro/neuroconv/pull/200)
* Fixed the bug in a `VideoInterface` where it would use `DataChunkIterator` even if the conversion options indicated that it should not. [PR #200](https://github.com/catalystneuro/neuroconv/pull/200)
* Update usage requirements for HDMF to prevent a buffer overflow issue fixed in hdmf-dev/hdmf#780. [PR #195](https://github.com/catalystneuro/neuroconv/pull/195)
* Remove the deprecated `distutils.version` in favor of `packaging.version` [PR #233](https://github.com/catalystneuro/neuroconv/pull/233)



# v0.2.2

### Testing

* Added a set of dev branch gallery tests for PyNWB, HDMF, SI, and NEO. [PR #113](https://github.com/catalystneuro/neuroconv/pull/113)
* Added tests for the `TypeError` and `ValueError` raising for the new `starting_frames` argument of `MovieDataInterface.run_conversion()`. [PR #113](https://github.com/catalystneuro/neuroconv/pull/113)
* Added workflow for automatic detection of CHANGELOG.md updates for PRs. [PR #187](https://github.com/catalystneuro/neuroconv/pull/187)
* Added support for python 3.10 [PR #229](https://github.com/catalystneuro/neuroconv/pull/229)

### Fixes

* Fixed a new docval typing error that arose in `hdmf>3.4.6` versions. [PR #113](https://github.com/catalystneuro/neuroconv/pull/113)
* Fixed a new input argument issue for `starting_frames` when using `external_file` for an `ImageSeries` in `pynwb>2.1.0` versions. [PR #113](https://github.com/catalystneuro/neuroconv/pull/113)
* Fixed issues regarding interaction between metadata rate values and extractor rate values in `tools.roiextractors`. [PR #159](https://github.com/catalystneuro/neuroconv/pull/159)
* Fixed sampling frequency resolution issue when detecting this from timestamps in `roiextractors.write_imaging` and `roiextractors.write_segmentation`. [PR #159](https://github.com/catalystneuro/neuroconv/pull/159)

### Documentation and tutorial enhancements
* Added a note in User Guide/DataInterfaces to help installing custom dependencies for users who use Z-shell (`zsh`). [PR #180](https://github.com/catalystneuro/neuroconv/pull/180)
* Added `MovieInterface` example in the conversion gallery. [PR #183](https://github.com/catalystneuro/neuroconv/pull/183)

### Features
* Added `ConverterPipe`, a class that allows chaining previously initialized interfaces for batch conversion and corresponding tests [PR #169](https://github.com/catalystneuro/neuroconv/pull/169)
* Added automatic extraction of metadata for `NeuralynxRecordingInterface` including filtering information for channels, device and recording time information [PR #170](https://github.com/catalystneuro/neuroconv/pull/170)
* Added stubbing capabilities to timestamp extraction in the `MovieInterface` avoiding scanning through the whole file when `stub_test=True` [PR #181](https://github.com/catalystneuro/neuroconv/pull/181)
* Added a flag `include_roi_acceptance` to `tools.roiextractors.write_segmentation` and corresponding interfaces to allow disabling the addition of boolean columns indicating ROI acceptance. [PR #193](https://github.com/catalystneuro/neuroconv/pull/193)
* Added `write_waveforms()` function in `tools.spikeinterface` to write `WaveformExtractor` objects
[PR #217](https://github.com/catalystneuro/neuroconv/pull/217)

### Pending deprecation
* Replaced the `MovieInterface` with `VideoInterface` and introduced deprecation warnings for the former. [PR #74](https://github.com/catalystneuro/neuroconv/pull/74)



# v0.2.1

### Fixes

* Updated `BlackrockRecordingInterface` to support multi stream file and added gin corresponding gin tests [PR #176](https://github.com/catalystneuro/neuroconv/pull/176)



# v0.2.0

### Back-compatability break
* All built-in DataInterfaces are now nested under the `neuroconv.datainterfaces` import structure - they are no longer available from the outer level. To import a data interface, use the syntax `from neuroconv.datainterfaces import <name of interface>`. [PR #74](https://github.com/catalystneuro/neuroconv/pull/74)
* The `AxonaRecordingExtractorInterface` has been renamed to `AxonaRecordingInterface`. [PR #74](https://github.com/catalystneuro/neuroconv/pull/74)
* The `AxonaUnitRecordingExtractorInterface` has been renamed to `AxonaUnitRecordingInterface`. [PR #74](https://github.com/catalystneuro/neuroconv/pull/74)
* The `BlackrockRecordingExtractorInterface` has been renamed to `BlackrockRecordingInterface`. [PR #74](https://github.com/catalystneuro/neuroconv/pull/74)
* The `BlackrockSortingExtractorInterface` has been renamed to `BlackrockSortingInterface`. [PR #74](https://github.com/catalystneuro/neuroconv/pull/74)
* The `OpenEphysRecordingExtractorInterface` has been renamed to `OpenEphysRecordingInterface`. [PR #74](https://github.com/catalystneuro/neuroconv/pull/74)
* The `OpenEphysSortingExtractorInterface` has been renamed to `OpenEphysSortingInterface`. [PR #74](https://github.com/catalystneuro/neuroconv/pull/74)
* The `KilosortSortingInterface` has been renamed to `KiloSortSortingInterface` to be more consistent with SpikeInterface. [PR #107](https://github.com/catalystneuro/neuroconv/pull/107)
* The `Neuroscope` interfaces have been renamed to `NeuroScope` to be more consistent with SpikeInterface. [PR #107](https://github.com/catalystneuro/neuroconv/pull/107)
* The `tools.roiextractors.add_epoch` functionality has been retired in the newest versions of ROIExtractors. [PR #112](https://github.com/catalystneuro/neuroconv/pull/112)
* Removed deprecation warnings for `save_path` argument (which is now `nwbfile_path` everywhere in the package). [PR #124](https://github.com/catalystneuro/neuroconv/pull/124)
* Changed default device name for the ecephys pipeline. Device_ecephys -> DeviceEcephys [PR #154](https://github.com/catalystneuro/neuroconv/pull/154)
* Change names of written electrical series on the ecephys pipeline. ElectricalSeries_raw -> ElectricalSeriesRaw, ElectricalSeries_processed -> ElectricalSeriesProcessed, ElectricalSeries_lfp -> ElectricalSeriesLFP  [PR #153](https://github.com/catalystneuro/neuroconv/pull/153)
* Drop spikeextractor backend support for NeuralynxRecordingInterface [PR #174](https://github.com/catalystneuro/neuroconv/pull/174)

### Fixes
* Prevented the CEDRecordingInterface from writing non-ecephys channel data. [PR #37](https://github.com/catalystneuro/neuroconv/pull/37)
* Fixed description in `write_sorting` and in `add_units_table` to have "neuroconv" in the description. [PR #104](https://github.com/catalystneuro/neuroconv/pull/104)
* Updated `spikeinterface` version number to 0.95.1 to fix issue with `SpikeGLXInterface` probe annotations.
  The issue is described [here](https://github.com/SpikeInterface/spikeinterface/issues/923). [PR #132](https://github.com/catalystneuro/neuroconv/pull/132)

### Improvements
* Unified the `run_conversion` method of `BaseSegmentationExtractorInterface` with that of all the other base interfaces. The method `write_segmentation` now uses the common `make_or_load_nwbfile` context manager [PR #29](https://github.com/catalystneuro/neuroconv/pull/29)
* Coerced the recording extractors with `spikeextractors_backend=True` to BaseRecording objects for Axona, Blackrock, Openephys, and SpikeGadgets. [PR #38](https://github.com/catalystneuro/neuroconv/pull/38)
* Added function to add PlaneSegmentation objects to an nwbfile in `roiextractors` and corresponding unit tests. [PR #23](https://github.com/catalystneuro/neuroconv/pull/23)
* `use_times` argument to be deprecated on the ecephys pipeline. The function `add_electrical_series` now determines whether the timestamps of the spikeinterface recording extractor are uniform or not and automatically stores the data according to best practices [PR #40](https://github.com/catalystneuro/neuroconv/pull/40)
* Add `NWBFile` metadata key at the level of the base data interface so it can always be inherited to be available. [PR #51](https://github.com/catalystneuro/neuroconv/pull/51).
* Added spikeinterface support to Axona LFP and coerece gin tests for LFP to be spikeinterface objects [PR #85](https://github.com/catalystneuro/neuroconv/pull/85)
* Added function to add fluorescence traces to an nwbfile in `roiextractors` and corresponding unit tests.
  The df over f traces are now added to a `DfOverF` container instead of the `Fluorescence` container.
  The metadata schema has been changed for the `BaseSegmentationExtractorInterface` to allow metadata for `DfOverF`,
  and `Flurorescence` is now not required in the metadata schema. [PR #41](https://github.com/catalystneuro/neuroconv/pull/41)
* Improved default values of OpticalChannel object names and other descriptions for Imaging data. [PR #88](https://github.com/catalystneuro/neuroconv/pull/88)
* Extended the `ImagingDataChunkIterator` to be  compatible with volumetric data. [PR #90](https://github.com/catalystneuro/neuroconv/pull/90)
* Integrated the `ImagingDataChunkIterator` with the `write_imaging` methods. [PR #90](https://github.com/catalystneuro/neuroconv/pull/90)
* Began work towards making SpikeInterface, SpikeExtractors, and ROIExtractors all non-minimal dependencies. [PR #74](https://github.com/catalystneuro/neuroconv/pull/74)
* Implemented format-wise and modality-wise extra installation requirements. If there are any requirements to use a module or data interface, these are defined in individual requirements files at the corresponding level of the package. These are in turn easily accessible from the commands `pip install neuroconv[format_name]`. `pip install neuroconv[modality_name]` will also install all dependencies necessary to make full use of any interfaces from that modality. [PR #100](https://github.com/catalystneuro/neuroconv/pull/100)
* Added frame stubbing to the `BaseSegmentationExtractorInterface`. [PR #116](https://github.com/catalystneuro/neuroconv/pull/116)
* Added `mask_type: str` and `include_roi_centroids: bool` to the `add_plane_segmentation` helper and `write_segmentation` functions for the `tools.roiextractors` submodule. [PR #117](https://github.com/catalystneuro/neuroconv/pull/117)
* Propagate `output_struct_name` argument to `ExtractSegmentationInterface` to match its extractor arguments. [PR #128](https://github.com/catalystneuro/neuroconv/pull/128)
* Added compression and iteration (with options control) to all Fluorescence traces in `write_segmentation`. [PR #120](https://github.com/catalystneuro/neuroconv/pull/120)
* For irregular recordings, timestamps can now be saved along with all traces in `write_segmentation`. [PR #130](https://github.com/catalystneuro/neuroconv/pull/130)
* Added `mask_type` argument to `tools.roiextractors.add_plane_segmentation` function and all upstream calls. This allows users to request writing not just the image_masks (still the default) but also pixels, voxels or `None` of the above. [PR #119](https://github.com/catalystneuro/neuroconv/pull/119)
* `utils.json_schema.get_schema_from_method_signature` now allows `Optional[...]` annotation typing and subsequent `None` values during validation as long as it is still only applied to a simple non-conflicting type (no `Optional[Union[..., ...]]`). [PR #119](https://github.com/catalystneuro/neuroconv/pull/119)


### Documentation and tutorial enhancements:
* Unified the documentation of NeuroConv structure in the User Guide readthedocs. [PR #39](https://github.com/catalystneuro/neuroconv/pull/39)
* Added package for viewing source code in the neuroconv documentation [PR #62](https://github.com/catalystneuro/neuroconv/pull/62)
* Added Contributing guide for the Developer section of readthedocs. [PR #73](https://github.com/catalystneuro/neuroconv/pull/73)
* Added style guide to the readthedocs [PR #28](https://github.com/catalystneuro/neuroconv/pull/28)
* Added ABF data conversion tutorial @luiztauffer [PR #89](https://github.com/catalystneuro/neuroconv/pull/89)
* Added Icephys API documentation @luiztauffer [PR #103](https://github.com/catalystneuro/neuroconv/pull/103)
* Added Blackrock sorting conversion gallery example [PR #134](https://github.com/catalystneuro/neuroconv/pull/134)
* Extended the User Guide Get metadata section in DataInterfaces with a demonstration for loading metadata from YAML. [PR #144](https://github.com/catalystneuro/neuroconv/pull/144)
* Fixed a redundancy in [PR #144](https://github.com/catalystneuro/neuroconv/pull/144) and API links. [PR #154](https://github.com/catalystneuro/neuroconv/pull/154)
* Added SLEAP conversion gallery example [PR #161](https://github.com/catalystneuro/neuroconv/pull/161)



### Features
* Added conversion interface for Neuralynx sorting data together with gin data test and a conversion example in the gallery. [PR #58](https://github.com/catalystneuro/neuroconv/pull/58)
* Added conversion interface for DeepLabCut data together with gin data test and a conversion example in the gallery. [PR #24](https://github.com/catalystneuro/neuroconv/pull/24)
* Allow writing of offsets to ElectricalSeries objects from SpikeInterface (requires PyNWB>=2.1.0). [PR #37](https://github.com/catalystneuro/neuroconv/pull/37)
* Added conversion interface for EDF (European Data Format) data together with corresponding unit tests and a conversion example in the gallery. [PR #45](https://github.com/catalystneuro/neuroconv/pull/45)
* Created ImagingExtractorDataChunkIterator, a data chunk iterator for `ImagingExtractor` objects. [PR #54](https://github.com/catalystneuro/neuroconv/pull/54)
* Added support for writing spikeinterface recording extractor with multiple segments and corresponding unit test [PR #67](https://github.com/catalystneuro/neuroconv/pull/67)
* Added spikeinterface support to the Axona data interface [PR #61](https://github.com/catalystneuro/neuroconv/pull/61)
* Added new util function `get_package` for safely attempting to attempt a package import and informatively notifying the user of how to perform the installation otherwise. [PR #74](https://github.com/catalystneuro/neuroconv/pull/74)
* All built-in DataInterfaces now load their external dependencies on-demand at time of object initialization instead of on package or interface import. [PR #74](https://github.com/catalystneuro/neuroconv/pull/74)
* Adde spikeinterface support for Blackrock sorting interface[PR #134](https://github.com/catalystneuro/neuroconv/pull/134)
* Added conversion interface for TDT recording data together with gin data test. [PR #135](https://github.com/catalystneuro/neuroconv/pull/135)
* Added conversion interface for SLEAP pose estimation data together with gin test for data. [PR #160](https://github.com/catalystneuro/neuroconv/pull/160)


### Testing
* Added unittests for correctly writing the scaling factors to the nwbfile in the `add_electrical_series` function of the spikeinterface module. [PR #37](https://github.com/catalystneuro/neuroconv/pull/37)
* Added unittest for compression options in the `add_electrical_series` function of the spikeinterface module. [PR #64](https://github.com/catalystneuro/neuroconv/pull/37)
* Added unittests for chunking in the `add_electrical_series` function of the spikeinterface module. [PR #84](https://github.com/catalystneuro/neuroconv/pull/84)
* Tests are now organized according to modality-wise lazy installations. [PR #100](https://github.com/catalystneuro/neuroconv/pull/100)

# v0.1.1
### Fixes
* Fixed the behavior of the `file_paths` usage in the MovieInterface when run via the YAML conversion specification. [PR #33](https://github.com/catalystneuro/neuroconv/pull/33)

### Improvements
* Added function to add ImagingPlane objects to an nwbfile in `roiextractors` and corresponding unit tests. [PR #19](https://github.com/catalystneuro/neuroconv/pull/19)
* Added function to add summary images from a `SegmentationExtractor` object to an nwbfile in the roiextractors module and corresponding unit tests [PR #22](https://github.com/catalystneuro/neuroconv/pull/22)
* Small improvements on ABFInterface @luiztauffer [PR #89](https://github.com/catalystneuro/neuroconv/pull/89)

### Features
* Add non-iterative writing capabilities to `add_electrical_series`. [PR #32](https://github.com/catalystneuro/neuroconv/pull/32)

### Testing
* Added unittests for the `write_as` functionality in the `add_electrical_series` of the spikeinterface module. [PR #32](https://github.com/catalystneuro/neuroconv/pull/32)


# v0.1.0

* The first release of NeuroConv.<|MERGE_RESOLUTION|>--- conflicted
+++ resolved
@@ -9,11 +9,8 @@
 * Added ThorImagingInterface for Thor TIFF files with OME metadata [PR #1238](https://github.com/catalystneuro/neuroconv/pull/1238)
 
 ## Improvements
-<<<<<<< HEAD
 * `FilePathType` is deprecated, use `FilePath` from pydantic instead [PR #1239](https://github.com/catalystneuro/neuroconv/pull/1239)
-=======
 * Change `np.NAN` to `np.nan` to support numpy 2.0 [PR #1245](https://github.com/catalystneuro/neuroconv/pull/1245)
->>>>>>> 40d8ede2
 
 # v0.7.1 (March 5, 2025)
 
