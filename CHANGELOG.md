# Upcoming

## v0.6.4

## Bug Fixes
* Fixed a setup bug introduced in `v0.6.2` where installation process created a directory instead of a file for test configuration file  [PR #1070](https://github.com/catalystneuro/neuroconv/pull/1070)
* The method `get_extractor` now works for `MockImagingInterface`  [PR #1076](https://github.com/catalystneuro/neuroconv/pull/1076)

## Deprecations

## Features
* Added chunking/compression for string-only compound objects: [PR #1042](https://github.com/catalystneuro/neuroconv/pull/1042)
* Added automated EFS volume creation and mounting to the `submit_aws_job` helper function. [PR #1018](https://github.com/catalystneuro/neuroconv/pull/1018)

## Improvements
<<<<<<< HEAD
* Add writing to zarr test for to the test on data [PR #1056](https://github.com/catalystneuro/neuroconv/pull/1056)
=======
* Modified the CI to avoid running doctests twice [PR #1077](https://github.com/catalystneuro/neuroconv/pull/#1077)
>>>>>>> f7e9c4e7

## v0.6.3


## v0.6.2 (September 10, 2024)

### Bug Fixes
* Fixed a bug where `IntanRecordingInterface` added two devices [PR #1059](https://github.com/catalystneuro/neuroconv/pull/1059)
* Fix a bug in `add_sorting_to_nwbfile` where `unit_electrode_indices` was only propagated if `waveform_means` was passed [PR #1057](https://github.com/catalystneuro/neuroconv/pull/1057)

### Deprecations
* The following classes and objects are now private `NWBMetaDataEncoder`, `NWBMetaDataEncoder`, `check_if_imaging_fits_into_memory`, `NoDatesSafeLoader` [PR #1050](https://github.com/catalystneuro/neuroconv/pull/1050)

### Features
* Make `config_file_path` optional in `DeepLabCutInterface`[PR #1031](https://github.com/catalystneuro/neuroconv/pull/1031)
* Added `get_stream_names` to `OpenEphysRecordingInterface`: [PR #1039](https://github.com/catalystneuro/neuroconv/pull/1039)
* Most data interfaces and converters now use Pydantic to validate their inputs, including existence of file and folder paths. [PR #1022](https://github.com/catalystneuro/neuroconv/pull/1022)
* All remaining data interfaces and converters now use Pydantic to validate their inputs, including existence of file and folder paths. [PR #1055](https://github.com/catalystneuro/neuroconv/pull/1055)
* Added automated EFS volume creation and mounting to the `submit_aws_job` helper function. [PR #1018](https://github.com/catalystneuro/neuroconv/pull/1018)


### Improvements
* Using ruff to enforce existence of public classes' docstrings [PR #1034](https://github.com/catalystneuro/neuroconv/pull/1034)
* Separated tests that use external data by modality [PR #1049](https://github.com/catalystneuro/neuroconv/pull/1049)
* Added Unit Table descriptions for phy and kilosort: [PR #1053](https://github.com/catalystneuro/neuroconv/pull/1053)
* Using ruff to enforce existence of public functions's docstrings [PR #1062](https://github.com/catalystneuro/neuroconv/pull/1062)
* Improved device metadata of `IntanRecordingInterface` by adding the type of controller used [PR #1059](https://github.com/catalystneuro/neuroconv/pull/1059)


## v0.6.1 (August 30, 2024)

### Bug fixes
* Fixed the JSON schema inference warning on excluded fields; also improved error message reporting of which method triggered the error. [PR #1037](https://github.com/catalystneuro/neuroconv/pull/1037)



## v0.6.0 (August 27, 2024)

### Deprecations
* Deprecated  `WaveformExtractor` usage. [PR #821](https://github.com/catalystneuro/neuroconv/pull/821)
* Changed the `tools.spikeinterface` functions (e.g. `add_recording`, `add_sorting`) to have `_to_nwbfile` as suffix  [PR #1015](https://github.com/catalystneuro/neuroconv/pull/1015)
* Deprecated use of `compression` and `compression_options` in `VideoInterface` [PR #1005](https://github.com/catalystneuro/neuroconv/pull/1005)
* `get_schema_from_method_signature` has been deprecated; please use `get_json_schema_from_method_signature` instead. [PR #1016](https://github.com/catalystneuro/neuroconv/pull/1016)
* `neuroconv.utils.FilePathType` and `neuroconv.utils.FolderPathType` have been deprecated; please use `pydantic.FilePath` and `pydantic.DirectoryPath` instead. [PR #1017](https://github.com/catalystneuro/neuroconv/pull/1017)
* Changed the `tools.roiextractors` function (e.g. `add_imaging` and `add_segmentation`) to have the `_to_nwbfile` suffix [PR #1017](https://github.com/catalystneuro/neuroconv/pull/1027)


### Features
* Added `MedPCInterface` for operant behavioral output files. [PR #883](https://github.com/catalystneuro/neuroconv/pull/883)
* Support `SortingAnalyzer` in the `SpikeGLXConverterPipe`. [PR #821](https://github.com/catalystneuro/neuroconv/pull/821)
* Added `TDTFiberPhotometryInterface` data interface, for converting fiber photometry data from TDT file formats. [PR #920](https://github.com/catalystneuro/neuroconv/pull/920)
* Add argument to `add_electrodes` that grants fine control of what to do with the missing values. As a side effect this drops the implicit casting to int when writing int properties to the electrodes table [PR #985](https://github.com/catalystneuro/neuroconv/pull/985)
* Add Plexon2 support [PR #918](https://github.com/catalystneuro/neuroconv/pull/918)
* Converter working with multiple `VideoInterface` instances [PR #914](https://github.com/catalystneuro/neuroconv/pull/914)
* Added helper function `neuroconv.tools.data_transfers.submit_aws_batch_job` for basic automated submission of AWS batch jobs. [PR #384](https://github.com/catalystneuro/neuroconv/pull/384)
* Data interfaces `run_conversion` method now performs metadata validation before running the conversion. [PR #949](https://github.com/catalystneuro/neuroconv/pull/949)
* Introduced `null_values_for_properties` to `add_units_table` to give user control over null values behavior [PR #989](https://github.com/catalystneuro/neuroconv/pull/989)

### Bug fixes
* Fixed the default naming of multiple electrical series in the `SpikeGLXConverterPipe`. [PR #957](https://github.com/catalystneuro/neuroconv/pull/957)
* Write new properties to the electrode table use the global identifier channel_name, group [PR #984](https://github.com/catalystneuro/neuroconv/pull/984)
* Removed a bug where int64 was casted lossy to float [PR #989](https://github.com/catalystneuro/neuroconv/pull/989)

### Improvements
* The `OpenEphysBinaryRecordingInterface` now uses `lxml` for extracting the session start time from the settings.xml file and does not depend on `pyopenephys` anymore. [PR #971](https://github.com/catalystneuro/neuroconv/pull/971)
* Swap the majority of package setup and build steps to `pyproject.toml` instead of `setup.py`. [PR #955](https://github.com/catalystneuro/neuroconv/pull/955)
* The `DeeplabcutInterface` now skips inferring timestamps from movie when timestamps are specified, running faster. [PR #967](https://github.com/catalystneuro/neuroconv/pull/967)
* Improve metadata writing for SpikeGLX data interface. Added contact ids, shank ids and, remove references to shanks for neuropixels 1.0. Also deprecated the previous neuroconv exclusive property "electrode_shank_number` [PR #986](https://github.com/catalystneuro/neuroconv/pull/986)
* Add tqdm with warning to DeepLabCut interface [PR #1006](https://github.com/catalystneuro/neuroconv/pull/1006)
* `BaseRecordingInterface` now calls default metadata when metadata is not passing mimicking `run_conversion` behavior. [PR #1012](https://github.com/catalystneuro/neuroconv/pull/1012)
* Added `get_json_schema_from_method_signature` which constructs Pydantic models automatically from the signature of any function with typical annotation types used throughout NeuroConv. [PR #1016](https://github.com/catalystneuro/neuroconv/pull/1016)
* Replaced all interface annotations with Pydantic types. [PR #1017](https://github.com/catalystneuro/neuroconv/pull/1017)
* Changed typehint collections (e.g. `List`) to standard collections (e.g. `list`). [PR #1021](https://github.com/catalystneuro/neuroconv/pull/1021)
* Testing now is only one dataset per test [PR #1026](https://github.com/catalystneuro/neuroconv/pull/1026)




## v0.5.0 (July 17, 2024)

### Deprecations
* The usage of `compression_options` directly through the `neuroconv.tools.audio` submodule is now deprecated - users should refer to the new `configure_backend` method for a general approach for setting compression. [PR #939](https://github.com/catalystneuro/neuroconv/pull/939)
* The usage of `compression` and `compression_opts` directly through the `FicTracDataInterface` is now deprecated - users should refer to the new `configure_backend` method for a general approach for setting compression. [PR #941](https://github.com/catalystneuro/neuroconv/pull/941)
* The usage of `compression` directly through the `neuroconv.tools.neo` submodule is now deprecated - users should refer to the new `configure_backend` method for a general approach for setting compression. [PR #943](https://github.com/catalystneuro/neuroconv/pull/943)
* The usage of `compression_options` directly through the `neuroconv.tools.ophys` submodule is now deprecated - users should refer to the new `configure_backend` method for a general approach for setting compression. [PR #940](https://github.com/catalystneuro/neuroconv/pull/940)
* Removed the option of running `interface.run_conversion` without `nwbfile_path` argument . [PR #951](https://github.com/catalystneuro/neuroconv/pull/951)

### Features
* Added docker image and tests for an automated Rclone configuration (with file stream passed via an environment variable). [PR #902](https://github.com/catalystneuro/neuroconv/pull/902)

### Bug fixes
* Fixed the conversion option schema of a `SpikeGLXConverter` when used inside another `NWBConverter`. [PR #922](https://github.com/catalystneuro/neuroconv/pull/922)
* Fixed a case of the `NeuroScopeSortingExtractor` when the optional `xml_file_path` is not specified. [PR #926](https://github.com/catalystneuro/neuroconv/pull/926)
* Fixed `Can't specify experiment type when converting .abf to .nwb with Neuroconv`. [PR #609](https://github.com/catalystneuro/neuroconv/pull/609)
* Remove assumption that the ports of the Intan acquisition system correspond to electrode groupings in `IntanRecordingInterface`  [PR #933](https://github.com/catalystneuro/neuroconv/pull/933)
* Add ValueError for empty metadata in  `make_or_load_nwbfile` when an nwbfile needs to be created [PR #948](https://github.com/catalystneuro/neuroconv/pull/948)

### Improvements
* Make annotations from the raw format available on `IntanRecordingInterface`. [PR #934](https://github.com/catalystneuro/neuroconv/pull/943)
* Add an option to suppress display the progress bar (tqdm) in `VideoContext`  [PR #937](https://github.com/catalystneuro/neuroconv/pull/937)
* Automatic compression of data in the `LightnignPoseDataInterface` has been disabled - users should refer to the new `configure_backend` method for a general approach for setting compression. [PR #942](https://github.com/catalystneuro/neuroconv/pull/942)
* Port over `dlc2nwb` utility functions for ease of maintenance. [PR #946](https://github.com/catalystneuro/neuroconv/pull/946)



## v0.4.11 (June 14, 2024)

### Bug fixes
* Added a skip condition in `get_default_dataset_io_configurations` for datasets with any zero-length axis in their `full_shape`. [PR #894](https://github.com/catalystneuro/neuroconv/pull/894)
* Added `packaging` explicitly to minimal requirements. [PR #904](https://github.com/catalystneuro/neuroconv/pull/904)
* Fixed bug when using `make_or_load_nwbfile` with `overwrite=True` on an existing (but corrupt) HDF5 file. [PR #911](https://github.com/catalystneuro/neuroconv/pull/911)
* Change error trigger with warning trigger when adding both `OnePhotonSeries` and `TwoPhotonSeries` to the same file ([Issue #906](https://github.com/catalystneuro/neuroconv/issues/906)). [PR #907](https://github.com/catalystneuro/neuroconv/pull/907)

### Improvements
* Propagated `photon_series_type` to `BaseImagingExtractorInterface` init instead of passing it as an argument of `get_metadata()` and `get_metadata_schema()`. [PR #847](https://github.com/catalystneuro/neuroconv/pull/847)
* Converter working with multiple VideoInterface instances [PR 914](https://github.com/catalystneuro/neuroconv/pull/914)



## v0.4.10 (June 6, 2024)

### Bug fixes
* Fixed bug causing overwrite of NWB GUIDE watermark. [PR #890](https://github.com/catalystneuro/neuroconv/pull/890)


## v0.4.9 (June 5, 2024)

### Deprecations
* Removed `stream_id` as an argument from `IntanRecordingInterface`. [PR #794](https://github.com/catalystneuro/neuroconv/pull/794)
* The usage of `compression` and `compression_opts` directly through the `neuroconv.tools.spikeinterface` submodule are now deprecated - users should refer to the new `configure_backend` method for a general approach for setting compression. [PR #805](https://github.com/catalystneuro/neuroconv/pull/805)
* Dropped the testing of Python 3.8 on the CI. Dropped support for Python 3.8 in setup. [PR #853](https://github.com/catalystneuro/neuroconv/pull/853)
* Deprecated skip_features argument in `add_sorting`. [PR #872](https://github.com/catalystneuro/neuroconv/pull/872)
* Deprecate old (v1) iterator from the ecephys pipeline. [PR #876](https://github.com/catalystneuro/neuroconv/pull/876)

### Features
* Added `backend` control to the `make_or_load_nwbfile` helper method in `neuroconv.tools.nwb_helpers`. [PR #800](https://github.com/catalystneuro/neuroconv/pull/800)
* Released the first official Docker images for the package on the GitHub Container Repository (GHCR). [PR #383](https://github.com/catalystneuro/neuroconv/pull/383)
* Support "one-file-per-signal" and "one-file-per-channel" mode with `IntanRecordingInterface`. [PR #791](https://github.com/catalystneuro/neuroconv/pull/791)
* Added `get_default_backend_configuration` method to all `DataInterface` classes. Also added HDF5 `backend` control to all standalone `.run_conversion(...)` methods for those interfaces. [PR #801](https://github.com/catalystneuro/neuroconv/pull/801)
* Added `get_default_backend_configuration` method to all `NWBConverter` classes. Also added HDF5 `backend` control to `.run_conversion(...)`. [PR #804](https://github.com/catalystneuro/neuroconv/pull/804)
* Released the first official Docker images for the package on the GitHub Container Repository (GHCR). [PR #383](https://github.com/catalystneuro/neuroconv/pull/383)
* Added `ScanImageMultiFileImagingInterface` for multi-file (buffered) ScanImage format and changed `ScanImageImagingInterface` to be routing classes for single and multi-plane imaging. [PR #809](https://github.com/catalystneuro/neuroconv/pull/809)
* Added a function to generate ogen timestamps and data from onset times and parameters to `tools.optogenetics`. [PR #832](https://github.com/catalystneuro/neuroconv/pull/832)
* Added `configure_and_write_nwbfile` and optimized imports in `tools.nwb_helpers` module. [PR #848](https://github.com/catalystneuro/neuroconv/pull/848)
* `configure_backend` may now apply a `BackendConfiguration` to equivalent in-memory `pynwb.NWBFile` objects that have different address in RAM. [PR #848](https://github.com/catalystneuro/neuroconv/pull/848)
* Add support for doubled ragged arrays in `add_units_table` [PR #879](https://github.com/catalystneuro/neuroconv/pull/879)
* Add support for doubled ragged arrays in `add_electrodes` [PR #881](https://github.com/catalystneuro/neuroconv/pull/881)
* Propagate `ignore_integrity_checks` from neo to IntanRecordingInterface [PR #887](https://github.com/catalystneuro/neuroconv/pull/887)


### Bug fixes
* Remove JSON Schema `definitions` from the `properties` field. [PR #818](https://github.com/catalystneuro/neuroconv/pull/818)
* Fixed writing waveforms directly to file. [PR #799](https://github.com/catalystneuro/neuroconv/pull/799)
* Avoid in-place modification of the metadata in the `VideoInterface` and on neo tools. [PR #814](https://github.com/catalystneuro/neuroconv/pull/814)
* Replaced `waveform_extractor.is_extension` with `waveform_extractor.has_extension`. [PR #799](https://github.com/catalystneuro/neuroconv/pull/799)
* Fixed an issue with `set_aligned_starting_time` for all `SortingInterface`'s that did not have an initial segment start set (and no recording attached). [PR #823](https://github.com/catalystneuro/neuroconv/pull/823)
* Fixed a bug with `parameterized` and `pytest-xdist==3.6.1` in the `ScanImageImagingInterface` tests. [PR #829](https://github.com/catalystneuro/neuroconv/pull/829)
* Added `XX` and `XO` to the base metadata schema. [PR #833](https://github.com/catalystneuro/neuroconv/pull/833)
* `BaseImagingExtractor.add_to_nwbfile()` is fixed in the case where metadata is not supplied. [PR #849](https://github.com/catalystneuro/neuroconv/pull/849)
* Prevent `SpikeGLXConverterPipe` from setting false properties on the sub-`SpikeGLXNIDQInterface`. [PR #860](https://github.com/catalystneuro/neuroconv/pull/860)
* Fixed a bug when adding ragged arrays to the electrode and units table. [PR #870](https://github.com/catalystneuro/neuroconv/pull/870)
* Fixed a bug where `write_recording` will call an empty nwbfile when passing a path. [PR #877](https://github.com/catalystneuro/neuroconv/pull/877)
* Fixed a bug that failed to properly include time alignment information in the output NWB file for objects added from any `RecordingInterface` in combination with `stub_test=True`. [PR #884](https://github.com/catalystneuro/neuroconv/pull/884)
* Fixed a bug that prevented passing `nwbfile=None` and a `backend_configuration` to `NWBConverter.run_conversion`. [PR #885](https://github.com/catalystneuro/neuroconv/pull/885)

### Improvements
* Added soft deprecation warning for removing `photon_series_type` from `get_metadata()` and `get_metadata_schema()` (in [PR #847](https://github.com/catalystneuro/neuroconv/pull/847)). [PR #866](https://github.com/catalystneuro/neuroconv/pull/866)
* Fixed docstrings related to backend configurations for various methods. [PR #822](https://github.com/catalystneuro/neuroconv/pull/822)
* Added automatic `backend` detection when a `backend_configuration` is passed to an interface or converter. [PR #840](https://github.com/catalystneuro/neuroconv/pull/840)
* Improve printing of bytes. [PR #831](https://github.com/catalystneuro/neuroconv/pull/831)
* Support for pathlib in source data schema validation. [PR #854](https://github.com/catalystneuro/neuroconv/pull/854)
* Use `ZoneInfo` instead of `dateutil.tz` in the conversion gallery. [PR #858](https://github.com/catalystneuro/neuroconv/pull/858)
* Exposed `progress_bar_class` to ecephys and ophys data iterators. [PR #861](https://github.com/catalystneuro/neuroconv/pull/861)
* Unified the signatures between `add_units`, `add_sorting` and `write_sorting`. [PR #875](https://github.com/catalystneuro/neuroconv/pull/875)
* Improved descriptions of all folder and file paths in the source schema, useful for rendering in the GUIDE. [PR #886](https://github.com/catalystneuro/neuroconv/pull/886)
* Added watermark via `source_script` field of `NWBFile` metadata. `source_script_file_name` is also required to be specified in this case to avoid invalidation. [PR #888](https://github.com/catalystneuro/neuroconv/pull/888)
* Remove parsing xml parsing from the `__init__` of `BrukerTiffSinglePlaneImagingInterface` [PR #895](https://github.com/catalystneuro/neuroconv/pull/895)

### Testing
* Add general test for metadata in-place modification by interfaces. [PR #815](https://github.com/catalystneuro/neuroconv/pull/815)



# v0.4.8 (March 20, 2024)

### Bug fixes
* Fixed writing the `electrodes` field in `add_electrical_series` when multiple groups are present. [PR #784](https://github.com/catalystneuro/neuroconv/pull/784)

### Improvements
* Upgraded Pydantic support to `>v2.0.0`. [PR #767](https://github.com/catalystneuro/neuroconv/pull/767)
* Absorbed the `DatasetInfo` model into the `DatasetIOConfiguration` model. [PR #767](https://github.com/catalystneuro/neuroconv/pull/767)
* Keyword argument `field_name` of the `DatasetIOConfiguration.from_neurodata_object` method has been renamed to `dataset_name` to be more consistent with its usage. This only affects direct initialization of the model; usage via the `BackendConfiguration` constructor and its associated helper functions in `neuroconv.tools.nwb_helpers` is unaffected. [PR #767](https://github.com/catalystneuro/neuroconv/pull/767)
* Manual construction of a `DatasetIOConfiguration` now requires the field `dataset_name`, and will be validated to match the final path of `location_in_file`. Usage via the automated constructors is unchanged. [PR #767](https://github.com/catalystneuro/neuroconv/pull/767)
* Enhance `get_schema_from_method_signature` to extract descriptions from the method docval. [PR #771](https://github.com/catalystneuro/neuroconv/pull/771)
* Avoid writing `channel_to_uV` and `offset_to_uV` in `add_electrodes`  [PR #803](https://github.com/catalystneuro/neuroconv/pull/803)
* `BaseSegmentationExtractorInterface` now supports optional background plane segmentations and associated fluorescence traces [PR #783](https://github.com/catalystneuro/neuroconv/pull/783)



# v0.4.7 (February 21, 2024)

### Deprecation
* Removed `.get_electrode_table_json()` on the `BaseRecordingExtractorInterface` in favor of GUIDE specific interactions. [PR #431](https://github.com/catalystneuro/neuroconv/pull/431)
* Removed the `SIPickleRecordingInterface` and `SIPickleSortingInterface` interfaces. [PR #757](https://github.com/catalystneuro/neuroconv/pull/757)
* Removed the `SpikeGLXLFPInterface` interface. [PR #757](https://github.com/catalystneuro/neuroconv/pull/757)

### Bug fixes
* LocalPathExpander matches only `folder_paths` or `file_paths` if that is indicated in the passed specification. [PR #679](https://github.com/catalystneuro/neuroconv/pull/675) and [PR #675](https://github.com/catalystneuro/neuroconv/pull/679
* Fixed depth consideration in partial chunking pattern for the ROI data buffer. [PR #677](https://github.com/catalystneuro/neuroconv/pull/677)
* Fix mapping between channel names and the electrode table when writing more than one `ElectricalSeries` to the NWBFile. This fixes an issue when the converter pipeline of `SpikeGLXConverterPipe` was writing the electrode table region of the NIDQ stream incorrectly. [PR #678](https://github.com/catalystneuro/neuroconv/pull/678)
* Fix `configure_backend` when applied to `TimeSeries` contents that leverage internal links for `data` or `timestamps`. [PR #732](https://github.com/catalystneuro/neuroconv/pull/732)

### Features
* Changed the `Suite2pSegmentationInterface` to support multiple plane segmentation outputs. The interface now has a `plane_name` and `channel_name` arguments to determine which plane output and channel trace add to the NWBFile. [PR #601](https://github.com/catalystneuro/neuroconv/pull/601)
* Added `create_path_template` and corresponding tests [PR #680](https://github.com/catalystneuro/neuroconv/pull/680)
* Added tool function `configure_datasets` for configuring all datasets of an in-memory `NWBFile` to be backend specific. [PR #571](https://github.com/catalystneuro/neuroconv/pull/571)
* Added `LightningPoseConverter` to add pose estimation data and the original and the optional labeled video added as ImageSeries to NWB. [PR #633](https://github.com/catalystneuro/neuroconv/pull/633)
* Added gain as a required `__init__` argument for `TdtRecordingInterface`. [PR #704](https://github.com/catalystneuro/neuroconv/pull/704)
* Extract session_start_time from Plexon `plx` recording file. [PR #723](https://github.com/catalystneuro/neuroconv/pull/723)

### Improvements
* `nwbinspector` has been removed as a minimal dependency. It becomes an extra (optional) dependency with `neuroconv[dandi]`. [PR #672](https://github.com/catalystneuro/neuroconv/pull/672)
* Added a `from_nwbfile` class method constructor to all `BackendConfiguration` models. [PR #673](https://github.com/catalystneuro/neuroconv/pull/673)
* Added compression to `FicTracDataInterface`. [PR #678](https://github.com/catalystneuro/neuroconv/pull/678)
* Exposed `block_index` to all OpenEphys interfaces. [PR #695](https://github.com/catalystneuro/neuroconv/pull/695)
* Added support for `DynamicTable` columns in the `configure_backend` tool function. [PR #700](https://github.com/catalystneuro/neuroconv/pull/700)
* Refactored `ScanImagingInterface` to reference ROIExtractors' version of `extract_extra_metadata`. [PR #731](https://github.com/catalystneuro/neuroconv/pull/731)
* Added support for Long NHP probe types for the `SpikeGLXRecorddingInterfacce`. [PR #701](https://github.com/catalystneuro/neuroconv/pull/701)
* Remove unnecessary duplication of probe setting in `SpikeGLXRecordingInterface`. [PR #696](https://github.com/catalystneuro/neuroconv/pull/696)
* Added associated suffixes to all interfaces and converters. [PR #734](https://github.com/catalystneuro/neuroconv/pull/734)
* Added convenience function `get_format_summaries` to `tools.importing` (and exposed at highest level). [PR #734](https://github.com/catalystneuro/neuroconv/pull/734)

### Testing
* `RecordingExtractorInterfaceTestMixin` now compares either `group_name`, `group` or a default value of  `ElectrodeGroup` to the `group` property in the `NWBRecordingExtractor` instead of comparing `group` to `group` as it was done before [PR #736](https://github.com/catalystneuro/neuroconv/pull/736)
* `TestScanImageImagingInterfaceRecent` now checks metadata against new roiextractors implementation [PR #741](https://github.com/catalystneuro/neuroconv/pull/741).
* Removed editable installs from the CI workflow. [PR #756](https://github.com/catalystneuro/neuroconv/pull/756)


# v0.4.6 (November 30, 2023)

### Features
* Added Pydantic data models of `BackendConfiguration` for both HDF5 and Zarr datasets (container/mapper of all the `DatasetConfiguration`s for a particular file). [PR #568](https://github.com/catalystneuro/neuroconv/pull/568)
* Changed the metadata schema for `Fluorescence` and `DfOverF` where the traces metadata can be provided as a dict instead of a list of dicts.
  The name of the plane segmentation is used to determine which traces to add to the `Fluorescence` and `DfOverF` containers. [PR #632](https://github.com/catalystneuro/neuroconv/pull/632)
* Modify the filtering of traces to also filter out traces with empty values. [PR #649](https://github.com/catalystneuro/neuroconv/pull/649)
* Added tool function `get_default_dataset_configurations` for identifying and collecting all fields of an in-memory `NWBFile` that could become datasets on disk; and return instances of the Pydantic dataset models filled with default values for chunking/buffering/compression. [PR #569](https://github.com/catalystneuro/neuroconv/pull/569)
* Added tool function `get_default_backend_configuration` for conveniently packaging the results of `get_default_dataset_configurations` into an easy-to-modify mapping from locations of objects within the file to their correseponding dataset configuration options, as well as linking to a specific backend DataIO. [PR #570](https://github.com/catalystneuro/neuroconv/pull/570)
* Added `set_probe()` method to `BaseRecordingExtractorInterface`. [PR #639](https://github.com/catalystneuro/neuroconv/pull/639)
* Changed default chunking of `ImagingExtractorDataChunkIterator` to select `chunk_shape` less than the chunk_mb threshold while keeping the original image size. The default `chunk_mb` changed to 10MB. [PR #667](https://github.com/catalystneuro/neuroconv/pull/667)

### Fixes
* Fixed GenericDataChunkIterator (in hdmf.py) in the case where the number of dimensions is 1 and the size in bytes is greater than the threshold of 1 GB. [PR #638](https://github.com/catalystneuro/neuroconv/pull/638)
* Changed `np.floor` and `np.prod` usage to `math.floor` and `math.prod` in various files. [PR #638](https://github.com/catalystneuro/neuroconv/pull/638)
* Updated minimal required version of DANDI CLI; updated `run_conversion_from_yaml` API function and tests to be compatible with naming changes. [PR #664](https://github.com/catalystneuro/neuroconv/pull/664)

### Improvements
 * Change metadata extraction library from `fparse` to `parse`. [PR #654](https://github.com/catalystneuro/neuroconv/pull/654)
 * The `dandi` CLI/API is now an optional dependency; it is still required to use the `tool` function for automated upload as well as the YAML-based NeuroConv CLI. [PR #655](https://github.com/catalystneuro/neuroconv/pull/655)



# v0.4.5 (November 6, 2023)

### Back-compatibility break
* The `CEDRecordingInterface` has now been removed; use the `Spike2RecordingInterface` instead. [PR #602](https://github.com/catalystneuro/neuroconv/pull/602)

### Features
* Added support for python 3.12 [PR #626](https://github.com/catalystneuro/neuroconv/pull/626)
* Added `session_start_time` extraction to `FicTracDataInterface`. [PR #598](https://github.com/catalystneuro/neuroconv/pull/598)
* Added `imaging_plane_name` keyword argument to `add_imaging_plane` function to determine which imaging plane to add from the metadata by name instead of `imaging_plane_index`.
* Added reference for `imaging_plane` to default plane segmentation metadata. [PR #594](https://github.com/catalystneuro/neuroconv/pull/594)
* Changed Compass container for Position container in the `FicTracDataInterface`.  [PR #606](https://github.com/catalystneuro/neuroconv/pull/605)
* Added option to write units in meters by providing a radius in `FicTracDataInterface`. [PR #606](https://github.com/catalystneuro/neuroconv/pull/605)
* Added `parent_container` keyword argument to `add_photon_series` that defines whether to add the photon series to acquisition or 'ophys' processing module. [PR #587](https://github.com/catalystneuro/neuroconv/pull/587)
* Added Pydantic data models of `DatasetInfo` (immutable summary of core dataset values such as maximum shape and dtype) and `DatasetConfiguration` for both HDF5 and Zarr datasets (the optional layer that specifies chunk/buffering/compression). [PR #567](https://github.com/catalystneuro/neuroconv/pull/567)
* Added alignment methods to `FicTracDataInterface`.  [PR #607](https://github.com/catalystneuro/neuroconv/pull/607)
* Added alignment methods support to `MockRecordingInterface` [PR #611](https://github.com/catalystneuro/neuroconv/pull/611)
* Added `NeuralynxNvtInterface`, which can read position tracking NVT files. [PR #580](https://github.com/catalystneuro/neuroconv/pull/580)
* Adding radius as a conversion factor in `FicTracDataInterface`.  [PR #619](https://github.com/catalystneuro/neuroconv/pull/619)
* Coerce `FicTracDataInterface` original timestamps to start from 0.  [PR #619](https://github.com/catalystneuro/neuroconv/pull/619)
* Added configuration metadata to `FicTracDataInterface`.  [PR #618](https://github.com/catalystneuro/neuroconv/pull/618)
* Expose number of jobs to `automatic_dandi_upload`. [PR #624](https://github.com/catalystneuro/neuroconv/pull/624)
* Added `plane_segmentation_name` keyword argument to determine which plane segmentation to add from the metadata by name instead of `plane_segmentation_index`.
  `plane_segmentation_name` is exposed at `BaseSegmentationExtractorInterface.add_to_nwbfile()` function to support adding segmentation output from multiple planes. [PR #623](https://github.com/catalystneuro/neuroconv/pull/623)
* Added `SegmentationImages` to metadata_schema in `BaseSegmentationExtractorInterface` to allow for the modification of the name and description of Images container and description of the summary images. [PR #622](https://github.com/catalystneuro/neuroconv/pull/622)
* Default chunking pattern of RecordingInterfaces now attempts to use as many channels as possible up to 64 total, and fill with as much time as possible up to the `chunk_mb`. This also required raising the lower HDMF version to 3.11.0 (which introduced 10 MB default chunk sizes). [PR #630](https://github.com/catalystneuro/neuroconv/pull/630)

### Fixes
* Remove `starting_time` reset to default value (0.0) when adding the rate and updating the `photon_series_kwargs` or `roi_response_series_kwargs`, in `add_photon_series` or `add_fluorescence_traces`. [PR #595](https://github.com/catalystneuro/neuroconv/pull/595)
* Changed the date parsing in `OpenEphysLegacyRecordingInterface` to `datetime.strptime` with the expected date format explicitly set to `"%d-%b-%Y %H%M%S"`. [PR #577](https://github.com/catalystneuro/neuroconv/pull/577)
* Pin lower bound HDMF version to `3.10.0`. [PR #586](https://github.com/catalystneuro/neuroconv/pull/586)

### Deprecation
* Removed `use_times` and `buffer_size` from `add_photon_series`. [PR #600](https://github.com/catalystneuro/neuroconv/pull/600)

### Testing
* Adds `MockImagingInterface` as a general testing mechanism for ophys imaging interfaces [PR #604](https://github.com/catalystneuro/neuroconv/pull/604).



# v0.4.4

### Features

* `DeepLabCutInterface` now allows using custom timestamps via `set_aligned_timestamps` method before running conversion. [PR #531](https://github.com/catalystneuro/neuroconv/pull/532)

### Fixes

* Reorganize timeintervals schema to reside in `schemas/` dir to ensure its inclusion in package build. [PR #573](https://github.com/catalystneuro/neuroconv/pull/573)



# v0.4.3

### Fixes

* The `sonpy` package for the Spike2 interface no longer attempts installation on M1 Macs. [PR #563](https://github.com/catalystneuro/neuroconv/pull/563)
* Fixed `subset_sorting` to explicitly cast `end_frame` to int to avoid SpikeInterface frame slicing edge case. [PR #565](https://github.com/catalystneuro/neuroconv/pull/565)



# v0.4.2

### Fixes

* Exposed `es_key` argument to users where it was previously omitted on `MaxOneRecordingInterface`, `OpenEphysLegacyRecordingInterface`, and `OpenEphysRecordingInterface`. [PR #542](https://github.com/catalystneuro/neuroconv/pull/542)
* Added deepcopy for metadata in `make_nwbfile_from_metadata`. [PR #545](https://github.com/catalystneuro/neuroconv/pull/545)
* Fixed edge case in `subset_sorting` where `end_frame` could exceed recording length. [PR #551](https://github.com/catalystneuro/neuroconv/pull/551)
* Alter `add_electrodes` behavior,  no error is thrown if a property is present in the metadata but not in the recording extractors. This allows the combination of recording objects that have different properties. [PR #558](https://github.com/catalystneuro/neuroconv/pull/558)

### Features

* Added converters for Bruker TIF format to support multiple streams of imaging data.
  Added `BrukerTiffSinglePlaneConverter` for single plane imaging data which initializes a `BrukerTiffSinglePlaneImagingInterface` for each data stream.
  The available data streams can be checked by `BrukerTiffSinglePlaneImagingInterface.get_streams(folder_path)` method.
  Added `BrukerTiffMultiPlaneConverter` for volumetric imaging data with `plane_separation_type` argument that defines
  whether to load the imaging planes as a volume (`"contiguous"`) or separately (`"disjoint"`).
  The available data streams for the defined  `plane_separation_type`  can be checked by `BrukerTiffMultiPlaneImagingInterface.get_streams(folder_path, plane_separation_type)` method.
* Added FicTrac data interface. [PR #517](https://github.com/catalystneuro/neuroconv/pull/#517)

### Documentation and tutorial enhancements

* Added FicTrac to the conversion gallery and docs API. [PR #560](https://github.com/catalystneuro/neuroconv/pull/#560)



# v0.4.1

### Fixes

* Propagated additional arguments, such as `cell_id`, from the `metadata["Icephys"]["Electrodes"]` dictionary used in `tools.neo.add_icephys_electrode`. [PR #538](https://github.com/catalystneuro/neuroconv/pull/538)
* Fixed mismatch between expected `Electrodes` key in `tools.neo.add_icephys_electrode` and the metadata automatically generated by the `AbfInterface`. [PR #538](https://github.com/catalystneuro/neuroconv/pull/538)



# v0.4.0

### Back-compatibility break

* Create separate `.add_to_nwbfile` method for all DataInterfaces. This is effectively the previous `.run_conversion` method but limited to operations on an in-memory `nwbfile`: pynwb.NWBFile` object and does not handle any I/O. [PR #455](https://github.com/catalystneuro/neuroconv/pull/455)

### Fixes

* Set gzip compression by default on spikeinterface based interfaces `run_conversion`. [PR #499](https://github.com/catalystneuro/neuroconv/pull/#499)

* Temporarily disabled filtering for all-zero traces in `add_fluorescence_traces` as the current implementation is very slow for nearly all zero traces (e.g. suite2p deconvolved traces). [PR #527](https://github.com/catalystneuro/neuroconv/pull/527)

### Features

* Added stream control with the `stream_name` argument to the `NeuralynxRecordingExtractor`. [PR #369](https://github.com/catalystneuro/neuroconv/pull/369)

* Added a common `.temporally_align_data_interfaces` method to the `NWBConverter` class to use as a specification of the protocol for temporally aligning the data interfaces of the converter. [PR #362](https://github.com/catalystneuro/neuroconv/pull/362)

* Added `CellExplorerRecordingInterface` for adding data raw and lfp data from the CellExplorer format. CellExplorer's new format contains a `basename.session.mat` file containing
    rich metadata about the session which can be used to extract the recording information such as sampling frequency and type and channel metadata such as
    groups, location and brain area [#488](https://github.com/catalystneuro/neuroconv/pull/488)

* `CellExplorerSortingInterface` now supports extracting sampling frequency from the new data format. CellExplorer's new format contains a `basename.session.mat` file containing
    rich metadata including the sorting sampling frequency [PR #491](https://github.com/catalystneuro/neuroconv/pull/491) and [PR #502](https://github.com/catalystneuro/neuroconv/pull/502)
* Added `MiniscopeBehaviorInterface` for Miniscope behavioral data. The interface uses `ndx-miniscope` extension to add a `Miniscope` device with the behavioral camera metadata,
  and an `ImageSeries` in external mode that is linked to the device. [PR #482](https://github.com/catalystneuro/neuroconv/pull/482)
  * `CellExplorerSortingInterface` now supports adding channel metadata to the nwbfile with `write_ecephys_metadata=True` as a conversion option [PR #494](https://github.com/catalystneuro/neuroconv/pull/494)

* Added `MiniscopeImagingInterface` for Miniscope imaging data stream. The interface uses `ndx-miniscope` extension to add a `Miniscope` device with the microscope device metadata,
  and the imaging data as `OnePhotonSeries`. [PR #468](https://github.com/catalystneuro/neuroconv/pull/468)

* Added `MiniscopeConverter` for combining the conversion of Miniscope imaging and behavioral data streams. [PR #498](https://github.com/catalystneuro/neuroconv/pull/498)

### Improvements

* Avoid redundant timestamp creation in `add_eletrical_series` for recording objects without time vector. [PR #495](https://github.com/catalystneuro/neuroconv/pull/495)

* Avoid modifying the passed `metadata` structure via `deep_dict_update` in `make_nwbfile_from_metadata`.  [PR #476](https://github.com/catalystneuro/neuroconv/pull/476)

### Testing

* Added gin test for `CellExplorerRecordingInterface`. CellExplorer's new format contains a `basename.session.mat` file containing
    rich metadata about the session which can be used to extract the recording information such as sampling frequency and type and channel metadata such as
    groups, location and brain area [#488](https://github.com/catalystneuro/neuroconv/pull/488).
  * Added gin test for `CellExplorerSortingInterface`. CellExplorer's new format contains a `basename.session.mat` file containing
  rich metadata about the session which can be used to extract the recording information such as sampling frequency and type and channel metadata such as
  groups, location and brain area [PR #494](https://github.com/catalystneuro/neuroconv/pull/494).




# v0.3.0 (June 7, 2023)

### Back-compatibility break
* `ExtractorInterface` classes now access their extractor with the classmethod `cls.get_extractor()` instead of the attribute `self.Extractor`. [PR #324](https://github.com/catalystneuro/neuroconv/pull/324)
* The `spikeextractor_backend` option was removed for all `RecordingExtractorInterface` classes. ([PR #324](https://github.com/catalystneuro/neuroconv/pull/324), [PR #309](https://github.com/catalystneuro/neuroconv/pull/309)]
* The `NeuroScopeMultiRecordingExtractor` has been removed. If your conversion required this, please submit an issue requesting instructions for how to implement it. [PR #309](https://github.com/catalystneuro/neuroconv/pull/309)
* The `SIPickle` interfaces have been removed. [PR #309](https://github.com/catalystneuro/neuroconv/pull/309)
* The previous conversion option `es_key` has been moved to the `__init__` of all `BaseRecordingExtractorInterface` classes. It is no longer possible to use this argument in the `run_conversion` method. [PR #318](https://github.com/catalystneuro/neuroconv/pull/318)
* Change `BaseDataInterface.get_conversion_options_schema` from `classmethod` to object method. [PR #353](https://github.com/catalystneuro/neuroconv/pull/353)
* Removed `utils.json_schema.get_schema_for_NWBFile` and moved base metadata schema to external json file. Added constraints to Subject metadata to match DANDI. [PR #376](https://github.com/catalystneuro/neuroconv/pull/376)
* Duplicate video file paths in the VideoInterface and AudioInterface are no longer silently resolved; please explicitly remove duplicates when initializing the interfaces. [PR #403](https://github.com/catalystneuro/neuroconv/pull/403)
* Duplicate audio file paths in the AudioInterface are no longer silently resolved; please explicitly remove duplicates when initializing the interfaces. [PR #402](https://github.com/catalystneuro/neuroconv/pull/402)

### Features
* The `OpenEphysRecordingInterface` is now a wrapper for `OpenEphysBinaryRecordingInterface`. [PR #294](https://github.com/catalystneuro/neuroconv/pull/294)
* Swapped the backend for `CellExplorerSortingInterface` from `spikeextactors` to `spikeinterface`. [PR #267](https://github.com/catalystneuro/neuroconv/pull/267)
* In the conversion YAML, `DataInterface` classes must now be specified as a dictionary instead of a list. [PR #311](https://github.com/catalystneuro/neuroconv/pull/311)
* In the conversion YAML, conversion_options can be specified on the global level. [PR #312](https://github.com/catalystneuro/neuroconv/pull/312)
* The `OpenEphysRecordingInterface` now redirects to legacy or binary interface depending on the file format.
  It raises NotImplementedError until the interface for legacy format is added. [PR #296](https://github.com/catalystneuro/neuroconv/pull/296)
* Added the `OpenEphysLegacyRecordingInterface` to support Open Ephys legacy format (`.continuous` files). [PR #295](https://github.com/catalystneuro/neuroconv/pull/295)
* Added `PlexonSortingInterface` to support plexon spiking data. [PR #316](https://github.com/catalystneuro/neuroconv/pull/316)
* Changed `SpikeGLXRecordingInterface` to accept either the AP or LF bands as file paths. Each will automatically set the correseponding `es_key` and corresponding metadata for each band or probe. [PR #298](https://github.com/catalystneuro/neuroconv/pull/298)
* The `OpenEphysRecordingInterface` redirects to `OpenEphysLegacyRecordingInterface` for legacy format files instead of raising NotImplementedError. [PR #349](https://github.com/catalystneuro/neuroconv/pull/349)
* Added a `SpikeGLXConverter` for easy combination of multiple IMEC and NIDQ data streams. [PR #292](https://github.com/catalystneuro/neuroconv/pull/292)
* Added an `interfaces_by_category` lookup table to `neuroconv.datainterfaces` to make searching for interfaces by modality and format easier. [PR #352](https://github.com/catalystneuro/neuroconv/pull/352)
* `neuroconv.utils.jsonschema.get_schema_from_method_signature` can now support the `Dict[str, str]` typehint, which allows `DataInterface.__init__` and `.run_conversion` to handle dictionary arguments. [PR #360](https://github.com/catalystneuro/neuroconv/pull/360)
* Added `neuroconv.tools.testing.data_interface_mixins` module, which contains test suites for different types of
  DataInterfaces [PR #357](https://github.com/catalystneuro/neuroconv/pull/357)
* Added `keywords` to `DataInterface` classes. [PR #375](https://github.com/catalystneuro/neuroconv/pull/375)
* Uses `open-cv-headless` instead of open-cv, making the package lighter [PR #387](https://github.com/catalystneuro/neuroconv/pull/387).
* Adds `MockRecordingInterface` as a general testing mechanism for ecephys interfaces [PR #395](https://github.com/catalystneuro/neuroconv/pull/395).
* `metadata` returned by `DataInterface.get_metadata()` is now a `DeepDict` object, making it easier to add and adjust metadata. [PR #404](https://github.com/catalystneuro/neuroconv/pull/404).
* The `OpenEphysLegacyRecordingInterface` is now extracts the `session_start_time` in `get_metadata()` from `Neo` (`OpenEphysRawIO`) and does not depend on `pyopenephys` anymore. [PR #410](https://github.com/catalystneuro/neuroconv/pull/410)
* Added `expand_paths`. [PR #377](https://github.com/catalystneuro/neuroconv/pull/377)
* Added basic temporal alignment methods to ecephys, ophys, and icephys DataInterfaces. These are `get_timestamps`, `align_starting_time`, `align_timestamps`, and `align_by_interpolation`. Added tests that serve as a first demonstration of the intended uses in a variety of cases. [PR #237](https://github.com/catalystneuro/neuroconv/pull/237) [PR #283](https://github.com/catalystneuro/neuroconv/pull/283) [PR #400](https://github.com/catalystneuro/neuroconv/pull/400)
* Added basic temporal alignment methods to the SLEAPInterface. Added holistic per-interface, per-method unit testing for ecephys and ophys interfaces. [PR #401](https://github.com/catalystneuro/neuroconv/pull/401)
* Added `expand_paths`. [PR #377](https://github.com/catalystneuro/neuroconv/pull/377), [PR #448](https://github.com/catalystneuro/neuroconv/pull/448)
* Added `.get_electrode_table_json()` to the `BaseRecordingExtractorInterface` as a convenience helper for the GUIDE project. [PR #431](https://github.com/catalystneuro/neuroconv/pull/431)
* Added `BrukerTiffImagingInterface` to support Bruker TIF imaging data. This format consists of individual TIFFs (each file contains a single frame) in OME-TIF format (.ome.tif files) and metadata in XML format (.xml file). [PR #390](https://github.com/catalystneuro/neuroconv/pull/390)
* Added `MicroManagerTiffImagingInterface` to support Micro-Manager TIF imaging data. This format consists of multipage TIFFs in OME-TIF format (.ome.tif files) and configuration settings in JSON format ('DisplaySettings.json' file). [PR #423](https://github.com/catalystneuro/neuroconv/pull/423)
* Added a `TemporallyAlignedDataInterface` definition for convenience when creating a custom interface for pre-aligned data. [PR #434](https://github.com/catalystneuro/neuroconv/pull/434)
* Added `write_as`, `units_name`, `units_description` to `BaseSortingExtractorInterface` `run_conversion` method to be able to modify them in conversion options. [PR #438](https://github.com/catalystneuro/neuroconv/pull/438)
* Added basic temporal alignment methods to the VideoInterface. These are `align_starting_time` is split into `align_starting_times` (list of times, one per video file) and `align_global_starting_time` (shift all by a scalar amount). `align_by_interpolation` is not yet implemented for this interface. [PR #283](https://github.com/catalystneuro/neuroconv/pull/283)
* Added stream control for the `OpenEphysBinaryRecordingInterface`. [PR #445](https://github.com/catalystneuro/neuroconv/pull/445)
* Added the `BaseTemporalAlignmentInterface` to serve as the new base class for all new temporal alignment methods. [PR #442](https://github.com/catalystneuro/neuroconv/pull/442)
* Added direct imports for all base classes from the outer level; you may now call `from neuroconv import BaseDataInterface, BaseTemporalAlignmentInterface, BaseExtractorInterface`. [PR #442](https://github.com/catalystneuro/neuroconv/pull/442)
* Added basic temporal alignment methods to the AudioInterface. `align_starting_time` is split into `align_starting_times` (list of times, one per audio file) and `align_global_starting_time` (shift all by a scalar amount). `align_by_interpolation` and other timestamp-based approaches is not yet implemented for this interface. [PR #402](https://github.com/catalystneuro/neuroconv/pull/402)
* Changed the order of recording properties extraction in `NeuroscopeRecordingInterface` and `NeuroScopeLFPInterface` to make them consistent with each other [PR #466](https://github.com/catalystneuro/neuroconv/pull/466)
* The `ScanImageImagingInterface` has been updated to read metadata from more recent versions of ScanImage [PR #457](https://github.com/catalystneuro/neuroconv/pull/457)
* Refactored `add_two_photon_series()` to `add_photon_series()` and added `photon_series_type` optional argument which can be either `"OnePhotonSeries"` or `"TwoPhotonSeries"`.
  Changed `get_default_ophys_metadata()` to add `Device` and `ImagingPlane` metadata which are both used by imaging and segmentation.
  Added `photon_series_type` to `get_nwb_imaging_metadata()` to fill metadata for `OnePhotonSeries` or `TwoPhotonSeries`. [PR #462](https://github.com/catalystneuro/neuroconv/pull/462)
* Split `align_timestamps` and `align_starting_times` into `align_segment_timestamps` and `align_segment_starting_times` for API consistency for multi-segment `RecordingInterface`s. [PR #463](https://github.com/catalystneuro/neuroconv/pull/463)
* Rename `align_timestamps` and `align_segmentt_timestamps` into `set_aligned_timestamps` and `set_aligned_segment_timestamps` to more clearly indicate their usage and behavior. [PR #470](https://github.com/catalystneuro/neuroconv/pull/470)


### Testing
* The tests for `automatic_dandi_upload` now follow up-to-date DANDI validation rules for file name conventions. [PR #310](https://github.com/catalystneuro/neuroconv/pull/310)
* Deactivate `MaxOneRecordingInterface` metadata tests [PR #371]((https://github.com/catalystneuro/neuroconv/pull/371)
* Integrated the DataInterface testing mixin to the SLEAP Interface. [PR #401](https://github.com/catalystneuro/neuroconv/pull/401)
* Added holistic per-interface, per-method unit testing for ecephys and ophys interfaces. [PR #283](https://github.com/catalystneuro/neuroconv/pull/283)
* Live service tests now run in a separate non-required GitHub action. [PR #420]((https://github.com/catalystneuro/neuroconv/pull/420)
* Integrated the `DataInterfaceMixin` class of tests to the `VideoInterface`. [PR #403](https://github.com/catalystneuro/neuroconv/pull/403)
* Add `generate_path_expander_demo_ibl` and associated test for `LocalPathExpander` [PR #456](https://github.com/catalystneuro/neuroconv/pull/456)
* Improved testing of all interface alignment methods via the new `TemporalAlignmentMixin` class. [PR #459](https://github.com/catalystneuro/neuroconv/pull/459)

### Fixes
* `BlackrockRecordingInterface` now writes all ElectricalSeries to "acquisition" unless changed using the `write_as` flag in `run_conversion`. [PR #315](https://github.com/catalystneuro/neuroconv/pull/315)
* Excluding Python versions 3.8 and 3.9 for the `EdfRecordingInterface` on M1 macs due to installation problems. [PR #319](https://github.com/catalystneuro/neuroconv/pull/319)
* Extend type array condition in `get_schema_from_hdmf_class` for dataset types (excludes that are DataIO). [PR #418](https://github.com/catalystneuro/neuroconv/pull/418)
* The `base_directory` argument to all `PathExpander` classes can now accept string inputs as well as `Path` inputs. [PR #427](https://github.com/catalystneuro/neuroconv/pull/427)
* Fixed the temporal alignment methods for the `RecordingInterfaces` which has multiple segments. [PR #411](https://github.com/catalystneuro/neuroconv/pull/411)
* Fixes to the temporal alignment methods for the `SortingInterface`, both single and multi-segment and recordingless. [PR #413](https://github.com/catalystneuro/neuroconv/pull/413)
* Fixes to the temporal alignment methods for the certain formats of the `RecordingInterface`. [PR #459](https://github.com/catalystneuro/neuroconv/pull/459)
* Fixes the naming of LFP interfaces to be `ElectricalSeriesLFP` instead of `ElectricalSeriesLF`. [PR #467](https://github.com/catalystneuro/neuroconv/pull/467)
* Fixed an issue with incorrect modality-specific extra requirements being associated with certain behavioral formats. [PR #469](https://github.com/catalystneuro/neuroconv/pull/469)

### Documentation and tutorial enhancements
* The instructions to build the documentation were moved to ReadTheDocs. [PR #323](https://github.com/catalystneuro/neuroconv/pull/323)
* Move testing instructions to ReadTheDocs. [PR #320](https://github.com/catalystneuro/neuroconv/pull/320)
* Moved NeuroConv catalogue from ReadMe.md to ReadTheDocs.
  [PR #322](https://github.com/catalystneuro/neuroconv/pull/322)
* Moved instructions to build the documentation from README.md to ReadTheDocs. [PR #323](https://github.com/catalystneuro/neuroconv/pull/323)
* Add `Spike2RecordingInterface` to conversion gallery. [PR #338](https://github.com/catalystneuro/neuroconv/pull/338)
* Remove authors from module docstrings [PR #354](https://github.com/catalystneuro/neuroconv/pull/354)
* Add examples for `LocalPathExpander` usage [PR #456](https://github.com/catalystneuro/neuroconv/pull/456)
* Add better docstrings to the aux functions of the Neuroscope interface [PR #485](https://github.com/catalystneuro/neuroconv/pull/485)

### Pending deprecation
* Change name from `CedRecordingInterface` to `Spike2RecordingInterface`. [PR #338](https://github.com/catalystneuro/neuroconv/pull/338)

### Improvements
* Use `Literal` in typehints (incompatible with Python<=3.8). [PR #340](https://github.com/catalystneuro/neuroconv/pull/340)
* `BaseDataInterface.get_source_schema` modified so it works for `.__init__` and `.__new__`. [PR #374](https://github.com/catalystneuro/neuroconv/pull/374)



# v0.2.4 (February 7, 2023)

### Deprecation
* All usages of `use_times` have been removed from spikeinterface tools and interfaces. The function `add_electrical_series` now determines whether the timestamps of the spikeinterface recording extractor are uniform or not and automatically stores the data according to best practices [PR #40](https://github.com/catalystneuro/neuroconv/pull/40)
* Dropped Python 3.7 support. [PR #237](https://github.com/catalystneuro/neuroconv/pull/237)

### Features
* Added a tool for determining rising and falling frames from TTL signals (`parse_rising_frames_from_ttl` and `get_falling_frames_from_ttl`). [PR #244](https://github.com/catalystneuro/neuroconv/pull/244)
* Added the `SpikeGLXNIDQInterface` for reading data from `.nidq.bin` files, as well as the ability to parse event times from specific channels via the `get_event_starting_times_from_ttl` method. Also included a `neuroconv.tools.testing.MockSpikeGLXNIDQInterface` for testing purposes. [PR #247](https://github.com/catalystneuro/neuroconv/pull/247)
* Improved handling of writing multiple probes to the same `NWB` file [PR #255](https://github.com/catalystneuro/neuroconv/pull/255)

### Pending deprecation
* Added `DeprecationWarnings` to all `spikeextractors` backends. [PR #265](https://github.com/catalystneuro/neuroconv/pull/265)
* Added `DeprecationWarning`s for `spikeextractors` objects in `neuroconv.tools.spikeinterface`. [PR #266](https://github.com/catalystneuro/neuroconv/pull/266)

### Fixes
* Temporarily hotfixed the `tensorflow` dependency after the release of `deeplabcut==2.3.0`. [PR #268](https://github.com/catalystneuro/neuroconv/pull/268)
* Fixed cleanup of waveform tests in SI tools. [PR #277](https://github.com/catalystneuro/neuroconv/pull/277)
* Fixed metadata structure for the CsvTimeIntervalsInterface, which was previously not passed validation in NWBConverters. [PR #237](https://github.com/catalystneuro/neuroconv/pull/237)
* Added propagation of the `load_sync_channel` argument for the `SpikeGLXNIDQInterface`. [PR #282](https://github.com/catalystneuro/neuroconv/pull/282)
* Fixed the default `es_key` used by stand-alone write using any `RecordingExtractorInterface` or `LFPExtractorInterface`. [PR #288](https://github.com/catalystneuro/neuroconv/pull/288)
* Fixed the default `ExtractorName` used to load the spikeinterface extractor of the `SpikeGLXLFPInterface`. [PR #288](https://github.com/catalystneuro/neuroconv/pull/288)

### Testing
* Re-organized the `test_gin_ecephys` file by splitting into each sub-modality. [PR #282](https://github.com/catalystneuro/neuroconv/pull/282)
* Add testing support for Python 3.11. [PR #234](https://github.com/catalystneuro/neuroconv/pull/234)




# v0.2.3

### Documentation and tutorial enhancements
* Remove `Path(path_to_save_nwbfile).is_file()` from each of the gallery pages. [PR #177](https://github.com/catalystneuro/neuroconv/pull/177)
* Improve docstring for `SpikeGLXRecordingInterface`. [PR #226](https://github.com/catalystneuro/neuroconv/pull/226)
* Correct typing of SpikeGLX in conversion gallery. [PR #223](https://github.com/catalystneuro/neuroconv/pull/223)
* Added tutorial for utilizing YAML metadata in a conversion pipeline. [PR #240](https://github.com/catalystneuro/neuroconv/pull/240)
* Added page in User Guide for how to use CSVs to specify metadata. [PR #241](https://github.com/catalystneuro/neuroconv/pull/177)
* Added the `BaseDataInterface` in the API docs. [PR #242](https://github.com/catalystneuro/neuroconv/pull/242)
* Fixed typo in styling section. [PR #253](https://github.com/catalystneuro/neuroconv/pull/253)
* Updated docs on JSON schema. [PR #256](https://github.com/catalystneuro/neuroconv/pull/256)
* Improved compliance with numpy-style docstring [PR #260](https://github.com/catalystneuro/neuroconv/pull/260)

### Features
* Added `AudioInterface` for files in `WAV` format using the `add_acoustic_waveform_series` utility function
  from `tools/audio` to write audio data to NWB. [PR #196](https://github.com/catalystneuro/neuroconv/pull/196)
* Added the `MaxOneRecordingInterface` for writing data stored in MaxOne (.raw.h5) format. [PR #222](https://github.com/catalystneuro/neuroconv/pull/222)
* Added the `MCSRawRecordingInterface` for writing data stored in MCSRaw (.raw) format. [PR #220](https://github.com/catalystneuro/neuroconv/pull/220)
* Added the `MEArecRecordingInterface` for writing data stored in MEArec (structured .h5) format. [PR #218](https://github.com/catalystneuro/neuroconv/pull/218)
* Added the `AlphaOmegaRecordingInterface` for writing data stored in AlphaOmega (folder of .mrx) format. [PR #212](https://github.com/catalystneuro/neuroconv/pull/212)
* Added the `PlexonRecordingInterface` for writing data stored in Plexon (.plx) format. [PR #206](https://github.com/catalystneuro/neuroconv/pull/206)
* Added the `BiocamRecordingInterface` for writing data stored in Biocam (.bwr) format. [PR #210](https://github.com/catalystneuro/neuroconv/pull/210)
* Added function to add acoustic series as `AcousticWaveformSeries` object as __acquisition__ or __stimulus__ to NWB. [PR #201](https://github.com/catalystneuro/neuroconv/pull/201)
* Added new form to the GitHub repo for requesting support for new formats. [PR #207](https://github.com/catalystneuro/neuroconv/pull/207)
* Simplified the writing of `channel_conversion` during `add_electrical_series` if the vector of gains is uniform; in this case, they are now combined into the scalar `conversion` value. [PR #218](https://github.com/catalystneuro/neuroconv/pull/218)
* Implement timestamp extraction from videos for the SLEAPInterface [PR #238](https://github.com/catalystneuro/neuroconv/pull/238)
* Prevented writing of default values for optional columns on the `ElectrodeTable`. [PR #219](https://github.com/catalystneuro/neuroconv/pull/219)
* Add interfaces for Excel and Csv time intervals tables. [PR #252](https://github.com/catalystneuro/neuroconv/pull/252)

### Testing
* Added a `session_id` to the test file for the `automatic_dandi_upload` helper function. [PR #199](https://github.com/catalystneuro/neuroconv/pull/199)
* `pre-commit` version bump. [PR #235](https://github.com/catalystneuro/neuroconv/pull/235)
* Added a `testing` sub-module to `src` and added a method (`generate_mock_ttl_signal`) for generating synthetic TTL pulses. [PR #245](https://github.com/catalystneuro/neuroconv/pull/245)

### Fixes
* `VideoInterface`. Only raise a warning if the difference between the rate estimated from timestamps and the fps (frames per seconds) is larger than two decimals. [PR #200](https://github.com/catalystneuro/neuroconv/pull/200)
* Fixed the bug in a `VideoInterface` where it would use `DataChunkIterator` even if the conversion options indicated that it should not. [PR #200](https://github.com/catalystneuro/neuroconv/pull/200)
* Update usage requirements for HDMF to prevent a buffer overflow issue fixed in hdmf-dev/hdmf#780. [PR #195](https://github.com/catalystneuro/neuroconv/pull/195)
* Remove the deprecated `distutils.version` in favor of `packaging.version` [PR #233](https://github.com/catalystneuro/neuroconv/pull/233)



# v0.2.2

### Testing

* Added a set of dev branch gallery tests for PyNWB, HDMF, SI, and NEO. [PR #113](https://github.com/catalystneuro/neuroconv/pull/113)
* Added tests for the `TypeError` and `ValueError` raising for the new `starting_frames` argument of `MovieDataInterface.run_conversion()`. [PR #113](https://github.com/catalystneuro/neuroconv/pull/113)
* Added workflow for automatic detection of CHANGELOG.md updates for PRs. [PR #187](https://github.com/catalystneuro/neuroconv/pull/187)
* Added support for python 3.10 [PR #229](https://github.com/catalystneuro/neuroconv/pull/229)

### Fixes

* Fixed a new docval typing error that arose in `hdmf>3.4.6` versions. [PR #113](https://github.com/catalystneuro/neuroconv/pull/113)
* Fixed a new input argument issue for `starting_frames` when using `external_file` for an `ImageSeries` in `pynwb>2.1.0` versions. [PR #113](https://github.com/catalystneuro/neuroconv/pull/113)
* Fixed issues regarding interaction between metadata rate values and extractor rate values in `tools.roiextractors`. [PR #159](https://github.com/catalystneuro/neuroconv/pull/159)
* Fixed sampling frequency resolution issue when detecting this from timestamps in `roiextractors.write_imaging` and `roiextractors.write_segmentation`. [PR #159](https://github.com/catalystneuro/neuroconv/pull/159)

### Documentation and tutorial enhancements
* Added a note in User Guide/DataInterfaces to help installing custom dependencies for users who use Z-shell (`zsh`). [PR #180](https://github.com/catalystneuro/neuroconv/pull/180)
* Added `MovieInterface` example in the conversion gallery. [PR #183](https://github.com/catalystneuro/neuroconv/pull/183)

### Features
* Added `ConverterPipe`, a class that allows chaining previously initialized interfaces for batch conversion and corresponding tests [PR #169](https://github.com/catalystneuro/neuroconv/pull/169)
* Added automatic extraction of metadata for `NeuralynxRecordingInterface` including filtering information for channels, device and recording time information [PR #170](https://github.com/catalystneuro/neuroconv/pull/170)
* Added stubbing capabilities to timestamp extraction in the `MovieInterface` avoiding scanning through the whole file when `stub_test=True` [PR #181](https://github.com/catalystneuro/neuroconv/pull/181)
* Added a flag `include_roi_acceptance` to `tools.roiextractors.write_segmentation` and corresponding interfaces to allow disabling the addition of boolean columns indicating ROI acceptance. [PR #193](https://github.com/catalystneuro/neuroconv/pull/193)
* Added `write_waveforms()` function in `tools.spikeinterface` to write `WaveformExtractor` objects
[PR #217](https://github.com/catalystneuro/neuroconv/pull/217)

### Pending deprecation
* Replaced the `MovieInterface` with `VideoInterface` and introduced deprecation warnings for the former. [PR #74](https://github.com/catalystneuro/neuroconv/pull/74)



# v0.2.1

### Fixes

* Updated `BlackrockRecordingInterface` to support multi stream file and added gin corresponding gin tests [PR #176](https://github.com/catalystneuro/neuroconv/pull/176)



# v0.2.0

### Back-compatability break
* All built-in DataInterfaces are now nested under the `neuroconv.datainterfaces` import structure - they are no longer available from the outer level. To import a data interface, use the syntax `from neuroconv.datainterfaces import <name of interface>`. [PR #74](https://github.com/catalystneuro/neuroconv/pull/74)
* The `AxonaRecordingExtractorInterface` has been renamed to `AxonaRecordingInterface`. [PR #74](https://github.com/catalystneuro/neuroconv/pull/74)
* The `AxonaUnitRecordingExtractorInterface` has been renamed to `AxonaUnitRecordingInterface`. [PR #74](https://github.com/catalystneuro/neuroconv/pull/74)
* The `BlackrockRecordingExtractorInterface` has been renamed to `BlackrockRecordingInterface`. [PR #74](https://github.com/catalystneuro/neuroconv/pull/74)
* The `BlackrockSortingExtractorInterface` has been renamed to `BlackrockSortingInterface`. [PR #74](https://github.com/catalystneuro/neuroconv/pull/74)
* The `OpenEphysRecordingExtractorInterface` has been renamed to `OpenEphysRecordingInterface`. [PR #74](https://github.com/catalystneuro/neuroconv/pull/74)
* The `OpenEphysSortingExtractorInterface` has been renamed to `OpenEphysSortingInterface`. [PR #74](https://github.com/catalystneuro/neuroconv/pull/74)
* The `KilosortSortingInterface` has been renamed to `KiloSortSortingInterface` to be more consistent with SpikeInterface. [PR #107](https://github.com/catalystneuro/neuroconv/pull/107)
* The `Neuroscope` interfaces have been renamed to `NeuroScope` to be more consistent with SpikeInterface. [PR #107](https://github.com/catalystneuro/neuroconv/pull/107)
* The `tools.roiextractors.add_epoch` functionality has been retired in the newest versions of ROIExtractors. [PR #112](https://github.com/catalystneuro/neuroconv/pull/112)
* Removed deprecation warnings for `save_path` argument (which is now `nwbfile_path` everywhere in the package). [PR #124](https://github.com/catalystneuro/neuroconv/pull/124)
* Changed default device name for the ecephys pipeline. Device_ecephys -> DeviceEcephys [PR #154](https://github.com/catalystneuro/neuroconv/pull/154)
* Change names of written electrical series on the ecephys pipeline. ElectricalSeries_raw -> ElectricalSeriesRaw, ElectricalSeries_processed -> ElectricalSeriesProcessed, ElectricalSeries_lfp -> ElectricalSeriesLFP  [PR #153](https://github.com/catalystneuro/neuroconv/pull/153)
* Drop spikeextractor backend support for NeuralynxRecordingInterface [PR #174](https://github.com/catalystneuro/neuroconv/pull/174)

### Fixes
* Prevented the CEDRecordingInterface from writing non-ecephys channel data. [PR #37](https://github.com/catalystneuro/neuroconv/pull/37)
* Fixed description in `write_sorting` and in `add_units_table` to have "neuroconv" in the description. [PR #104](https://github.com/catalystneuro/neuroconv/pull/104)
* Updated `spikeinterface` version number to 0.95.1 to fix issue with `SpikeGLXInterface` probe annotations.
  The issue is described [here](https://github.com/SpikeInterface/spikeinterface/issues/923). [PR #132](https://github.com/catalystneuro/neuroconv/pull/132)

### Improvements
* Unified the `run_conversion` method of `BaseSegmentationExtractorInterface` with that of all the other base interfaces. The method `write_segmentation` now uses the common `make_or_load_nwbfile` context manager [PR #29](https://github.com/catalystneuro/neuroconv/pull/29)
* Coerced the recording extractors with `spikeextractors_backend=True` to BaseRecording objects for Axona, Blackrock, Openephys, and SpikeGadgets. [PR #38](https://github.com/catalystneuro/neuroconv/pull/38)
* Added function to add PlaneSegmentation objects to an nwbfile in `roiextractors` and corresponding unit tests. [PR #23](https://github.com/catalystneuro/neuroconv/pull/23)
* `use_times` argument to be deprecated on the ecephys pipeline. The function `add_electrical_series` now determines whether the timestamps of the spikeinterface recording extractor are uniform or not and automatically stores the data according to best practices [PR #40](https://github.com/catalystneuro/neuroconv/pull/40)
* Add `NWBFile` metadata key at the level of the base data interface so it can always be inherited to be available. [PR #51](https://github.com/catalystneuro/neuroconv/pull/51).
* Added spikeinterface support to Axona LFP and coerece gin tests for LFP to be spikeinterface objects [PR #85](https://github.com/catalystneuro/neuroconv/pull/85)
* Added function to add fluorescence traces to an nwbfile in `roiextractors` and corresponding unit tests.
  The df over f traces are now added to a `DfOverF` container instead of the `Fluorescence` container.
  The metadata schema has been changed for the `BaseSegmentationExtractorInterface` to allow metadata for `DfOverF`,
  and `Flurorescence` is now not required in the metadata schema. [PR #41](https://github.com/catalystneuro/neuroconv/pull/41)
* Improved default values of OpticalChannel object names and other descriptions for Imaging data. [PR #88](https://github.com/catalystneuro/neuroconv/pull/88)
* Extended the `ImagingDataChunkIterator` to be  compatible with volumetric data. [PR #90](https://github.com/catalystneuro/neuroconv/pull/90)
* Integrated the `ImagingDataChunkIterator` with the `write_imaging` methods. [PR #90](https://github.com/catalystneuro/neuroconv/pull/90)
* Began work towards making SpikeInterface, SpikeExtractors, and ROIExtractors all non-minimal dependencies. [PR #74](https://github.com/catalystneuro/neuroconv/pull/74)
* Implemented format-wise and modality-wise extra installation requirements. If there are any requirements to use a module or data interface, these are defined in individual requirements files at the corresponding level of the package. These are in turn easily accessible from the commands `pip install neuroconv[format_name]`. `pip install neuroconv[modality_name]` will also install all dependencies necessary to make full use of any interfaces from that modality. [PR #100](https://github.com/catalystneuro/neuroconv/pull/100)
* Added frame stubbing to the `BaseSegmentationExtractorInterface`. [PR #116](https://github.com/catalystneuro/neuroconv/pull/116)
* Added `mask_type: str` and `include_roi_centroids: bool` to the `add_plane_segmentation` helper and `write_segmentation` functions for the `tools.roiextractors` submodule. [PR #117](https://github.com/catalystneuro/neuroconv/pull/117)
* Propagate `output_struct_name` argument to `ExtractSegmentationInterface` to match its extractor arguments. [PR #128](https://github.com/catalystneuro/neuroconv/pull/128)
* Added compression and iteration (with options control) to all Fluorescence traces in `write_segmentation`. [PR #120](https://github.com/catalystneuro/neuroconv/pull/120)
* For irregular recordings, timestamps can now be saved along with all traces in `write_segmentation`. [PR #130](https://github.com/catalystneuro/neuroconv/pull/130)
* Added `mask_type` argument to `tools.roiextractors.add_plane_segmentation` function and all upstream calls. This allows users to request writing not just the image_masks (still the default) but also pixels, voxels or `None` of the above. [PR #119](https://github.com/catalystneuro/neuroconv/pull/119)
* `utils.json_schema.get_schema_from_method_signature` now allows `Optional[...]` annotation typing and subsequent `None` values during validation as long as it is still only applied to a simple non-conflicting type (no `Optional[Union[..., ...]]`). [PR #119](https://github.com/catalystneuro/neuroconv/pull/119)


### Documentation and tutorial enhancements:
* Unified the documentation of NeuroConv structure in the User Guide readthedocs. [PR #39](https://github.com/catalystneuro/neuroconv/pull/39)
* Added package for viewing source code in the neuroconv documentation [PR #62](https://github.com/catalystneuro/neuroconv/pull/62)
* Added Contributing guide for the Developer section of readthedocs. [PR #73](https://github.com/catalystneuro/neuroconv/pull/73)
* Added style guide to the readthedocs [PR #28](https://github.com/catalystneuro/neuroconv/pull/28)
* Added ABF data conversion tutorial @luiztauffer [PR #89](https://github.com/catalystneuro/neuroconv/pull/89)
* Added Icephys API documentation @luiztauffer [PR #103](https://github.com/catalystneuro/neuroconv/pull/103)
* Added Blackrock sorting conversion gallery example [PR #134](https://github.com/catalystneuro/neuroconv/pull/134)
* Extended the User Guide Get metadata section in DataInterfaces with a demonstration for loading metadata from YAML. [PR #144](https://github.com/catalystneuro/neuroconv/pull/144)
* Fixed a redundancy in [PR #144](https://github.com/catalystneuro/neuroconv/pull/144) and API links. [PR #154](https://github.com/catalystneuro/neuroconv/pull/154)
* Added SLEAP conversion gallery example [PR #161](https://github.com/catalystneuro/neuroconv/pull/161)



### Features
* Added conversion interface for Neuralynx sorting data together with gin data test and a conversion example in the gallery. [PR #58](https://github.com/catalystneuro/neuroconv/pull/58)
* Added conversion interface for DeepLabCut data together with gin data test and a conversion example in the gallery. [PR #24](https://github.com/catalystneuro/neuroconv/pull/24)
* Allow writing of offsets to ElectricalSeries objects from SpikeInterface (requires PyNWB>=2.1.0). [PR #37](https://github.com/catalystneuro/neuroconv/pull/37)
* Added conversion interface for EDF (European Data Format) data together with corresponding unit tests and a conversion example in the gallery. [PR #45](https://github.com/catalystneuro/neuroconv/pull/45)
* Created ImagingExtractorDataChunkIterator, a data chunk iterator for `ImagingExtractor` objects. [PR #54](https://github.com/catalystneuro/neuroconv/pull/54)
* Added support for writing spikeinterface recording extractor with multiple segments and corresponding unit test [PR #67](https://github.com/catalystneuro/neuroconv/pull/67)
* Added spikeinterface support to the Axona data interface [PR #61](https://github.com/catalystneuro/neuroconv/pull/61)
* Added new util function `get_package` for safely attempting to attempt a package import and informatively notifying the user of how to perform the installation otherwise. [PR #74](https://github.com/catalystneuro/neuroconv/pull/74)
* All built-in DataInterfaces now load their external dependencies on-demand at time of object initialization instead of on package or interface import. [PR #74](https://github.com/catalystneuro/neuroconv/pull/74)
* Adde spikeinterface support for Blackrock sorting interface[PR #134](https://github.com/catalystneuro/neuroconv/pull/134)
* Added conversion interface for TDT recording data together with gin data test. [PR #135](https://github.com/catalystneuro/neuroconv/pull/135)
* Added conversion interface for SLEAP pose estimation data together with gin test for data. [PR #160](https://github.com/catalystneuro/neuroconv/pull/160)


### Testing
* Added unittests for correctly writing the scaling factors to the nwbfile in the `add_electrical_series` function of the spikeinterface module. [PR #37](https://github.com/catalystneuro/neuroconv/pull/37)
* Added unittest for compression options in the `add_electrical_series` function of the spikeinterface module. [PR #64](https://github.com/catalystneuro/neuroconv/pull/37)
* Added unittests for chunking in the `add_electrical_series` function of the spikeinterface module. [PR #84](https://github.com/catalystneuro/neuroconv/pull/84)
* Tests are now organized according to modality-wise lazy installations. [PR #100](https://github.com/catalystneuro/neuroconv/pull/100)

# v0.1.1
### Fixes
* Fixed the behavior of the `file_paths` usage in the MovieInterface when run via the YAML conversion specification. [PR #33](https://github.com/catalystneuro/neuroconv/pull/33)

### Improvements
* Added function to add ImagingPlane objects to an nwbfile in `roiextractors` and corresponding unit tests. [PR #19](https://github.com/catalystneuro/neuroconv/pull/19)
* Added function to add summary images from a `SegmentationExtractor` object to an nwbfile in the roiextractors module and corresponding unit tests [PR #22](https://github.com/catalystneuro/neuroconv/pull/22)
* Small improvements on ABFInterface @luiztauffer [PR #89](https://github.com/catalystneuro/neuroconv/pull/89)

### Features
* Add non-iterative writing capabilities to `add_electrical_series`. [PR #32](https://github.com/catalystneuro/neuroconv/pull/32)

### Testing
* Added unittests for the `write_as` functionality in the `add_electrical_series` of the spikeinterface module. [PR #32](https://github.com/catalystneuro/neuroconv/pull/32)


# v0.1.0

* The first release of NeuroConv.<|MERGE_RESOLUTION|>--- conflicted
+++ resolved
@@ -13,11 +13,8 @@
 * Added automated EFS volume creation and mounting to the `submit_aws_job` helper function. [PR #1018](https://github.com/catalystneuro/neuroconv/pull/1018)
 
 ## Improvements
-<<<<<<< HEAD
 * Add writing to zarr test for to the test on data [PR #1056](https://github.com/catalystneuro/neuroconv/pull/1056)
-=======
 * Modified the CI to avoid running doctests twice [PR #1077](https://github.com/catalystneuro/neuroconv/pull/#1077)
->>>>>>> f7e9c4e7
 
 ## v0.6.3
 
