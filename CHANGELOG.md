--- conflicted
+++ resolved
@@ -8,14 +8,11 @@
 * Using in-house `GenericDataChunkIterator` [PR #1068](https://github.com/catalystneuro/neuroconv/pull/1068)
 
 ## Improvements
-<<<<<<< HEAD
 * Do not run dev tests on PRs [PR #1092](https://github.com/catalystneuro/neuroconv/pull/1082)
-* Run only the most basic testing while a PR is on draft  [PR #1092](https://github.com/catalystneuro/neuroconv/pull/1082)
-=======
+* Remove dev test from PR  [PR #1092](https://github.com/catalystneuro/neuroconv/pull/1082)
 * Run only the most basic testing while a PR is on draft  [PR #1082](https://github.com/catalystneuro/neuroconv/pull/1082)
 * Avoid running link test when the PR is on draft  [PR #1093](https://github.com/catalystneuro/neuroconv/pull/1093)
 
->>>>>>> 4c3edc96
 
 # v0.6.4 (September 17, 2024)
 
