# Upcoming

### Deprecations
* Deprecated  `WaveformExtractor` usage. [PR #821](https://github.com/catalystneuro/neuroconv/pull/821)

### Features
* Added MedPCInterface for operant behavioral output files. [PR #883](https://github.com/catalystneuro/neuroconv/pull/883)
* Support `SortingAnalyzer` in the `SpikeGLXConverterPipe`. [PR #821](https://github.com/catalystneuro/neuroconv/pull/821)
* Add argument to `add_electrodes` that grants fine control of what to do with the missing values. As a side effect this drops the implicit casting to int when writing int properties to the electrodes table [PR #985](https://github.com/catalystneuro/neuroconv/pull/985)
<<<<<<< HEAD
* Introduced `null_values_for_properties` to `add_units_table` to give user control over null values behavior [PR #989](https://github.com/catalystneuro/neuroconv/pull/989)

=======
* Add Plexon2 support [PR #918](https://github.com/catalystneuro/neuroconv/pull/918)
* Converter working with multiple VideoInterface instances [PR #914](https://github.com/catalystneuro/neuroconv/pull/914)
* Added helper function `neuroconv.tools.data_transfers.submit_aws_batch_job` for basic automated submission of AWS batch jobs. [PR #384](https://github.com/catalystneuro/neuroconv/pull/384)
>>>>>>> b9507bf5

### Bug fixes
* Fixed the default naming of multiple electrical series in the `SpikeGLXConverterPipe`. [PR #957](https://github.com/catalystneuro/neuroconv/pull/957)
* Write new properties to the electrode table use the global identifier channel_name, group [PR #984](https://github.com/catalystneuro/neuroconv/pull/984)
<<<<<<< HEAD
* Removed a bug where int64 was casted lossy to float [PR #989](https://github.com/catalystneuro/neuroconv/pull/989)

=======
>>>>>>> b9507bf5

### Improvements
* The `OpenEphysBinaryRecordingInterface` now uses `lxml` for extracting the session start time from the settings.xml file and does not depend on `pyopenephys` anymore. [PR #971](https://github.com/catalystneuro/neuroconv/pull/971)
* Swap the majority of package setup and build steps to `pyproject.toml` instead of `setup.py`. [PR #955](https://github.com/catalystneuro/neuroconv/pull/955)
* The `DeeplabcutInterface` now skips inferring timestamps from movie when timestamps are specified, running faster. [PR #967](https://github.com/catalystneuro/neuroconv/pull/967)
* Improve metadata writing for SpikeGLX data interface. Added contact ids, shank ids and, remove references to shanks for neuropixels 1.0. Also deprecated the previous neuroconv exclusive property "electrode_shank_number` [PR #986](https://github.com/catalystneuro/neuroconv/pull/986)



## v0.5.0 (July 17, 2024)

### Deprecations
* The usage of `compression_options` directly through the `neuroconv.tools.audio` submodule is now deprecated - users should refer to the new `configure_backend` method for a general approach for setting compression. [PR #939](https://github.com/catalystneuro/neuroconv/pull/939)
* The usage of `compression` and `compression_opts` directly through the `FicTracDataInterface` is now deprecated - users should refer to the new `configure_backend` method for a general approach for setting compression. [PR #941](https://github.com/catalystneuro/neuroconv/pull/941)
* The usage of `compression` directly through the `neuroconv.tools.neo` submodule is now deprecated - users should refer to the new `configure_backend` method for a general approach for setting compression. [PR #943](https://github.com/catalystneuro/neuroconv/pull/943)
* The usage of `compression_options` directly through the `neuroconv.tools.ophys` submodule is now deprecated - users should refer to the new `configure_backend` method for a general approach for setting compression. [PR #940](https://github.com/catalystneuro/neuroconv/pull/940)
* Removed the option of running `interface.run_conversion` without `nwbfile_path` argument . [PR #951](https://github.com/catalystneuro/neuroconv/pull/951)

### Features
* Added docker image and tests for an automated Rclone configuration (with file stream passed via an environment variable). [PR #902](https://github.com/catalystneuro/neuroconv/pull/902)

### Bug fixes
* Fixed the conversion option schema of a `SpikeGLXConverter` when used inside another `NWBConverter`. [PR #922](https://github.com/catalystneuro/neuroconv/pull/922)
* Fixed a case of the `NeuroScopeSortingExtractor` when the optional `xml_file_path` is not specified. [PR #926](https://github.com/catalystneuro/neuroconv/pull/926)
* Fixed `Can't specify experiment type when converting .abf to .nwb with Neuroconv`. [PR #609](https://github.com/catalystneuro/neuroconv/pull/609)
* Remove assumption that the ports of the Intan acquisition system correspond to electrode groupings in `IntanRecordingInterface`  [PR #933](https://github.com/catalystneuro/neuroconv/pull/933)
* Add ValueError for empty metadata in  `make_or_load_nwbfile` when an nwbfile needs to be created [PR #948](https://github.com/catalystneuro/neuroconv/pull/948)

### Improvements
* Make annotations from the raw format available on `IntanRecordingInterface`. [PR #934](https://github.com/catalystneuro/neuroconv/pull/943)
* Add an option to suppress display the progress bar (tqdm) in `VideoContext`  [PR #937](https://github.com/catalystneuro/neuroconv/pull/937)
* Automatic compression of data in the `LightnignPoseDataInterface` has been disabled - users should refer to the new `configure_backend` method for a general approach for setting compression. [PR #942](https://github.com/catalystneuro/neuroconv/pull/942)
* Port over `dlc2nwb` utility functions for ease of maintenance. [PR #946](https://github.com/catalystneuro/neuroconv/pull/946)



## v0.4.11 (June 14, 2024)

### Bug fixes
* Added a skip condition in `get_default_dataset_io_configurations` for datasets with any zero-length axis in their `full_shape`. [PR #894](https://github.com/catalystneuro/neuroconv/pull/894)
* Added `packaging` explicitly to minimal requirements. [PR #904](https://github.com/catalystneuro/neuroconv/pull/904)
* Fixed bug when using `make_or_load_nwbfile` with `overwrite=True` on an existing (but corrupt) HDF5 file. [PR #911](https://github.com/catalystneuro/neuroconv/pull/911)
* Change error trigger with warning trigger when adding both `OnePhotonSeries` and `TwoPhotonSeries` to the same file ([Issue #906](https://github.com/catalystneuro/neuroconv/issues/906)). [PR #907](https://github.com/catalystneuro/neuroconv/pull/907)

### Improvements
* Propagated `photon_series_type` to `BaseImagingExtractorInterface` init instead of passing it as an argument of `get_metadata()` and `get_metadata_schema()`. [PR #847](https://github.com/catalystneuro/neuroconv/pull/847)
* Converter working with multiple VideoInterface instances [PR 914](https://github.com/catalystneuro/neuroconv/pull/914)



## v0.4.10 (June 6, 2024)

### Bug fixes
* Fixed bug causing overwrite of NWB GUIDE watermark. [PR #890](https://github.com/catalystneuro/neuroconv/pull/890)


## v0.4.9 (June 5, 2024)

### Deprecations
* Removed `stream_id` as an argument from `IntanRecordingInterface`. [PR #794](https://github.com/catalystneuro/neuroconv/pull/794)
* The usage of `compression` and `compression_opts` directly through the `neuroconv.tools.spikeinterface` submodule are now deprecated - users should refer to the new `configure_backend` method for a general approach for setting compression. [PR #805](https://github.com/catalystneuro/neuroconv/pull/805)
* Dropped the testing of Python 3.8 on the CI. Dropped support for Python 3.8 in setup. [PR #853](https://github.com/catalystneuro/neuroconv/pull/853)
* Deprecated skip_features argument in `add_sorting`. [PR #872](https://github.com/catalystneuro/neuroconv/pull/872)
* Deprecate old (v1) iterator from the ecephys pipeline. [PR #876](https://github.com/catalystneuro/neuroconv/pull/876)

### Features
* Added `backend` control to the `make_or_load_nwbfile` helper method in `neuroconv.tools.nwb_helpers`. [PR #800](https://github.com/catalystneuro/neuroconv/pull/800)
* Released the first official Docker images for the package on the GitHub Container Repository (GHCR). [PR #383](https://github.com/catalystneuro/neuroconv/pull/383)
* Support "one-file-per-signal" and "one-file-per-channel" mode with `IntanRecordingInterface`. [PR #791](https://github.com/catalystneuro/neuroconv/pull/791)
* Added `get_default_backend_configuration` method to all `DataInterface` classes. Also added HDF5 `backend` control to all standalone `.run_conversion(...)` methods for those interfaces. [PR #801](https://github.com/catalystneuro/neuroconv/pull/801)
* Added `get_default_backend_configuration` method to all `NWBConverter` classes. Also added HDF5 `backend` control to `.run_conversion(...)`. [PR #804](https://github.com/catalystneuro/neuroconv/pull/804)
* Released the first official Docker images for the package on the GitHub Container Repository (GHCR). [PR #383](https://github.com/catalystneuro/neuroconv/pull/383)
* Added `ScanImageMultiFileImagingInterface` for multi-file (buffered) ScanImage format and changed `ScanImageImagingInterface` to be routing classes for single and multi-plane imaging. [PR #809](https://github.com/catalystneuro/neuroconv/pull/809)
* Added a function to generate ogen timestamps and data from onset times and parameters to `tools.optogenetics`. [PR #832](https://github.com/catalystneuro/neuroconv/pull/832)
* Added `configure_and_write_nwbfile` and optimized imports in `tools.nwb_helpers` module. [PR #848](https://github.com/catalystneuro/neuroconv/pull/848)
* `configure_backend` may now apply a `BackendConfiguration` to equivalent in-memory `pynwb.NWBFile` objects that have different address in RAM. [PR #848](https://github.com/catalystneuro/neuroconv/pull/848)
* Add support for doubled ragged arrays in `add_units_table` [PR #879](https://github.com/catalystneuro/neuroconv/pull/879)
* Add support for doubled ragged arrays in `add_electrodes` [PR #881](https://github.com/catalystneuro/neuroconv/pull/881)
* Propagate `ignore_integrity_checks` from neo to IntanRecordingInterface [PR #887](https://github.com/catalystneuro/neuroconv/pull/887)


### Bug fixes
* Remove JSON Schema `definitions` from the `properties` field. [PR #818](https://github.com/catalystneuro/neuroconv/pull/818)
* Fixed writing waveforms directly to file. [PR #799](https://github.com/catalystneuro/neuroconv/pull/799)
* Avoid in-place modification of the metadata in the `VideoInterface` and on neo tools. [PR #814](https://github.com/catalystneuro/neuroconv/pull/814)
* Replaced `waveform_extractor.is_extension` with `waveform_extractor.has_extension`. [PR #799](https://github.com/catalystneuro/neuroconv/pull/799)
* Fixed an issue with `set_aligned_starting_time` for all `SortingInterface`'s that did not have an initial segment start set (and no recording attached). [PR #823](https://github.com/catalystneuro/neuroconv/pull/823)
* Fixed a bug with `parameterized` and `pytest-xdist==3.6.1` in the `ScanImageImagingInterface` tests. [PR #829](https://github.com/catalystneuro/neuroconv/pull/829)
* Added `XX` and `XO` to the base metadata schema. [PR #833](https://github.com/catalystneuro/neuroconv/pull/833)
* `BaseImagingExtractor.add_to_nwbfile()` is fixed in the case where metadata is not supplied. [PR #849](https://github.com/catalystneuro/neuroconv/pull/849)
* Prevent `SpikeGLXConverterPipe` from setting false properties on the sub-`SpikeGLXNIDQInterface`. [PR #860](https://github.com/catalystneuro/neuroconv/pull/860)
* Fixed a bug when adding ragged arrays to the electrode and units table. [PR #870](https://github.com/catalystneuro/neuroconv/pull/870)
* Fixed a bug where `write_recording` will call an empty nwbfile when passing a path. [PR #877](https://github.com/catalystneuro/neuroconv/pull/877)
* Fixed a bug that failed to properly include time alignment information in the output NWB file for objects added from any `RecordingInterface` in combination with `stub_test=True`. [PR #884](https://github.com/catalystneuro/neuroconv/pull/884)
* Fixed a bug that prevented passing `nwbfile=None` and a `backend_configuration` to `NWBConverter.run_conversion`. [PR #885](https://github.com/catalystneuro/neuroconv/pull/885)

### Improvements
* Added soft deprecation warning for removing `photon_series_type` from `get_metadata()` and `get_metadata_schema()` (in [PR #847](https://github.com/catalystneuro/neuroconv/pull/847)). [PR #866](https://github.com/catalystneuro/neuroconv/pull/866)
* Fixed docstrings related to backend configurations for various methods. [PR #822](https://github.com/catalystneuro/neuroconv/pull/822)
* Added automatic `backend` detection when a `backend_configuration` is passed to an interface or converter. [PR #840](https://github.com/catalystneuro/neuroconv/pull/840)
* Improve printing of bytes. [PR #831](https://github.com/catalystneuro/neuroconv/pull/831)
* Support for pathlib in source data schema validation. [PR #854](https://github.com/catalystneuro/neuroconv/pull/854)
* Use `ZoneInfo` instead of `dateutil.tz` in the conversion gallery. [PR #858](https://github.com/catalystneuro/neuroconv/pull/858)
* Exposed `progress_bar_class` to ecephys and ophys data iterators. [PR #861](https://github.com/catalystneuro/neuroconv/pull/861)
* Unified the signatures between `add_units`, `add_sorting` and `write_sorting`. [PR #875](https://github.com/catalystneuro/neuroconv/pull/875)
* Improved descriptions of all folder and file paths in the source schema, useful for rendering in the GUIDE. [PR #886](https://github.com/catalystneuro/neuroconv/pull/886)
* Added watermark via `source_script` field of `NWBFile` metadata. `source_script_file_name` is also required to be specified in this case to avoid invalidation. [PR #888](https://github.com/catalystneuro/neuroconv/pull/888)
* Remove parsing xml parsing from the `__init__` of `BrukerTiffSinglePlaneImagingInterface` [PR #895](https://github.com/catalystneuro/neuroconv/pull/895)

### Testing
* Add general test for metadata in-place modification by interfaces. [PR #815](https://github.com/catalystneuro/neuroconv/pull/815)



# v0.4.8 (March 20, 2024)

### Bug fixes
* Fixed writing the `electrodes` field in `add_electrical_series` when multiple groups are present. [PR #784](https://github.com/catalystneuro/neuroconv/pull/784)

### Improvements
* Upgraded Pydantic support to `>v2.0.0`. [PR #767](https://github.com/catalystneuro/neuroconv/pull/767)
* Absorbed the `DatasetInfo` model into the `DatasetIOConfiguration` model. [PR #767](https://github.com/catalystneuro/neuroconv/pull/767)
* Keyword argument `field_name` of the `DatasetIOConfiguration.from_neurodata_object` method has been renamed to `dataset_name` to be more consistent with its usage. This only affects direct initialization of the model; usage via the `BackendConfiguration` constructor and its associated helper functions in `neuroconv.tools.nwb_helpers` is unaffected. [PR #767](https://github.com/catalystneuro/neuroconv/pull/767)
* Manual construction of a `DatasetIOConfiguration` now requires the field `dataset_name`, and will be validated to match the final path of `location_in_file`. Usage via the automated constructors is unchanged. [PR #767](https://github.com/catalystneuro/neuroconv/pull/767)
* Enhance `get_schema_from_method_signature` to extract descriptions from the method docval. [PR #771](https://github.com/catalystneuro/neuroconv/pull/771)
* Avoid writing `channel_to_uV` and `offset_to_uV` in `add_electrodes`  [PR #803](https://github.com/catalystneuro/neuroconv/pull/803)
* `BaseSegmentationExtractorInterface` now supports optional background plane segmentations and associated fluorescence traces [PR #783](https://github.com/catalystneuro/neuroconv/pull/783)



# v0.4.7 (February 21, 2024)

### Deprecation
* Removed `.get_electrode_table_json()` on the `BaseRecordingExtractorInterface` in favor of GUIDE specific interactions. [PR #431](https://github.com/catalystneuro/neuroconv/pull/431)
* Removed the `SIPickleRecordingInterface` and `SIPickleSortingInterface` interfaces. [PR #757](https://github.com/catalystneuro/neuroconv/pull/757)
* Removed the `SpikeGLXLFPInterface` interface. [PR #757](https://github.com/catalystneuro/neuroconv/pull/757)

### Bug fixes
* LocalPathExpander matches only `folder_paths` or `file_paths` if that is indicated in the passed specification. [PR #679](https://github.com/catalystneuro/neuroconv/pull/675) and [PR #675](https://github.com/catalystneuro/neuroconv/pull/679
* Fixed depth consideration in partial chunking pattern for the ROI data buffer. [PR #677](https://github.com/catalystneuro/neuroconv/pull/677)
* Fix mapping between channel names and the electrode table when writing more than one `ElectricalSeries` to the NWBFile. This fixes an issue when the converter pipeline of `SpikeGLXConverterPipe` was writing the electrode table region of the NIDQ stream incorrectly. [PR #678](https://github.com/catalystneuro/neuroconv/pull/678)
* Fix `configure_backend` when applied to `TimeSeries` contents that leverage internal links for `data` or `timestamps`. [PR #732](https://github.com/catalystneuro/neuroconv/pull/732)

### Features
* Changed the `Suite2pSegmentationInterface` to support multiple plane segmentation outputs. The interface now has a `plane_name` and `channel_name` arguments to determine which plane output and channel trace add to the NWBFile. [PR #601](https://github.com/catalystneuro/neuroconv/pull/601)
* Added `create_path_template` and corresponding tests [PR #680](https://github.com/catalystneuro/neuroconv/pull/680)
* Added tool function `configure_datasets` for configuring all datasets of an in-memory `NWBFile` to be backend specific. [PR #571](https://github.com/catalystneuro/neuroconv/pull/571)
* Added `LightningPoseConverter` to add pose estimation data and the original and the optional labeled video added as ImageSeries to NWB. [PR #633](https://github.com/catalystneuro/neuroconv/pull/633)
* Added gain as a required `__init__` argument for `TdtRecordingInterface`. [PR #704](https://github.com/catalystneuro/neuroconv/pull/704)
* Extract session_start_time from Plexon `plx` recording file. [PR #723](https://github.com/catalystneuro/neuroconv/pull/723)

### Improvements
* `nwbinspector` has been removed as a minimal dependency. It becomes an extra (optional) dependency with `neuroconv[dandi]`. [PR #672](https://github.com/catalystneuro/neuroconv/pull/672)
* Added a `from_nwbfile` class method constructor to all `BackendConfiguration` models. [PR #673](https://github.com/catalystneuro/neuroconv/pull/673)
* Added compression to `FicTracDataInterface`. [PR #678](https://github.com/catalystneuro/neuroconv/pull/678)
* Exposed `block_index` to all OpenEphys interfaces. [PR #695](https://github.com/catalystneuro/neuroconv/pull/695)
* Added support for `DynamicTable` columns in the `configure_backend` tool function. [PR #700](https://github.com/catalystneuro/neuroconv/pull/700)
* Refactored `ScanImagingInterface` to reference ROIExtractors' version of `extract_extra_metadata`. [PR #731](https://github.com/catalystneuro/neuroconv/pull/731)
* Added support for Long NHP probe types for the `SpikeGLXRecorddingInterfacce`. [PR #701](https://github.com/catalystneuro/neuroconv/pull/701)
* Remove unnecessary duplication of probe setting in `SpikeGLXRecordingInterface`. [PR #696](https://github.com/catalystneuro/neuroconv/pull/696)
* Added associated suffixes to all interfaces and converters. [PR #734](https://github.com/catalystneuro/neuroconv/pull/734)
* Added convenience function `get_format_summaries` to `tools.importing` (and exposed at highest level). [PR #734](https://github.com/catalystneuro/neuroconv/pull/734)

### Testing
* `RecordingExtractorInterfaceTestMixin` now compares either `group_name`, `group` or a default value of  `ElectrodeGroup` to the `group` property in the `NWBRecordingExtractor` instead of comparing `group` to `group` as it was done before [PR #736](https://github.com/catalystneuro/neuroconv/pull/736)
* `TestScanImageImagingInterfaceRecent` now checks metadata against new roiextractors implementation [PR #741](https://github.com/catalystneuro/neuroconv/pull/741).
* Removed editable installs from the CI workflow. [PR #756](https://github.com/catalystneuro/neuroconv/pull/756)


# v0.4.6 (November 30, 2023)

### Features
* Added Pydantic data models of `BackendConfiguration` for both HDF5 and Zarr datasets (container/mapper of all the `DatasetConfiguration`s for a particular file). [PR #568](https://github.com/catalystneuro/neuroconv/pull/568)
* Changed the metadata schema for `Fluorescence` and `DfOverF` where the traces metadata can be provided as a dict instead of a list of dicts.
  The name of the plane segmentation is used to determine which traces to add to the `Fluorescence` and `DfOverF` containers. [PR #632](https://github.com/catalystneuro/neuroconv/pull/632)
* Modify the filtering of traces to also filter out traces with empty values. [PR #649](https://github.com/catalystneuro/neuroconv/pull/649)
* Added tool function `get_default_dataset_configurations` for identifying and collecting all fields of an in-memory `NWBFile` that could become datasets on disk; and return instances of the Pydantic dataset models filled with default values for chunking/buffering/compression. [PR #569](https://github.com/catalystneuro/neuroconv/pull/569)
* Added tool function `get_default_backend_configuration` for conveniently packaging the results of `get_default_dataset_configurations` into an easy-to-modify mapping from locations of objects within the file to their correseponding dataset configuration options, as well as linking to a specific backend DataIO. [PR #570](https://github.com/catalystneuro/neuroconv/pull/570)
* Added `set_probe()` method to `BaseRecordingExtractorInterface`. [PR #639](https://github.com/catalystneuro/neuroconv/pull/639)
* Changed default chunking of `ImagingExtractorDataChunkIterator` to select `chunk_shape` less than the chunk_mb threshold while keeping the original image size. The default `chunk_mb` changed to 10MB. [PR #667](https://github.com/catalystneuro/neuroconv/pull/667)

### Fixes
* Fixed GenericDataChunkIterator (in hdmf.py) in the case where the number of dimensions is 1 and the size in bytes is greater than the threshold of 1 GB. [PR #638](https://github.com/catalystneuro/neuroconv/pull/638)
* Changed `np.floor` and `np.prod` usage to `math.floor` and `math.prod` in various files. [PR #638](https://github.com/catalystneuro/neuroconv/pull/638)
* Updated minimal required version of DANDI CLI; updated `run_conversion_from_yaml` API function and tests to be compatible with naming changes. [PR #664](https://github.com/catalystneuro/neuroconv/pull/664)

### Improvements
 * Change metadata extraction library from `fparse` to `parse`. [PR #654](https://github.com/catalystneuro/neuroconv/pull/654)
 * The `dandi` CLI/API is now an optional dependency; it is still required to use the `tool` function for automated upload as well as the YAML-based NeuroConv CLI. [PR #655](https://github.com/catalystneuro/neuroconv/pull/655)



# v0.4.5 (November 6, 2023)

### Back-compatibility break
* The `CEDRecordingInterface` has now been removed; use the `Spike2RecordingInterface` instead. [PR #602](https://github.com/catalystneuro/neuroconv/pull/602)

### Features
* Added support for python 3.12 [PR #626](https://github.com/catalystneuro/neuroconv/pull/626)
* Added `session_start_time` extraction to `FicTracDataInterface`. [PR #598](https://github.com/catalystneuro/neuroconv/pull/598)
* Added `imaging_plane_name` keyword argument to `add_imaging_plane` function to determine which imaging plane to add from the metadata by name instead of `imaging_plane_index`.
* Added reference for `imaging_plane` to default plane segmentation metadata. [PR #594](https://github.com/catalystneuro/neuroconv/pull/594)
* Changed Compass container for Position container in the `FicTracDataInterface`.  [PR #606](https://github.com/catalystneuro/neuroconv/pull/605)
* Added option to write units in meters by providing a radius in `FicTracDataInterface`. [PR #606](https://github.com/catalystneuro/neuroconv/pull/605)
* Added `parent_container` keyword argument to `add_photon_series` that defines whether to add the photon series to acquisition or 'ophys' processing module. [PR #587](https://github.com/catalystneuro/neuroconv/pull/587)
* Added Pydantic data models of `DatasetInfo` (immutable summary of core dataset values such as maximum shape and dtype) and `DatasetConfiguration` for both HDF5 and Zarr datasets (the optional layer that specifies chunk/buffering/compression). [PR #567](https://github.com/catalystneuro/neuroconv/pull/567)
* Added alignment methods to `FicTracDataInterface`.  [PR #607](https://github.com/catalystneuro/neuroconv/pull/607)
* Added alignment methods support to `MockRecordingInterface` [PR #611](https://github.com/catalystneuro/neuroconv/pull/611)
* Added `NeuralynxNvtInterface`, which can read position tracking NVT files. [PR #580](https://github.com/catalystneuro/neuroconv/pull/580)
* Adding radius as a conversion factor in `FicTracDataInterface`.  [PR #619](https://github.com/catalystneuro/neuroconv/pull/619)
* Coerce `FicTracDataInterface` original timestamps to start from 0.  [PR #619](https://github.com/catalystneuro/neuroconv/pull/619)
* Added configuration metadata to `FicTracDataInterface`.  [PR #618](https://github.com/catalystneuro/neuroconv/pull/618)
* Expose number of jobs to `automatic_dandi_upload`. [PR #624](https://github.com/catalystneuro/neuroconv/pull/624)
* Added `plane_segmentation_name` keyword argument to determine which plane segmentation to add from the metadata by name instead of `plane_segmentation_index`.
  `plane_segmentation_name` is exposed at `BaseSegmentationExtractorInterface.add_to_nwbfile()` function to support adding segmentation output from multiple planes. [PR #623](https://github.com/catalystneuro/neuroconv/pull/623)
* Added `SegmentationImages` to metadata_schema in `BaseSegmentationExtractorInterface` to allow for the modification of the name and description of Images container and description of the summary images. [PR #622](https://github.com/catalystneuro/neuroconv/pull/622)
* Default chunking pattern of RecordingInterfaces now attempts to use as many channels as possible up to 64 total, and fill with as much time as possible up to the `chunk_mb`. This also required raising the lower HDMF version to 3.11.0 (which introduced 10 MB default chunk sizes). [PR #630](https://github.com/catalystneuro/neuroconv/pull/630)

### Fixes
* Remove `starting_time` reset to default value (0.0) when adding the rate and updating the `photon_series_kwargs` or `roi_response_series_kwargs`, in `add_photon_series` or `add_fluorescence_traces`. [PR #595](https://github.com/catalystneuro/neuroconv/pull/595)
* Changed the date parsing in `OpenEphysLegacyRecordingInterface` to `datetime.strptime` with the expected date format explicitly set to `"%d-%b-%Y %H%M%S"`. [PR #577](https://github.com/catalystneuro/neuroconv/pull/577)
* Pin lower bound HDMF version to `3.10.0`. [PR #586](https://github.com/catalystneuro/neuroconv/pull/586)

### Deprecation
* Removed `use_times` and `buffer_size` from `add_photon_series`. [PR #600](https://github.com/catalystneuro/neuroconv/pull/600)

### Testing
* Adds `MockImagingInterface` as a general testing mechanism for ophys imaging interfaces [PR #604](https://github.com/catalystneuro/neuroconv/pull/604).



# v0.4.4

### Features

* `DeepLabCutInterface` now allows using custom timestamps via `set_aligned_timestamps` method before running conversion. [PR #531](https://github.com/catalystneuro/neuroconv/pull/532)

### Fixes

* Reorganize timeintervals schema to reside in `schemas/` dir to ensure its inclusion in package build. [PR #573](https://github.com/catalystneuro/neuroconv/pull/573)



# v0.4.3

### Fixes

* The `sonpy` package for the Spike2 interface no longer attempts installation on M1 Macs. [PR #563](https://github.com/catalystneuro/neuroconv/pull/563)
* Fixed `subset_sorting` to explicitly cast `end_frame` to int to avoid SpikeInterface frame slicing edge case. [PR #565](https://github.com/catalystneuro/neuroconv/pull/565)



# v0.4.2

### Fixes

* Exposed `es_key` argument to users where it was previously omitted on `MaxOneRecordingInterface`, `OpenEphysLegacyRecordingInterface`, and `OpenEphysRecordingInterface`. [PR #542](https://github.com/catalystneuro/neuroconv/pull/542)
* Added deepcopy for metadata in `make_nwbfile_from_metadata`. [PR #545](https://github.com/catalystneuro/neuroconv/pull/545)
* Fixed edge case in `subset_sorting` where `end_frame` could exceed recording length. [PR #551](https://github.com/catalystneuro/neuroconv/pull/551)
* Alter `add_electrodes` behavior,  no error is thrown if a property is present in the metadata but not in the recording extractors. This allows the combination of recording objects that have different properties. [PR #558](https://github.com/catalystneuro/neuroconv/pull/558)

### Features

* Added converters for Bruker TIF format to support multiple streams of imaging data.
  Added `BrukerTiffSinglePlaneConverter` for single plane imaging data which initializes a `BrukerTiffSinglePlaneImagingInterface` for each data stream.
  The available data streams can be checked by `BrukerTiffSinglePlaneImagingInterface.get_streams(folder_path)` method.
  Added `BrukerTiffMultiPlaneConverter` for volumetric imaging data with `plane_separation_type` argument that defines
  whether to load the imaging planes as a volume (`"contiguous"`) or separately (`"disjoint"`).
  The available data streams for the defined  `plane_separation_type`  can be checked by `BrukerTiffMultiPlaneImagingInterface.get_streams(folder_path, plane_separation_type)` method.
* Added FicTrac data interface. [PR #517](https://github.com/catalystneuro/neuroconv/pull/#517)

### Documentation and tutorial enhancements

* Added FicTrac to the conversion gallery and docs API. [PR #560](https://github.com/catalystneuro/neuroconv/pull/#560)



# v0.4.1

### Fixes

* Propagated additional arguments, such as `cell_id`, from the `metadata["Icephys"]["Electrodes"]` dictionary used in `tools.neo.add_icephys_electrode`. [PR #538](https://github.com/catalystneuro/neuroconv/pull/538)
* Fixed mismatch between expected `Electrodes` key in `tools.neo.add_icephys_electrode` and the metadata automatically generated by the `AbfInterface`. [PR #538](https://github.com/catalystneuro/neuroconv/pull/538)



# v0.4.0

### Back-compatibility break

* Create separate `.add_to_nwbfile` method for all DataInterfaces. This is effectively the previous `.run_conversion` method but limited to operations on an in-memory `nwbfile`: pynwb.NWBFile` object and does not handle any I/O. [PR #455](https://github.com/catalystneuro/neuroconv/pull/455)

### Fixes

* Set gzip compression by default on spikeinterface based interfaces `run_conversion`. [PR #499](https://github.com/catalystneuro/neuroconv/pull/#499)

* Temporarily disabled filtering for all-zero traces in `add_fluorescence_traces` as the current implementation is very slow for nearly all zero traces (e.g. suite2p deconvolved traces). [PR #527](https://github.com/catalystneuro/neuroconv/pull/527)

### Features

* Added stream control with the `stream_name` argument to the `NeuralynxRecordingExtractor`. [PR #369](https://github.com/catalystneuro/neuroconv/pull/369)

* Added a common `.temporally_align_data_interfaces` method to the `NWBConverter` class to use as a specification of the protocol for temporally aligning the data interfaces of the converter. [PR #362](https://github.com/catalystneuro/neuroconv/pull/362)

* Added `CellExplorerRecordingInterface` for adding data raw and lfp data from the CellExplorer format. CellExplorer's new format contains a `basename.session.mat` file containing
    rich metadata about the session which can be used to extract the recording information such as sampling frequency and type and channel metadata such as
    groups, location and brain area [#488](https://github.com/catalystneuro/neuroconv/pull/488)

* `CellExplorerSortingInterface` now supports extracting sampling frequency from the new data format. CellExplorer's new format contains a `basename.session.mat` file containing
    rich metadata including the sorting sampling frequency [PR #491](https://github.com/catalystneuro/neuroconv/pull/491) and [PR #502](https://github.com/catalystneuro/neuroconv/pull/502)
* Added `MiniscopeBehaviorInterface` for Miniscope behavioral data. The interface uses `ndx-miniscope` extension to add a `Miniscope` device with the behavioral camera metadata,
  and an `ImageSeries` in external mode that is linked to the device. [PR #482](https://github.com/catalystneuro/neuroconv/pull/482)
  * `CellExplorerSortingInterface` now supports adding channel metadata to the nwbfile with `write_ecephys_metadata=True` as a conversion option [PR #494](https://github.com/catalystneuro/neuroconv/pull/494)

* Added `MiniscopeImagingInterface` for Miniscope imaging data stream. The interface uses `ndx-miniscope` extension to add a `Miniscope` device with the microscope device metadata,
  and the imaging data as `OnePhotonSeries`. [PR #468](https://github.com/catalystneuro/neuroconv/pull/468)

* Added `MiniscopeConverter` for combining the conversion of Miniscope imaging and behavioral data streams. [PR #498](https://github.com/catalystneuro/neuroconv/pull/498)

### Improvements

* Avoid redundant timestamp creation in `add_eletrical_series` for recording objects without time vector. [PR #495](https://github.com/catalystneuro/neuroconv/pull/495)

* Avoid modifying the passed `metadata` structure via `deep_dict_update` in `make_nwbfile_from_metadata`.  [PR #476](https://github.com/catalystneuro/neuroconv/pull/476)

### Testing

* Added gin test for `CellExplorerRecordingInterface`. CellExplorer's new format contains a `basename.session.mat` file containing
    rich metadata about the session which can be used to extract the recording information such as sampling frequency and type and channel metadata such as
    groups, location and brain area [#488](https://github.com/catalystneuro/neuroconv/pull/488).
  * Added gin test for `CellExplorerSortingInterface`. CellExplorer's new format contains a `basename.session.mat` file containing
  rich metadata about the session which can be used to extract the recording information such as sampling frequency and type and channel metadata such as
  groups, location and brain area [PR #494](https://github.com/catalystneuro/neuroconv/pull/494).




# v0.3.0 (June 7, 2023)

### Back-compatibility break
* `ExtractorInterface` classes now access their extractor with the classmethod `cls.get_extractor()` instead of the attribute `self.Extractor`. [PR #324](https://github.com/catalystneuro/neuroconv/pull/324)
* The `spikeextractor_backend` option was removed for all `RecordingExtractorInterface` classes. ([PR #324](https://github.com/catalystneuro/neuroconv/pull/324), [PR #309](https://github.com/catalystneuro/neuroconv/pull/309)]
* The `NeuroScopeMultiRecordingExtractor` has been removed. If your conversion required this, please submit an issue requesting instructions for how to implement it. [PR #309](https://github.com/catalystneuro/neuroconv/pull/309)
* The `SIPickle` interfaces have been removed. [PR #309](https://github.com/catalystneuro/neuroconv/pull/309)
* The previous conversion option `es_key` has been moved to the `__init__` of all `BaseRecordingExtractorInterface` classes. It is no longer possible to use this argument in the `run_conversion` method. [PR #318](https://github.com/catalystneuro/neuroconv/pull/318)
* Change `BaseDataInterface.get_conversion_options_schema` from `classmethod` to object method. [PR #353](https://github.com/catalystneuro/neuroconv/pull/353)
* Removed `utils.json_schema.get_schema_for_NWBFile` and moved base metadata schema to external json file. Added constraints to Subject metadata to match DANDI. [PR #376](https://github.com/catalystneuro/neuroconv/pull/376)
* Duplicate video file paths in the VideoInterface and AudioInterface are no longer silently resolved; please explicitly remove duplicates when initializing the interfaces. [PR #403](https://github.com/catalystneuro/neuroconv/pull/403)
* Duplicate audio file paths in the AudioInterface are no longer silently resolved; please explicitly remove duplicates when initializing the interfaces. [PR #402](https://github.com/catalystneuro/neuroconv/pull/402)

### Features
* The `OpenEphysRecordingInterface` is now a wrapper for `OpenEphysBinaryRecordingInterface`. [PR #294](https://github.com/catalystneuro/neuroconv/pull/294)
* Swapped the backend for `CellExplorerSortingInterface` from `spikeextactors` to `spikeinterface`. [PR #267](https://github.com/catalystneuro/neuroconv/pull/267)
* In the conversion YAML, `DataInterface` classes must now be specified as a dictionary instead of a list. [PR #311](https://github.com/catalystneuro/neuroconv/pull/311)
* In the conversion YAML, conversion_options can be specified on the global level. [PR #312](https://github.com/catalystneuro/neuroconv/pull/312)
* The `OpenEphysRecordingInterface` now redirects to legacy or binary interface depending on the file format.
  It raises NotImplementedError until the interface for legacy format is added. [PR #296](https://github.com/catalystneuro/neuroconv/pull/296)
* Added the `OpenEphysLegacyRecordingInterface` to support Open Ephys legacy format (`.continuous` files). [PR #295](https://github.com/catalystneuro/neuroconv/pull/295)
* Added `PlexonSortingInterface` to support plexon spiking data. [PR #316](https://github.com/catalystneuro/neuroconv/pull/316)
* Changed `SpikeGLXRecordingInterface` to accept either the AP or LF bands as file paths. Each will automatically set the correseponding `es_key` and corresponding metadata for each band or probe. [PR #298](https://github.com/catalystneuro/neuroconv/pull/298)
* The `OpenEphysRecordingInterface` redirects to `OpenEphysLegacyRecordingInterface` for legacy format files instead of raising NotImplementedError. [PR #349](https://github.com/catalystneuro/neuroconv/pull/349)
* Added a `SpikeGLXConverter` for easy combination of multiple IMEC and NIDQ data streams. [PR #292](https://github.com/catalystneuro/neuroconv/pull/292)
* Added an `interfaces_by_category` lookup table to `neuroconv.datainterfaces` to make searching for interfaces by modality and format easier. [PR #352](https://github.com/catalystneuro/neuroconv/pull/352)
* `neuroconv.utils.jsonschema.get_schema_from_method_signature` can now support the `Dict[str, str]` typehint, which allows `DataInterface.__init__` and `.run_conversion` to handle dictionary arguments. [PR #360](https://github.com/catalystneuro/neuroconv/pull/360)
* Added `neuroconv.tools.testing.data_interface_mixins` module, which contains test suites for different types of
  DataInterfaces [PR #357](https://github.com/catalystneuro/neuroconv/pull/357)
* Added `keywords` to `DataInterface` classes. [PR #375](https://github.com/catalystneuro/neuroconv/pull/375)
* Uses `open-cv-headless` instead of open-cv, making the package lighter [PR #387](https://github.com/catalystneuro/neuroconv/pull/387).
* Adds `MockRecordingInterface` as a general testing mechanism for ecephys interfaces [PR #395](https://github.com/catalystneuro/neuroconv/pull/395).
* `metadata` returned by `DataInterface.get_metadata()` is now a `DeepDict` object, making it easier to add and adjust metadata. [PR #404](https://github.com/catalystneuro/neuroconv/pull/404).
* The `OpenEphysLegacyRecordingInterface` is now extracts the `session_start_time` in `get_metadata()` from `Neo` (`OpenEphysRawIO`) and does not depend on `pyopenephys` anymore. [PR #410](https://github.com/catalystneuro/neuroconv/pull/410)
* Added `expand_paths`. [PR #377](https://github.com/catalystneuro/neuroconv/pull/377)
* Added basic temporal alignment methods to ecephys, ophys, and icephys DataInterfaces. These are `get_timestamps`, `align_starting_time`, `align_timestamps`, and `align_by_interpolation`. Added tests that serve as a first demonstration of the intended uses in a variety of cases. [PR #237](https://github.com/catalystneuro/neuroconv/pull/237) [PR #283](https://github.com/catalystneuro/neuroconv/pull/283) [PR #400](https://github.com/catalystneuro/neuroconv/pull/400)
* Added basic temporal alignment methods to the SLEAPInterface. Added holistic per-interface, per-method unit testing for ecephys and ophys interfaces. [PR #401](https://github.com/catalystneuro/neuroconv/pull/401)
* Added `expand_paths`. [PR #377](https://github.com/catalystneuro/neuroconv/pull/377), [PR #448](https://github.com/catalystneuro/neuroconv/pull/448)
* Added `.get_electrode_table_json()` to the `BaseRecordingExtractorInterface` as a convenience helper for the GUIDE project. [PR #431](https://github.com/catalystneuro/neuroconv/pull/431)
* Added `BrukerTiffImagingInterface` to support Bruker TIF imaging data. This format consists of individual TIFFs (each file contains a single frame) in OME-TIF format (.ome.tif files) and metadata in XML format (.xml file). [PR #390](https://github.com/catalystneuro/neuroconv/pull/390)
* Added `MicroManagerTiffImagingInterface` to support Micro-Manager TIF imaging data. This format consists of multipage TIFFs in OME-TIF format (.ome.tif files) and configuration settings in JSON format ('DisplaySettings.json' file). [PR #423](https://github.com/catalystneuro/neuroconv/pull/423)
* Added a `TemporallyAlignedDataInterface` definition for convenience when creating a custom interface for pre-aligned data. [PR #434](https://github.com/catalystneuro/neuroconv/pull/434)
* Added `write_as`, `units_name`, `units_description` to `BaseSortingExtractorInterface` `run_conversion` method to be able to modify them in conversion options. [PR #438](https://github.com/catalystneuro/neuroconv/pull/438)
* Added basic temporal alignment methods to the VideoInterface. These are `align_starting_time` is split into `align_starting_times` (list of times, one per video file) and `align_global_starting_time` (shift all by a scalar amount). `align_by_interpolation` is not yet implemented for this interface. [PR #283](https://github.com/catalystneuro/neuroconv/pull/283)
* Added stream control for the `OpenEphysBinaryRecordingInterface`. [PR #445](https://github.com/catalystneuro/neuroconv/pull/445)
* Added the `BaseTemporalAlignmentInterface` to serve as the new base class for all new temporal alignment methods. [PR #442](https://github.com/catalystneuro/neuroconv/pull/442)
* Added direct imports for all base classes from the outer level; you may now call `from neuroconv import BaseDataInterface, BaseTemporalAlignmentInterface, BaseExtractorInterface`. [PR #442](https://github.com/catalystneuro/neuroconv/pull/442)
* Added basic temporal alignment methods to the AudioInterface. `align_starting_time` is split into `align_starting_times` (list of times, one per audio file) and `align_global_starting_time` (shift all by a scalar amount). `align_by_interpolation` and other timestamp-based approaches is not yet implemented for this interface. [PR #402](https://github.com/catalystneuro/neuroconv/pull/402)
* Changed the order of recording properties extraction in `NeuroscopeRecordingInterface` and `NeuroScopeLFPInterface` to make them consistent with each other [PR #466](https://github.com/catalystneuro/neuroconv/pull/466)
* The `ScanImageImagingInterface` has been updated to read metadata from more recent versions of ScanImage [PR #457](https://github.com/catalystneuro/neuroconv/pull/457)
* Refactored `add_two_photon_series()` to `add_photon_series()` and added `photon_series_type` optional argument which can be either `"OnePhotonSeries"` or `"TwoPhotonSeries"`.
  Changed `get_default_ophys_metadata()` to add `Device` and `ImagingPlane` metadata which are both used by imaging and segmentation.
  Added `photon_series_type` to `get_nwb_imaging_metadata()` to fill metadata for `OnePhotonSeries` or `TwoPhotonSeries`. [PR #462](https://github.com/catalystneuro/neuroconv/pull/462)
* Split `align_timestamps` and `align_starting_times` into `align_segment_timestamps` and `align_segment_starting_times` for API consistency for multi-segment `RecordingInterface`s. [PR #463](https://github.com/catalystneuro/neuroconv/pull/463)
* Rename `align_timestamps` and `align_segmentt_timestamps` into `set_aligned_timestamps` and `set_aligned_segment_timestamps` to more clearly indicate their usage and behavior. [PR #470](https://github.com/catalystneuro/neuroconv/pull/470)


### Testing
* The tests for `automatic_dandi_upload` now follow up-to-date DANDI validation rules for file name conventions. [PR #310](https://github.com/catalystneuro/neuroconv/pull/310)
* Deactivate `MaxOneRecordingInterface` metadata tests [PR #371]((https://github.com/catalystneuro/neuroconv/pull/371)
* Integrated the DataInterface testing mixin to the SLEAP Interface. [PR #401](https://github.com/catalystneuro/neuroconv/pull/401)
* Added holistic per-interface, per-method unit testing for ecephys and ophys interfaces. [PR #283](https://github.com/catalystneuro/neuroconv/pull/283)
* Live service tests now run in a separate non-required GitHub action. [PR #420]((https://github.com/catalystneuro/neuroconv/pull/420)
* Integrated the `DataInterfaceMixin` class of tests to the `VideoInterface`. [PR #403](https://github.com/catalystneuro/neuroconv/pull/403)
* Add `generate_path_expander_demo_ibl` and associated test for `LocalPathExpander` [PR #456](https://github.com/catalystneuro/neuroconv/pull/456)
* Improved testing of all interface alignment methods via the new `TemporalAlignmentMixin` class. [PR #459](https://github.com/catalystneuro/neuroconv/pull/459)

### Fixes
* `BlackrockRecordingInterface` now writes all ElectricalSeries to "acquisition" unless changed using the `write_as` flag in `run_conversion`. [PR #315](https://github.com/catalystneuro/neuroconv/pull/315)
* Excluding Python versions 3.8 and 3.9 for the `EdfRecordingInterface` on M1 macs due to installation problems. [PR #319](https://github.com/catalystneuro/neuroconv/pull/319)
* Extend type array condition in `get_schema_from_hdmf_class` for dataset types (excludes that are DataIO). [PR #418](https://github.com/catalystneuro/neuroconv/pull/418)
* The `base_directory` argument to all `PathExpander` classes can now accept string inputs as well as `Path` inputs. [PR #427](https://github.com/catalystneuro/neuroconv/pull/427)
* Fixed the temporal alignment methods for the `RecordingInterfaces` which has multiple segments. [PR #411](https://github.com/catalystneuro/neuroconv/pull/411)
* Fixes to the temporal alignment methods for the `SortingInterface`, both single and multi-segment and recordingless. [PR #413](https://github.com/catalystneuro/neuroconv/pull/413)
* Fixes to the temporal alignment methods for the certain formats of the `RecordingInterface`. [PR #459](https://github.com/catalystneuro/neuroconv/pull/459)
* Fixes the naming of LFP interfaces to be `ElectricalSeriesLFP` instead of `ElectricalSeriesLF`. [PR #467](https://github.com/catalystneuro/neuroconv/pull/467)
* Fixed an issue with incorrect modality-specific extra requirements being associated with certain behavioral formats. [PR #469](https://github.com/catalystneuro/neuroconv/pull/469)

### Documentation and tutorial enhancements
* The instructions to build the documentation were moved to ReadTheDocs. [PR #323](https://github.com/catalystneuro/neuroconv/pull/323)
* Move testing instructions to ReadTheDocs. [PR #320](https://github.com/catalystneuro/neuroconv/pull/320)
* Moved NeuroConv catalogue from ReadMe.md to ReadTheDocs.
  [PR #322](https://github.com/catalystneuro/neuroconv/pull/322)
* Moved instructions to build the documentation from README.md to ReadTheDocs. [PR #323](https://github.com/catalystneuro/neuroconv/pull/323)
* Add `Spike2RecordingInterface` to conversion gallery. [PR #338](https://github.com/catalystneuro/neuroconv/pull/338)
* Remove authors from module docstrings [PR #354](https://github.com/catalystneuro/neuroconv/pull/354)
* Add examples for `LocalPathExpander` usage [PR #456](https://github.com/catalystneuro/neuroconv/pull/456)
* Add better docstrings to the aux functions of the Neuroscope interface [PR #485](https://github.com/catalystneuro/neuroconv/pull/485)

### Pending deprecation
* Change name from `CedRecordingInterface` to `Spike2RecordingInterface`. [PR #338](https://github.com/catalystneuro/neuroconv/pull/338)

### Improvements
* Use `Literal` in typehints (incompatible with Python<=3.8). [PR #340](https://github.com/catalystneuro/neuroconv/pull/340)
* `BaseDataInterface.get_source_schema` modified so it works for `.__init__` and `.__new__`. [PR #374](https://github.com/catalystneuro/neuroconv/pull/374)



# v0.2.4 (February 7, 2023)

### Deprecation
* All usages of `use_times` have been removed from spikeinterface tools and interfaces. The function `add_electrical_series` now determines whether the timestamps of the spikeinterface recording extractor are uniform or not and automatically stores the data according to best practices [PR #40](https://github.com/catalystneuro/neuroconv/pull/40)
* Dropped Python 3.7 support. [PR #237](https://github.com/catalystneuro/neuroconv/pull/237)

### Features
* Added a tool for determining rising and falling frames from TTL signals (`parse_rising_frames_from_ttl` and `get_falling_frames_from_ttl`). [PR #244](https://github.com/catalystneuro/neuroconv/pull/244)
* Added the `SpikeGLXNIDQInterface` for reading data from `.nidq.bin` files, as well as the ability to parse event times from specific channels via the `get_event_starting_times_from_ttl` method. Also included a `neuroconv.tools.testing.MockSpikeGLXNIDQInterface` for testing purposes. [PR #247](https://github.com/catalystneuro/neuroconv/pull/247)
* Improved handling of writing multiple probes to the same `NWB` file [PR #255](https://github.com/catalystneuro/neuroconv/pull/255)

### Pending deprecation
* Added `DeprecationWarnings` to all `spikeextractors` backends. [PR #265](https://github.com/catalystneuro/neuroconv/pull/265)
* Added `DeprecationWarning`s for `spikeextractors` objects in `neuroconv.tools.spikeinterface`. [PR #266](https://github.com/catalystneuro/neuroconv/pull/266)

### Fixes
* Temporarily hotfixed the `tensorflow` dependency after the release of `deeplabcut==2.3.0`. [PR #268](https://github.com/catalystneuro/neuroconv/pull/268)
* Fixed cleanup of waveform tests in SI tools. [PR #277](https://github.com/catalystneuro/neuroconv/pull/277)
* Fixed metadata structure for the CsvTimeIntervalsInterface, which was previously not passed validation in NWBConverters. [PR #237](https://github.com/catalystneuro/neuroconv/pull/237)
* Added propagation of the `load_sync_channel` argument for the `SpikeGLXNIDQInterface`. [PR #282](https://github.com/catalystneuro/neuroconv/pull/282)
* Fixed the default `es_key` used by stand-alone write using any `RecordingExtractorInterface` or `LFPExtractorInterface`. [PR #288](https://github.com/catalystneuro/neuroconv/pull/288)
* Fixed the default `ExtractorName` used to load the spikeinterface extractor of the `SpikeGLXLFPInterface`. [PR #288](https://github.com/catalystneuro/neuroconv/pull/288)

### Testing
* Re-organized the `test_gin_ecephys` file by splitting into each sub-modality. [PR #282](https://github.com/catalystneuro/neuroconv/pull/282)
* Add testing support for Python 3.11. [PR #234](https://github.com/catalystneuro/neuroconv/pull/234)




# v0.2.3

### Documentation and tutorial enhancements
* Remove `Path(path_to_save_nwbfile).is_file()` from each of the gallery pages. [PR #177](https://github.com/catalystneuro/neuroconv/pull/177)
* Improve docstring for `SpikeGLXRecordingInterface`. [PR #226](https://github.com/catalystneuro/neuroconv/pull/226)
* Correct typing of SpikeGLX in conversion gallery. [PR #223](https://github.com/catalystneuro/neuroconv/pull/223)
* Added tutorial for utilizing YAML metadata in a conversion pipeline. [PR #240](https://github.com/catalystneuro/neuroconv/pull/240)
* Added page in User Guide for how to use CSVs to specify metadata. [PR #241](https://github.com/catalystneuro/neuroconv/pull/177)
* Added the `BaseDataInterface` in the API docs. [PR #242](https://github.com/catalystneuro/neuroconv/pull/242)
* Fixed typo in styling section. [PR #253](https://github.com/catalystneuro/neuroconv/pull/253)
* Updated docs on JSON schema. [PR #256](https://github.com/catalystneuro/neuroconv/pull/256)
* Improved compliance with numpy-style docstring [PR #260](https://github.com/catalystneuro/neuroconv/pull/260)

### Features
* Added `AudioInterface` for files in `WAV` format using the `add_acoustic_waveform_series` utility function
  from `tools/audio` to write audio data to NWB. [PR #196](https://github.com/catalystneuro/neuroconv/pull/196)
* Added the `MaxOneRecordingInterface` for writing data stored in MaxOne (.raw.h5) format. [PR #222](https://github.com/catalystneuro/neuroconv/pull/222)
* Added the `MCSRawRecordingInterface` for writing data stored in MCSRaw (.raw) format. [PR #220](https://github.com/catalystneuro/neuroconv/pull/220)
* Added the `MEArecRecordingInterface` for writing data stored in MEArec (structured .h5) format. [PR #218](https://github.com/catalystneuro/neuroconv/pull/218)
* Added the `AlphaOmegaRecordingInterface` for writing data stored in AlphaOmega (folder of .mrx) format. [PR #212](https://github.com/catalystneuro/neuroconv/pull/212)
* Added the `PlexonRecordingInterface` for writing data stored in Plexon (.plx) format. [PR #206](https://github.com/catalystneuro/neuroconv/pull/206)
* Added the `BiocamRecordingInterface` for writing data stored in Biocam (.bwr) format. [PR #210](https://github.com/catalystneuro/neuroconv/pull/210)
* Added function to add acoustic series as `AcousticWaveformSeries` object as __acquisition__ or __stimulus__ to NWB. [PR #201](https://github.com/catalystneuro/neuroconv/pull/201)
* Added new form to the GitHub repo for requesting support for new formats. [PR #207](https://github.com/catalystneuro/neuroconv/pull/207)
* Simplified the writing of `channel_conversion` during `add_electrical_series` if the vector of gains is uniform; in this case, they are now combined into the scalar `conversion` value. [PR #218](https://github.com/catalystneuro/neuroconv/pull/218)
* Implement timestamp extraction from videos for the SLEAPInterface [PR #238](https://github.com/catalystneuro/neuroconv/pull/238)
* Prevented writing of default values for optional columns on the `ElectrodeTable`. [PR #219](https://github.com/catalystneuro/neuroconv/pull/219)
* Add interfaces for Excel and Csv time intervals tables. [PR #252](https://github.com/catalystneuro/neuroconv/pull/252)

### Testing
* Added a `session_id` to the test file for the `automatic_dandi_upload` helper function. [PR #199](https://github.com/catalystneuro/neuroconv/pull/199)
* `pre-commit` version bump. [PR #235](https://github.com/catalystneuro/neuroconv/pull/235)
* Added a `testing` sub-module to `src` and added a method (`generate_mock_ttl_signal`) for generating synthetic TTL pulses. [PR #245](https://github.com/catalystneuro/neuroconv/pull/245)

### Fixes
* `VideoInterface`. Only raise a warning if the difference between the rate estimated from timestamps and the fps (frames per seconds) is larger than two decimals. [PR #200](https://github.com/catalystneuro/neuroconv/pull/200)
* Fixed the bug in a `VideoInterface` where it would use `DataChunkIterator` even if the conversion options indicated that it should not. [PR #200](https://github.com/catalystneuro/neuroconv/pull/200)
* Update usage requirements for HDMF to prevent a buffer overflow issue fixed in hdmf-dev/hdmf#780. [PR #195](https://github.com/catalystneuro/neuroconv/pull/195)
* Remove the deprecated `distutils.version` in favor of `packaging.version` [PR #233](https://github.com/catalystneuro/neuroconv/pull/233)



# v0.2.2

### Testing

* Added a set of dev branch gallery tests for PyNWB, HDMF, SI, and NEO. [PR #113](https://github.com/catalystneuro/neuroconv/pull/113)
* Added tests for the `TypeError` and `ValueError` raising for the new `starting_frames` argument of `MovieDataInterface.run_conversion()`. [PR #113](https://github.com/catalystneuro/neuroconv/pull/113)
* Added workflow for automatic detection of CHANGELOG.md updates for PRs. [PR #187](https://github.com/catalystneuro/neuroconv/pull/187)
* Added support for python 3.10 [PR #229](https://github.com/catalystneuro/neuroconv/pull/229)

### Fixes

* Fixed a new docval typing error that arose in `hdmf>3.4.6` versions. [PR #113](https://github.com/catalystneuro/neuroconv/pull/113)
* Fixed a new input argument issue for `starting_frames` when using `external_file` for an `ImageSeries` in `pynwb>2.1.0` versions. [PR #113](https://github.com/catalystneuro/neuroconv/pull/113)
* Fixed issues regarding interaction between metadata rate values and extractor rate values in `tools.roiextractors`. [PR #159](https://github.com/catalystneuro/neuroconv/pull/159)
* Fixed sampling frequency resolution issue when detecting this from timestamps in `roiextractors.write_imaging` and `roiextractors.write_segmentation`. [PR #159](https://github.com/catalystneuro/neuroconv/pull/159)

### Documentation and tutorial enhancements
* Added a note in User Guide/DataInterfaces to help installing custom dependencies for users who use Z-shell (`zsh`). [PR #180](https://github.com/catalystneuro/neuroconv/pull/180)
* Added `MovieInterface` example in the conversion gallery. [PR #183](https://github.com/catalystneuro/neuroconv/pull/183)

### Features
* Added `ConverterPipe`, a class that allows chaining previously initialized interfaces for batch conversion and corresponding tests [PR #169](https://github.com/catalystneuro/neuroconv/pull/169)
* Added automatic extraction of metadata for `NeuralynxRecordingInterface` including filtering information for channels, device and recording time information [PR #170](https://github.com/catalystneuro/neuroconv/pull/170)
* Added stubbing capabilities to timestamp extraction in the `MovieInterface` avoiding scanning through the whole file when `stub_test=True` [PR #181](https://github.com/catalystneuro/neuroconv/pull/181)
* Added a flag `include_roi_acceptance` to `tools.roiextractors.write_segmentation` and corresponding interfaces to allow disabling the addition of boolean columns indicating ROI acceptance. [PR #193](https://github.com/catalystneuro/neuroconv/pull/193)
* Added `write_waveforms()` function in `tools.spikeinterface` to write `WaveformExtractor` objects
[PR #217](https://github.com/catalystneuro/neuroconv/pull/217)

### Pending deprecation
* Replaced the `MovieInterface` with `VideoInterface` and introduced deprecation warnings for the former. [PR #74](https://github.com/catalystneuro/neuroconv/pull/74)



# v0.2.1

### Fixes

* Updated `BlackrockRecordingInterface` to support multi stream file and added gin corresponding gin tests [PR #176](https://github.com/catalystneuro/neuroconv/pull/176)



# v0.2.0

### Back-compatability break
* All built-in DataInterfaces are now nested under the `neuroconv.datainterfaces` import structure - they are no longer available from the outer level. To import a data interface, use the syntax `from neuroconv.datainterfaces import <name of interface>`. [PR #74](https://github.com/catalystneuro/neuroconv/pull/74)
* The `AxonaRecordingExtractorInterface` has been renamed to `AxonaRecordingInterface`. [PR #74](https://github.com/catalystneuro/neuroconv/pull/74)
* The `AxonaUnitRecordingExtractorInterface` has been renamed to `AxonaUnitRecordingInterface`. [PR #74](https://github.com/catalystneuro/neuroconv/pull/74)
* The `BlackrockRecordingExtractorInterface` has been renamed to `BlackrockRecordingInterface`. [PR #74](https://github.com/catalystneuro/neuroconv/pull/74)
* The `BlackrockSortingExtractorInterface` has been renamed to `BlackrockSortingInterface`. [PR #74](https://github.com/catalystneuro/neuroconv/pull/74)
* The `OpenEphysRecordingExtractorInterface` has been renamed to `OpenEphysRecordingInterface`. [PR #74](https://github.com/catalystneuro/neuroconv/pull/74)
* The `OpenEphysSortingExtractorInterface` has been renamed to `OpenEphysSortingInterface`. [PR #74](https://github.com/catalystneuro/neuroconv/pull/74)
* The `KilosortSortingInterface` has been renamed to `KiloSortSortingInterface` to be more consistent with SpikeInterface. [PR #107](https://github.com/catalystneuro/neuroconv/pull/107)
* The `Neuroscope` interfaces have been renamed to `NeuroScope` to be more consistent with SpikeInterface. [PR #107](https://github.com/catalystneuro/neuroconv/pull/107)
* The `tools.roiextractors.add_epoch` functionality has been retired in the newest versions of ROIExtractors. [PR #112](https://github.com/catalystneuro/neuroconv/pull/112)
* Removed deprecation warnings for `save_path` argument (which is now `nwbfile_path` everywhere in the package). [PR #124](https://github.com/catalystneuro/neuroconv/pull/124)
* Changed default device name for the ecephys pipeline. Device_ecephys -> DeviceEcephys [PR #154](https://github.com/catalystneuro/neuroconv/pull/154)
* Change names of written electrical series on the ecephys pipeline. ElectricalSeries_raw -> ElectricalSeriesRaw, ElectricalSeries_processed -> ElectricalSeriesProcessed, ElectricalSeries_lfp -> ElectricalSeriesLFP  [PR #153](https://github.com/catalystneuro/neuroconv/pull/153)
* Drop spikeextractor backend support for NeuralynxRecordingInterface [PR #174](https://github.com/catalystneuro/neuroconv/pull/174)

### Fixes
* Prevented the CEDRecordingInterface from writing non-ecephys channel data. [PR #37](https://github.com/catalystneuro/neuroconv/pull/37)
* Fixed description in `write_sorting` and in `add_units_table` to have "neuroconv" in the description. [PR #104](https://github.com/catalystneuro/neuroconv/pull/104)
* Updated `spikeinterface` version number to 0.95.1 to fix issue with `SpikeGLXInterface` probe annotations.
  The issue is described [here](https://github.com/SpikeInterface/spikeinterface/issues/923). [PR #132](https://github.com/catalystneuro/neuroconv/pull/132)

### Improvements
* Unified the `run_conversion` method of `BaseSegmentationExtractorInterface` with that of all the other base interfaces. The method `write_segmentation` now uses the common `make_or_load_nwbfile` context manager [PR #29](https://github.com/catalystneuro/neuroconv/pull/29)
* Coerced the recording extractors with `spikeextractors_backend=True` to BaseRecording objects for Axona, Blackrock, Openephys, and SpikeGadgets. [PR #38](https://github.com/catalystneuro/neuroconv/pull/38)
* Added function to add PlaneSegmentation objects to an nwbfile in `roiextractors` and corresponding unit tests. [PR #23](https://github.com/catalystneuro/neuroconv/pull/23)
* `use_times` argument to be deprecated on the ecephys pipeline. The function `add_electrical_series` now determines whether the timestamps of the spikeinterface recording extractor are uniform or not and automatically stores the data according to best practices [PR #40](https://github.com/catalystneuro/neuroconv/pull/40)
* Add `NWBFile` metadata key at the level of the base data interface so it can always be inherited to be available. [PR #51](https://github.com/catalystneuro/neuroconv/pull/51).
* Added spikeinterface support to Axona LFP and coerece gin tests for LFP to be spikeinterface objects [PR #85](https://github.com/catalystneuro/neuroconv/pull/85)
* Added function to add fluorescence traces to an nwbfile in `roiextractors` and corresponding unit tests.
  The df over f traces are now added to a `DfOverF` container instead of the `Fluorescence` container.
  The metadata schema has been changed for the `BaseSegmentationExtractorInterface` to allow metadata for `DfOverF`,
  and `Flurorescence` is now not required in the metadata schema. [PR #41](https://github.com/catalystneuro/neuroconv/pull/41)
* Improved default values of OpticalChannel object names and other descriptions for Imaging data. [PR #88](https://github.com/catalystneuro/neuroconv/pull/88)
* Extended the `ImagingDataChunkIterator` to be  compatible with volumetric data. [PR #90](https://github.com/catalystneuro/neuroconv/pull/90)
* Integrated the `ImagingDataChunkIterator` with the `write_imaging` methods. [PR #90](https://github.com/catalystneuro/neuroconv/pull/90)
* Began work towards making SpikeInterface, SpikeExtractors, and ROIExtractors all non-minimal dependencies. [PR #74](https://github.com/catalystneuro/neuroconv/pull/74)
* Implemented format-wise and modality-wise extra installation requirements. If there are any requirements to use a module or data interface, these are defined in individual requirements files at the corresponding level of the package. These are in turn easily accessible from the commands `pip install neuroconv[format_name]`. `pip install neuroconv[modality_name]` will also install all dependencies necessary to make full use of any interfaces from that modality. [PR #100](https://github.com/catalystneuro/neuroconv/pull/100)
* Added frame stubbing to the `BaseSegmentationExtractorInterface`. [PR #116](https://github.com/catalystneuro/neuroconv/pull/116)
* Added `mask_type: str` and `include_roi_centroids: bool` to the `add_plane_segmentation` helper and `write_segmentation` functions for the `tools.roiextractors` submodule. [PR #117](https://github.com/catalystneuro/neuroconv/pull/117)
* Propagate `output_struct_name` argument to `ExtractSegmentationInterface` to match its extractor arguments. [PR #128](https://github.com/catalystneuro/neuroconv/pull/128)
* Added compression and iteration (with options control) to all Fluorescence traces in `write_segmentation`. [PR #120](https://github.com/catalystneuro/neuroconv/pull/120)
* For irregular recordings, timestamps can now be saved along with all traces in `write_segmentation`. [PR #130](https://github.com/catalystneuro/neuroconv/pull/130)
* Added `mask_type` argument to `tools.roiextractors.add_plane_segmentation` function and all upstream calls. This allows users to request writing not just the image_masks (still the default) but also pixels, voxels or `None` of the above. [PR #119](https://github.com/catalystneuro/neuroconv/pull/119)
* `utils.json_schema.get_schema_from_method_signature` now allows `Optional[...]` annotation typing and subsequent `None` values during validation as long as it is still only applied to a simple non-conflicting type (no `Optional[Union[..., ...]]`). [PR #119](https://github.com/catalystneuro/neuroconv/pull/119)


### Documentation and tutorial enhancements:
* Unified the documentation of NeuroConv structure in the User Guide readthedocs. [PR #39](https://github.com/catalystneuro/neuroconv/pull/39)
* Added package for viewing source code in the neuroconv documentation [PR #62](https://github.com/catalystneuro/neuroconv/pull/62)
* Added Contributing guide for the Developer section of readthedocs. [PR #73](https://github.com/catalystneuro/neuroconv/pull/73)
* Added style guide to the readthedocs [PR #28](https://github.com/catalystneuro/neuroconv/pull/28)
* Added ABF data conversion tutorial @luiztauffer [PR #89](https://github.com/catalystneuro/neuroconv/pull/89)
* Added Icephys API documentation @luiztauffer [PR #103](https://github.com/catalystneuro/neuroconv/pull/103)
* Added Blackrock sorting conversion gallery example [PR #134](https://github.com/catalystneuro/neuroconv/pull/134)
* Extended the User Guide Get metadata section in DataInterfaces with a demonstration for loading metadata from YAML. [PR #144](https://github.com/catalystneuro/neuroconv/pull/144)
* Fixed a redundancy in [PR #144](https://github.com/catalystneuro/neuroconv/pull/144) and API links. [PR #154](https://github.com/catalystneuro/neuroconv/pull/154)
* Added SLEAP conversion gallery example [PR #161](https://github.com/catalystneuro/neuroconv/pull/161)



### Features
* Added conversion interface for Neuralynx sorting data together with gin data test and a conversion example in the gallery. [PR #58](https://github.com/catalystneuro/neuroconv/pull/58)
* Added conversion interface for DeepLabCut data together with gin data test and a conversion example in the gallery. [PR #24](https://github.com/catalystneuro/neuroconv/pull/24)
* Allow writing of offsets to ElectricalSeries objects from SpikeInterface (requires PyNWB>=2.1.0). [PR #37](https://github.com/catalystneuro/neuroconv/pull/37)
* Added conversion interface for EDF (European Data Format) data together with corresponding unit tests and a conversion example in the gallery. [PR #45](https://github.com/catalystneuro/neuroconv/pull/45)
* Created ImagingExtractorDataChunkIterator, a data chunk iterator for `ImagingExtractor` objects. [PR #54](https://github.com/catalystneuro/neuroconv/pull/54)
* Added support for writing spikeinterface recording extractor with multiple segments and corresponding unit test [PR #67](https://github.com/catalystneuro/neuroconv/pull/67)
* Added spikeinterface support to the Axona data interface [PR #61](https://github.com/catalystneuro/neuroconv/pull/61)
* Added new util function `get_package` for safely attempting to attempt a package import and informatively notifying the user of how to perform the installation otherwise. [PR #74](https://github.com/catalystneuro/neuroconv/pull/74)
* All built-in DataInterfaces now load their external dependencies on-demand at time of object initialization instead of on package or interface import. [PR #74](https://github.com/catalystneuro/neuroconv/pull/74)
* Adde spikeinterface support for Blackrock sorting interface[PR #134](https://github.com/catalystneuro/neuroconv/pull/134)
* Added conversion interface for TDT recording data together with gin data test. [PR #135](https://github.com/catalystneuro/neuroconv/pull/135)
* Added conversion interface for SLEAP pose estimation data together with gin test for data. [PR #160](https://github.com/catalystneuro/neuroconv/pull/160)


### Testing
* Added unittests for correctly writing the scaling factors to the nwbfile in the `add_electrical_series` function of the spikeinterface module. [PR #37](https://github.com/catalystneuro/neuroconv/pull/37)
* Added unittest for compression options in the `add_electrical_series` function of the spikeinterface module. [PR #64](https://github.com/catalystneuro/neuroconv/pull/37)
* Added unittests for chunking in the `add_electrical_series` function of the spikeinterface module. [PR #84](https://github.com/catalystneuro/neuroconv/pull/84)
* Tests are now organized according to modality-wise lazy installations. [PR #100](https://github.com/catalystneuro/neuroconv/pull/100)

# v0.1.1
### Fixes
* Fixed the behavior of the `file_paths` usage in the MovieInterface when run via the YAML conversion specification. [PR #33](https://github.com/catalystneuro/neuroconv/pull/33)

### Improvements
* Added function to add ImagingPlane objects to an nwbfile in `roiextractors` and corresponding unit tests. [PR #19](https://github.com/catalystneuro/neuroconv/pull/19)
* Added function to add summary images from a `SegmentationExtractor` object to an nwbfile in the roiextractors module and corresponding unit tests [PR #22](https://github.com/catalystneuro/neuroconv/pull/22)
* Small improvements on ABFInterface @luiztauffer [PR #89](https://github.com/catalystneuro/neuroconv/pull/89)

### Features
* Add non-iterative writing capabilities to `add_electrical_series`. [PR #32](https://github.com/catalystneuro/neuroconv/pull/32)

### Testing
* Added unittests for the `write_as` functionality in the `add_electrical_series` of the spikeinterface module. [PR #32](https://github.com/catalystneuro/neuroconv/pull/32)


# v0.1.0

* The first release of NeuroConv.<|MERGE_RESOLUTION|>--- conflicted
+++ resolved
@@ -7,23 +7,17 @@
 * Added MedPCInterface for operant behavioral output files. [PR #883](https://github.com/catalystneuro/neuroconv/pull/883)
 * Support `SortingAnalyzer` in the `SpikeGLXConverterPipe`. [PR #821](https://github.com/catalystneuro/neuroconv/pull/821)
 * Add argument to `add_electrodes` that grants fine control of what to do with the missing values. As a side effect this drops the implicit casting to int when writing int properties to the electrodes table [PR #985](https://github.com/catalystneuro/neuroconv/pull/985)
-<<<<<<< HEAD
-* Introduced `null_values_for_properties` to `add_units_table` to give user control over null values behavior [PR #989](https://github.com/catalystneuro/neuroconv/pull/989)
-
-=======
 * Add Plexon2 support [PR #918](https://github.com/catalystneuro/neuroconv/pull/918)
 * Converter working with multiple VideoInterface instances [PR #914](https://github.com/catalystneuro/neuroconv/pull/914)
 * Added helper function `neuroconv.tools.data_transfers.submit_aws_batch_job` for basic automated submission of AWS batch jobs. [PR #384](https://github.com/catalystneuro/neuroconv/pull/384)
->>>>>>> b9507bf5
+* Introduced `null_values_for_properties` to `add_units_table` to give user control over null values behavior [PR #989](https://github.com/catalystneuro/neuroconv/pull/989)
+
 
 ### Bug fixes
 * Fixed the default naming of multiple electrical series in the `SpikeGLXConverterPipe`. [PR #957](https://github.com/catalystneuro/neuroconv/pull/957)
 * Write new properties to the electrode table use the global identifier channel_name, group [PR #984](https://github.com/catalystneuro/neuroconv/pull/984)
-<<<<<<< HEAD
 * Removed a bug where int64 was casted lossy to float [PR #989](https://github.com/catalystneuro/neuroconv/pull/989)
 
-=======
->>>>>>> b9507bf5
 
 ### Improvements
 * The `OpenEphysBinaryRecordingInterface` now uses `lxml` for extracting the session start time from the settings.xml file and does not depend on `pyopenephys` anymore. [PR #971](https://github.com/catalystneuro/neuroconv/pull/971)
