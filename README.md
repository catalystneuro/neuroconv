--- conflicted
+++ resolved
@@ -39,63 +39,3 @@
 
 ## Dependencies
 NeuroConv relies heavily on [SpikeInterface](https://github.com/SpikeInterface/spikeinterface) and [SpikeExtractors](https://github.com/SpikeInterface/spikeextractors) for electrophysiology and on [ROIExtractors](https://github.com/catalystneuro/roiextractors) for optophysiology data.
-
-
-
-<<<<<<< HEAD
-
-## Build the documentation
-For building the documentation locally, the following procedure can be followed. Create a clean environment and type
-the following commands in your terminal:
-```shell
-git clone https://github.com/catalystneuro/neuroconv
-cd neuroconv
-pip install -e .[docs]
-```
-These commands install both the latest version of the repo and the dependencies necessary to build the documentation.
-Note that the argument `-e` makes you install [editable](https://pip.pypa.io/en/stable/cli/pip_install/#editable-installs)
-
-Now, to build the documention issue the following command in your terminal:
-```shell
-sphinx-build -b html docs ./docs/_build/
-```
-
-This builds the html under `/docs/_build/` (from your root directory, where you have installed `neuroconv`). This allows you to review the outcome of the process localy before commiting code.
-=======
-# For Developers
-## Running GIN tests locally
-`neuroconv` verifies the integrity of all code changes by running a full test suite on short examples of real data from the formats we support. There are two classes of tests in this regard; `tests/test_internals` does not require any data to be present and represents the 'minimal' expected behavior for our package, whereas `tests/test_on_data` requires the user to both perform a full install of dependencies (`pip install -r requirements-full.txt`) as well as download the associated data for each modality.
-
-### Install testing dependencies
-In a clean environment run:
-
-```shell
-git clone https://github.com/catalystneuro/neuroconv
-cd neuroconv
-pip install .[test,full]
-```
-
-### Downloading the data
-[Datalad](https://www.datalad.org/) (`conda install datalad`) is the recommended way for downloading the data. To do this; simply call:
-
-For electrophysiology data:
-```shell
-datalad install -rg https://gin.g-node.org/NeuralEnsemble/ephy_testing_data
-```
-
-For optical physiology data:
-```shell
-datalad install -rg https://gin.g-node.org/CatalystNeuro/ophys_testing_data
-```
-
-For behavioral data:
-```shell
-datalad install -rg https://gin.g-node.org/CatalystNeuro/behavior_testing_data
-```
-
-
-### Test configuration file
-Once the data is downloaded to your system, you must manually modify the config file ([example](https://github.com/catalystneuro/nwb-conversion-tools/blob/main/base_gin_test_config.json)) located in `./tests/test_on_data/gin_test_config.json` so its corresponding `LOCAL_PATH` key points to the correct folder on your system that contains the dataset folder (e.g., `ephy_testing_data` for testing `ecephys`). The code will automatically detect that the tests are being run locally, so all you need to do ensure the path is correct to your specific system.
-
-The output of these tests is, by default, stored in a temporary directory that is then cleaned after the tests finish running. To examine these files for quality assessment purposes, set the flag `SAVE_OUTPUTS=true` in the `gin_test_config.json` file and modify the variable `OUTPUT_PATH` in the respective test if necessary.
->>>>>>> 0f8ba103
