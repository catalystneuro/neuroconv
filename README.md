# NWB conversion tools
<<<<<<< HEAD
Framework for converting data from various formats to NWB 2.0.

Under heavy construction. API is changing rapidly.
=======
NWB Conversion Tools is a package for creating NWB files by converting and combining neural data in proprietary formats and adding essential metadata.
>>>>>>> fb9703f8

Features:
* Command line interface
* Python API
* Qt GUI for customized metadata curation
* Leverages SpikeExtractor to support conversion from a number or proprietary formats.

[![PyPI version](https://badge.fury.io/py/nwb-conversion-tools.svg)](https://badge.fury.io/py/nwb-conversion-tools)

![](images/gif_gui_demonstration.gif)

## Installation
To install **nwb-conversion-tools** directly in an existing environment:
```
$ pip install nwb-conversion-tools
```

Alternatively, to clone the repository and set up a conda environment, do:
```
$ git clone https://github.com/NeurodataWithoutBorders/nwb-conversion-tools
$ cd nwb-conversion-tools
$ conda env create -f make_env.yml
$ conda activate nwb_conversion_env
$ pip install .
```

## GUI
The Graphic User Interface of nwb-conversion-tools provides an user-friendly way of editing metafiles for the conversion tasks and for exploring nwb files with [nwb-jupyter-widgets](https://github.com/NeurodataWithoutBorders/nwb-jupyter-widgets) and an embedded IPython console.

After activating the correct environment, nwb_conversion_tools GUI can be called from command line:
```shell
nwb-gui
```

To initiate the GUI with a specific metafile:
```shell
nwb-gui metafile.yml
```

The GUI can also be imported and run from python scripts:
```python
from nwb_conversion_tools.gui.nwb_conversion_gui import nwb_conversion_gui

# YAML metafile
metafile = 'metafile.yml'

# Conversion module
conversion_module = 'conversion_module.py'

# Source files path
source_paths = {}
source_paths['source_file_1'] = {'type': 'file', 'path': ''}
source_paths['source_file_2'] = {'type': 'file', 'path': ''}

# Other options
kwargs = {'option_1': True, 'option_2': False}

nwb_conversion_gui(
    metafile=metafile,
    conversion_class=conversion_class,
    source_paths=source_paths,
    kwargs_fields=kwargs,
)
```
[Here](https://github.com/catalystneuro/nwb-conversion-tools/tree/master/nwb_conversion_tools/gui) you can find templates for `metafile.yml` and `conversion_module.py`.

## Converters
#### Optophysiology
* [CELLMax](https://github.com/catalystneuro/nwb-conversion-tools/tree/master/nwb_conversion_tools/ophys/CELLMax)
* [Miniscope](https://github.com/catalystneuro/nwb-conversion-tools/tree/master/nwb_conversion_tools/ophys/miniscope)

#### Electrophysiology
* [SpikeGLX](https://github.com/catalystneuro/nwb-conversion-tools/tree/master/nwb_conversion_tools/ecephys/spikeglx)
* [Intan](https://github.com/catalystneuro/nwb-conversion-tools/tree/master/nwb_conversion_tools/ecephys/intan)

#### Behavior
* [Bpod](https://github.com/catalystneuro/nwb-conversion-tools/tree/master/nwb_conversion_tools/behavior/bpod)

## Used by

* [Axel lab](https://www.axellab.columbia.edu/): [axel-lab-to-nwb](https://github.com/catalystneuro/axel-lab-to-nwb)
* [Buffalo lab](https://buffalomemorylab.com/): [buffalo-lab-data-to-nwb](https://github.com/catalystneuro/buffalo-lab-data-to-nwb)
* [Giocomo lab](https://giocomolab.weebly.com/): [giocomo-lab-to-nwb](https://github.com/catalystneuro/giocomo-lab-to-nwb)
* [Jaeger lab](https://scholarblogs.emory.edu/jaegerlab/): [jaeger-lab-to-nwb](https://github.com/catalystneuro/jaeger-lab-to-nwb)
* [Tolias lab](https://toliaslab.org/): [tolias-lab-to-nwb](https://github.com/catalystneuro/tolias-lab-to-nwb)<|MERGE_RESOLUTION|>--- conflicted
+++ resolved
@@ -1,11 +1,8 @@
 # NWB conversion tools
-<<<<<<< HEAD
-Framework for converting data from various formats to NWB 2.0.
+NWB Conversion Tools is a package for creating NWB files by converting and combining neural data in proprietary formats and adding essential metadata.
 
-Under heavy construction. API is changing rapidly.
-=======
-NWB Conversion Tools is a package for creating NWB files by converting and combining neural data in proprietary formats and adding essential metadata.
->>>>>>> fb9703f8
+**Under heavy construction. API is changing rapidly.**
+
 
 Features:
 * Command line interface
