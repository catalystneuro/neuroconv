from pathlib import Path
from typing import Dict, List, Literal, Optional, Union

from jsonschema import validate
from pydantic import DirectoryPath, FilePath

from neuroconv.datainterfaces import AlphaOmegaRecordingInterface
from neuroconv.utils import get_json_schema_from_method_signature


def test_get_json_schema_from_method_signature_basic():
    def basic_method(
        integer: int,
        floating: float,
        string_or_path: Union[Path, str],
        boolean: bool,
        literal: Literal["a", "b", "c"],
        dictionary: Dict[str, str],
        string_with_default: str = "hi",
        optional_dictionary: Optional[Dict[str, str]] = None,
    ):
        pass

    test_json_schema = get_json_schema_from_method_signature(method=basic_method)
    expected_json_schema = {
        "additionalProperties": False,
        "properties": {
            "boolean": {"type": "boolean"},
            "dictionary": {"additionalProperties": {"type": "string"}, "type": "object"},
            "floating": {"type": "number"},
            "integer": {"type": "integer"},
            "literal": {"enum": ["a", "b", "c"], "type": "string"},
            "optional_dictionary": {
                "anyOf": [{"additionalProperties": {"type": "string"}, "type": "object"}, {"type": "null"}],
                "default": None,
            },
            "string_or_path": {"anyOf": [{"format": "path", "type": "string"}, {"type": "string"}]},
            "string_with_default": {"default": "hi", "type": "string"},
        },
        "required": ["integer", "floating", "string_or_path", "boolean", "literal", "dictionary"],
        "type": "object",
    }

    assert test_json_schema == expected_json_schema


def test_get_json_schema_from_method_signature_advanced():
    """
    These are annotations newly supported by the Pydantic-based inference.

    They should also be compatible with __future__.annotations for SpikeInterface.
    """

    # TODO: enable | usage cases when 3.11 is minimal
    def advanced_method(
        old_list_of_strings: List[str],
        # new_list_of_strings: list[str],
        old_dict_of_ints: Dict[str, int],
        new_dict_of_ints: dict[str, int],
        nested_list_of_strings: List[List[str]],
        # more_nested_list_of_strings: list[list[list[str]]],
        # pathalogical_case: list[dict[str | int | None, list[Optional[dict[str, list[Literal["a", "b"] | None]]]]],],
    ):
        pass

    test_json_schema = get_json_schema_from_method_signature(method=advanced_method)
    expected_json_schema = {
        "additionalProperties": False,
        "properties": {
            "nested_list_of_strings": {"items": {"items": {"type": "string"}, "type": "array"}, "type": "array"},
            "new_dict_of_ints": {"additionalProperties": {"type": "integer"}, "type": "object"},
            "old_dict_of_ints": {"additionalProperties": {"type": "integer"}, "type": "object"},
            "old_list_of_strings": {"items": {"type": "string"}, "type": "array"},
<<<<<<< HEAD
            "pathological_case": {
                "items": {
                    "additionalProperties": {
                        "items": {
                            "anyOf": [
                                {
                                    "additionalProperties": {
                                        "items": {"anyOf": [{"enum": ["a", "b"], "type": "string"}, {"type": "null"}]},
                                        "type": "array",
                                    },
                                    "type": "object",
                                },
                                {"type": "null"},
                            ]
                        },
                        "type": "array",
                    },
                    "type": "object",
                },
                "type": "array",
            },
        },
        "required": [
            "old_list_of_strings",
            "new_list_of_strings",
            "old_dict_of_ints",
            "new_dict_of_ints",
            "nested_list_of_strings",
            "more_nested_list_of_strings",
            "pathological_case",
        ],
=======
        },
        "required": ["old_list_of_strings", "old_dict_of_ints", "new_dict_of_ints", "nested_list_of_strings"],
>>>>>>> f9c19a4e
        "type": "object",
    }

    assert test_json_schema == expected_json_schema


def test_get_json_schema_from_method_signature_exclude():
    def basic_method(
        integer: int,
        floating: float,
        string_or_path: Union[Path, str],
        boolean: bool,
        dictionary: Dict[str, str],
        string_with_default: str = "hi",
        optional_dictionary: Optional[Dict[str, str]] = None,
    ):
        pass

    test_exclude = ["string_with_default", "floating"]
    test_json_schema = get_json_schema_from_method_signature(method=basic_method, exclude=test_exclude)
    expected_json_schema = {
        "additionalProperties": False,
        "properties": {
            "boolean": {"type": "boolean"},
            "dictionary": {"additionalProperties": {"type": "string"}, "type": "object"},
            "integer": {"type": "integer"},
            "optional_dictionary": {
                "anyOf": [{"additionalProperties": {"type": "string"}, "type": "object"}, {"type": "null"}],
                "default": None,
            },
            "string_or_path": {"anyOf": [{"format": "path", "type": "string"}, {"type": "string"}]},
        },
        "required": ["integer", "string_or_path", "boolean", "dictionary"],
        "type": "object",
    }

    assert test_json_schema == expected_json_schema


def test_get_schema_from_method_signature_init():
    """Test that 'self' is automatically skipped."""

    class TestClass:
        def __init__(
            self,
            file_path: FilePath,
            folder_path: DirectoryPath,
            old_annotation_1: str,
            old_annotation_2: Path,
            old_annotation_3: Union[str, Path],
        ):
            pass

    test_json_schema = get_json_schema_from_method_signature(method=TestClass.__init__)
    expected_json_schema = {
        "additionalProperties": False,
        "properties": {
            "file_path": {"format": "file-path", "type": "string"},
            "folder_path": {"format": "directory-path", "type": "string"},
            "old_annotation_1": {"type": "string"},
            "old_annotation_2": {"format": "path", "type": "string"},
            "old_annotation_3": {"anyOf": [{"type": "string"}, {"format": "path", "type": "string"}]},
        },
        "required": ["file_path", "folder_path", "old_annotation_1", "old_annotation_2", "old_annotation_3"],
        "type": "object",
    }

    assert test_json_schema == expected_json_schema


def test_get_schema_from_method_signature_class_static():
    """Ensuring that signature assembly prior to passing to Pydantic is not affected by bound or static methods."""

    class TestClass:

        @staticmethod
        def test_static_method(integer: int, string: str, boolean: bool):
            pass

    test_json_schema = get_json_schema_from_method_signature(method=TestClass.test_static_method)
    expected_json_schema = {
        "additionalProperties": False,
        "properties": {
            "boolean": {"type": "boolean"},
            "integer": {"type": "integer"},
            "string": {"type": "string"},
        },
        "required": ["integer", "string", "boolean"],
        "type": "object",
    }

    assert test_json_schema == expected_json_schema


def test_get_schema_from_method_signature_class_method():
    """Test that 'cls' is automatically skipped."""

    class TestClass:

        @classmethod
        def some_class_method(cls, integer: int, string: str, boolean: bool):
            pass

    test_json_schema = get_json_schema_from_method_signature(method=TestClass.some_class_method)
    expected_json_schema = {
        "additionalProperties": False,
        "properties": {
            "boolean": {"type": "boolean"},
            "integer": {"type": "integer"},
            "string": {"type": "string"},
        },
        "required": ["integer", "string", "boolean"],
        "type": "object",
    }

    assert test_json_schema == expected_json_schema


def test_get_json_schema_from_method_signature_with_kwargs():
    def method_with_kwargs(integer: int, **kwargs):
        pass

    test_json_schema = get_json_schema_from_method_signature(method=method_with_kwargs)
    expected_json_schema = {
        "additionalProperties": True,
        "properties": {"integer": {"type": "integer"}},
        "required": ["integer"],
        "type": "object",
    }

    assert test_json_schema == expected_json_schema


def test_get_json_schema_from_example_data_interface():
    test_json_schema = get_json_schema_from_method_signature(AlphaOmegaRecordingInterface.__init__)
    expected_json_schema = {
        "properties": {
            "folder_path": {
                "format": "directory-path",
                "type": "string",
                "description": "Path to the folder of .mpx files.",
            },
            "verbose": {"default": True, "type": "boolean", "description": "Allows verbose.\nDefault is True."},
            "es_key": {"default": "ElectricalSeries", "type": "string"},
        },
        "required": ["folder_path"],
        "type": "object",
        "additionalProperties": False,
    }

    assert test_json_schema == expected_json_schema


def test_fix_to_358():
    """Testing a fix to problem in https://github.com/catalystneuro/neuroconv/issues/358."""

    class Test358:
        def add_to_nwbfile(
            self,
            metadata: Optional[dict] = None,
            tag: str = "trials",
            column_name_mapping: Optional[Dict[str, str]] = None,
            column_descriptions: Optional[Dict[str, str]] = None,
        ):
            pass

    test_conversion_options_schema = get_json_schema_from_method_signature(method=Test358.add_to_nwbfile)
    expected_conversion_options_schema = {
        "properties": {
            "metadata": {"anyOf": [{"type": "object"}, {"type": "null"}], "default": None},
            "tag": {"default": "trials", "type": "string"},
            "column_name_mapping": {
                "anyOf": [{"additionalProperties": {"type": "string"}, "type": "object"}, {"type": "null"}],
                "default": None,
            },
            "column_descriptions": {
                "anyOf": [{"additionalProperties": {"type": "string"}, "type": "object"}, {"type": "null"}],
                "default": None,
            },
        },
        "type": "object",
        "additionalProperties": False,
    }

    assert test_conversion_options_schema == expected_conversion_options_schema

    # Validation used to fail due to lack of Dict[str, str] support
    test_conversion_options = dict(column_name_mapping=dict(condition="cond"))
    validate(instance=test_conversion_options, schema=test_conversion_options_schema)<|MERGE_RESOLUTION|>--- conflicted
+++ resolved
@@ -71,42 +71,8 @@
             "new_dict_of_ints": {"additionalProperties": {"type": "integer"}, "type": "object"},
             "old_dict_of_ints": {"additionalProperties": {"type": "integer"}, "type": "object"},
             "old_list_of_strings": {"items": {"type": "string"}, "type": "array"},
-<<<<<<< HEAD
-            "pathological_case": {
-                "items": {
-                    "additionalProperties": {
-                        "items": {
-                            "anyOf": [
-                                {
-                                    "additionalProperties": {
-                                        "items": {"anyOf": [{"enum": ["a", "b"], "type": "string"}, {"type": "null"}]},
-                                        "type": "array",
-                                    },
-                                    "type": "object",
-                                },
-                                {"type": "null"},
-                            ]
-                        },
-                        "type": "array",
-                    },
-                    "type": "object",
-                },
-                "type": "array",
-            },
-        },
-        "required": [
-            "old_list_of_strings",
-            "new_list_of_strings",
-            "old_dict_of_ints",
-            "new_dict_of_ints",
-            "nested_list_of_strings",
-            "more_nested_list_of_strings",
-            "pathological_case",
-        ],
-=======
         },
         "required": ["old_list_of_strings", "old_dict_of_ints", "new_dict_of_ints", "nested_list_of_strings"],
->>>>>>> f9c19a4e
         "type": "object",
     }
 
