--- conflicted
+++ resolved
@@ -5,13 +5,9 @@
 """
 from pathlib import Path
 
+import pytest
 import numpy as np
-<<<<<<< HEAD
-=======
-import pytest
->>>>>>> 111797d6
 from hdmf.common import VectorData
-from hdmf.data_utils import DataChunkIterator
 from hdmf_zarr import NWBZarrIO
 from pynwb import NWBHDF5IO, NWBFile
 from pynwb.base import DynamicTable
