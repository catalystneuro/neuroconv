import datetime
import os
import pathlib
import time

import boto3

<<<<<<< HEAD
from neuroconv.tools.aws import (
    deploy_neuroconv_batch_job,
    rclone_transfer_batch_job,
    submit_aws_batch_job,
)
=======
from neuroconv.tools.aws import submit_aws_batch_job
>>>>>>> 830ca3df

_RETRY_STATES = ["RUNNABLE", "PENDING", "STARTING", "RUNNING"]


def test_submit_aws_batch_job():
    region = "us-east-2"
    aws_access_key_id = os.environ.get("AWS_ACCESS_KEY_ID", None)
    aws_secret_access_key = os.environ.get("AWS_SECRET_ACCESS_KEY", None)

    dynamodb_resource = boto3.resource(
        service_name="dynamodb",
        region_name=region,
        aws_access_key_id=aws_access_key_id,
        aws_secret_access_key=aws_secret_access_key,
    )
    batch_client = boto3.client(
        service_name="batch",
        region_name=region,
        aws_access_key_id=aws_access_key_id,
        aws_secret_access_key=aws_secret_access_key,
    )

    job_name = "test_submit_aws_batch_job"
    docker_image = "ubuntu:latest"
    commands = ["echo", "'Testing NeuroConv AWS Batch submission.'"]

    # TODO: to reduce costs even more, find a good combinations of memory/CPU to minimize size of instance
    info = submit_aws_batch_job(job_name=job_name, docker_image=docker_image, commands=commands)

    # Wait for AWS to process the job
    time.sleep(60)

    job_id = info["job_submission_info"]["jobId"]
    job = None
    max_retries = 10
    retry = 0
    while retry < max_retries:
        job_description_response = batch_client.describe_jobs(jobs=[job_id])
        assert job_description_response["ResponseMetadata"]["HTTPStatusCode"] == 200

        jobs = job_description_response["jobs"]
        assert len(jobs) == 1

        job = jobs[0]

        if job["status"] in _RETRY_STATES:
            retry += 1
            time.sleep(60)
        else:
            break

    assert job["jobName"] == job_name
    assert "neuroconv_batch_queue" in job["jobQueue"]
    assert "neuroconv_batch_ubuntu-latest-image_4-GiB-RAM_4-CPU" in job["jobDefinition"]
    assert job["status"] == "SUCCEEDED"

    status_tracker_table_name = "neuroconv_batch_status_tracker"
    table = dynamodb_resource.Table(name=status_tracker_table_name)
    table_submission_id = info["table_submission_info"]["id"]

    table_item_response = table.get_item(Key={"id": table_submission_id})
    assert table_item_response["ResponseMetadata"]["HTTPStatusCode"] == 200

    table_item = table_item_response["Item"]
    assert table_item["job_name"] == job_name
    assert table_item["job_id"] == job_id
    assert table_item["status"] == "Job submitted..."

    table.update_item(
        Key={"id": table_submission_id}, AttributeUpdates={"status": {"Action": "PUT", "Value": "Test passed."}}
    )


def test_submit_aws_batch_job_with_dependencies():
    region = "us-east-2"
    aws_access_key_id = os.environ.get("AWS_ACCESS_KEY_ID", None)
    aws_secret_access_key = os.environ.get("AWS_SECRET_ACCESS_KEY", None)

    dynamodb_resource = boto3.resource(
        service_name="dynamodb",
        region_name=region,
        aws_access_key_id=aws_access_key_id,
        aws_secret_access_key=aws_secret_access_key,
    )
    batch_client = boto3.client(
        service_name="batch",
        region_name=region,
        aws_access_key_id=aws_access_key_id,
        aws_secret_access_key=aws_secret_access_key,
    )

    job_name_1 = "test_submit_aws_batch_job_with_dependencies_1"
    docker_image = "ubuntu:latest"
    commands_1 = ["echo", "'Testing NeuroConv AWS Batch submission.'"]

    # TODO: to reduce costs even more, find a good combinations of memory/CPU to minimize size of instance
    job_info_1 = submit_aws_batch_job(
        job_name=job_name_1,
        docker_image=docker_image,
        commands=commands_1,
    )
    job_submission_info_1 = job_info_1["job_submission_info"]

    job_name_2 = "test_submit_aws_batch_job_with_dependencies_1"
    commands_2 = ["echo", "'Testing NeuroConv AWS Batch submission with dependencies.'"]
    job_dependencies = [{"jobId": job_submission_info_1["jobId"], "type": "SEQUENTIAL"}]
    job_info_2 = submit_aws_batch_job(
        job_name=job_name_2,
        docker_image=docker_image,
        commands=commands_2,
        job_dependencies=job_dependencies,
    )

    # Wait for AWS to process the jobs
    time.sleep(60)

    job_id_1 = job_info_1["job_submission_info"]["jobId"]
    job_id_2 = job_info_2["job_submission_info"]["jobId"]
    job_1 = None
    max_retries = 10
    retry = 0
    while retry < max_retries:
        all_job_descriptions_response = batch_client.describe_jobs(jobs=[job_id_1, job_id_2])
        assert all_job_descriptions_response["ResponseMetadata"]["HTTPStatusCode"] == 200

        jobs_by_id = {job["jobId"]: job for job in all_job_descriptions_response["jobs"]}
        assert len(jobs_by_id) == 2

        job_1 = jobs_by_id[job_id_1]
        job_2 = jobs_by_id[job_id_2]

        if job_1["status"] in _RETRY_STATES or job_2["status"] in _RETRY_STATES:
            retry += 1
            time.sleep(60)
        else:
            break

    assert job_1["jobName"] == job_name_1
    assert "neuroconv_batch_queue" in job_1["jobQueue"]
    assert "neuroconv_batch_ubuntu-latest-image_4-GiB-RAM_4-CPU" in job_1["jobDefinition"]
    assert job_1["status"] == "SUCCEEDED"

    job_2 = jobs_by_id[job_id_2]
    assert job_2["jobName"] == job_name_2
    assert "neuroconv_batch_queue" in job_2["jobQueue"]
    assert "neuroconv_batch_ubuntu-latest-image_4-GiB-RAM_4-CPU" in job_2["jobDefinition"]
    assert job_2["status"] == "SUCCEEDED"

    status_tracker_table_name = "neuroconv_batch_status_tracker"
    table = dynamodb_resource.Table(name=status_tracker_table_name)

    table_submission_id_1 = job_info_1["table_submission_info"]["id"]
    table_item_response_1 = table.get_item(Key={"id": table_submission_id_1})
    assert table_item_response_1["ResponseMetadata"]["HTTPStatusCode"] == 200

    table_item_1 = table_item_response_1["Item"]
    assert table_item_1["job_name"] == job_name_1
    assert table_item_1["job_id"] == job_id_1
    assert table_item_1["status"] == "Job submitted..."

    table_submission_id_2 = job_info_2["table_submission_info"]["id"]
    table_item_response_2 = table.get_item(Key={"id": table_submission_id_2})
    assert table_item_response_2["ResponseMetadata"]["HTTPStatusCode"] == 200

    table_item_2 = table_item_response_2["Item"]
    assert table_item_2["job_name"] == job_name_2
    assert table_item_2["job_id"] == job_id_2
    assert table_item_2["status"] == "Job submitted..."

    table.update_item(
        Key={"id": table_submission_id_1}, AttributeUpdates={"status": {"Action": "PUT", "Value": "Test passed."}}
    )
    table.update_item(
        Key={"id": table_submission_id_2}, AttributeUpdates={"status": {"Action": "PUT", "Value": "Test passed."}}
    )


def test_submit_aws_batch_job_with_efs_mount():
    """
    It was confirmed manually that a job using this definition will fail if the /mnt/efs/ directory does not exist.

    It is, however, prohibitively difficult to automatically check if the file exists on the EFS volume.

    If desired, you can manually check the EFS volume by following these instructions:
        https://repost.aws/knowledge-center/efs-mount-automount-unmount-steps
    """
    region = "us-east-2"
    aws_access_key_id = os.environ.get("AWS_ACCESS_KEY_ID", None)
    aws_secret_access_key = os.environ.get("AWS_SECRET_ACCESS_KEY", None)

    dynamodb_resource = boto3.resource(
        service_name="dynamodb",
        region_name=region,
        aws_access_key_id=aws_access_key_id,
        aws_secret_access_key=aws_secret_access_key,
    )
    batch_client = boto3.client(
        service_name="batch",
        region_name=region,
        aws_access_key_id=aws_access_key_id,
        aws_secret_access_key=aws_secret_access_key,
    )
    efs_client = boto3.client(
        service_name="efs",
        region_name=region,
        aws_access_key_id=aws_access_key_id,
        aws_secret_access_key=aws_secret_access_key,
    )

    job_name = "test_submit_aws_batch_job_with_efs"
    docker_image = "ubuntu:latest"
    date = datetime.datetime.now().date().strftime("%y%m%d")
    commands = ["touch", f"/mnt/efs/test_{date}.txt"]

    # TODO: to reduce costs even more, find a good combinations of memory/CPU to minimize size of instance
    efs_volume_name = f"test_neuroconv_batch_with_efs_{date}"
    info = submit_aws_batch_job(
        job_name=job_name,
        docker_image=docker_image,
        commands=commands,
        efs_volume_name=efs_volume_name,
    )

    # Wait for AWS to process the job
    time.sleep(60)

    job_id = info["job_submission_info"]["jobId"]
    job = None
    max_retries = 10
    retry = 0
    while retry < max_retries:
        job_description_response = batch_client.describe_jobs(jobs=[job_id])
        assert job_description_response["ResponseMetadata"]["HTTPStatusCode"] == 200

        jobs = job_description_response["jobs"]
        assert len(jobs) == 1

        job = jobs[0]

        if job["status"] in _RETRY_STATES:
            retry += 1
            time.sleep(60)
        else:
            break

    # Check EFS specific details
    efs_volumes = efs_client.describe_file_systems()
    matching_efs_volumes = [
        file_system
        for file_system in efs_volumes["FileSystems"]
        for tag in file_system["Tags"]
        if tag["Key"] == "Name" and tag["Value"] == efs_volume_name
    ]
    assert len(matching_efs_volumes) == 1
    efs_volume = matching_efs_volumes[0]
    efs_id = efs_volume["FileSystemId"]

    # Check normal job completion
    assert job["jobName"] == job_name
    assert "neuroconv_batch_queue" in job["jobQueue"]
    assert "fs-" in job["jobDefinition"]
    assert job["status"] == "SUCCEEDED"

    status_tracker_table_name = "neuroconv_batch_status_tracker"
    table = dynamodb_resource.Table(name=status_tracker_table_name)
    table_submission_id = info["table_submission_info"]["id"]

    table_item_response = table.get_item(Key={"id": table_submission_id})
    assert table_item_response["ResponseMetadata"]["HTTPStatusCode"] == 200

    table_item = table_item_response["Item"]
    assert table_item["job_name"] == job_name
    assert table_item["job_id"] == job_id
    assert table_item["status"] == "Job submitted..."

    table.update_item(
        Key={"id": table_submission_id},
        AttributeUpdates={"status": {"Action": "PUT", "Value": "Test passed - cleaning up..."}},
    )

    # Cleanup EFS after testing is complete - must clear mount targets first, then wait before deleting the volume
    # TODO: cleanup job definitions? (since built daily)
    mount_targets = efs_client.describe_mount_targets(FileSystemId=efs_id)
    for mount_target in mount_targets["MountTargets"]:
        efs_client.delete_mount_target(MountTargetId=mount_target["MountTargetId"])

    time.sleep(60)
    efs_client.delete_file_system(FileSystemId=efs_id)

    table.update_item(
        Key={"id": table_submission_id}, AttributeUpdates={"status": {"Action": "PUT", "Value": "Test passed."}}
<<<<<<< HEAD
    )


class TestRcloneTransferBatchJob(unittest.TestCase):
    """
    To allow this test to work, the developer must create a folder on the outer level of their personal Google Drive
    called 'testing_rclone_spikegl_and_phy' with the following structure:

    testing_rclone_spikeglx_and_phy
    ├── ci_tests
    ├──── spikeglx
    ├────── Noise4Sam_g0
    ├──── phy
    ├────── phy_example_0

    Where 'Noise4Sam' is from the 'spikeglx/Noise4Sam_g0' GIN ephys dataset and 'phy_example_0' is likewise from the
    'phy' folder of the same dataset.

    Then the developer must install Rclone and call `rclone config` to generate tokens in their own `rclone.conf` file.
    The developer can easily find the location of the config file on their system using `rclone config file`.
    """

    test_folder = OUTPUT_PATH / "aws_rclone_tests"
    test_config_file_path = test_folder / "rclone.conf"

    def setUp(self):
        self.test_folder.mkdir(exist_ok=True)

        # Pretend as if .conf file already exists on the system (created via interactive `rclone config` command)
        token_dictionary = dict(
            access_token=os.environ["RCLONE_DRIVE_ACCESS_TOKEN"],
            token_type="Bearer",
            refresh_token=os.environ["RCLONE_DRIVE_REFRESH_TOKEN"],
            expiry=os.environ["RCLONE_EXPIRY_TOKEN"],
        )
        token_string = str(token_dictionary).replace("'", '"').replace(" ", "")
        rclone_config_contents = [
            "[test_google_drive_remote]\n",
            "type = drive\n",
            "scope = drive\n",
            f"token = {token_string}\n",
            "team_drive = \n",
            "\n",
        ]
        with open(file=self.test_config_file_path, mode="w") as io:
            io.writelines(rclone_config_contents)

    def test_rclone_transfer_batch_job(self):
        region = "us-east-2"
        aws_access_key_id = os.environ.get("AWS_ACCESS_KEY_ID", None)
        aws_secret_access_key = os.environ.get("AWS_SECRET_ACCESS_KEY", None)

        dynamodb_resource = boto3.resource(
            service_name="dynamodb",
            region_name=region,
            aws_access_key_id=aws_access_key_id,
            aws_secret_access_key=aws_secret_access_key,
        )
        batch_client = boto3.client(
            service_name="batch",
            region_name=region,
            aws_access_key_id=aws_access_key_id,
            aws_secret_access_key=aws_secret_access_key,
        )
        efs_client = boto3.client(
            service_name="efs",
            region_name=region,
            aws_access_key_id=aws_access_key_id,
            aws_secret_access_key=aws_secret_access_key,
        )

        rclone_command = "rclone copy test_google_drive_remote:testing_rclone_spikeglx /mnt/efs"
        rclone_config_file_path = self.test_config_file_path

        info = rclone_transfer_batch_job(
            rclone_command=rclone_command,
            rclone_config_file_path=rclone_config_file_path,
        )

        # Wait for AWS to process the job
        time.sleep(60)

        job_id = info["job_submission_info"]["jobId"]
        job = None
        max_retries = 10
        retry = 0
        while retry < max_retries:
            job_description_response = batch_client.describe_jobs(jobs=[job_id])
            assert job_description_response["ResponseMetadata"]["HTTPStatusCode"] == 200

            jobs = job_description_response["jobs"]
            assert len(jobs) == 1

            job = jobs[0]

            if job["status"] in _RETRY_STATES:
                retry += 1
                time.sleep(60)
            else:
                break

        # Check EFS specific details
        efs_volumes = efs_client.describe_file_systems()
        matching_efs_volumes = [
            file_system
            for file_system in efs_volumes["FileSystems"]
            for tag in file_system["Tags"]
            if tag["Key"] == "Name" and tag["Value"] == efs_volume_name
        ]
        assert len(matching_efs_volumes) == 1
        efs_volume = matching_efs_volumes[0]
        efs_id = efs_volume["FileSystemId"]

        # Check normal job completion
        assert job["jobName"] == job_name
        assert "neuroconv_batch_queue" in job["jobQueue"]
        assert "fs-" in job["jobDefinition"]
        assert job["status"] == "SUCCEEDED"

        status_tracker_table_name = "neuroconv_batch_status_tracker"
        table = dynamodb_resource.Table(name=status_tracker_table_name)
        table_submission_id = info["table_submission_info"]["id"]

        table_item_response = table.get_item(Key={"id": table_submission_id})
        assert table_item_response["ResponseMetadata"]["HTTPStatusCode"] == 200

        table_item = table_item_response["Item"]
        assert table_item["job_name"] == job_name
        assert table_item["job_id"] == job_id
        assert table_item["status"] == "Job submitted..."

        table.update_item(
            Key={"id": table_submission_id},
            AttributeUpdates={"status": {"Action": "PUT", "Value": "Test passed - cleaning up..."}},
        )

        # Cleanup EFS after testing is complete - must clear mount targets first, then wait before deleting the volume
        # TODO: cleanup job definitions? (since built daily)
        mount_targets = efs_client.describe_mount_targets(FileSystemId=efs_id)
        for mount_target in mount_targets["MountTargets"]:
            efs_client.delete_mount_target(MountTargetId=mount_target["MountTargetId"])

        time.sleep(60)
        efs_client.delete_file_system(FileSystemId=efs_id)

        table.update_item(
            Key={"id": table_submission_id}, AttributeUpdates={"status": {"Action": "PUT", "Value": "Test passed."}}
        )

    def test_deploy_neuroconv_batch_job(self):
        region = "us-east-2"
        aws_access_key_id = os.environ.get("AWS_ACCESS_KEY_ID", None)
        aws_secret_access_key = os.environ.get("AWS_SECRET_ACCESS_KEY", None)

        dynamodb_resource = boto3.resource(
            service_name="dynamodb",
            region_name=region,
            aws_access_key_id=aws_access_key_id,
            aws_secret_access_key=aws_secret_access_key,
        )
        batch_client = boto3.client(
            service_name="batch",
            region_name=region,
            aws_access_key_id=aws_access_key_id,
            aws_secret_access_key=aws_secret_access_key,
        )
        efs_client = boto3.client(
            service_name="efs",
            region_name=region,
            aws_access_key_id=aws_access_key_id,
            aws_secret_access_key=aws_secret_access_key,
        )

        rclone_command = "rclone copy test_google_drive_remote:testing_rclone_spikeglx /mnt/efs"

        testing_base_folder_path = pathlib.Path(__file__).parent.parent.parent
        yaml_specification_file_path = (
            testing_base_folder_path
            / "test_on_data"
            / "test_yaml"
            / "conversion_specifications"
            / "GIN_conversion_specification.yml"
        )

        rclone_config_file_path = self.test_config_file_path

        job_name = "test_deploy_neuroconv_batch_job"
        all_info = deploy_neuroconv_batch_job(
            rclone_command=rclone_command,
            yaml_specification_file_path=yaml_specification_file_path,
            job_name=job_name,
            rclone_config_file_path=rclone_config_file_path,
        )

        # Wait for AWS to process the job
        time.sleep(120)

        info = all_info["neuroconv_job_submission_info"]
        job_id = info["job_submission_info"]["jobId"]
        job = None
        max_retries = 10
        retry = 0
        while retry < max_retries:
            job_description_response = batch_client.describe_jobs(jobs=[job_id])
            assert job_description_response["ResponseMetadata"]["HTTPStatusCode"] == 200

            jobs = job_description_response["jobs"]
            assert len(jobs) == 1

            job = jobs[0]

            if job["status"] in _RETRY_STATES:
                retry += 1
                time.sleep(60)
            else:
                break

        # Check EFS specific details
        efs_volumes = efs_client.describe_file_systems()
        matching_efs_volumes = [
            file_system
            for file_system in efs_volumes["FileSystems"]
            for tag in file_system["Tags"]
            if tag["Key"] == "Name" and tag["Value"] == efs_volume_name
        ]
        assert len(matching_efs_volumes) == 1
        efs_volume = matching_efs_volumes[0]
        efs_id = efs_volume["FileSystemId"]

        # Check normal job completion
        assert job["jobName"] == job_name
        assert "neuroconv_batch_queue" in job["jobQueue"]
        assert "fs-" in job["jobDefinition"]
        assert job["status"] == "SUCCEEDED"

        status_tracker_table_name = "neuroconv_batch_status_tracker"
        table = dynamodb_resource.Table(name=status_tracker_table_name)
        table_submission_id = info["table_submission_info"]["id"]

        table_item_response = table.get_item(Key={"id": table_submission_id})
        assert table_item_response["ResponseMetadata"]["HTTPStatusCode"] == 200

        table_item = table_item_response["Item"]
        assert table_item["job_name"] == job_name
        assert table_item["job_id"] == job_id
        assert table_item["status"] == "Job submitted..."

        table.update_item(
            Key={"id": table_submission_id},
            AttributeUpdates={"status": {"Action": "PUT", "Value": "Test passed - cleaning up..."}},
        )

        # Cleanup EFS after testing is complete - must clear mount targets first, then wait before deleting the volume
        # TODO: cleanup job definitions? (since built daily)
        mount_targets = efs_client.describe_mount_targets(FileSystemId=efs_id)
        for mount_target in mount_targets["MountTargets"]:
            efs_client.delete_mount_target(MountTargetId=mount_target["MountTargetId"])

        time.sleep(60)
        efs_client.delete_file_system(FileSystemId=efs_id)

        table.update_item(
            Key={"id": table_submission_id}, AttributeUpdates={"status": {"Action": "PUT", "Value": "Test passed."}}
        )
=======
    )
>>>>>>> 830ca3df
<|MERGE_RESOLUTION|>--- conflicted
+++ resolved
@@ -5,15 +5,11 @@
 
 import boto3
 
-<<<<<<< HEAD
 from neuroconv.tools.aws import (
     deploy_neuroconv_batch_job,
     rclone_transfer_batch_job,
     submit_aws_batch_job,
 )
-=======
-from neuroconv.tools.aws import submit_aws_batch_job
->>>>>>> 830ca3df
 
 _RETRY_STATES = ["RUNNABLE", "PENDING", "STARTING", "RUNNING"]
 
@@ -305,271 +301,4 @@
 
     table.update_item(
         Key={"id": table_submission_id}, AttributeUpdates={"status": {"Action": "PUT", "Value": "Test passed."}}
-<<<<<<< HEAD
-    )
-
-
-class TestRcloneTransferBatchJob(unittest.TestCase):
-    """
-    To allow this test to work, the developer must create a folder on the outer level of their personal Google Drive
-    called 'testing_rclone_spikegl_and_phy' with the following structure:
-
-    testing_rclone_spikeglx_and_phy
-    ├── ci_tests
-    ├──── spikeglx
-    ├────── Noise4Sam_g0
-    ├──── phy
-    ├────── phy_example_0
-
-    Where 'Noise4Sam' is from the 'spikeglx/Noise4Sam_g0' GIN ephys dataset and 'phy_example_0' is likewise from the
-    'phy' folder of the same dataset.
-
-    Then the developer must install Rclone and call `rclone config` to generate tokens in their own `rclone.conf` file.
-    The developer can easily find the location of the config file on their system using `rclone config file`.
-    """
-
-    test_folder = OUTPUT_PATH / "aws_rclone_tests"
-    test_config_file_path = test_folder / "rclone.conf"
-
-    def setUp(self):
-        self.test_folder.mkdir(exist_ok=True)
-
-        # Pretend as if .conf file already exists on the system (created via interactive `rclone config` command)
-        token_dictionary = dict(
-            access_token=os.environ["RCLONE_DRIVE_ACCESS_TOKEN"],
-            token_type="Bearer",
-            refresh_token=os.environ["RCLONE_DRIVE_REFRESH_TOKEN"],
-            expiry=os.environ["RCLONE_EXPIRY_TOKEN"],
-        )
-        token_string = str(token_dictionary).replace("'", '"').replace(" ", "")
-        rclone_config_contents = [
-            "[test_google_drive_remote]\n",
-            "type = drive\n",
-            "scope = drive\n",
-            f"token = {token_string}\n",
-            "team_drive = \n",
-            "\n",
-        ]
-        with open(file=self.test_config_file_path, mode="w") as io:
-            io.writelines(rclone_config_contents)
-
-    def test_rclone_transfer_batch_job(self):
-        region = "us-east-2"
-        aws_access_key_id = os.environ.get("AWS_ACCESS_KEY_ID", None)
-        aws_secret_access_key = os.environ.get("AWS_SECRET_ACCESS_KEY", None)
-
-        dynamodb_resource = boto3.resource(
-            service_name="dynamodb",
-            region_name=region,
-            aws_access_key_id=aws_access_key_id,
-            aws_secret_access_key=aws_secret_access_key,
-        )
-        batch_client = boto3.client(
-            service_name="batch",
-            region_name=region,
-            aws_access_key_id=aws_access_key_id,
-            aws_secret_access_key=aws_secret_access_key,
-        )
-        efs_client = boto3.client(
-            service_name="efs",
-            region_name=region,
-            aws_access_key_id=aws_access_key_id,
-            aws_secret_access_key=aws_secret_access_key,
-        )
-
-        rclone_command = "rclone copy test_google_drive_remote:testing_rclone_spikeglx /mnt/efs"
-        rclone_config_file_path = self.test_config_file_path
-
-        info = rclone_transfer_batch_job(
-            rclone_command=rclone_command,
-            rclone_config_file_path=rclone_config_file_path,
-        )
-
-        # Wait for AWS to process the job
-        time.sleep(60)
-
-        job_id = info["job_submission_info"]["jobId"]
-        job = None
-        max_retries = 10
-        retry = 0
-        while retry < max_retries:
-            job_description_response = batch_client.describe_jobs(jobs=[job_id])
-            assert job_description_response["ResponseMetadata"]["HTTPStatusCode"] == 200
-
-            jobs = job_description_response["jobs"]
-            assert len(jobs) == 1
-
-            job = jobs[0]
-
-            if job["status"] in _RETRY_STATES:
-                retry += 1
-                time.sleep(60)
-            else:
-                break
-
-        # Check EFS specific details
-        efs_volumes = efs_client.describe_file_systems()
-        matching_efs_volumes = [
-            file_system
-            for file_system in efs_volumes["FileSystems"]
-            for tag in file_system["Tags"]
-            if tag["Key"] == "Name" and tag["Value"] == efs_volume_name
-        ]
-        assert len(matching_efs_volumes) == 1
-        efs_volume = matching_efs_volumes[0]
-        efs_id = efs_volume["FileSystemId"]
-
-        # Check normal job completion
-        assert job["jobName"] == job_name
-        assert "neuroconv_batch_queue" in job["jobQueue"]
-        assert "fs-" in job["jobDefinition"]
-        assert job["status"] == "SUCCEEDED"
-
-        status_tracker_table_name = "neuroconv_batch_status_tracker"
-        table = dynamodb_resource.Table(name=status_tracker_table_name)
-        table_submission_id = info["table_submission_info"]["id"]
-
-        table_item_response = table.get_item(Key={"id": table_submission_id})
-        assert table_item_response["ResponseMetadata"]["HTTPStatusCode"] == 200
-
-        table_item = table_item_response["Item"]
-        assert table_item["job_name"] == job_name
-        assert table_item["job_id"] == job_id
-        assert table_item["status"] == "Job submitted..."
-
-        table.update_item(
-            Key={"id": table_submission_id},
-            AttributeUpdates={"status": {"Action": "PUT", "Value": "Test passed - cleaning up..."}},
-        )
-
-        # Cleanup EFS after testing is complete - must clear mount targets first, then wait before deleting the volume
-        # TODO: cleanup job definitions? (since built daily)
-        mount_targets = efs_client.describe_mount_targets(FileSystemId=efs_id)
-        for mount_target in mount_targets["MountTargets"]:
-            efs_client.delete_mount_target(MountTargetId=mount_target["MountTargetId"])
-
-        time.sleep(60)
-        efs_client.delete_file_system(FileSystemId=efs_id)
-
-        table.update_item(
-            Key={"id": table_submission_id}, AttributeUpdates={"status": {"Action": "PUT", "Value": "Test passed."}}
-        )
-
-    def test_deploy_neuroconv_batch_job(self):
-        region = "us-east-2"
-        aws_access_key_id = os.environ.get("AWS_ACCESS_KEY_ID", None)
-        aws_secret_access_key = os.environ.get("AWS_SECRET_ACCESS_KEY", None)
-
-        dynamodb_resource = boto3.resource(
-            service_name="dynamodb",
-            region_name=region,
-            aws_access_key_id=aws_access_key_id,
-            aws_secret_access_key=aws_secret_access_key,
-        )
-        batch_client = boto3.client(
-            service_name="batch",
-            region_name=region,
-            aws_access_key_id=aws_access_key_id,
-            aws_secret_access_key=aws_secret_access_key,
-        )
-        efs_client = boto3.client(
-            service_name="efs",
-            region_name=region,
-            aws_access_key_id=aws_access_key_id,
-            aws_secret_access_key=aws_secret_access_key,
-        )
-
-        rclone_command = "rclone copy test_google_drive_remote:testing_rclone_spikeglx /mnt/efs"
-
-        testing_base_folder_path = pathlib.Path(__file__).parent.parent.parent
-        yaml_specification_file_path = (
-            testing_base_folder_path
-            / "test_on_data"
-            / "test_yaml"
-            / "conversion_specifications"
-            / "GIN_conversion_specification.yml"
-        )
-
-        rclone_config_file_path = self.test_config_file_path
-
-        job_name = "test_deploy_neuroconv_batch_job"
-        all_info = deploy_neuroconv_batch_job(
-            rclone_command=rclone_command,
-            yaml_specification_file_path=yaml_specification_file_path,
-            job_name=job_name,
-            rclone_config_file_path=rclone_config_file_path,
-        )
-
-        # Wait for AWS to process the job
-        time.sleep(120)
-
-        info = all_info["neuroconv_job_submission_info"]
-        job_id = info["job_submission_info"]["jobId"]
-        job = None
-        max_retries = 10
-        retry = 0
-        while retry < max_retries:
-            job_description_response = batch_client.describe_jobs(jobs=[job_id])
-            assert job_description_response["ResponseMetadata"]["HTTPStatusCode"] == 200
-
-            jobs = job_description_response["jobs"]
-            assert len(jobs) == 1
-
-            job = jobs[0]
-
-            if job["status"] in _RETRY_STATES:
-                retry += 1
-                time.sleep(60)
-            else:
-                break
-
-        # Check EFS specific details
-        efs_volumes = efs_client.describe_file_systems()
-        matching_efs_volumes = [
-            file_system
-            for file_system in efs_volumes["FileSystems"]
-            for tag in file_system["Tags"]
-            if tag["Key"] == "Name" and tag["Value"] == efs_volume_name
-        ]
-        assert len(matching_efs_volumes) == 1
-        efs_volume = matching_efs_volumes[0]
-        efs_id = efs_volume["FileSystemId"]
-
-        # Check normal job completion
-        assert job["jobName"] == job_name
-        assert "neuroconv_batch_queue" in job["jobQueue"]
-        assert "fs-" in job["jobDefinition"]
-        assert job["status"] == "SUCCEEDED"
-
-        status_tracker_table_name = "neuroconv_batch_status_tracker"
-        table = dynamodb_resource.Table(name=status_tracker_table_name)
-        table_submission_id = info["table_submission_info"]["id"]
-
-        table_item_response = table.get_item(Key={"id": table_submission_id})
-        assert table_item_response["ResponseMetadata"]["HTTPStatusCode"] == 200
-
-        table_item = table_item_response["Item"]
-        assert table_item["job_name"] == job_name
-        assert table_item["job_id"] == job_id
-        assert table_item["status"] == "Job submitted..."
-
-        table.update_item(
-            Key={"id": table_submission_id},
-            AttributeUpdates={"status": {"Action": "PUT", "Value": "Test passed - cleaning up..."}},
-        )
-
-        # Cleanup EFS after testing is complete - must clear mount targets first, then wait before deleting the volume
-        # TODO: cleanup job definitions? (since built daily)
-        mount_targets = efs_client.describe_mount_targets(FileSystemId=efs_id)
-        for mount_target in mount_targets["MountTargets"]:
-            efs_client.delete_mount_target(MountTargetId=mount_target["MountTargetId"])
-
-        time.sleep(60)
-        efs_client.delete_file_system(FileSystemId=efs_id)
-
-        table.update_item(
-            Key={"id": table_submission_id}, AttributeUpdates={"status": {"Action": "PUT", "Value": "Test passed."}}
-        )
-=======
-    )
->>>>>>> 830ca3df
+    )