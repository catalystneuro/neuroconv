import unittest
from platform import python_version
from sys import platform
from packaging import version
from tempfile import mkdtemp
from pathlib import Path
from datetime import datetime

import numpy as np
import pytest
import spikeextractors as se
from spikeextractors.testing import check_recordings_equal, check_sortings_equal
from hdmf.testing import TestCase
from pynwb import NWBHDF5IO

from neuroconv import NWBConverter
from neuroconv.datainterfaces import (
    RecordingTutorialInterface,
    SortingTutorialInterface,
    SIPickleRecordingExtractorInterface,
    SIPickleSortingExtractorInterface,
    CEDRecordingInterface,
)
from neuroconv.datainterfaces.ecephys.basesortingextractorinterface import BaseSortingExtractorInterface


@pytest.mark.skipif(
    platform != "darwin" or version.parse(python_version()) >= version.parse("3.8"),
    reason="Only testing on MacOSX with Python 3.7!",
)
class TestAssertions(TestCase):
    def test_import_assertions(self):
<<<<<<< HEAD
        if platform == "darwin" and version.parse(python_version()) < version.parse("3.8"):
            with self.assertRaisesWith(
                exc_type=ModuleNotFoundError,
                exc_msg=("\nThe package 'sonpy' is not available on the darwin platform for Python version 3.7!"),
            ):
                CEDRecordingInterface.get_all_channels_info(file_path="does_not_matter.smrx")
        else:
            pytest.skip("Not testing on MacOSX with Python<3.8!")
=======
        with self.assertRaisesWith(
            exc_type=AssertionError,
            exc_msg="The sonpy package (CED dependency) is not available on Mac for Python versions below 3.8!",
        ):
            CEDRecordingInterface.get_all_channels_info(file_path="does_not_matter.smrx")
>>>>>>> e2d7ad53


def test_tutorials():
    class TutorialNWBConverter(NWBConverter):
        data_interface_classes = dict(
            RecordingTutorial=RecordingTutorialInterface, SortingTutorial=SortingTutorialInterface
        )

    duration = 10.0  # Seconds
    num_channels = 4
    num_units = 10
    sampling_frequency = 30000.0  # Hz
    stub_test = False
    test_dir = Path(mkdtemp())
    nwbfile_path = str(test_dir / "TestTutorial.nwb")
    source_data = dict(
        RecordingTutorial=dict(duration=duration, num_channels=num_channels, sampling_frequency=sampling_frequency),
        SortingTutorial=dict(duration=duration, num_units=num_units, sampling_frequency=sampling_frequency),
    )
    converter = TutorialNWBConverter(source_data=source_data)
    metadata = converter.get_metadata()
    metadata["NWBFile"]["session_description"] = "NWB Conversion Tools tutorial."
    metadata["NWBFile"]["session_start_time"] = datetime.now().astimezone()
    metadata["NWBFile"]["experimenter"] = ["My name"]
    metadata["Subject"] = dict(subject_id="Name of imaginary testing subject (required for DANDI upload)")
    conversion_options = dict(RecordingTutorial=dict(stub_test=stub_test), SortingTutorial=dict())
    converter.run_conversion(
        nwbfile_path=nwbfile_path,
        metadata=metadata,
        overwrite=True,
        conversion_options=conversion_options,
    )


def test_tutorial_interfaces():
    class TutorialNWBConverter(NWBConverter):
        data_interface_classes = dict(
            RecordingTutorial=RecordingTutorialInterface, SortingTutorial=SortingTutorialInterface
        )

    test_dir = Path(mkdtemp())
    nwbfile_path = str(test_dir / "TestTutorial.nwb")
    source_data = dict(
        RecordingTutorial=dict(),
        SortingTutorial=dict(),
    )
    converter = TutorialNWBConverter(source_data=source_data)
    metadata = converter.get_metadata()
    metadata["NWBFile"]["session_start_time"] = datetime.now().astimezone()
    converter.run_conversion(nwbfile_path=nwbfile_path, overwrite=True, metadata=metadata)


def test_pkl_interface():
    toy_data = se.example_datasets.toy_example()
    test_dir = Path(mkdtemp())
    output_folder = test_dir / "test_pkl"
    nwbfile_path = str(test_dir / "test_pkl_files.nwb")

    se.save_si_object(object_name="test_recording", si_object=toy_data[0], output_folder=output_folder)
    se.save_si_object(object_name="test_sorting", si_object=toy_data[1], output_folder=output_folder)

    class SpikeInterfaceTestNWBConverter(NWBConverter):
        data_interface_classes = dict(
            Recording=SIPickleRecordingExtractorInterface, Sorting=SIPickleSortingExtractorInterface
        )

    source_data = dict(
        Recording=dict(file_path=str(test_dir / "test_pkl" / "test_recording.pkl")),
        Sorting=dict(file_path=str(test_dir / "test_pkl" / "test_sorting.pkl")),
    )
    converter = SpikeInterfaceTestNWBConverter(source_data=source_data)
    metadata = converter.get_metadata()
    metadata["NWBFile"]["session_start_time"] = datetime.now().astimezone()
    converter.run_conversion(nwbfile_path=nwbfile_path, metadata=metadata, overwrite=True)

    nwb_recording = se.NwbRecordingExtractor(file_path=nwbfile_path)
    nwb_sorting = se.NwbSortingExtractor(file_path=nwbfile_path)
    check_recordings_equal(RX1=toy_data[0], RX2=nwb_recording)
    check_recordings_equal(RX1=toy_data[0], RX2=nwb_recording, return_scaled=False)
    check_sortings_equal(SX1=toy_data[1], SX2=nwb_sorting)


class TestSortingInterface(unittest.TestCase):
    def setUp(self) -> None:
        self.sorting_start_frames = [100, 200, 300]
        self.num_frames = 1000
        sorting = se.NumpySortingExtractor()
        sorting.set_sampling_frequency(3000)
        sorting.add_unit(unit_id=1, times=np.arange(self.sorting_start_frames[0], self.num_frames))
        sorting.add_unit(unit_id=2, times=np.arange(self.sorting_start_frames[1], self.num_frames))
        sorting.add_unit(unit_id=3, times=np.arange(self.sorting_start_frames[2], self.num_frames))

        class TestSortingInterface(BaseSortingExtractorInterface):
            def __init__(self, verbose: bool = True):
                self.sorting_extractor = sorting
                self.source_data = dict()
                self.verbose = verbose

        class TempConverter(NWBConverter):
            data_interface_classes = dict(TestSortingInterface=TestSortingInterface)

        source_data = dict(TestSortingInterface=dict())
        self.test_sorting_interface = TempConverter(source_data)

    def test_sorting_stub(self):
        test_dir = Path(mkdtemp())
        minimal_nwbfile = test_dir / "stub_temp.nwb"
        conversion_options = dict(TestSortingInterface=dict(stub_test=True))
        metadata = self.test_sorting_interface.get_metadata()
        metadata["NWBFile"]["session_start_time"] = datetime.now().astimezone()
        self.test_sorting_interface.run_conversion(
            nwbfile_path=minimal_nwbfile, metadata=metadata, conversion_options=conversion_options
        )
        with NWBHDF5IO(minimal_nwbfile, "r") as io:
            nwbfile = io.read()
            start_frame_max = np.max(self.sorting_start_frames)
            for i, start_times in enumerate(self.sorting_start_frames):
                assert len(nwbfile.units["spike_times"][i]) == (start_frame_max * 1.1) - start_times

    def test_sorting_full(self):
        test_dir = Path(mkdtemp())
        minimal_nwbfile = test_dir / "temp.nwb"
        metadata = self.test_sorting_interface.get_metadata()
        metadata["NWBFile"]["session_start_time"] = datetime.now().astimezone()
        self.test_sorting_interface.run_conversion(nwbfile_path=minimal_nwbfile, metadata=metadata)
        with NWBHDF5IO(minimal_nwbfile, "r") as io:
            nwbfile = io.read()
            for i, start_times in enumerate(self.sorting_start_frames):
                assert len(nwbfile.units["spike_times"][i]) == self.num_frames - start_times<|MERGE_RESOLUTION|>--- conflicted
+++ resolved
@@ -30,22 +30,11 @@
 )
 class TestAssertions(TestCase):
     def test_import_assertions(self):
-<<<<<<< HEAD
-        if platform == "darwin" and version.parse(python_version()) < version.parse("3.8"):
-            with self.assertRaisesWith(
-                exc_type=ModuleNotFoundError,
-                exc_msg=("\nThe package 'sonpy' is not available on the darwin platform for Python version 3.7!"),
-            ):
-                CEDRecordingInterface.get_all_channels_info(file_path="does_not_matter.smrx")
-        else:
-            pytest.skip("Not testing on MacOSX with Python<3.8!")
-=======
         with self.assertRaisesWith(
             exc_type=AssertionError,
             exc_msg="The sonpy package (CED dependency) is not available on Mac for Python versions below 3.8!",
         ):
             CEDRecordingInterface.get_all_channels_info(file_path="does_not_matter.smrx")
->>>>>>> e2d7ad53
 
 
 def test_tutorials():
