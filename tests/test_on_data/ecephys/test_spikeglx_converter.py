import datetime
from copy import deepcopy
from datetime import datetime
from pathlib import Path
from shutil import rmtree
from tempfile import mkdtemp
from unittest import TestCase

import numpy as np
from pydantic import FilePath
from pynwb import NWBHDF5IO
from pynwb.testing.mock.file import mock_NWBFile

from neuroconv import ConverterPipe, NWBConverter
from neuroconv.converters import SpikeGLXConverterPipe
from neuroconv.utils import load_dict_from_file

from ..setup_paths import ECEPHY_DATA_PATH

SPIKEGLX_PATH = ECEPHY_DATA_PATH / "spikeglx"


class TestSingleProbeSpikeGLXConverter(TestCase):
    maxDiff = None

    def setUp(self):
        self.tmpdir = Path(mkdtemp())

    def tearDown(self):
        rmtree(self.tmpdir)

    def assertNWBFileStructure(self, nwbfile_path: FilePath, expected_session_start_time: datetime):
        with NWBHDF5IO(path=nwbfile_path) as io:
            nwbfile = io.read()

            assert nwbfile.session_start_time.replace(tzinfo=None) == expected_session_start_time

            assert "ElectricalSeriesAP" in nwbfile.acquisition
            assert "ElectricalSeriesLF" in nwbfile.acquisition
<<<<<<< HEAD
            assert "TimeSeriesNIDQ" in nwbfile.acquisition
=======
            assert "ElectricalSeriesNIDQ" in nwbfile.acquisition
>>>>>>> 737468c6
            assert len(nwbfile.acquisition) == 3

            assert "NeuropixelImec0" in nwbfile.devices
            assert "NIDQBoard" in nwbfile.devices
            assert len(nwbfile.devices) == 2

            assert "Imec0" in nwbfile.electrode_groups
            assert len(nwbfile.electrode_groups) == 1

    def test_single_probe_spikeglx_converter(self):
        converter = SpikeGLXConverterPipe(folder_path=SPIKEGLX_PATH / "Noise4Sam_g0")
        metadata = converter.get_metadata()

        test_metadata = deepcopy(metadata)
        for exclude_field in ["session_start_time", "identifier"]:
            test_metadata["NWBFile"].pop(exclude_field)
        expected_metadata = load_dict_from_file(file_path=Path(__file__).parent / "spikeglx_single_probe_metadata.json")

        # Exclude watermarks from testing assertions
        del test_metadata["NWBFile"]["source_script"]
        del test_metadata["NWBFile"]["source_script_file_name"]

        expected_ecephys_metadata = expected_metadata["Ecephys"]
        test_ecephys_metadata = test_metadata["Ecephys"]
        assert test_ecephys_metadata == expected_ecephys_metadata

        device_metadata = test_ecephys_metadata.pop("Device")
        expected_device_metadata = expected_ecephys_metadata.pop("Device")

        assert device_metadata == expected_device_metadata

        nwbfile_path = self.tmpdir / "test_single_probe_spikeglx_converter.nwb"
        converter.run_conversion(nwbfile_path=nwbfile_path, metadata=metadata)

        expected_session_start_time = datetime(2020, 11, 3, 10, 35, 10)
        self.assertNWBFileStructure(nwbfile_path=nwbfile_path, expected_session_start_time=expected_session_start_time)

    def test_in_converter_pipe(self):
        spikeglx_converter = SpikeGLXConverterPipe(folder_path=SPIKEGLX_PATH / "Noise4Sam_g0")
        converter_pipe = ConverterPipe(data_interfaces=[spikeglx_converter])

        nwbfile_path = self.tmpdir / "test_spikeglx_converter_in_converter_pipe.nwb"
        converter_pipe.run_conversion(nwbfile_path=nwbfile_path)

        expected_session_start_time = datetime(2020, 11, 3, 10, 35, 10)
        self.assertNWBFileStructure(nwbfile_path=nwbfile_path, expected_session_start_time=expected_session_start_time)

    def test_in_nwbconverter(self):
        class TestConverter(NWBConverter):
            data_interface_classes = dict(SpikeGLX=SpikeGLXConverterPipe)

        source_data = dict(SpikeGLX=dict(folder_path=str(SPIKEGLX_PATH / "Noise4Sam_g0")))
        converter = TestConverter(source_data=source_data)

        # Relevant to https://github.com/catalystneuro/neuroconv/issues/919
        conversion_options_schema = converter.get_conversion_options_schema()
        assert len(conversion_options_schema["properties"]["SpikeGLX"]["properties"]) != 0

        nwbfile_path = self.tmpdir / "test_spikeglx_converter_in_nwbconverter.nwb"
        converter.run_conversion(nwbfile_path=nwbfile_path)

        expected_session_start_time = datetime(2020, 11, 3, 10, 35, 10)
        self.assertNWBFileStructure(nwbfile_path=nwbfile_path, expected_session_start_time=expected_session_start_time)


class TestMultiProbeSpikeGLXConverter(TestCase):
    maxDiff = None

    def setUp(self):
        self.tmpdir = Path(mkdtemp())

    def tearDown(self):
        rmtree(self.tmpdir)

    def assertNWBFileStructure(self, nwbfile_path: FilePath, expected_session_start_time: datetime):
        with NWBHDF5IO(path=nwbfile_path) as io:
            nwbfile = io.read()

        # Do the comparison without timezone information to avoid CI timezone issues
        # The timezone is set by pynbw automatically
        assert nwbfile.session_start_time.replace(tzinfo=None) == expected_session_start_time

        # TODO: improve name of segments using 'Segment{index}' for clarity
        assert "ElectricalSeriesAPImec00" in nwbfile.acquisition
        assert "ElectricalSeriesAPImec01" in nwbfile.acquisition
        assert "ElectricalSeriesAPImec10" in nwbfile.acquisition
        assert "ElectricalSeriesAPImec11" in nwbfile.acquisition
        assert "ElectricalSeriesLFImec00" in nwbfile.acquisition
        assert "ElectricalSeriesLFImec01" in nwbfile.acquisition
        assert "ElectricalSeriesLFImec10" in nwbfile.acquisition
        assert "ElectricalSeriesLFImec11" in nwbfile.acquisition
        assert len(nwbfile.acquisition) == 16

        assert "NeuropixelImec0" in nwbfile.devices
        assert "NeuropixelImec1" in nwbfile.devices
        assert len(nwbfile.devices) == 2

        assert "Imec0" in nwbfile.electrode_groups
        assert "Imec1" in nwbfile.electrode_groups
        assert len(nwbfile.electrode_groups) == 2

    def test_multi_probe_spikeglx_converter(self):
        converter = SpikeGLXConverterPipe(
            folder_path=SPIKEGLX_PATH / "multi_trigger_multi_gate" / "SpikeGLX" / "5-19-2022-CI0"
        )
        metadata = converter.get_metadata()

        test_metadata = deepcopy(metadata)
        for exclude_field in ["session_start_time", "identifier"]:
            test_metadata["NWBFile"].pop(exclude_field)
        expected_metadata = load_dict_from_file(file_path=Path(__file__).parent / "spikeglx_multi_probe_metadata.json")

        # Exclude watermarks from testing assertions
        del test_metadata["NWBFile"]["source_script"]
        del test_metadata["NWBFile"]["source_script_file_name"]

        expected_ecephys_metadata = expected_metadata["Ecephys"]
        test_ecephys_metadata = test_metadata["Ecephys"]

        device_metadata = test_ecephys_metadata.pop("Device")
        expected_device_metadata = expected_ecephys_metadata.pop("Device")

        assert device_metadata == expected_device_metadata
        assert test_ecephys_metadata == expected_ecephys_metadata

        nwbfile_path = self.tmpdir / "test_multi_probe_spikeglx_converter.nwb"
        converter.run_conversion(nwbfile_path=nwbfile_path, metadata=metadata)

        expected_session_start_time = datetime(2022, 5, 19, 17, 37, 47)
        self.assertNWBFileStructure(nwbfile_path=nwbfile_path, expected_session_start_time=expected_session_start_time)


def test_electrode_table_writing(tmp_path):
    from spikeinterface.extractors.nwbextractors import NwbRecordingExtractor

    converter = SpikeGLXConverterPipe(folder_path=SPIKEGLX_PATH / "Noise4Sam_g0")
    metadata = converter.get_metadata()

    nwbfile = mock_NWBFile()
    converter.add_to_nwbfile(nwbfile=nwbfile, metadata=metadata)

    electrodes_table = nwbfile.electrodes

    # Test AP
    electrical_series = nwbfile.acquisition["ElectricalSeriesAP"]
    ap_electrodes_table_region = electrical_series.electrodes
    region_indices = ap_electrodes_table_region.data
    recording_extractor = converter.data_interface_objects["imec0.ap"].recording_extractor

    saved_channel_names = electrodes_table[region_indices]["channel_name"]
    expected_channel_names_ap = recording_extractor.get_property("channel_name")
    np.testing.assert_array_equal(saved_channel_names, expected_channel_names_ap)

    # Test LF
    electrical_series = nwbfile.acquisition["ElectricalSeriesLF"]
    lf_electrodes_table_region = electrical_series.electrodes
    region_indices = lf_electrodes_table_region.data
    recording_extractor = converter.data_interface_objects["imec0.lf"].recording_extractor

    saved_channel_names = electrodes_table[region_indices]["channel_name"]
    expected_channel_names_lf = recording_extractor.get_property("channel_name")
    np.testing.assert_array_equal(saved_channel_names, expected_channel_names_lf)

    # Write to file and read back in
    temporary_folder = tmp_path / "test_folder"
    temporary_folder.mkdir()
    nwbfile_path = temporary_folder / "test_spikeglx_converter_electrode_table.nwb"
    with NWBHDF5IO(path=nwbfile_path, mode="w") as io:
        io.write(nwbfile)

    # Test round trip with spikeinterface
    recording_extractor_ap = NwbRecordingExtractor(
        file_path=nwbfile_path,
        electrical_series_name="ElectricalSeriesAP",
    )

    channel_ids = recording_extractor_ap.get_channel_ids()
    np.testing.assert_array_equal(channel_ids, expected_channel_names_ap)

    recording_extractor_lf = NwbRecordingExtractor(
        file_path=nwbfile_path,
        electrical_series_name="ElectricalSeriesLF",
    )

    channel_ids = recording_extractor_lf.get_channel_ids()
    np.testing.assert_array_equal(channel_ids, expected_channel_names_lf)<|MERGE_RESOLUTION|>--- conflicted
+++ resolved
@@ -37,11 +37,8 @@
 
             assert "ElectricalSeriesAP" in nwbfile.acquisition
             assert "ElectricalSeriesLF" in nwbfile.acquisition
-<<<<<<< HEAD
             assert "TimeSeriesNIDQ" in nwbfile.acquisition
-=======
-            assert "ElectricalSeriesNIDQ" in nwbfile.acquisition
->>>>>>> 737468c6
+
             assert len(nwbfile.acquisition) == 3
 
             assert "NeuropixelImec0" in nwbfile.devices
