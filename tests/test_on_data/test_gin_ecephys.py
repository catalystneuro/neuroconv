import unittest
import itertools
from pathlib import Path
from datetime import datetime
from platform import python_version
from sys import platform

import numpy as np
import numpy.testing as npt
from pynwb import NWBHDF5IO
from packaging import version
from parameterized import parameterized, param
from spikeextractors import NwbSortingExtractor, SortingExtractor
from spikeextractors.testing import check_sortings_equal
from spikeinterface.core.testing import check_recordings_equal
from spikeinterface.core.testing import check_sortings_equal as check_sorting_equal_si
from spikeinterface.extractors import NwbRecordingExtractor
from spikeinterface.extractors import NwbSortingExtractor as NwbSortingExtractorSI
from spikeinterface.core import BaseRecording


from neuroconv import NWBConverter
from neuroconv.datainterfaces import (
    CellExplorerSortingInterface,
    CEDRecordingInterface,
    IntanRecordingInterface,
    NeuralynxRecordingInterface,
    NeuralynxSortingInterface,
    NeuroScopeRecordingInterface,
    NeuroScopeLFPInterface,
    NeuroScopeSortingInterface,
    OpenEphysRecordingInterface,
    PhySortingInterface,
    KiloSortSortingInterface,
    SpikeGadgetsRecordingInterface,
    SpikeGLXRecordingInterface,
    SpikeGLXLFPInterface,
    BlackrockRecordingInterface,
    BlackrockSortingInterface,
    AxonaRecordingInterface,
    AxonaLFPDataInterface,
    EDFRecordingInterface,
    TdtRecordingInterface,
    PlexonRecordingInterface,
<<<<<<< HEAD
    AlphaOmegaRecordingInterface,
=======
    BiocamRecordingInterface,
>>>>>>> 8093126b
)


from .setup_paths import ECEPHY_DATA_PATH as DATA_PATH
from .setup_paths import OUTPUT_PATH


def custom_name_func(testcase_func, param_num, param):
    interface_name = param.kwargs["data_interface"].__name__
    reduced_interface_name = interface_name.replace("Recording", "").replace("Interface", "").replace("Sorting", "")

    return (
        f"{testcase_func.__name__}_{param_num}_"
        f"{parameterized.to_safe_name(reduced_interface_name)}"
        f"_{param.kwargs.get('case_name', '')}"
    )


class TestEcephysNwbConversions(unittest.TestCase):
    savedir = OUTPUT_PATH

    parameterized_lfp_list = [
        param(
            data_interface=AxonaLFPDataInterface,
            interface_kwargs=dict(file_path=str(DATA_PATH / "axona" / "dataset_unit_spikes" / "20140815-180secs.eeg")),
        ),
        param(
            data_interface=NeuroScopeLFPInterface,
            interface_kwargs=dict(
                file_path=str(DATA_PATH / "neuroscope" / "dataset_1" / "YutaMouse42-151117.eeg"),
                xml_file_path=str(DATA_PATH / "neuroscope" / "dataset_1" / "YutaMouse42-151117.xml"),
            ),
        ),
    ]

    @parameterized.expand(input=parameterized_lfp_list, name_func=custom_name_func)
    def test_convert_lfp_to_nwb(self, data_interface, interface_kwargs, case_name=""):
        nwbfile_path = str(self.savedir / f"{data_interface.__name__}_{case_name}.nwb")

        class TestConverter(NWBConverter):
            data_interface_classes = dict(TestLFP=data_interface)

        converter = TestConverter(source_data=dict(TestLFP=interface_kwargs))
        for interface_kwarg in interface_kwargs:
            if interface_kwarg in ["file_path", "folder_path"]:
                self.assertIn(member=interface_kwarg, container=converter.data_interface_objects["TestLFP"].source_data)
        metadata = converter.get_metadata()
        metadata["NWBFile"].update(session_start_time=datetime.now().astimezone())
        converter.run_conversion(nwbfile_path=nwbfile_path, overwrite=True, metadata=metadata)
        recording = converter.data_interface_objects["TestLFP"].recording_extractor
        with NWBHDF5IO(path=nwbfile_path, mode="r") as io:
            nwbfile = io.read()
            nwb_lfp_electrical_series = nwbfile.processing["ecephys"]["LFP"]["ElectricalSeriesLFP"]
            nwb_lfp_unscaled = nwb_lfp_electrical_series.data[:]
            nwb_lfp_conversion = nwb_lfp_electrical_series.conversion
            if not isinstance(recording, BaseRecording):
                raise ValueError("recordings of interfaces should be BaseRecording objects from spikeinterface ")

            npt.assert_array_equal(x=recording.get_traces(return_scaled=False), y=nwb_lfp_unscaled)
            # This can only be tested if both gain and offest are present
            if recording.has_scaled_traces():
                nwb_lfp_conversion_vector = nwb_lfp_electrical_series.channel_conversion[:]
                nwb_lfp_offset = nwb_lfp_electrical_series.offset
                recording_data_volts = recording.get_traces(return_scaled=True) * 1e-6
                nwb_data_volts = nwb_lfp_unscaled * nwb_lfp_conversion_vector * nwb_lfp_conversion + nwb_lfp_offset
                npt.assert_array_almost_equal(x=recording_data_volts, y=nwb_data_volts)

    parameterized_recording_list = [
        param(
            data_interface=AxonaRecordingInterface,
            interface_kwargs=dict(file_path=str(DATA_PATH / "axona" / "axona_raw.bin")),
        ),
        param(
            data_interface=EDFRecordingInterface,
            interface_kwargs=dict(file_path=str(DATA_PATH / "edf" / "edf+C.edf")),
            case_name="artificial_data",
        ),
        param(
            data_interface=TdtRecordingInterface,
            interface_kwargs=dict(folder_path=str(DATA_PATH / "tdt" / "aep_05")),
            case_name="multi_segment",
        ),
        param(
            data_interface=BlackrockRecordingInterface,
            interface_kwargs=dict(
                file_path=str(DATA_PATH / "blackrock" / "blackrock_2_1" / "l101210-001.ns5"),
            ),
            case_name="multi_stream_case_ns5",
        ),
        param(
            data_interface=BlackrockRecordingInterface,
            interface_kwargs=dict(
                file_path=str(DATA_PATH / "blackrock" / "blackrock_2_1" / "l101210-001.ns2"),
            ),
            case_name="multi_stream_case_ns2",
        ),
        param(
            data_interface=PlexonRecordingInterface,
            interface_kwargs=dict(
                # Only File_plexon_3.plx has an ecephys recording stream
                file_path=str(DATA_PATH / "plexon" / "File_plexon_3.plx"),
            ),
            case_name="plexon_recording",
        ),
        param(
<<<<<<< HEAD
            data_interface=AlphaOmegaRecordingInterface,
            interface_kwargs=dict(
                folder_path=str(DATA_PATH / "alphaomega" / "mpx_map_version4"),
            ),
            case_name="alphaomega",
=======
            data_interface=BiocamRecordingInterface,
            interface_kwargs=dict(file_path=str(DATA_PATH / "biocam" / "biocam_hw3.0_fw1.6.brw")),
            case_name="biocam",
>>>>>>> 8093126b
        ),
    ]
    this_python_version = version.parse(python_version())
    if (
        platform != "darwin"
        and this_python_version >= version.parse("3.8")
        and this_python_version < version.parse("3.10")
    ):
        parameterized_recording_list.append(
            param(
                data_interface=CEDRecordingInterface,
                interface_kwargs=dict(file_path=str(DATA_PATH / "spike2" / "m365_1sec.smrx")),
                case_name="smrx",
            )
        )
    parameterized_recording_list.append(
        param(
            data_interface=NeuralynxRecordingInterface,
            interface_kwargs=dict(
                folder_path=str(DATA_PATH / "neuralynx" / "Cheetah_v5.7.4" / "original_data"),
            ),
            case_name="neuralynx",
        )
    )

    for spikeextractors_backend in [True, False]:
        parameterized_recording_list.append(
            param(
                data_interface=OpenEphysRecordingInterface,
                interface_kwargs=dict(
                    folder_path=str(DATA_PATH / "openephysbinary" / "v0.4.4.1_with_video_tracking"),
                    spikeextractors_backend=spikeextractors_backend,
                ),
                case_name=f"spikeextractors_backend={spikeextractors_backend}",
            )
        )

    for spikeextractors_backend in [True, False]:
        parameterized_recording_list.append(
            param(
                data_interface=BlackrockRecordingInterface,
                interface_kwargs=dict(
                    file_path=str(DATA_PATH / "blackrock" / "FileSpec2.3001.ns5"),
                    spikeextractors_backend=spikeextractors_backend,
                ),
                case_name=f"spikeextractors_backend={spikeextractors_backend}",
            )
        )

    for suffix, spikeextractors_backend in itertools.product(["rhd", "rhs"], [True, False]):
        parameterized_recording_list.append(
            param(
                data_interface=IntanRecordingInterface,
                interface_kwargs=dict(
                    file_path=str(DATA_PATH / "intan" / f"intan_{suffix}_test_1.{suffix}"),
                    spikeextractors_backend=spikeextractors_backend,
                ),
                case_name=f"{suffix}, spikeextractors_backend={spikeextractors_backend}",
            )
        )

    file_name_list = ["20210225_em8_minirec2_ac", "W122_06_09_2019_1_fromSD"]
    num_channels_list = [512, 128]
    file_name_num_channels_pairs = zip(file_name_list, num_channels_list)
    gains_list = [None, [0.195], [0.385]]
    for iteration in itertools.product(file_name_num_channels_pairs, gains_list, [True, False]):
        (file_name, num_channels), gains, spikeextractors_backend = iteration

        interface_kwargs = dict(
            file_path=str(DATA_PATH / "spikegadgets" / f"{file_name}.rec"),
            spikeextractors_backend=spikeextractors_backend,
        )

        if gains is not None:
            if gains[0] == 0.385:
                gains = gains * num_channels
            interface_kwargs.update(gains=gains)
            gain_string = gains[0]
        else:
            gain_string = None

        case_name = (
            f"{file_name}, num_channels={num_channels}, gains={gain_string}, "
            f"spikeextractors_backend={spikeextractors_backend}"
        )
        parameterized_recording_list.append(
            param(data_interface=SpikeGadgetsRecordingInterface, interface_kwargs=interface_kwargs, case_name=case_name)
        )

    for spikeextractors_backend in [False]:  # Cannot run since legacy spikeextractors cannot read new GIN file
        sub_path = Path("spikeglx") / "Noise4Sam_g0" / "Noise4Sam_g0_imec0"
        parameterized_recording_list.append(
            param(
                data_interface=SpikeGLXRecordingInterface,
                interface_kwargs=dict(
                    file_path=str(DATA_PATH / sub_path / "Noise4Sam_g0_t0.imec0.ap.bin"),
                    spikeextractors_backend=spikeextractors_backend,
                ),
                case_name=f"spikeextractors_backend={spikeextractors_backend}",
            )
        )

    for spikeextractors_backend in [True, False]:
        sub_path = Path("spikeglx") / "Noise4Sam_g0" / "Noise4Sam_g0_imec0"
        parameterized_recording_list.append(
            param(
                data_interface=SpikeGLXLFPInterface,
                interface_kwargs=dict(
                    file_path=str(DATA_PATH / sub_path / "Noise4Sam_g0_t0.imec0.lf.bin"),
                    spikeextractors_backend=spikeextractors_backend,
                ),
                case_name=f"spikeextractors_backend={spikeextractors_backend}",
            )
        )

    for spikeextractors_backend in [True, False]:
        parameterized_recording_list.append(
            param(
                data_interface=NeuroScopeRecordingInterface,
                interface_kwargs=dict(
                    file_path=str(DATA_PATH / "neuroscope" / "test1" / "test1.dat"),
                    spikeextractors_backend=spikeextractors_backend,
                ),
                case_name=f"spikeextractors_backend={spikeextractors_backend}",
            )
        )

    @parameterized.expand(input=parameterized_recording_list, name_func=custom_name_func)
    def test_recording_extractor_to_nwb(self, data_interface, interface_kwargs, case_name=""):
        nwbfile_path = str(self.savedir / f"{data_interface.__name__}_{case_name}.nwb")

        class TestConverter(NWBConverter):
            data_interface_classes = dict(TestRecording=data_interface)

        converter = TestConverter(source_data=dict(TestRecording=interface_kwargs))
        for interface_kwarg in interface_kwargs:
            if interface_kwarg in ["file_path", "folder_path"]:
                self.assertIn(
                    member=interface_kwarg, container=converter.data_interface_objects["TestRecording"].source_data
                )
        metadata = converter.get_metadata()
        metadata["NWBFile"].update(session_start_time=datetime.now().astimezone())
        converter.run_conversion(nwbfile_path=nwbfile_path, overwrite=True, metadata=metadata)
        recording = converter.data_interface_objects["TestRecording"].recording_extractor

        es_key = converter.get_conversion_options()["TestRecording"].get("es_key", None)
        electrical_series_name = metadata["Ecephys"][es_key]["name"] if es_key else None
        if not isinstance(recording, BaseRecording):
            raise ValueError("recordings of interfaces should be BaseRecording objects from spikeinterface ")

        # NWBRecordingExtractor on spikeinterface does not yet support loading data written from multiple segment.
        if recording.get_num_segments() == 1:

            # Spikeinterface behavior is to load the electrode table channel_name property as a channel_id
            nwb_recording = NwbRecordingExtractor(file_path=nwbfile_path, electrical_series_name=electrical_series_name)
            if "channel_name" in recording.get_property_keys():
                renamed_channel_ids = recording.get_property("channel_name")
            else:
                renamed_channel_ids = recording.get_channel_ids().astype("str")
            recording = recording.channel_slice(
                channel_ids=recording.get_channel_ids(), renamed_channel_ids=renamed_channel_ids
            )

            # Edge case that only occurs in testing, but should eventually be fixed nonetheless
            # The NwbRecordingExtractor on spikeinterface experiences an issue when duplicated channel_ids
            # are specified, which occurs during check_recordings_equal when there is only one channel
            if nwb_recording.get_channel_ids()[0] != nwb_recording.get_channel_ids()[-1]:
                check_recordings_equal(RX1=recording, RX2=nwb_recording, return_scaled=False)
                if recording.has_scaled_traces() and nwb_recording.has_scaled_traces():
                    check_recordings_equal(RX1=recording, RX2=nwb_recording, return_scaled=True)

    parameterized_sorting_list = [
        param(
            data_interface=KiloSortSortingInterface,
            interface_kwargs=dict(folder_path=str(DATA_PATH / "phy" / "phy_example_0")),
        ),
        param(
            data_interface=BlackrockSortingInterface,
            interface_kwargs=dict(file_path=str(DATA_PATH / "blackrock" / "FileSpec2.3001.nev")),
        ),
        param(
            data_interface=CellExplorerSortingInterface,
            interface_kwargs=dict(
                file_path=str(
                    DATA_PATH / "cellexplorer" / "dataset_1" / "20170311_684um_2088um_170311_134350.spikes.cellinfo.mat"
                )
            ),
        ),
        param(
            data_interface=CellExplorerSortingInterface,
            interface_kwargs=dict(
                file_path=str(DATA_PATH / "cellexplorer" / "dataset_2" / "20170504_396um_0um_merge.spikes.cellinfo.mat")
            ),
        ),
        param(
            data_interface=CellExplorerSortingInterface,
            interface_kwargs=dict(
                file_path=str(
                    DATA_PATH / "cellexplorer" / "dataset_3" / "20170519_864um_900um_merge.spikes.cellinfo.mat"
                )
            ),
        ),
        param(
            data_interface=NeuralynxSortingInterface,
            interface_kwargs=dict(folder_path=str(DATA_PATH / "neuralynx" / "Cheetah_v5.5.1" / "original_data")),
            case_name="mono_electrodes",
        ),
        param(
            data_interface=NeuralynxSortingInterface,
            interface_kwargs=dict(folder_path=str(DATA_PATH / "neuralynx" / "Cheetah_v5.6.3" / "original_data")),
            case_name="tetrodes",
        ),
    ]

    for spikeextractors_backend in [False, True]:
        parameterized_sorting_list.append(
            param(
                data_interface=NeuroScopeSortingInterface,
                interface_kwargs=dict(
                    folder_path=str(DATA_PATH / "neuroscope" / "dataset_1"),
                    xml_file_path=str(DATA_PATH / "neuroscope" / "dataset_1" / "YutaMouse42-151117.xml"),
                    spikeextractors_backend=spikeextractors_backend,
                ),
                case_name=f"spikeextractors_backend={spikeextractors_backend}",
            )
        )

        parameterized_sorting_list.append(
            param(
                data_interface=PhySortingInterface,
                interface_kwargs=dict(
                    folder_path=str(DATA_PATH / "phy" / "phy_example_0"),
                    spikeextractors_backend=spikeextractors_backend,
                ),
                case_name=f"spikeextractors_backend={spikeextractors_backend}",
            )
        )

    @parameterized.expand(input=parameterized_sorting_list, name_func=custom_name_func)
    def test_convert_sorting_extractor_to_nwb(self, data_interface, interface_kwargs, case_name=""):
        nwbfile_path = str(self.savedir / f"{data_interface.__name__}_{case_name}.nwb")

        class TestConverter(NWBConverter):
            data_interface_classes = dict(TestSorting=data_interface)

        converter = TestConverter(source_data=dict(TestSorting=interface_kwargs))
        for interface_kwarg in interface_kwargs:
            if interface_kwarg in ["file_path", "folder_path"]:
                self.assertIn(
                    member=interface_kwarg, container=converter.data_interface_objects["TestSorting"].source_data
                )
        metadata = converter.get_metadata()
        metadata["NWBFile"].update(session_start_time=datetime.now().astimezone())
        converter.run_conversion(nwbfile_path=nwbfile_path, overwrite=True, metadata=metadata)
        sorting = converter.data_interface_objects["TestSorting"].sorting_extractor
        sf = sorting.get_sampling_frequency()
        if sf is None:  # need to set dummy sampling frequency since no associated acquisition in file
            sf = 30000
            sorting.set_sampling_frequency(sf)

        if isinstance(sorting, SortingExtractor):
            nwb_sorting = NwbSortingExtractor(file_path=nwbfile_path, sampling_frequency=sf)
            check_sortings_equal(SX1=sorting, SX2=nwb_sorting)
        else:
            # NWBSortingExtractor on spikeinterface does not yet support loading data written from multiple segment.
            if sorting.get_num_segments() == 1:
                nwb_sorting = NwbSortingExtractorSI(file_path=nwbfile_path, sampling_frequency=sf)
                check_sorting_equal_si(SX1=sorting, SX2=nwb_sorting)

    @parameterized.expand(
        input=[
            param(
                name="complete",
                conversion_options=None,
            ),
            param(name="stub", conversion_options=dict(TestRecording=dict(stub_test=True))),
        ]
    )
    def test_neuroscope_gains(self, name, conversion_options):
        input_gain = 2.0
        interface_kwargs = dict(file_path=str(DATA_PATH / "neuroscope" / "test1" / "test1.dat"), gain=input_gain)

        nwbfile_path = str(self.savedir / f"test_neuroscope_gains_{name}.nwb")

        class TestConverter(NWBConverter):
            data_interface_classes = dict(TestRecording=NeuroScopeRecordingInterface)

        converter = TestConverter(source_data=dict(TestRecording=interface_kwargs))
        metadata = converter.get_metadata()
        metadata["NWBFile"].update(session_start_time=datetime.now().astimezone())
        converter.run_conversion(
            nwbfile_path=nwbfile_path, overwrite=True, metadata=metadata, conversion_options=conversion_options
        )

        with NWBHDF5IO(path=nwbfile_path, mode="r") as io:
            nwbfile = io.read()
            output_channel_conversion = nwbfile.acquisition["ElectricalSeriesRaw"].channel_conversion[:]
            input_gain_array = np.ones_like(output_channel_conversion) * input_gain
            np.testing.assert_array_almost_equal(input_gain_array, output_channel_conversion)

            nwb_recording = NwbRecordingExtractor(file_path=nwbfile_path)
            nwb_recording_gains = nwb_recording.get_channel_gains()
            npt.assert_almost_equal(input_gain * np.ones_like(nwb_recording_gains), nwb_recording_gains)

    @parameterized.expand(
        input=[
            param(
                name="complete",
                conversion_options=None,
            ),
            param(name="stub", conversion_options=dict(TestRecording=dict(stub_test=True))),
        ]
    )
    def test_neuroscope_dtype(self, name, conversion_options):
        interface_kwargs = dict(file_path=str(DATA_PATH / "neuroscope" / "test1" / "test1.dat"), gain=2.0)

        nwbfile_path = str(self.savedir / f"test_neuroscope_dtype_{name}.nwb")

        class TestConverter(NWBConverter):
            data_interface_classes = dict(TestRecording=NeuroScopeRecordingInterface)

        converter = TestConverter(source_data=dict(TestRecording=interface_kwargs))
        metadata = converter.get_metadata()
        metadata["NWBFile"].update(session_start_time=datetime.now().astimezone())
        converter.run_conversion(
            nwbfile_path=nwbfile_path, overwrite=True, metadata=metadata, conversion_options=conversion_options
        )

        with NWBHDF5IO(path=nwbfile_path, mode="r") as io:
            nwbfile = io.read()
            output_dtype = nwbfile.acquisition["ElectricalSeriesRaw"].data.dtype
            self.assertEqual(first=output_dtype, second=np.dtype("int16"))

    def test_neuroscope_starting_time(self):
        nwbfile_path = str(self.savedir / "testing_start_time.nwb")

        class TestConverter(NWBConverter):
            data_interface_classes = dict(TestRecording=NeuroScopeRecordingInterface)

        converter = TestConverter(
            source_data=dict(TestRecording=dict(file_path=str(DATA_PATH / "neuroscope" / "test1" / "test1.dat")))
        )
        metadata = converter.get_metadata()
        metadata["NWBFile"].update(session_start_time=datetime.now().astimezone())
        starting_time = 123.0
        converter.run_conversion(
            nwbfile_path=nwbfile_path,
            overwrite=True,
            metadata=metadata,
            conversion_options=dict(TestRecording=dict(starting_time=starting_time)),
        )

        with NWBHDF5IO(path=nwbfile_path, mode="r") as io:
            nwbfile = io.read()
            self.assertEqual(first=starting_time, second=nwbfile.acquisition["ElectricalSeriesRaw"].starting_time)


if __name__ == "__main__":
    unittest.main()<|MERGE_RESOLUTION|>--- conflicted
+++ resolved
@@ -42,11 +42,8 @@
     EDFRecordingInterface,
     TdtRecordingInterface,
     PlexonRecordingInterface,
-<<<<<<< HEAD
+    BiocamRecordingInterface,
     AlphaOmegaRecordingInterface,
-=======
-    BiocamRecordingInterface,
->>>>>>> 8093126b
 )
 
 
@@ -152,17 +149,16 @@
             case_name="plexon_recording",
         ),
         param(
-<<<<<<< HEAD
-            data_interface=AlphaOmegaRecordingInterface,
-            interface_kwargs=dict(
-                folder_path=str(DATA_PATH / "alphaomega" / "mpx_map_version4"),
-            ),
-            case_name="alphaomega",
-=======
             data_interface=BiocamRecordingInterface,
             interface_kwargs=dict(file_path=str(DATA_PATH / "biocam" / "biocam_hw3.0_fw1.6.brw")),
             case_name="biocam",
->>>>>>> 8093126b
+        ),
+        param(
+            data_interface=AlphaOmegaRecordingInterface,
+            interface_kwargs=dict(
+                folder_path=str(DATA_PATH / "alphaomega" / "mpx_map_version4"),
+            ),
+            case_name="alphaomega",
         ),
     ]
     this_python_version = version.parse(python_version())
