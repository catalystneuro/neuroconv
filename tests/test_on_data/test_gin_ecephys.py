--- conflicted
+++ resolved
@@ -98,13 +98,6 @@
             interface_kwargs=dict(folder_path=str(DATA_PATH / "neuralynx" / "Cheetah_v5.7.4" / "original_data")),
         ),
         param(
-<<<<<<< HEAD
-            data_interface=BlackrockRecordingExtractorInterface,
-            interface_kwargs=dict(file_path=str(DATA_PATH / "blackrock" / "FileSpec2.3001.ns5")),
-=======
-            data_interface=OpenEphysRecordingExtractorInterface,
-            interface_kwargs=dict(folder_path=str(DATA_PATH / "openephysbinary" / "v0.4.4.1_with_video_tracking")),
->>>>>>> 0a8a5d1c
         ),
         param(
             data_interface=AxonaRecordingExtractorInterface,
@@ -115,20 +108,27 @@
     for spikeextractors_backend in [True, False]:
         parameterized_recording_list.append(
             param(
-<<<<<<< HEAD
                 data_interface=OpenEphysRecordingExtractorInterface,
                 interface_kwargs=dict(
                     folder_path=str(DATA_PATH / "openephysbinary" / "v0.4.4.1_with_video_tracking"),
-=======
+                    spikeextractors_backend=spikeextractors_backend,
+                ),
+                case_name=f"spikeextractors_backend={spikeextractors_backend}",
+            )
+        )
+      
+     for spikeextractors_backend in [True, False]:
+        parameterized_recording_list.append(
+            param(
                 data_interface=BlackrockRecordingExtractorInterface,
                 interface_kwargs=dict(
                     file_path=str(DATA_PATH / "blackrock" / "FileSpec2.3001.ns5"),
->>>>>>> 0a8a5d1c
-                    spikeextractors_backend=spikeextractors_backend,
-                ),
-                case_name=f"spikeextractors_backend={spikeextractors_backend}",
-            )
-        )
+                    spikeextractors_backend=spikeextractors_backend,
+                ),
+                case_name=f"spikeextractors_backend={spikeextractors_backend}",
+            )
+        )
+
 
     for suffix in ["rhd", "rhs"]:
         parameterized_recording_list.append(
