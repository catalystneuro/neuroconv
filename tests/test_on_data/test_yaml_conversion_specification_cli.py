--- conflicted
+++ resolved
@@ -31,11 +31,7 @@
             assert nwbfile.institution == "My Institution"
             assert nwbfile.session_start_time == datetime.fromisoformat("2020-10-09T21:19:09+00:00")
             assert nwbfile.subject.subject_id == "1"
-<<<<<<< HEAD
-            assert "imec0.ap" in nwbfile.acquisition
-=======
             assert "ElectricalSeriesAP" in nwbfile.acquisition
->>>>>>> afb47a02
         with NWBHDF5IO(path=self.test_folder / "example_converter_spec_2.nwb", mode="r") as io:
             nwbfile = io.read()
             assert nwbfile.session_description == "Subject navigating a Y-shaped maze."
@@ -71,11 +67,7 @@
             assert nwbfile.institution == "My Institution"
             assert nwbfile.session_start_time == datetime.fromisoformat("2020-10-09T21:19:09+00:00")
             assert nwbfile.subject.subject_id == "Mouse 1"
-<<<<<<< HEAD
-            assert "imec0.ap" in nwbfile.acquisition
-=======
             assert "ElectricalSeriesAP" in nwbfile.acquisition
->>>>>>> afb47a02
         with NWBHDF5IO(path=self.test_folder / "example_defined_name.nwb", mode="r") as io:
             nwbfile = io.read()
             assert nwbfile.session_description == "Subject navigating a Y-shaped maze."
