import shutil
import tempfile
from datetime import datetime
from importlib.metadata import version
from pathlib import Path
from warnings import warn

import pytest
from hdmf.testing import TestCase
<<<<<<< HEAD
from ndx_pose import PoseEstimation
from packaging import version
from packaging import version as version_parse
=======
>>>>>>> 05423d16
from pynwb import NWBHDF5IO
from pynwb.image import ImageSeries

from neuroconv import ConverterPipe, NWBConverter
from neuroconv.converters import LightningPoseConverter
from neuroconv.tools import get_module
from neuroconv.utils import DeepDict

from ..setup_paths import BEHAVIOR_DATA_PATH

ndx_pose_version = version("ndx-pose")


@pytest.mark.skipif(
    version_parse.parse(ndx_pose_version) >= version_parse.parse("0.2"), reason="ndx_pose version is smaller than 0.2"
)
class TestLightningPoseConverter(TestCase):
    @classmethod
    def setUpClass(cls) -> None:
        lightning_pose_folder_path = BEHAVIOR_DATA_PATH / "lightningpose" / "outputs/2023-11-09/10-14-37/video_preds"
        cls.file_path = str(lightning_pose_folder_path / "test_vid.csv")
        cls.original_video_file_path = str(lightning_pose_folder_path / "test_vid.mp4")
        cls.labeled_video_file_path = str(lightning_pose_folder_path / "labeled_videos/test_vid_labeled.mp4")

        cls.pose_estimation_name = "PoseEstimation"
        cls.original_video_name = "original_video_name"
        cls.labeled_video_name = "labeled_video_name"

        cls.original_video_height = 406
        cls.original_video_width = 396

        cls.converter = LightningPoseConverter(
            file_path=cls.file_path,
            original_video_file_path=cls.original_video_file_path,
            labeled_video_file_path=cls.labeled_video_file_path,
            image_series_original_video_name=cls.original_video_name,
            image_series_labeled_video_name=cls.labeled_video_name,
        )

        cls.expected_keypoint_names = [
            "paw1LH_top",
            "paw2LF_top",
            "paw3RF_top",
            "paw4RH_top",
            "tailBase_top",
            "tailMid_top",
            "nose_top",
            "obs_top",
            "paw1LH_bot",
            "paw2LF_bot",
            "paw3RF_bot",
            "paw4RH_bot",
            "tailBase_bot",
            "tailMid_bot",
            "nose_bot",
            "obsHigh_bot",
            "obsLow_bot",
        ]

        cls.pose_estimation_metadata = DeepDict(
            name=cls.pose_estimation_name,
            description="Contains the pose estimation series for each keypoint.",
            scorer="heatmap_tracker",
            source_software="LightningPose",
        )

        cls.pose_estimation_metadata.update(
            {
                keypoint_name: dict(
                    name=f"PoseEstimationSeries{keypoint_name}",
                    description=f"The estimated position (x, y) of {keypoint_name} over time.",
                )
                for keypoint_name in cls.expected_keypoint_names
            }
        )

        cls.converter_metadata = dict(
            Behavior=dict(
                PoseEstimation=cls.pose_estimation_metadata,
                Videos=[
                    dict(
                        description="The original video used for pose estimation.",
                        name="original_video_name",
                        unit="Frames",
                    ),
                    dict(
                        description="The video recorded by camera with the pose estimation labels.",
                        name="labeled_video_name",
                        unit="Frames",
                    ),
                ],
            )
        )

        cls.test_dir = Path(tempfile.mkdtemp())

        cls.conversion_options = dict(stub_test=True)

        cls.pose_estimation_name = "PoseEstimation"

    @classmethod
    def tearDownClass(cls) -> None:
        try:
            shutil.rmtree(cls.test_dir)
        except PermissionError:
            warn(f"Unable to cleanup testing data at {cls.test_dir}! Please remove it manually.")

    def test_expected_metadata(self):
        metadata = self.converter.get_metadata()
        videos_metadata = metadata["Behavior"]["Videos"]
        self.assertEqual(len(videos_metadata), 2)
        self.assertDictEqual(metadata["Behavior"], self.converter_metadata["Behavior"])

    def test_run_conversion(self):
        nwbfile_path = str(self.test_dir / "test_lightningpose_converter.nwb")
        self.converter.run_conversion(nwbfile_path=nwbfile_path)

        self.assertNWBFileStructure(nwbfile_path=nwbfile_path)

    def test_run_conversion_add_conversion_options(self):
        nwbfile_path = str(self.test_dir / "test_lightningpose_converter_conversion_options.nwb")

        conversion_options = dict(
            **self.conversion_options, reference_frame="(0,0) corresponds to the top left corner of the video."
        )
        self.converter.run_conversion(
            nwbfile_path=nwbfile_path,
            **conversion_options,
        )

        self.assertNWBFileStructure(nwbfile_path=nwbfile_path, **self.conversion_options)

    def assertNWBFileStructure(self, nwbfile_path: str, stub_test: bool = False):
        from ndx_pose import PoseEstimation

        with NWBHDF5IO(path=nwbfile_path) as io:
            nwbfile = io.read()

            self.assertEqual(nwbfile.session_start_time, datetime(2023, 11, 9, 10, 14, 37).astimezone())

            # Check original video added to acquisition
            self.assertIn(self.original_video_name, nwbfile.acquisition)
            image_series = nwbfile.acquisition[self.original_video_name]
            self.assertIsInstance(image_series, ImageSeries)
            self.assertEqual(image_series.external_file[:], self.original_video_file_path)
            self.assertEqual(image_series.description, "The original video used for pose estimation.")

            # Check labeled video added to behavior processing module
            behavior = get_module(nwbfile=nwbfile, name="behavior")
            self.assertIn(self.labeled_video_name, behavior.data_interfaces)
            image_series_labeled_video = behavior.data_interfaces[self.labeled_video_name]
            self.assertIsInstance(image_series_labeled_video, ImageSeries)
            self.assertEqual(
                image_series_labeled_video.external_file[:],
                self.labeled_video_file_path,
            )
            self.assertEqual(
                image_series_labeled_video.description,
                "The video recorded by camera with the pose estimation labels.",
            )

            # Check pose estimation added to behavior processing module
            self.assertIn(self.pose_estimation_name, behavior.data_interfaces)
            self.assertIsInstance(behavior[self.pose_estimation_name], PoseEstimation)
            pose_estimation_container = nwbfile.processing["behavior"]["PoseEstimation"]

            # The current link between the pose estimation container "original_videos" and "labeled_videos" and the
            # ImageSeries is the name of the ImageSeries. TODO: update this when ndx-pose 0.2.0 is released.
            self.assertEqual(pose_estimation_container.original_videos[:], [image_series.name])
            self.assertEqual(pose_estimation_container.labeled_videos[:], [image_series_labeled_video.name])

            num_frames = 994 if not stub_test else 10
            for pose_estimation_series in pose_estimation_container.pose_estimation_series.values():
                self.assertEqual(pose_estimation_series.data.shape[0], num_frames)
                self.assertEqual(pose_estimation_series.confidence.shape[0], num_frames)

    def test_converter_in_converter(self):
        class TestConverter(NWBConverter):
            data_interface_classes = dict(TestPoseConverter=LightningPoseConverter)

        converter = TestConverter(
            source_data=dict(
                TestPoseConverter=dict(
                    file_path=self.file_path,
                    original_video_file_path=self.original_video_file_path,
                    labeled_video_file_path=self.labeled_video_file_path,
                    image_series_original_video_name=self.original_video_name,
                    image_series_labeled_video_name=self.labeled_video_name,
                )
            )
        )

        conversion_options = dict(TestPoseConverter=self.conversion_options)

        nwbfile_path = str(self.test_dir / "test_lightningpose_converter_in_nwbconverter.nwb")
        converter.run_conversion(nwbfile_path=nwbfile_path, conversion_options=conversion_options)

        self.assertNWBFileStructure(nwbfile_path, **self.conversion_options)

    def test_converter_in_converter_pipe(self):
        converter_pipe = ConverterPipe(data_interfaces=[self.converter])

        nwbfile_path = self.test_dir / "test_lightningpose_converter_in_converter_pipe.nwb"

        conversion_options = dict(LightningPoseConverter=self.conversion_options)
        converter_pipe.run_conversion(nwbfile_path=nwbfile_path, conversion_options=conversion_options)

        self.assertNWBFileStructure(nwbfile_path=nwbfile_path, **self.conversion_options)<|MERGE_RESOLUTION|>--- conflicted
+++ resolved
@@ -7,12 +7,8 @@
 
 import pytest
 from hdmf.testing import TestCase
-<<<<<<< HEAD
-from ndx_pose import PoseEstimation
 from packaging import version
 from packaging import version as version_parse
-=======
->>>>>>> 05423d16
 from pynwb import NWBHDF5IO
 from pynwb.image import ImageSeries
 
