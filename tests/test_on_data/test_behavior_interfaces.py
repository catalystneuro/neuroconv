--- conflicted
+++ resolved
@@ -334,11 +334,8 @@
 
     save_directory = OUTPUT_PATH
 
-<<<<<<< HEAD
-    def run_conversion(self, nwbfile_path: str, backend: Literal["hdf5", "zarr"] = "hdf5"):
-=======
-    def check_run_conversion(self, nwbfile_path: str):
->>>>>>> 88576d65
+
+    def check_run_conversion(self, nwbfile_path: str, backend: Literal["hdf5", "zarr"] = "hdf5"):
         metadata = self.interface.get_metadata()
         metadata["NWBFile"].update(session_start_time=datetime.now().astimezone())
 
