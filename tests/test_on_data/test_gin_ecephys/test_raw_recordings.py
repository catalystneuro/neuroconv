--- conflicted
+++ resolved
@@ -129,20 +129,6 @@
                 ),
             ),
         ),
-<<<<<<< HEAD
-    ]
-    this_python_version = version.parse(python_version())
-    if platform != "darwin" and version.parse("3.8") <= this_python_version < version.parse("3.10"):
-        parameterized_recording_list.append(
-            param(
-                data_interface=CEDRecordingInterface,
-                interface_kwargs=dict(file_path=str(DATA_PATH / "spike2" / "m365_1sec.smrx")),
-                case_name="smrx",
-            )
-        )
-    parameterized_recording_list.append(
-=======
->>>>>>> afb47a02
         param(
             data_interface=NeuralynxRecordingInterface,
             interface_kwargs=dict(
