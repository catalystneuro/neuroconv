--- conflicted
+++ resolved
@@ -141,11 +141,7 @@
     ]
 
     this_python_version = version.parse(python_version())
-<<<<<<< HEAD
-    if platform != "darwin" and version.parse("3.8") <= this_python_version < version.parse("3.10"):
-=======
     if system() != "Darwin" and version.parse("3.8") <= this_python_version < version.parse("3.10"):
->>>>>>> 72d1daa7
         parameterized_recording_list.append(
             param(
                 data_interface=CEDRecordingInterface,
