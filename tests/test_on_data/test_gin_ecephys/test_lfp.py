import unittest
from datetime import datetime
from typing import Optional

import numpy as np
import numpy.testing as npt
import pytest
from parameterized import param, parameterized
from pynwb import NWBHDF5IO
from spikeinterface.core import BaseRecording

from neuroconv import NWBConverter
<<<<<<< HEAD
from neuroconv.datainterfaces import NeuroScopeLFPInterface, AxonaLFPDataInterface, SpikeGLXRecordingInterface
=======
from neuroconv.datainterfaces import (
    AxonaLFPDataInterface,
    NeuroScopeLFPInterface,
    SpikeGLXLFPInterface,
)
>>>>>>> ca273e3c

# enable to run locally in interactive mode
try:
    from ..setup_paths import ECEPHY_DATA_PATH as DATA_PATH
    from ..setup_paths import OUTPUT_PATH
except ImportError:
    from setup_paths import ECEPHY_DATA_PATH as DATA_PATH
    from setup_paths import OUTPUT_PATH

if not DATA_PATH.exists():
    pytest.fail(f"No folder found in location: {DATA_PATH}!")


def custom_name_func(testcase_func, param_num, param):
    interface_name = param.kwargs["data_interface"].__name__
    reduced_interface_name = interface_name.replace("Recording", "").replace("Interface", "").replace("Sorting", "")

    return (
        f"{testcase_func.__name__}_{param_num}_"
        f"{parameterized.to_safe_name(reduced_interface_name)}"
        f"_{param.kwargs.get('case_name', '')}"
    )


class TestEcephysLFPNwbConversions(unittest.TestCase):
    savedir = OUTPUT_PATH

    parameterized_lfp_list = [
        param(
            data_interface=AxonaLFPDataInterface,
            interface_kwargs=dict(file_path=str(DATA_PATH / "axona" / "dataset_unit_spikes" / "20140815-180secs.eeg")),
        ),
        param(
            data_interface=NeuroScopeLFPInterface,
            interface_kwargs=dict(
                file_path=str(DATA_PATH / "neuroscope" / "dataset_1" / "YutaMouse42-151117.eeg"),
                xml_file_path=str(DATA_PATH / "neuroscope" / "dataset_1" / "YutaMouse42-151117.xml"),
            ),
        ),
        param(
            data_interface=SpikeGLXRecordingInterface,
            interface_kwargs=dict(
                file_path=str(
                    DATA_PATH / "spikeglx" / "Noise4Sam_g0" / "Noise4Sam_g0_imec0" / "Noise4Sam_g0_t0.imec0.lf.bin"
                )
            ),
            expected_write_module="raw",
        ),
    ]

    @parameterized.expand(input=parameterized_lfp_list, name_func=custom_name_func)
    def test_convert_lfp_to_nwb(
        self,
        data_interface,
        interface_kwargs: dict,
        case_name: str = "",
        expected_write_module: Optional[str] = None,  # Literal["acquisition", "processing"]
    ):
        expected_write_module = expected_write_module or "processing"

        nwbfile_path = str(self.savedir / f"{data_interface.__name__}_{case_name}.nwb")

        class TestConverter(NWBConverter):
            data_interface_classes = dict(TestLFP=data_interface)

        converter = TestConverter(source_data=dict(TestLFP=interface_kwargs))
        for interface_kwarg in interface_kwargs:
            if interface_kwarg in ["file_path", "folder_path"]:
                self.assertIn(member=interface_kwarg, container=converter.data_interface_objects["TestLFP"].source_data)
        metadata = converter.get_metadata()
        metadata["NWBFile"].update(session_start_time=datetime.now().astimezone())
        converter.run_conversion(nwbfile_path=nwbfile_path, overwrite=True, metadata=metadata)
        recording = converter.data_interface_objects["TestLFP"].recording_extractor
        with NWBHDF5IO(path=nwbfile_path, mode="r") as io:
            nwbfile = io.read()
            if expected_write_module == "raw":
                nwb_lfp_electrical_series = nwbfile.acquisition["ElectricalSeriesLF"]
            else:
                nwb_lfp_electrical_series = nwbfile.processing["ecephys"]["LFP"]["ElectricalSeriesLF"]
            nwb_lfp_unscaled = nwb_lfp_electrical_series.data[:]
            nwb_lfp_conversion = nwb_lfp_electrical_series.conversion
            if not isinstance(recording, BaseRecording):
                raise ValueError("recordings of interfaces should be BaseRecording objects from spikeinterface ")

            npt.assert_array_equal(x=recording.get_traces(return_scaled=False), y=nwb_lfp_unscaled)
            # This can only be tested if both gain and offset are present
            if recording.has_scaled_traces():
                channel_conversion = nwb_lfp_electrical_series.channel_conversion
                nwb_lfp_conversion_vector = (
                    channel_conversion[:]
                    if channel_conversion is not None
                    else np.ones(shape=nwb_lfp_unscaled.shape[1])
                )

                nwb_lfp_offset = nwb_lfp_electrical_series.offset
                recording_data_volts = recording.get_traces(return_scaled=True) * 1e-6
                nwb_data_volts = nwb_lfp_unscaled * nwb_lfp_conversion_vector * nwb_lfp_conversion + nwb_lfp_offset
                npt.assert_array_almost_equal(x=recording_data_volts, y=nwb_data_volts)


if __name__ == "__main__":
    unittest.main()<|MERGE_RESOLUTION|>--- conflicted
+++ resolved
@@ -10,15 +10,11 @@
 from spikeinterface.core import BaseRecording
 
 from neuroconv import NWBConverter
-<<<<<<< HEAD
-from neuroconv.datainterfaces import NeuroScopeLFPInterface, AxonaLFPDataInterface, SpikeGLXRecordingInterface
-=======
 from neuroconv.datainterfaces import (
     AxonaLFPDataInterface,
     NeuroScopeLFPInterface,
-    SpikeGLXLFPInterface,
+    SpikeGLXRecordingInterface,
 )
->>>>>>> ca273e3c
 
 # enable to run locally in interactive mode
 try:
