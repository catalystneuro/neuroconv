import unittest
import pytest
from datetime import datetime

from parameterized import parameterized, param
from spikeinterface.core.testing import check_recordings_equal
from spikeinterface.extractors import NwbRecordingExtractor

from neuroconv import NWBConverter
from neuroconv.datainterfaces import SpikeGLXNIDQInterface

# enable to run locally in interactive mode
try:
    from ..setup_paths import ECEPHY_DATA_PATH as DATA_PATH
    from ..setup_paths import OUTPUT_PATH
except ImportError:
    from setup_paths import ECEPHY_DATA_PATH as DATA_PATH
    from setup_paths import OUTPUT_PATH

if not DATA_PATH.exists():
    pytest.fail(f"No folder found in location: {DATA_PATH}!")


def custom_name_func(testcase_func, param_num, param):
    interface_name = param.kwargs["data_interface"].__name__
    reduced_interface_name = interface_name.replace("Interface", "")

    return (
        f"{testcase_func.__name__}_{param_num}_"
        f"{parameterized.to_safe_name(reduced_interface_name)}"
        f"_{param.kwargs.get('case_name', '')}"
    )


class TestEcephysAuxNwbConversions(unittest.TestCase):
    savedir = OUTPUT_PATH

    parameterized_aux_list = [
        param(
            data_interface=SpikeGLXNIDQInterface,
            interface_kwargs=dict(file_path=str(DATA_PATH / "spikeglx" / "Noise4Sam_g0" / "Noise4Sam_g0_t0.nidq.bin")),
            case_name="load_sync_channel_False",
        ),
        param(
            data_interface=SpikeGLXNIDQInterface,
            interface_kwargs=dict(
                file_path=str(DATA_PATH / "spikeglx" / "Noise4Sam_g0" / "Noise4Sam_g0_t0.nidq.bin"),
                load_sync_channel=True,
            ),
            case_name="load_sync_channel_True",
        ),
    ]

    @parameterized.expand(input=parameterized_aux_list, name_func=custom_name_func)
    def test_aux_recording_extractor_to_nwb(self, data_interface, interface_kwargs, case_name=""):
        nwbfile_path = str(self.savedir / f"{data_interface.__name__}_{case_name}.nwb")

        class TestConverter(NWBConverter):
            data_interface_classes = dict(TestAuxRecording=data_interface)

        converter = TestConverter(source_data=dict(TestAuxRecording=interface_kwargs))

        for interface_kwarg in interface_kwargs:
            if interface_kwarg in ["file_path", "folder_path"]:
                self.assertIn(
                    member=interface_kwarg, container=converter.data_interface_objects["TestAuxRecording"].source_data
                )

        metadata = converter.get_metadata()
        metadata["NWBFile"].update(session_start_time=datetime.now().astimezone())
        converter.run_conversion(nwbfile_path=nwbfile_path, overwrite=True, metadata=metadata)
        recording = converter.data_interface_objects["TestAuxRecording"].recording_extractor

<<<<<<< HEAD
        electrical_series_name = metadata["Ecephys"]["nidq"]["name"]
=======
        electrical_series_name = metadata["Ecephys"][converter.data_interface_objects["TestAuxRecording"].es_key][
            "name"
        ]
>>>>>>> afb47a02

        # NWBRecordingExtractor on spikeinterface does not yet support loading data written from multiple segments.
        if recording.get_num_segments() == 1:
            # Spikeinterface behavior is to load the electrode table channel_name property as a channel_id
            nwb_recording = NwbRecordingExtractor(file_path=nwbfile_path, electrical_series_name=electrical_series_name)
            if "channel_name" in recording.get_property_keys():
                renamed_channel_ids = recording.get_property("channel_name")
            else:
                renamed_channel_ids = recording.get_channel_ids().astype("str")
            recording = recording.channel_slice(
                channel_ids=recording.get_channel_ids(), renamed_channel_ids=renamed_channel_ids
            )

            # Edge case that only occurs in testing; I think it's fixed in > 0.96.1 versions (unreleased as of 1/11/23)
            # The NwbRecordingExtractor on spikeinterface experiences an issue when duplicated channel_ids
            # are specified, which occurs during check_recordings_equal when there is only one channel
            if nwb_recording.get_channel_ids()[0] != nwb_recording.get_channel_ids()[-1]:
                check_recordings_equal(RX1=recording, RX2=nwb_recording, return_scaled=False)
                if recording.has_scaled_traces() and nwb_recording.has_scaled_traces():
                    check_recordings_equal(RX1=recording, RX2=nwb_recording, return_scaled=True)


if __name__ == "__main__":
    unittest.main()<|MERGE_RESOLUTION|>--- conflicted
+++ resolved
@@ -71,13 +71,9 @@
         converter.run_conversion(nwbfile_path=nwbfile_path, overwrite=True, metadata=metadata)
         recording = converter.data_interface_objects["TestAuxRecording"].recording_extractor
 
-<<<<<<< HEAD
-        electrical_series_name = metadata["Ecephys"]["nidq"]["name"]
-=======
         electrical_series_name = metadata["Ecephys"][converter.data_interface_objects["TestAuxRecording"].es_key][
             "name"
         ]
->>>>>>> afb47a02
 
         # NWBRecordingExtractor on spikeinterface does not yet support loading data written from multiple segments.
         if recording.get_num_segments() == 1:
