--- conflicted
+++ resolved
@@ -896,57 +896,12 @@
             self.data_interface_cls(folder_path=folder_path)
 
 
-<<<<<<< HEAD
 class TestInscopixImagingInterfaceMovie128x128x100Part1(ImagingExtractorInterfaceTestMixin):
     """Test InscopixImagingInterface with movie_128x128x100_part1.isxd."""
-=======
-@parameterized_class(
-    [
-        # {
-        #     "interface_kwargs": dict(
-        #         file_path=str(OPHYS_DATA_PATH / "imaging_datasets" / "inscopix" / "movie_128x128x100_part1.isxd"),
-        #     ),
-        # },
-        {
-            "interface_kwargs": dict(
-                file_path=str(OPHYS_DATA_PATH / "imaging_datasets" / "inscopix" / "movie_longer_than_3_min.isxd"),
-            ),
-        },
-        {
-            "interface_kwargs": dict(
-                file_path=str(OPHYS_DATA_PATH / "imaging_datasets" / "inscopix" / "movie_u8.isxd"),
-            ),
-        },
-    ],
-)
-class TestInscopixImagingInterface(ImagingExtractorInterfaceTestMixin):
-    """Test InscopixImagingInterface with various Inscopix file types."""
-
->>>>>>> f152747b
     data_interface_cls = InscopixImagingInterface
     save_directory = OUTPUT_PATH
     interface_kwargs = dict(
         file_path=str(OPHYS_DATA_PATH / "imaging_datasets" / "inscopix" / "movie_128x128x100_part1.isxd")
-    )
-
-    def check_extracted_metadata(self, metadata: dict):
-        """Check that the metadata contains OnePhotonSeries and not TwoPhotonSeries."""
-        assert "OnePhotonSeries" in metadata["Ophys"], "OnePhotonSeries not found in metadata"
-<<<<<<< HEAD
-=======
-
-        # Check that TwoPhotonSeries doesn't exist (since Inscopix should be OnePhoton)
->>>>>>> f152747b
-        assert "TwoPhotonSeries" not in metadata["Ophys"], "TwoPhotonSeries found in Inscopix metadata"
-        assert metadata["Ophys"]["Device"][0]["description"] == "Inscopix imaging", "Incorrect device description"
-
-
-class TestInscopixImagingInterfaceMovieLongerThan3Min(ImagingExtractorInterfaceTestMixin):
-    """Test InscopixImagingInterface with movie_longer_than_3_min.isxd."""
-    data_interface_cls = InscopixImagingInterface
-    save_directory = OUTPUT_PATH
-    interface_kwargs = dict(
-        file_path=str(OPHYS_DATA_PATH / "imaging_datasets" / "inscopix" / "movie_longer_than_3_min.isxd")
     )
 
     def check_extracted_metadata(self, metadata: dict):
@@ -956,6 +911,21 @@
         assert metadata["Ophys"]["Device"][0]["description"] == "Inscopix imaging", "Incorrect device description"
 
 
+class TestInscopixImagingInterfaceMovieLongerThan3Min(ImagingExtractorInterfaceTestMixin):
+    """Test InscopixImagingInterface with movie_longer_than_3_min.isxd."""
+    data_interface_cls = InscopixImagingInterface
+    save_directory = OUTPUT_PATH
+    interface_kwargs = dict(
+        file_path=str(OPHYS_DATA_PATH / "imaging_datasets" / "inscopix" / "movie_longer_than_3_min.isxd")
+    )
+
+    def check_extracted_metadata(self, metadata: dict):
+        """Check that the metadata contains OnePhotonSeries and not TwoPhotonSeries."""
+        assert "OnePhotonSeries" in metadata["Ophys"], "OnePhotonSeries not found in metadata"
+        assert "TwoPhotonSeries" not in metadata["Ophys"], "TwoPhotonSeries found in Inscopix metadata"
+        assert metadata["Ophys"]["Device"][0]["description"] == "Inscopix imaging", "Incorrect device description"
+
+
 class TestInscopixImagingInterfaceMovieU8(ImagingExtractorInterfaceTestMixin):
     """Test InscopixImagingInterface with movie_u8.isxd."""
     data_interface_cls = InscopixImagingInterface
