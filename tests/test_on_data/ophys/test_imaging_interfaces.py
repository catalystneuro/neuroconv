--- conflicted
+++ resolved
@@ -67,11 +67,7 @@
     save_directory = OUTPUT_PATH
 
 
-<<<<<<< HEAD
-class TestScanImageImagingInterfaceMultiPlaneChannel1(ScanImageMultiPlaneImagingInterfaceMixin):
-=======
 class TestScanImageImagingInterfaceMultiPlaneChannel1(DataInterfaceTestMixin, TemporalAlignmentMixin):
->>>>>>> 31ed12a5
     data_interface_cls = ScanImageImagingInterface
     interface_kwargs = dict(
         file_paths=[OPHYS_DATA_PATH / "imaging_datasets" / "ScanImage" / "scanimage_20220923_roi.tif"],
