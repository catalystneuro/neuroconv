import importlib
import platform
from datetime import datetime
from pathlib import Path

import numpy as np
import pytest
from dateutil.tz import tzoffset
from hdmf.testing import TestCase as hdmf_TestCase
from numpy.testing import assert_array_equal
from parameterized import parameterized_class
from pynwb import NWBHDF5IO

from neuroconv.datainterfaces import (
    BrukerTiffMultiPlaneImagingInterface,
    BrukerTiffSinglePlaneImagingInterface,
    Hdf5ImagingInterface,
    InscopixImagingInterface,
    MicroManagerTiffImagingInterface,
    MiniscopeImagingInterface,
    SbxImagingInterface,
    ScanImageImagingInterface,
    ScanImageLegacyImagingInterface,
    ScanImageMultiFileImagingInterface,
    ThorImagingInterface,
    TiffImagingInterface,
)
from neuroconv.datainterfaces.ophys.scanimage.scanimageimaginginterfaces import (
    ScanImageMultiPlaneImagingInterface,
    ScanImageMultiPlaneMultiFileImagingInterface,
    ScanImageSinglePlaneImagingInterface,
    ScanImageSinglePlaneMultiFileImagingInterface,
)
from neuroconv.tools.testing.data_interface_mixins import (
    ImagingExtractorInterfaceTestMixin,
    MiniscopeImagingInterfaceMixin,
    ScanImageMultiPlaneImagingInterfaceMixin,
    ScanImageSinglePlaneImagingInterfaceMixin,
)

try:
    from ..setup_paths import OPHYS_DATA_PATH, OUTPUT_PATH
except ImportError:
    from setup_paths import OPHYS_DATA_PATH, OUTPUT_PATH

skip_on_darwin_arm64 = pytest.mark.skipif(
    platform.system() == "Darwin" and platform.machine() == "arm64",
    reason="Tests are skipped on macOS ARM64 due to platform limitations.",
)

skip_if_isx_not_installed = pytest.mark.skipif(
    not importlib.util.find_spec("isx"),
    reason="Tests are skipped because the 'isx' module is not installed.",
)


class TestTiffImagingInterface(ImagingExtractorInterfaceTestMixin):
    data_interface_cls = TiffImagingInterface
    interface_kwargs = dict(
        file_path=str(OPHYS_DATA_PATH / "imaging_datasets" / "Tif" / "demoMovie.tif"),
        sampling_frequency=15.0,  # typically provided by user
    )
    save_directory = OUTPUT_PATH


class TestScanImageImagingInterfaceMultiPlaneChannel1(ScanImageMultiPlaneImagingInterfaceMixin):
    data_interface_cls = ScanImageImagingInterface
    interface_kwargs = dict(
        file_paths=[OPHYS_DATA_PATH / "imaging_datasets" / "ScanImage" / "scanimage_20220923_roi.tif"],
        channel_name="Channel 1",
        interleave_slice_samples=True,
    )
    save_directory = OUTPUT_PATH

    photon_series_name = "TwoPhotonSeriesChannel1"
    imaging_plane_name = "ImagingPlaneChannel1"
    expected_two_photon_series_data_shape = (6, 256, 528, 2)
    expected_rate = None  # This is interleaved data so the timestamps are written
    expected_starting_time = None

    def check_extracted_metadata(self, metadata: dict):
        assert metadata["NWBFile"]["session_start_time"] == datetime(2023, 9, 22, 12, 51, 34, 124000)


class TestScanImageImagingInterfaceMultiPlaneChannel4(ScanImageMultiPlaneImagingInterfaceMixin):
    data_interface_cls = ScanImageImagingInterface
    interface_kwargs = dict(
        file_paths=[OPHYS_DATA_PATH / "imaging_datasets" / "ScanImage" / "scanimage_20220923_roi.tif"],
        channel_name="Channel 4",
        interleave_slice_samples=True,
    )
    save_directory = OUTPUT_PATH

    photon_series_name = "TwoPhotonSeriesChannel4"
    imaging_plane_name = "ImagingPlaneChannel4"
    expected_two_photon_series_data_shape = (6, 256, 528, 2)
    expected_rate = None  # This is interleaved data so the timestamps are written
    expected_starting_time = None

    def check_extracted_metadata(self, metadata: dict):
        assert metadata["NWBFile"]["session_start_time"] == datetime(2023, 9, 22, 12, 51, 34, 124000)


class TestScanImageImagingInterfaceSinglePlaneCase(ScanImageSinglePlaneImagingInterfaceMixin):
    data_interface_cls = ScanImageImagingInterface
    save_directory = OUTPUT_PATH
    expected_two_photon_series_data_shape = (6, 256, 528)

    @pytest.fixture(
        params=[
            dict(
                interface_kwargs=dict(
                    file_path=str(OPHYS_DATA_PATH / "imaging_datasets" / "ScanImage" / "scanimage_20220923_roi.tif"),
                    channel_name="Channel 1",
                    plane_index=0,
                    interleave_slice_samples=True,
                ),
                expected_photon_series_name="TwoPhotonSeriesChannel1Plane0",
                expected_imaging_plane_name="ImagingPlaneChannel1Plane0",
            ),
            dict(
                interface_kwargs=dict(
                    file_path=str(OPHYS_DATA_PATH / "imaging_datasets" / "ScanImage" / "scanimage_20220923_roi.tif"),
                    channel_name="Channel 1",
                    plane_index=1,
                    interleave_slice_samples=True,
                ),
                expected_photon_series_name="TwoPhotonSeriesChannel1Plane1",
                expected_imaging_plane_name="ImagingPlaneChannel1Plane1",
            ),
            dict(
                interface_kwargs=dict(
                    file_path=str(OPHYS_DATA_PATH / "imaging_datasets" / "ScanImage" / "scanimage_20220923_roi.tif"),
                    channel_name="Channel 4",
                    plane_index=0,
                    interleave_slice_samples=True,
                ),
                expected_photon_series_name="TwoPhotonSeriesChannel4Plane0",
                expected_imaging_plane_name="ImagingPlaneChannel4Plane0",
            ),
            dict(
                interface_kwargs=dict(
                    file_path=str(OPHYS_DATA_PATH / "imaging_datasets" / "ScanImage" / "scanimage_20220923_roi.tif"),
                    channel_name="Channel 4",
                    plane_index=1,
                    interleave_slice_samples=True,
                ),
                expected_photon_series_name="TwoPhotonSeriesChannel4Plane1",
                expected_imaging_plane_name="ImagingPlaneChannel4Plane1",
            ),
        ],
        ids=[
            "Channel1Plane0",
            "Channel1Plane1",
            "Channel4Plane0",
            "Channel4Plane1",
        ],
    )
    def setup_interface(self, request):
        test_id = request.node.callspec.id
        self.test_name = test_id
        self.interface_kwargs = request.param["interface_kwargs"]
        self.photon_series_name = request.param["expected_photon_series_name"]
        self.imaging_plane_name = request.param["expected_imaging_plane_name"]
        self.interface = self.data_interface_cls(**self.interface_kwargs)

        return self.interface, self.test_name

    def check_extracted_metadata(self, metadata: dict):
        assert metadata["NWBFile"]["session_start_time"] == datetime(2023, 9, 22, 12, 51, 34, 124000)


class TestScanImageImagingInterfacesAssertions:

    def test_not_recognized_scanimage_version(self):
        """Test that ValueError is returned when ScanImage version could not be determined from metadata."""
        file_path = str(OPHYS_DATA_PATH / "imaging_datasets" / "Tif" / "demoMovie.tif")
        with pytest.raises(
            ValueError,
            match="Unsupported ScanImage version 65536. Supported versions are 3, 4, and 5.Most likely this is a legacy version, use ScanImageLegacyImagingInterface instead.",
        ):
            ScanImageImagingInterface(file_path=file_path)

    def test_not_supported_scanimage_version(self):
        """Test that ValueError is raised for ScanImage version 3.8 when ScanImageSinglePlaneImagingInterface is used."""
        file_path = str(OPHYS_DATA_PATH / "imaging_datasets" / "Tif" / "sample_scanimage.tiff")
        with pytest.raises(ValueError, match="ScanImage version 3.8 is not supported."):
            ScanImageSinglePlaneImagingInterface(file_path=file_path)

    def test_channel_name_not_specified(self):
        """Test that ValueError is raised when channel_name is not specified for data with multiple channels."""
        file_path = str(OPHYS_DATA_PATH / "imaging_datasets" / "ScanImage" / "scanimage_20240320_multifile_00001.tif")
        with pytest.raises(ValueError, match="Multiple channels available in the data"):
            ScanImageImagingInterface(file_path=file_path)

    def test_channel_name_not_specified_for_multi_plane_data(self):
        """Test that ValueError is raised when channel_name is not specified for data with multiple channels."""
        file_path = str(OPHYS_DATA_PATH / "imaging_datasets" / "ScanImage" / "scanimage_20220923_roi.tif")
        with pytest.raises(ValueError, match="More than one channel is detected!"):
            ScanImageMultiPlaneImagingInterface(file_path=file_path)

    def test_plane_name_not_specified(self):
        """Test that ValueError is raised when plane_name is not specified for data with multiple planes."""
        file_path = str(OPHYS_DATA_PATH / "imaging_datasets" / "ScanImage" / "scanimage_20220923_roi.tif")
        with pytest.raises(ValueError, match="More than one plane is detected!"):
            ScanImageSinglePlaneImagingInterface(file_path=file_path, channel_name="Channel 1")

    def test_incorrect_channel_name(self):
        """Test that ValueError is raised when incorrect channel name is specified."""
        file_path = str(OPHYS_DATA_PATH / "imaging_datasets" / "ScanImage" / "scanimage_20220923_roi.tif")
        channel_name = "Channel 2"
        with pytest.raises(
            ValueError,
            match=r"Channel name \(Channel 2\) not found in available channels \(\['Channel 1', 'Channel 4'\]\)\. Please specify a valid channel name\.",
        ):
            ScanImageImagingInterface(file_path=file_path, channel_name=channel_name, interleave_slice_samples=True)

    def test_incorrect_plane_name(self):
        """Test that ValueError is raised when incorrect plane name is specified."""
        file_path = str(OPHYS_DATA_PATH / "imaging_datasets" / "ScanImage" / "scanimage_20220801_volume.tif")
        with pytest.raises(ValueError, match=r"plane_index \(20\) must be between 0 and 19"):
            ScanImageImagingInterface(file_path=file_path, plane_name="20")

    def test_non_volumetric_data(self):
        """Test that ValueError is raised for non-volumetric imaging data."""
        file_path = str(OPHYS_DATA_PATH / "imaging_datasets" / "ScanImage" / "scanimage_20240320_multifile_00001.tif")
        with pytest.raises(
            ValueError,
            match="Only one plane detected. For single plane imaging data use ScanImageSinglePlaneImagingInterface instead.",
        ):
            ScanImageMultiPlaneImagingInterface(file_path=file_path, channel_name="Channel 1")


@pytest.mark.skipif(platform.machine() == "arm64", reason="Interface not supported on arm64 architecture")
class TestScanImageLegacyImagingInterface(ImagingExtractorInterfaceTestMixin):
    data_interface_cls = ScanImageLegacyImagingInterface
    interface_kwargs = dict(file_path=str(OPHYS_DATA_PATH / "imaging_datasets" / "Tif" / "sample_scanimage.tiff"))
    save_directory = OUTPUT_PATH

    def check_extracted_metadata(self, metadata: dict):
        assert metadata["NWBFile"]["session_start_time"] == datetime(2017, 10, 9, 16, 57, 7, 967000)
        assert (
            metadata["Ophys"]["TwoPhotonSeries"][0]["description"]
            == '{"state.configPath": "\'C:\\\\Users\\\\Kishore Kuchibhotla\\\\Desktop\\\\FromOld2P_params\\\\ScanImage_cfgfiles\'", "state.configName": "\'Behavior_2channel\'", "state.software.version": "3.8", "state.software.minorRev": "0", "state.software.beta": "1", "state.software.betaNum": "4", "state.acq.externallyTriggered": "0", "state.acq.startTrigInputTerminal": "1", "state.acq.startTrigEdge": "\'Rising\'", "state.acq.nextTrigInputTerminal": "[]", "state.acq.nextTrigEdge": "\'Rising\'", "state.acq.nextTrigAutoAdvance": "0", "state.acq.nextTrigStopImmediate": "1", "state.acq.nextTrigAdvanceGap": "0", "state.acq.pureNextTriggerMode": "0", "state.acq.numberOfZSlices": "1", "state.acq.zStepSize": "187", "state.acq.numAvgFramesSaveGUI": "1", "state.acq.numAvgFramesSave": "1", "state.acq.numAvgFramesDisplay": "1", "state.acq.averaging": "1", "state.acq.averagingDisplay": "0", "state.acq.numberOfFrames": "1220", "state.acq.numberOfRepeats": "Inf", "state.acq.repeatPeriod": "10", "state.acq.stackCenteredOffset": "[]", "state.acq.stackParkBetweenSlices": "0", "state.acq.linesPerFrame": "256", "state.acq.pixelsPerLine": "256", "state.acq.pixelTime": "3.2e-06", "state.acq.binFactor": "16", "state.acq.frameRate": "3.90625", "state.acq.zoomFactor": "2", "state.acq.scanAngleMultiplierFast": "1", "state.acq.scanAngleMultiplierSlow": "1", "state.acq.scanRotation": "0", "state.acq.scanShiftFast": "1.25", "state.acq.scanShiftSlow": "-0.75", "state.acq.xstep": "0.5", "state.acq.ystep": "0.5", "state.acq.staircaseSlowDim": "0", "state.acq.slowDimFlybackFinalLine": "1", "state.acq.slowDimDiscardFlybackLine": "0", "state.acq.msPerLine": "1", "state.acq.fillFraction": "0.8192", "state.acq.samplesAcquiredPerLine": "4096", "state.acq.acqDelay": "8.32e-05", "state.acq.scanDelay": "9e-05", "state.acq.bidirectionalScan": "1", "state.acq.baseZoomFactor": "1", "state.acq.outputRate": "100000", "state.acq.inputRate": "5000000", "state.acq.inputBitDepth": "12", "state.acq.pockelsClosedOnFlyback": "1", "state.acq.pockelsFillFracAdjust": "4e-05", "state.acq.pmtOffsetChannel1": "0.93603515625", "state.acq.pmtOffsetChannel2": "-0.106689453125", "state.acq.pmtOffsetChannel3": "-0.789306640625", "state.acq.pmtOffsetChannel4": "-1.0419921875", "state.acq.pmtOffsetAutoSubtractChannel1": "0", "state.acq.pmtOffsetAutoSubtractChannel2": "0", "state.acq.pmtOffsetAutoSubtractChannel3": "0", "state.acq.pmtOffsetAutoSubtractChannel4": "0", "state.acq.pmtOffsetStdDevChannel1": "0.853812996333255", "state.acq.pmtOffsetStdDevChannel2": "0.87040286645618", "state.acq.pmtOffsetStdDevChannel3": "0.410833641563274", "state.acq.pmtOffsetStdDevChannel4": "0.20894370294704", "state.acq.rboxZoomSetting": "0", "state.acq.acquiringChannel1": "1", "state.acq.acquiringChannel2": "0", "state.acq.acquiringChannel3": "0", "state.acq.acquiringChannel4": "0", "state.acq.savingChannel1": "1", "state.acq.savingChannel2": "0", "state.acq.savingChannel3": "0", "state.acq.savingChannel4": "0", "state.acq.imagingChannel1": "1", "state.acq.imagingChannel2": "0", "state.acq.imagingChannel3": "0", "state.acq.imagingChannel4": "0", "state.acq.maxImage1": "0", "state.acq.maxImage2": "0", "state.acq.maxImage3": "0", "state.acq.maxImage4": "0", "state.acq.inputVoltageRange1": "10", "state.acq.inputVoltageRange2": "10", "state.acq.inputVoltageRange3": "10", "state.acq.inputVoltageRange4": "10", "state.acq.inputVoltageInvert1": "0", "state.acq.inputVoltageInvert2": "0", "state.acq.inputVoltageInvert3": "0", "state.acq.inputVoltageInvert4": "0", "state.acq.numberOfChannelsSave": "1", "state.acq.numberOfChannelsAcquire": "1", "state.acq.maxMode": "0", "state.acq.fastScanningX": "1", "state.acq.fastScanningY": "0", "state.acq.framesPerFile": "Inf", "state.acq.clockExport.frameClockPolarityHigh": "1", "state.acq.clockExport.frameClockPolarityLow": "0", "state.acq.clockExport.frameClockGateSource": "0", "state.acq.clockExport.frameClockEnable": "1", "state.acq.clockExport.frameClockPhaseShiftUS": "0", "state.acq.clockExport.frameClockGated": "0", "state.acq.clockExport.lineClockPolarityHigh": "1", "state.acq.clockExport.lineClockPolarityLow": "0", "state.acq.clockExport.lineClockGatedEnable": "0", "state.acq.clockExport.lineClockGateSource": "0", "state.acq.clockExport.lineClockAutoSource": "1", "state.acq.clockExport.lineClockEnable": "0", "state.acq.clockExport.lineClockPhaseShiftUS": "0", "state.acq.clockExport.lineClockGated": "0", "state.acq.clockExport.pixelClockPolarityHigh": "1", "state.acq.clockExport.pixelClockPolarityLow": "0", "state.acq.clockExport.pixelClockGateSource": "0", "state.acq.clockExport.pixelClockAutoSource": "1", "state.acq.clockExport.pixelClockEnable": "0", "state.acq.clockExport.pixelClockPhaseShiftUS": "0", "state.acq.clockExport.pixelClockGated": "0", "state.init.eom.powerTransitions.timeString": "\'\'", "state.init.eom.powerTransitions.powerString": "\'\'", "state.init.eom.powerTransitions.transitionCountString": "\'\'", "state.init.eom.uncagingPulseImporter.pathnameText": "\'\'", "state.init.eom.uncagingPulseImporter.powerConversionFactor": "1", "state.init.eom.uncagingPulseImporter.lineConversionFactor": "2", "state.init.eom.uncagingPulseImporter.enabled": "0", "state.init.eom.uncagingPulseImporter.currentPosition": "0", "state.init.eom.uncagingPulseImporter.syncToPhysiology": "0", "state.init.eom.powerBoxStepper.pbsArrayString": "\'[]\'", "state.init.eom.uncagingMapper.enabled": "0", "state.init.eom.uncagingMapper.perGrab": "1", "state.init.eom.uncagingMapper.perFrame": "0", "state.init.eom.uncagingMapper.numberOfPixels": "4", "state.init.eom.uncagingMapper.pixelGenerationUserFunction": "\'\'", "state.init.eom.uncagingMapper.currentPixels": "[]", "state.init.eom.uncagingMapper.currentPosition": "[]", "state.init.eom.uncagingMapper.syncToPhysiology": "0", "state.init.eom.numberOfBeams": "0", "state.init.eom.focusLaserList": "\'PockelsCell-1\'", "state.init.eom.grabLaserList": "\'PockelsCell-1\'", "state.init.eom.snapLaserList": "\'PockelsCell-1\'", "state.init.eom.maxPhotodiodeVoltage": "0", "state.init.eom.boxWidth": "[]", "state.init.eom.powerBoxWidthsInMs": "[]", "state.init.eom.min": "[]", "state.init.eom.maxPower": "[]", "state.init.eom.usePowerArray": "0", "state.init.eom.showBoxArray": "[]", "state.init.eom.boxPowerArray": "[]", "state.init.eom.boxPowerOffArray": "[]", "state.init.eom.startFrameArray": "[]", "state.init.eom.endFrameArray": "[]", "state.init.eom.powerBoxNormCoords": "[]", "state.init.eom.powerVsZEnable": "1", "state.init.eom.powerLzArray": "[]", "state.init.eom.powerLzOverride": "0", "state.cycle.cycleOn": "0", "state.cycle.cycleName": "\'\'", "state.cycle.cyclePath": "\'\'", "state.cycle.cycleLength": "2", "state.cycle.numCycleRepeats": "1", "state.motor.motorZEnable": "0", "state.motor.absXPosition": "659.6", "state.motor.absYPosition": "-10386.6", "state.motor.absZPosition": "-8068.4", "state.motor.absZZPosition": "NaN", "state.motor.relXPosition": "0", "state.motor.relYPosition": "0", "state.motor.relZPosition": "-5.99999999999909", "state.motor.relZZPosition": "NaN", "state.motor.distance": "5.99999999999909", "state.internal.averageSamples": "0", "state.internal.highPixelValue1": "16384", "state.internal.lowPixelValue1": "0", "state.internal.highPixelValue2": "16384", "state.internal.lowPixelValue2": "0", "state.internal.highPixelValue3": "500", "state.internal.lowPixelValue3": "0", "state.internal.highPixelValue4": "500", "state.internal.lowPixelValue4": "0", "state.internal.figureColormap1": "\'$scim_colorMap(\'\'gray\'\',8,5)\'", "state.internal.figureColormap2": "\'$scim_colorMap(\'\'gray\'\',8,5)\'", "state.internal.figureColormap3": "\'$scim_colorMap(\'\'gray\'\',8,5)\'", "state.internal.figureColormap4": "\'$scim_colorMap(\'\'gray\'\',8,5)\'", "state.internal.repeatCounter": "0", "state.internal.startupTimeString": "\'10/9/2017 14:38:30.957\'", "state.internal.triggerTimeString": "\'10/9/2017 16:57:07.967\'", "state.internal.softTriggerTimeString": "\'10/9/2017 16:57:07.970\'", "state.internal.triggerTimeFirstString": "\'10/9/2017 16:57:07.967\'", "state.internal.triggerFrameDelayMS": "0", "state.init.eom.powerConversion1": "10", "state.init.eom.rejected_light1": "0", "state.init.eom.photodiodeOffset1": "0", "state.init.eom.powerConversion2": "10", "state.init.eom.rejected_light2": "0", "state.init.eom.photodiodeOffset2": "0", "state.init.eom.powerConversion3": "10", "state.init.eom.rejected_light3": "0", "state.init.eom.photodiodeOffset3": "0", "state.init.voltsPerOpticalDegree": "0.333", "state.init.scanOffsetAngleX": "0", "state.init.scanOffsetAngleY": "0"}'
        )


@parameterized_class(
    [
        {
            "interface_kwargs": dict(
                folder_path=str(OPHYS_DATA_PATH / "imaging_datasets" / "ScanImage"),
                file_pattern="scanimage_20220923_roi.tif",
                channel_name="Channel 1",
            ),
            "photon_series_name": "TwoPhotonSeriesChannel1",
            "imaging_plane_name": "ImagingPlaneChannel1",
        },
        {
            "interface_kwargs": dict(
                folder_path=str(OPHYS_DATA_PATH / "imaging_datasets" / "ScanImage"),
                file_pattern="scanimage_20220923_roi.tif",
                channel_name="Channel 4",
            ),
            "photon_series_name": "TwoPhotonSeriesChannel4",
            "imaging_plane_name": "ImagingPlaneChannel4",
        },
    ],
)
class TestScanImageMultiFileImagingInterfaceMultiPlaneCase(ScanImageMultiPlaneImagingInterfaceMixin):
    data_interface_cls = ScanImageMultiFileImagingInterface
    interface_kwargs = dict(
        folder_path=str(OPHYS_DATA_PATH / "imaging_datasets" / "ScanImage"),
        file_pattern="scanimage_20220923_roi.tif",
        channel_name="Channel 1",
    )
    save_directory = OUTPUT_PATH

    photon_series_name = "TwoPhotonSeriesChannel1"
    imaging_plane_name = "ImagingPlaneChannel1"
    expected_two_photon_series_data_shape = (6, 256, 528, 2)
    expected_rate = 7.28119
    expected_starting_time = 0.0

    def check_extracted_metadata(self, metadata: dict):
        assert metadata["NWBFile"]["session_start_time"] == datetime(2023, 9, 22, 12, 51, 34, 124000)


@parameterized_class(
    [
        {
            "interface_kwargs": dict(
                folder_path=str(OPHYS_DATA_PATH / "imaging_datasets" / "ScanImage"),
                file_pattern="scanimage_20240320_multifile*.tif",
                channel_name="Channel 1",
            ),
            "photon_series_name": "TwoPhotonSeriesChannel1",
            "imaging_plane_name": "ImagingPlaneChannel1",
        },
        {
            "interface_kwargs": dict(
                folder_path=str(OPHYS_DATA_PATH / "imaging_datasets" / "ScanImage"),
                file_pattern="scanimage_20240320_multifile*.tif",
                channel_name="Channel 2",
            ),
            "photon_series_name": "TwoPhotonSeriesChannel2",
            "imaging_plane_name": "ImagingPlaneChannel2",
        },
    ],
)
class TestScanImageMultiFileImagingInterfaceSinglePlaneCase(ScanImageSinglePlaneImagingInterfaceMixin):
    data_interface_cls = ScanImageMultiFileImagingInterface
    interface_kwargs = dict(
        folder_path=str(OPHYS_DATA_PATH / "imaging_datasets" / "ScanImage"),
        file_pattern="scanimage_20240320_multifile*.tif",
        channel_name="Channel 1",
    )
    save_directory = OUTPUT_PATH

    photon_series_name = "TwoPhotonSeriesChannel1"
    imaging_plane_name = "ImagingPlaneChannel1"
    expected_two_photon_series_data_shape = (30, 512, 512)

    def check_extracted_metadata(self, metadata: dict):
        assert metadata["NWBFile"]["session_start_time"] == datetime(2024, 3, 26, 15, 7, 53, 110000)


class TestScanImageMultiFileImagingInterfacesAssertions(hdmf_TestCase):
    @classmethod
    def setUpClass(cls):
        cls.data_interface_cls = ScanImageMultiFileImagingInterface

    def test_not_supported_scanimage_version(self):
        """Test that the interface raises ValueError for older ScanImage format and suggests to use a different interface."""
        folder_path = str(OPHYS_DATA_PATH / "imaging_datasets" / "Tif")
        file_pattern = "sample_scanimage.tiff"
        with self.assertRaisesRegex(ValueError, "ScanImage version 3.8 is not supported."):
            self.data_interface_cls(folder_path=folder_path, file_pattern=file_pattern)

    def test_not_supported_scanimage_version_multiplane(self):
        """Test that the interface raises ValueError for older ScanImage format and suggests to use a different interface."""
        folder_path = str(OPHYS_DATA_PATH / "imaging_datasets" / "Tif")
        file_pattern = "sample_scanimage.tiff"
        with self.assertRaisesRegex(ValueError, r"ScanImage version 3.8 is not supported."):
            # Code here should invoke the functionality that triggers the exception
            # Example:
            interface = ScanImageMultiFileImagingInterface(folder_path=folder_path, file_pattern=file_pattern)
            interface.get_metadata()

    def test_non_volumetric_data(self):
        """Test that ValueError is raised for non-volumetric imaging data."""

        folder_path = str(OPHYS_DATA_PATH / "imaging_datasets" / "ScanImage")
        file_pattern = "scanimage_20240320_multifile*.tif"
        channel_name = "Channel 1"
        with self.assertRaisesRegex(
            ValueError,
            "Only one plane detected. For single plane imaging data use ScanImageSinglePlaneMultiFileImagingInterface instead.",
        ):
            ScanImageMultiPlaneMultiFileImagingInterface(
                folder_path=folder_path, file_pattern=file_pattern, channel_name=channel_name
            )

    def test_channel_name_not_specified(self):
        """Test that ValueError is raised when channel_name is not specified for data with multiple channels."""
        folder_path = str(OPHYS_DATA_PATH / "imaging_datasets" / "ScanImage")
        file_pattern = "scanimage_20220923_roi.tif"
        with self.assertRaisesRegex(ValueError, "More than one channel is detected!"):
            self.data_interface_cls(folder_path=folder_path, file_pattern=file_pattern)

    def test_not_recognized_scanimage_version(self):
        """Test that ValueError is returned when ScanImage version could not be determined from metadata."""
        folder_path = str(OPHYS_DATA_PATH / "imaging_datasets" / "Tif")
        file_pattern = "*.tif"
        with self.assertRaisesRegex(ValueError, "ScanImage version could not be determined from metadata."):
            self.data_interface_cls(folder_path=folder_path, file_pattern=file_pattern)

    def test_plane_name_not_specified(self):
        """Test that ValueError is raised when plane_name is not specified for data with multiple planes."""
        folder_path = str(OPHYS_DATA_PATH / "imaging_datasets" / "ScanImage")
        file_pattern = "scanimage_20220801_volume.tif"
        with self.assertRaisesRegex(ValueError, "More than one plane is detected!"):
            ScanImageSinglePlaneMultiFileImagingInterface(folder_path=folder_path, file_pattern=file_pattern)


class TestHdf5ImagingInterface(ImagingExtractorInterfaceTestMixin):
    data_interface_cls = Hdf5ImagingInterface
    interface_kwargs = dict(file_path=str(OPHYS_DATA_PATH / "imaging_datasets" / "hdf5" / "demoMovie.hdf5"))
    save_directory = OUTPUT_PATH


class TestSbxImagingInterfaceMat(ImagingExtractorInterfaceTestMixin):
    data_interface_cls = SbxImagingInterface
    interface_kwargs = dict(file_path=str(OPHYS_DATA_PATH / "imaging_datasets" / "Scanbox" / "sample.mat"))
    save_directory = OUTPUT_PATH


class TestSbxImagingInterfaceSBX(ImagingExtractorInterfaceTestMixin):
    data_interface_cls = SbxImagingInterface
    interface_kwargs = dict(file_path=str(OPHYS_DATA_PATH / "imaging_datasets" / "Scanbox" / "sample.sbx"))

    save_directory = OUTPUT_PATH


class TestBrukerTiffImagingInterface(ImagingExtractorInterfaceTestMixin):
    data_interface_cls = BrukerTiffSinglePlaneImagingInterface
    interface_kwargs = dict(
        folder_path=str(
            OPHYS_DATA_PATH / "imaging_datasets" / "BrukerTif" / "NCCR32_2023_02_20_Into_the_void_t_series_baseline-000"
        )
    )
    save_directory = OUTPUT_PATH

    @pytest.fixture(scope="class", autouse=True)
    def setup_metadata(cls, request):

        cls = request.cls

        cls.device_metadata = dict(name="BrukerFluorescenceMicroscope", description="Version 5.6.64.400")
        cls.optical_channel_metadata = dict(
            name="Ch2",
            emission_lambda=np.nan,
            description="An optical channel of the microscope.",
        )
        cls.imaging_plane_metadata = dict(
            name="ImagingPlane",
            description="The imaging plane origin_coords units are in the microscope reference frame.",
            excitation_lambda=np.nan,
            indicator="unknown",
            location="unknown",
            device=cls.device_metadata["name"],
            optical_channel=[cls.optical_channel_metadata],
            imaging_rate=29.873732099062256,
            grid_spacing=[1.1078125e-06, 1.1078125e-06],
            origin_coords=[0.0, 0.0],
        )
        cls.two_photon_series_metadata = dict(
            name="TwoPhotonSeries",
            description="Imaging data acquired from the Bruker Two-Photon Microscope.",
            unit="n.a.",
            dimension=[512, 512],
            imaging_plane=cls.imaging_plane_metadata["name"],
            scan_line_rate=15840.580398865815,
            field_of_view=[0.0005672, 0.0005672],
        )
        cls.ophys_metadata = dict(
            Device=[cls.device_metadata],
            ImagingPlane=[cls.imaging_plane_metadata],
            TwoPhotonSeries=[cls.two_photon_series_metadata],
        )

    def check_extracted_metadata(self, metadata: dict):
        assert metadata["NWBFile"]["session_start_time"] == datetime(2023, 2, 20, 15, 58, 25)
        assert metadata["Ophys"] == self.ophys_metadata

    def check_read_nwb(self, nwbfile_path: str):
        """Check the ophys metadata made it to the NWB file"""

        with NWBHDF5IO(nwbfile_path, "r") as io:
            nwbfile = io.read()

            assert self.device_metadata["name"] in nwbfile.devices
            assert nwbfile.devices[self.device_metadata["name"]].description == self.device_metadata["description"]
            assert self.imaging_plane_metadata["name"] in nwbfile.imaging_planes
            imaging_plane = nwbfile.imaging_planes[self.imaging_plane_metadata["name"]]
            optical_channel = imaging_plane.optical_channel[0]
            assert optical_channel.name == self.optical_channel_metadata["name"]
            assert optical_channel.description == self.optical_channel_metadata["description"]
            assert imaging_plane.description == self.imaging_plane_metadata["description"]
            assert imaging_plane.imaging_rate == self.imaging_plane_metadata["imaging_rate"]
            assert_array_equal(imaging_plane.grid_spacing[:], self.imaging_plane_metadata["grid_spacing"])
            assert self.two_photon_series_metadata["name"] in nwbfile.acquisition
            two_photon_series = nwbfile.acquisition[self.two_photon_series_metadata["name"]]
            assert two_photon_series.description == self.two_photon_series_metadata["description"]
            assert two_photon_series.unit == self.two_photon_series_metadata["unit"]
            assert two_photon_series.scan_line_rate == self.two_photon_series_metadata["scan_line_rate"]
            assert_array_equal(two_photon_series.field_of_view[:], self.two_photon_series_metadata["field_of_view"])

        super().check_read_nwb(nwbfile_path=nwbfile_path)


class TestBrukerTiffImagingInterfaceDualPlaneCase(ImagingExtractorInterfaceTestMixin):
    data_interface_cls = BrukerTiffMultiPlaneImagingInterface
    interface_kwargs = dict(
        folder_path=str(
            OPHYS_DATA_PATH / "imaging_datasets" / "BrukerTif" / "NCCR32_2022_11_03_IntoTheVoid_t_series-005"
        ),
    )
    save_directory = OUTPUT_PATH

    @pytest.fixture(scope="class", autouse=True)
    def setup_metadata(self, request):
        cls = request.cls

        cls.photon_series_name = "TwoPhotonSeries"
        cls.num_frames = 5
        cls.image_shape = (512, 512, 2)
        cls.device_metadata = dict(name="BrukerFluorescenceMicroscope", description="Version 5.6.64.400")
        cls.available_streams = dict(channel_streams=["Ch2"], plane_streams=dict(Ch2=["Ch2_000001"]))
        cls.optical_channel_metadata = dict(
            name="Ch2",
            emission_lambda=np.nan,
            description="An optical channel of the microscope.",
        )
        cls.imaging_plane_metadata = dict(
            name="ImagingPlane",
            description="The imaging plane origin_coords units are in the microscope reference frame.",
            excitation_lambda=np.nan,
            indicator="unknown",
            location="unknown",
            device=cls.device_metadata["name"],
            optical_channel=[cls.optical_channel_metadata],
            imaging_rate=20.629515014336377,
            grid_spacing=[1.1078125e-06, 1.1078125e-06, 0.00026],
            origin_coords=[56.215, 14.927, 260.0],
        )

        cls.two_photon_series_metadata = dict(
            name="TwoPhotonSeries",
            description="The volumetric imaging data acquired from the Bruker Two-Photon Microscope.",
            unit="n.a.",
            dimension=[512, 512, 2],
            imaging_plane=cls.imaging_plane_metadata["name"],
            scan_line_rate=15842.086085895791,
            field_of_view=[0.0005672, 0.0005672, 0.00026],
        )

        cls.ophys_metadata = dict(
            Device=[cls.device_metadata],
            ImagingPlane=[cls.imaging_plane_metadata],
            TwoPhotonSeries=[cls.two_photon_series_metadata],
        )

    def run_custom_checks(self):
        # check stream names
        streams = self.data_interface_cls.get_streams(
            folder_path=self.interface_kwargs["folder_path"], plane_separation_type="contiguous"
        )

        assert streams == self.available_streams

    def check_extracted_metadata(self, metadata: dict):
        assert metadata["NWBFile"]["session_start_time"] == datetime(2022, 11, 3, 11, 20, 34)
        assert metadata["Ophys"] == self.ophys_metadata

    def check_read_nwb(self, nwbfile_path: str):
        with NWBHDF5IO(path=nwbfile_path) as io:
            nwbfile = io.read()
            photon_series = nwbfile.acquisition[self.photon_series_name]
            assert photon_series.data.shape == (self.num_frames, *self.image_shape)
            np.testing.assert_array_equal(photon_series.dimension[:], self.image_shape)
            assert photon_series.rate == 20.629515014336377


class TestBrukerTiffImagingInterfaceDualPlaneDisjointCase(ImagingExtractorInterfaceTestMixin):
    data_interface_cls = BrukerTiffSinglePlaneImagingInterface
    interface_kwargs = dict(
        folder_path=str(
            OPHYS_DATA_PATH / "imaging_datasets" / "BrukerTif" / "NCCR32_2022_11_03_IntoTheVoid_t_series-005"
        ),
        stream_name="Ch2_000002",
    )
    save_directory = OUTPUT_PATH

    @pytest.fixture(scope="class", autouse=True)
    def setup_metadata(cls, request):

        cls = request.cls

        cls.photon_series_name = "TwoPhotonSeriesCh2000002"
        cls.num_frames = 5
        cls.image_shape = (512, 512)
        cls.device_metadata = dict(name="BrukerFluorescenceMicroscope", description="Version 5.6.64.400")
        cls.available_streams = dict(channel_streams=["Ch2"], plane_streams=dict(Ch2=["Ch2_000001", "Ch2_000002"]))
        cls.optical_channel_metadata = dict(
            name="Ch2",
            emission_lambda=np.nan,
            description="An optical channel of the microscope.",
        )
        cls.imaging_plane_metadata = dict(
            name="ImagingPlaneCh2000002",
            description="The imaging plane origin_coords units are in the microscope reference frame.",
            excitation_lambda=np.nan,
            indicator="unknown",
            location="unknown",
            device=cls.device_metadata["name"],
            optical_channel=[cls.optical_channel_metadata],
            imaging_rate=10.314757507168189,
            grid_spacing=[1.1078125e-06, 1.1078125e-06, 0.00013],
            origin_coords=[56.215, 14.927, 130.0],
        )

        cls.two_photon_series_metadata = dict(
            name=cls.photon_series_name,
            description="Imaging data acquired from the Bruker Two-Photon Microscope.",
            unit="n.a.",
            dimension=[512, 512],
            imaging_plane=cls.imaging_plane_metadata["name"],
            scan_line_rate=15842.086085895791,
            field_of_view=[0.0005672, 0.0005672, 0.00013],
        )

        cls.ophys_metadata = dict(
            Device=[cls.device_metadata],
            ImagingPlane=[cls.imaging_plane_metadata],
            TwoPhotonSeries=[cls.two_photon_series_metadata],
        )

    def run_custom_checks(self):
        # check stream names
        streams = self.data_interface_cls.get_streams(folder_path=self.interface_kwargs["folder_path"])
        assert streams == self.available_streams

    def check_extracted_metadata(self, metadata: dict):
        assert metadata["NWBFile"]["session_start_time"] == datetime(2022, 11, 3, 11, 20, 34)
        assert metadata["Ophys"] == self.ophys_metadata

    def check_nwbfile_temporal_alignment(self):
        nwbfile_path = str(
            self.save_directory
            / f"{self.data_interface_cls.__name__}_{self.test_name}_test_starting_time_alignment.nwb"
        )

        interface = self.data_interface_cls(**self.interface_kwargs)

        aligned_starting_time = 1.23
        interface.set_aligned_starting_time(aligned_starting_time=aligned_starting_time)

        metadata = interface.get_metadata()
        interface.run_conversion(nwbfile_path=nwbfile_path, overwrite=True, metadata=metadata)

        with NWBHDF5IO(path=nwbfile_path) as io:
            nwbfile = io.read()

            assert nwbfile.acquisition[self.photon_series_name].starting_time == aligned_starting_time

    def check_read_nwb(self, nwbfile_path: str):
        with NWBHDF5IO(path=nwbfile_path) as io:
            nwbfile = io.read()
            photon_series = nwbfile.acquisition[self.photon_series_name]
            assert photon_series.data.shape == (self.num_frames, *self.image_shape)
            np.testing.assert_array_equal(photon_series.dimension[:], self.image_shape)
            assert photon_series.rate == 10.314757507168189


class TestBrukerTiffImagingInterfaceDualColorCase(ImagingExtractorInterfaceTestMixin):
    data_interface_cls = BrukerTiffSinglePlaneImagingInterface
    interface_kwargs = dict(
        folder_path=str(
            OPHYS_DATA_PATH / "imaging_datasets" / "BrukerTif" / "NCCR62_2023_07_06_IntoTheVoid_t_series_Dual_color-000"
        ),
        stream_name="Ch2",
    )
    save_directory = OUTPUT_PATH

    @pytest.fixture(scope="class", autouse=True)
    def setup_metadata(cls, request):

        cls = request.cls
        cls.photon_series_name = "TwoPhotonSeriesCh2"
        cls.num_frames = 10
        cls.image_shape = (512, 512)
        cls.device_metadata = dict(name="BrukerFluorescenceMicroscope", description="Version 5.8.64.200")
        cls.available_streams = dict(channel_streams=["Ch1", "Ch2"], plane_streams=dict())
        cls.optical_channel_metadata = dict(
            name="Ch2",
            emission_lambda=np.nan,
            description="An optical channel of the microscope.",
        )
        cls.imaging_plane_metadata = dict(
            name="ImagingPlaneCh2",
            description="The imaging plane origin_coords units are in the microscope reference frame.",
            excitation_lambda=np.nan,
            indicator="unknown",
            location="unknown",
            device=cls.device_metadata["name"],
            optical_channel=[cls.optical_channel_metadata],
            imaging_rate=29.873615189896864,
            grid_spacing=[1.1078125e-06, 1.1078125e-06],
            origin_coords=[0.0, 0.0],
        )

        cls.two_photon_series_metadata = dict(
            name=cls.photon_series_name,
            description="Imaging data acquired from the Bruker Two-Photon Microscope.",
            unit="n.a.",
            dimension=[512, 512],
            imaging_plane=cls.imaging_plane_metadata["name"],
            scan_line_rate=15835.56350852745,
            field_of_view=[0.0005672, 0.0005672],
        )

        cls.ophys_metadata = dict(
            Device=[cls.device_metadata],
            ImagingPlane=[cls.imaging_plane_metadata],
            TwoPhotonSeries=[cls.two_photon_series_metadata],
        )

    def run_custom_checks(self):
        # check stream names
        streams = self.data_interface_cls.get_streams(folder_path=self.interface_kwargs["folder_path"])
        assert streams == self.available_streams

    def check_extracted_metadata(self, metadata: dict):
        assert metadata["NWBFile"]["session_start_time"] == datetime(2023, 7, 6, 15, 13, 58)
        assert metadata["Ophys"] == self.ophys_metadata

    def check_read_nwb(self, nwbfile_path: str):
        with NWBHDF5IO(path=nwbfile_path) as io:
            nwbfile = io.read()
            photon_series = nwbfile.acquisition[self.photon_series_name]
            assert photon_series.data.shape == (self.num_frames, *self.image_shape)
            np.testing.assert_array_equal(photon_series.dimension[:], self.image_shape)
            assert photon_series.rate == 29.873615189896864

    def check_nwbfile_temporal_alignment(self):
        nwbfile_path = str(
            self.save_directory
            / f"{self.data_interface_cls.__name__}_{self.test_name}_test_starting_time_alignment.nwb"
        )

        interface = self.data_interface_cls(**self.interface_kwargs)

        aligned_starting_time = 1.23
        interface.set_aligned_starting_time(aligned_starting_time=aligned_starting_time)

        metadata = interface.get_metadata()
        interface.run_conversion(nwbfile_path=nwbfile_path, overwrite=True, metadata=metadata)

        with NWBHDF5IO(path=nwbfile_path) as io:
            nwbfile = io.read()

            assert nwbfile.acquisition[self.photon_series_name].starting_time == aligned_starting_time


class TestMicroManagerTiffImagingInterface(ImagingExtractorInterfaceTestMixin):
    data_interface_cls = MicroManagerTiffImagingInterface
    interface_kwargs = dict(
        folder_path=str(OPHYS_DATA_PATH / "imaging_datasets" / "MicroManagerTif" / "TS12_20220407_20hz_noteasy_1")
    )
    save_directory = OUTPUT_PATH

    @pytest.fixture(scope="class", autouse=True)
    def setup_metadata(self, request):
        cls = request.cls
        cls.device_metadata = dict(name="Microscope")
        cls.optical_channel_metadata = dict(
            name="OpticalChannelDefault",
            emission_lambda=np.nan,
            description="An optical channel of the microscope.",
        )
        cls.imaging_plane_metadata = dict(
            name="ImagingPlane",
            description="The plane or volume being imaged by the microscope.",
            excitation_lambda=np.nan,
            indicator="unknown",
            location="unknown",
            device=cls.device_metadata["name"],
            optical_channel=[cls.optical_channel_metadata],
            imaging_rate=20.0,
        )
        cls.two_photon_series_metadata = dict(
            name="TwoPhotonSeries",
            description="Imaging data from two-photon excitation microscopy.",
            unit="px",
            dimension=[1024, 1024],
            format="tiff",
            imaging_plane=cls.imaging_plane_metadata["name"],
        )

        cls.ophys_metadata = dict(
            Device=[cls.device_metadata],
            ImagingPlane=[cls.imaging_plane_metadata],
            TwoPhotonSeries=[cls.two_photon_series_metadata],
        )

    def check_extracted_metadata(self, metadata: dict):

        assert metadata["NWBFile"]["session_start_time"] == datetime(
            2022, 4, 7, 15, 6, 56, 842000, tzinfo=tzoffset(None, -18000)
        )
        assert metadata["Ophys"] == self.ophys_metadata

    def check_read_nwb(self, nwbfile_path: str):
        """Check the ophys metadata made it to the NWB file"""

        # Assuming you would create and write an NWB file here before reading it back

        with NWBHDF5IO(str(nwbfile_path), "r") as io:
            nwbfile = io.read()

            assert self.imaging_plane_metadata["name"] in nwbfile.imaging_planes
            imaging_plane = nwbfile.imaging_planes[self.imaging_plane_metadata["name"]]
            optical_channel = imaging_plane.optical_channel[0]
            assert optical_channel.name == self.optical_channel_metadata["name"]
            assert optical_channel.description == self.optical_channel_metadata["description"]
            assert imaging_plane.description == self.imaging_plane_metadata["description"]
            assert imaging_plane.imaging_rate == self.imaging_plane_metadata["imaging_rate"]
            assert self.two_photon_series_metadata["name"] in nwbfile.acquisition
            two_photon_series = nwbfile.acquisition[self.two_photon_series_metadata["name"]]
            assert two_photon_series.description == self.two_photon_series_metadata["description"]
            assert two_photon_series.unit == self.two_photon_series_metadata["unit"]
            assert two_photon_series.format == self.two_photon_series_metadata["format"]
            assert_array_equal(two_photon_series.dimension[:], self.two_photon_series_metadata["dimension"])

        super().check_read_nwb(nwbfile_path=nwbfile_path)


class TestThorImagingInterface(ImagingExtractorInterfaceTestMixin):
    """Test ThorImagingInterface."""

    channel_name = "ChanA"
    optical_series_name: str = f"TwoPhotonSeries{channel_name}"
    data_interface_cls = ThorImagingInterface
    interface_kwargs = dict(
        file_path=str(
            OPHYS_DATA_PATH
            / "imaging_datasets"
            / "ThorlabsTiff"
            / "single_channel_single_plane"
            / "20231018-002"
            / "ChanA_001_001_001_001.tif"
        ),
        channel_name="ChanA",
    )
    save_directory = OUTPUT_PATH

    def check_extracted_metadata(self, metadata: dict):
        """Check that the metadata was extracted correctly."""
        # Check session start time
        assert isinstance(metadata["NWBFile"]["session_start_time"], datetime)
        assert metadata["NWBFile"]["session_start_time"].year == 2023
        assert metadata["NWBFile"]["session_start_time"].month == 10
        assert metadata["NWBFile"]["session_start_time"].day == 18
        assert metadata["NWBFile"]["session_start_time"].hour == 17
        assert metadata["NWBFile"]["session_start_time"].minute == 39
        assert metadata["NWBFile"]["session_start_time"].second == 19

        # Check device metadata
        assert len(metadata["Ophys"]["Device"]) == 1
        device = metadata["Ophys"]["Device"][0]
        assert device["name"] == "ThorMicroscope"
        assert device["description"] == "ThorLabs 2P Microscope running ThorImageLS 5.0.2023.10041"

        # Check imaging plane metadata
        assert len(metadata["Ophys"]["ImagingPlane"]) == 1
        imaging_plane = metadata["Ophys"]["ImagingPlane"][0]
        assert imaging_plane["name"] == f"ImagingPlane{self.channel_name}"
        assert imaging_plane["description"] == "2P Imaging Plane"
        assert imaging_plane["device"] == "ThorMicroscope"
        assert "grid_spacing" in imaging_plane
        assert "grid_spacing_unit" in imaging_plane

        # Check optical channel metadata
        assert len(imaging_plane["optical_channel"]) == 1
        optical_channel = imaging_plane["optical_channel"][0]
        assert optical_channel["name"] == self.channel_name

        # Check two photon series metadata
        assert len(metadata["Ophys"]["TwoPhotonSeries"]) == 1
        two_photon_series = metadata["Ophys"]["TwoPhotonSeries"][0]
        assert two_photon_series["name"] == self.optical_series_name


class TestMiniscopeImagingInterface(MiniscopeImagingInterfaceMixin):
    data_interface_cls = MiniscopeImagingInterface
    interface_kwargs = dict(folder_path=str(OPHYS_DATA_PATH / "imaging_datasets" / "Miniscope" / "C6-J588_Disc5"))
    save_directory = OUTPUT_PATH

    @pytest.fixture(scope="class", autouse=True)
    def setup_metadata(cls, request):
        cls = request.cls

        cls.device_name = "Miniscope"

        cls.device_metadata = dict(
            name=cls.device_name,
            compression="FFV1",
            deviceType="Miniscope_V3",
            frameRate="15FPS",
            framesPerFile=1000,
            gain="High",
            led0=47,
        )

        cls.imaging_plane_name = "ImagingPlane"
        cls.imaging_plane_metadata = dict(
            name=cls.imaging_plane_name,
            device=cls.device_name,
            imaging_rate=15.0,
        )

        cls.photon_series_name = "OnePhotonSeries"
        cls.photon_series_metadata = dict(
            name=cls.photon_series_name,
            unit="px",
        )

    def check_extracted_metadata(self, metadata: dict):
        assert metadata["NWBFile"]["session_start_time"] == datetime(2021, 10, 7, 15, 3, 28, 635)
        assert metadata["Ophys"]["Device"][0] == self.device_metadata

        imaging_plane_metadata = metadata["Ophys"]["ImagingPlane"][0]
        assert imaging_plane_metadata["name"] == self.imaging_plane_metadata["name"]
        assert imaging_plane_metadata["device"] == self.imaging_plane_metadata["device"]
        assert imaging_plane_metadata["imaging_rate"] == self.imaging_plane_metadata["imaging_rate"]

        one_photon_series_metadata = metadata["Ophys"]["OnePhotonSeries"][0]
        assert one_photon_series_metadata["name"] == self.photon_series_metadata["name"]
        assert one_photon_series_metadata["unit"] == self.photon_series_metadata["unit"]

    def test_incorrect_folder_structure_raises(self):
        folder_path = Path(self.interface_kwargs["folder_path"]) / "15_03_28/BehavCam_2/"
        with pytest.raises(
            AssertionError, match="The main folder should contain at least one subfolder named 'Miniscope'."
        ):
            self.data_interface_cls(folder_path=folder_path)


@skip_on_darwin_arm64
@skip_if_isx_not_installed
class TestInscopixImagingInterfaceMovie128x128x100Part1(ImagingExtractorInterfaceTestMixin):
    """Test InscopixImagingInterface with movie_128x128x100_part1.isxd."""

    data_interface_cls = InscopixImagingInterface
    save_directory = OUTPUT_PATH
    interface_kwargs = dict(
        file_path=str(OPHYS_DATA_PATH / "imaging_datasets" / "inscopix" / "movie_128x128x100_part1.isxd")
    )
    optical_series_name = "OnePhotonSeries"

    @pytest.fixture(scope="class", autouse=True)
    def setup_metadata(cls, request):
        """Set up common metadata for all Inscopix tests."""
        cls = request.cls

        # Device metadata
        cls.device_name = "Microscope"
        cls.device_metadata = dict(name=cls.device_name, description="Inscopix Microscope")

        # Imaging plane metadata
        cls.imaging_plane_name = "ImagingPlane"
        cls.imaging_plane_metadata = dict(
            name=cls.imaging_plane_name,
            description="Inscopix Imaging Plane",
            device=cls.device_name,
            optical_channel=[
                dict(name="OpticalChannel", description="Inscopix Optical Channel", emission_lambda=np.nan)
            ],
        )

        # One photon series metadata
        cls.photon_series_metadata = dict(
            name=cls.optical_series_name,
            description="Imaging data acquired from Inscopix microscope",
            unit="n.a.",
            dimension=[128, 128],
            imaging_plane=cls.imaging_plane_name,
        )

        # Combined ophys metadata for validation
        cls.ophys_metadata = dict(
            Device=[cls.device_metadata],
            ImagingPlane=[cls.imaging_plane_metadata],
            OnePhotonSeries=[cls.photon_series_metadata],
        )

    def check_extracted_metadata(self, metadata: dict):
        """Check that metadata is correctly extracted from Inscopix files."""

        # Check overall ophys structure matches expected metadata
        for category in ["Device", "ImagingPlane", "OnePhotonSeries"]:
            assert len(metadata["Ophys"][category]) == len(
                self.ophys_metadata[category]
            ), f"Expected {len(self.ophys_metadata[category])} {category}, got {len(metadata['Ophys'][category])}"

        # Check Device
        device = metadata["Ophys"]["Device"][0]
        assert (
            device["name"] == self.device_metadata["name"]
        ), f"Device name mismatch: expected '{self.device_metadata['name']}', got '{device['name']}'"

        # Check ImagingPlane
        imaging_plane = metadata["Ophys"]["ImagingPlane"][0]
        assert (
            imaging_plane["name"] == self.imaging_plane_metadata["name"]
        ), f"ImagingPlane name mismatch: expected '{self.imaging_plane_metadata['name']}', got '{imaging_plane['name']}'"
        assert len(imaging_plane["optical_channel"]) == len(
            self.imaging_plane_metadata["optical_channel"]
        ), f"Optical channel count mismatch: expected {len(self.imaging_plane_metadata['optical_channel'])}, got {len(imaging_plane['optical_channel'])}"

        # Check OnePhotonSeries
        one_photon_series = metadata["Ophys"]["OnePhotonSeries"][0]
        assert (
            one_photon_series["name"] == self.photon_series_metadata["name"]
        ), f"OnePhotonSeries name mismatch: expected '{self.photon_series_metadata['name']}', got '{one_photon_series['name']}'"
        assert (
            one_photon_series["unit"] == self.photon_series_metadata["unit"]
        ), f"OnePhotonSeries unit mismatch: expected '{self.photon_series_metadata['unit']}', got '{one_photon_series['unit']}'"
        assert (
            one_photon_series["dimension"] == self.photon_series_metadata["dimension"]
        ), f"OnePhotonSeries dimension mismatch: expected {self.photon_series_metadata['dimension']}, got {one_photon_series['dimension']}"
        assert (
            one_photon_series["imaging_plane"] == self.photon_series_metadata["imaging_plane"]
        ), f"OnePhotonSeries imaging_plane mismatch: expected '{self.photon_series_metadata['imaging_plane']}', got '{one_photon_series['imaging_plane']}'"

    def check_read_nwb(self, nwbfile_path: str):
        """Check that the data and metadata are correctly written to the NWB file."""
        with NWBHDF5IO(nwbfile_path, "r") as io:
            nwbfile = io.read()

            # Check device exists
            assert self.device_name in nwbfile.devices, f"Device '{self.device_name}' not found in NWB file devices."

            # Check imaging plane exists and is properly linked to device
            assert (
                self.imaging_plane_name in nwbfile.imaging_planes
            ), f"ImagingPlane '{self.imaging_plane_name}' not found in NWB file."
            imaging_plane = nwbfile.imaging_planes[self.imaging_plane_name]
            assert (
                imaging_plane.device.name == self.device_name
            ), f"ImagingPlane device mismatch: expected '{self.device_name}', got '{imaging_plane.device.name}'"

            # Check optical channel
            assert len(imaging_plane.optical_channel) == len(
                self.imaging_plane_metadata["optical_channel"]
            ), f"Optical channel count mismatch: expected {len(self.imaging_plane_metadata['optical_channel'])}, got {len(imaging_plane.optical_channel)}"

            # Check OnePhotonSeries exists and has correct links and properties
            assert (
                self.optical_series_name in nwbfile.acquisition
            ), f"OnePhotonSeries '{self.optical_series_name}' not found in NWB acquisition."
            one_photon_series = nwbfile.acquisition[self.optical_series_name]
            assert (
                one_photon_series.imaging_plane.name == self.imaging_plane_name
            ), f"OnePhotonSeries imaging_plane mismatch: expected '{self.imaging_plane_name}', got '{one_photon_series.imaging_plane.name}'"
            assert (
                one_photon_series.unit == self.photon_series_metadata["unit"]
            ), f"OnePhotonSeries unit mismatch: expected '{self.photon_series_metadata['unit']}', got '{one_photon_series.unit}'"

            # Check data dimensions
            assert one_photon_series.data.shape == (
                100,
                128,
                128,
            ), f"Data shape mismatch: expected (100, 128, 128), got {one_photon_series.data.shape}"
            assert (
                one_photon_series.data.dtype == np.float32
            ), f"Data type mismatch: expected np.float32, got {one_photon_series.data.dtype}"

        # Call parent check_read_nwb to verify extractor compatibility
        super().check_read_nwb(nwbfile_path=nwbfile_path)


@skip_on_darwin_arm64
@skip_if_isx_not_installed
class TestInscopixImagingInterfaceMovieLongerThan3Min(ImagingExtractorInterfaceTestMixin):
    """Test InscopixImagingInterface with movie_longer_than_3_min.isxd."""

    data_interface_cls = InscopixImagingInterface
    save_directory = OUTPUT_PATH
    interface_kwargs = dict(
        file_path=str(OPHYS_DATA_PATH / "imaging_datasets" / "inscopix" / "movie_longer_than_3_min.isxd")
    )
    optical_series_name = "OnePhotonSeries"

    @pytest.fixture(scope="class", autouse=True)
    def setup_metadata(cls, request):
        """Set up common metadata for all Inscopix tests."""
        cls = request.cls

        # Device metadata
        cls.device_name = "Microscope"
        cls.device_metadata = dict(name=cls.device_name, description="Inscopix Microscope")

        # Imaging plane metadata
        cls.imaging_plane_name = "ImagingPlane"
        cls.imaging_plane_metadata = dict(
            name=cls.imaging_plane_name,
            description="Inscopix Imaging Plane",
            device=cls.device_name,
            optical_channel=[
                dict(name="OpticalChannel", description="Inscopix Optical Channel", emission_lambda=np.nan)
            ],
        )

        # One photon series metadata
        cls.photon_series_metadata = dict(
            name=cls.optical_series_name,
            description="Imaging data acquired from Inscopix microscope",
            unit="n.a.",
            imaging_plane=cls.imaging_plane_name,
        )

        # Combined ophys metadata for validation
        cls.ophys_metadata = dict(
            Device=[cls.device_metadata],
            ImagingPlane=[cls.imaging_plane_metadata],
            OnePhotonSeries=[cls.photon_series_metadata],
        )

    def check_extracted_metadata(self, metadata: dict):
        """Check that metadata is correctly extracted from Inscopix files."""

        # Check overall ophys structure matches expected metadata
        for category in ["Device", "ImagingPlane", "OnePhotonSeries"]:
            assert len(metadata["Ophys"][category]) == len(
                self.ophys_metadata[category]
            ), f"Expected {len(self.ophys_metadata[category])} {category}, got {len(metadata['Ophys'][category])}"

        # Check Device
        device = metadata["Ophys"]["Device"][0]
        assert (
            device["name"] == self.device_metadata["name"]
        ), f"Device name mismatch: expected '{self.device_metadata['name']}', got '{device['name']}'"

        # Check ImagingPlane
        imaging_plane = metadata["Ophys"]["ImagingPlane"][0]
        assert (
            imaging_plane["name"] == self.imaging_plane_metadata["name"]
        ), f"ImagingPlane name mismatch: expected '{self.imaging_plane_metadata['name']}', got '{imaging_plane['name']}'"
        assert len(imaging_plane["optical_channel"]) == len(
            self.imaging_plane_metadata["optical_channel"]
        ), f"Optical channel count mismatch: expected {len(self.imaging_plane_metadata['optical_channel'])}, got {len(imaging_plane['optical_channel'])}"

        # Check OnePhotonSeries
        one_photon_series = metadata["Ophys"]["OnePhotonSeries"][0]
        assert (
            one_photon_series["name"] == self.photon_series_metadata["name"]
        ), f"OnePhotonSeries name mismatch: expected '{self.photon_series_metadata['name']}', got '{one_photon_series['name']}'"
        assert (
            one_photon_series["unit"] == self.photon_series_metadata["unit"]
        ), f"OnePhotonSeries unit mismatch: expected '{self.photon_series_metadata['unit']}', got '{one_photon_series['unit']}'"
        assert (
            one_photon_series["imaging_plane"] == self.photon_series_metadata["imaging_plane"]
        ), f"OnePhotonSeries imaging_plane mismatch: expected '{self.photon_series_metadata['imaging_plane']}', got '{one_photon_series['imaging_plane']}'"

    def check_read_nwb(self, nwbfile_path: str):
        """Check that the data and metadata are correctly written to the NWB file."""
        with NWBHDF5IO(nwbfile_path, "r") as io:
            nwbfile = io.read()

            # Check device exists
            assert self.device_name in nwbfile.devices, f"Device '{self.device_name}' not found in NWB file devices."

            # Check imaging plane exists and is properly linked to device
            assert (
                self.imaging_plane_name in nwbfile.imaging_planes
            ), f"ImagingPlane '{self.imaging_plane_name}' not found in NWB file."
            imaging_plane = nwbfile.imaging_planes[self.imaging_plane_name]
            assert (
                imaging_plane.device.name == self.device_name
            ), f"ImagingPlane device mismatch: expected '{self.device_name}', got '{imaging_plane.device.name}'"

            # Check optical channel
            assert len(imaging_plane.optical_channel) == len(
                self.imaging_plane_metadata["optical_channel"]
            ), f"Optical channel count mismatch: expected {len(self.imaging_plane_metadata['optical_channel'])}, got {len(imaging_plane.optical_channel)}"

            # Check OnePhotonSeries exists and has correct links and properties
            assert (
                self.optical_series_name in nwbfile.acquisition
            ), f"OnePhotonSeries '{self.optical_series_name}' not found in NWB acquisition."
            one_photon_series = nwbfile.acquisition[self.optical_series_name]
            assert (
                one_photon_series.imaging_plane.name == self.imaging_plane_name
            ), f"OnePhotonSeries imaging_plane mismatch: expected '{self.imaging_plane_name}', got '{one_photon_series.imaging_plane.name}'"
            assert (
                one_photon_series.unit == self.photon_series_metadata["unit"]
            ), f"OnePhotonSeries unit mismatch: expected '{self.photon_series_metadata['unit']}', got '{one_photon_series.unit}'"

        # Call parent check_read_nwb to verify extractor compatibility
        super().check_read_nwb(nwbfile_path=nwbfile_path)


@skip_on_darwin_arm64
@skip_if_isx_not_installed
class TestInscopixImagingInterfaceMovieU8(ImagingExtractorInterfaceTestMixin):
    """Test InscopixImagingInterface with movie_u8.isxd."""

    data_interface_cls = InscopixImagingInterface
    save_directory = OUTPUT_PATH
    interface_kwargs = dict(file_path=str(OPHYS_DATA_PATH / "imaging_datasets" / "inscopix" / "movie_u8.isxd"))
    optical_series_name = "OnePhotonSeries"

    @pytest.fixture(scope="class", autouse=True)
    def setup_metadata(cls, request):
        """Set up common metadata for all Inscopix tests."""
        cls = request.cls

        # Device metadata
        cls.device_name = "Microscope"
        cls.device_metadata = dict(name=cls.device_name, description="Inscopix Microscope")

        # Imaging plane metadata
        cls.imaging_plane_name = "ImagingPlane"
        cls.imaging_plane_metadata = dict(
            name=cls.imaging_plane_name,
            description="Inscopix Imaging Plane",
            device=cls.device_name,
            optical_channel=[
                dict(name="OpticalChannel", description="Inscopix Optical Channel", emission_lambda=np.nan)
            ],
        )

        # One photon series metadata
        cls.photon_series_metadata = dict(
            name=cls.optical_series_name,
            description="Imaging data acquired from Inscopix microscope",
            unit="n.a.",
            imaging_plane=cls.imaging_plane_name,
        )

        # Combined ophys metadata for validation
        cls.ophys_metadata = dict(
            Device=[cls.device_metadata],
            ImagingPlane=[cls.imaging_plane_metadata],
            OnePhotonSeries=[cls.photon_series_metadata],
        )

    def check_extracted_metadata(self, metadata: dict):
        """Check that metadata is correctly extracted from Inscopix files."""

        # Check overall ophys structure matches expected metadata
        for category in ["Device", "ImagingPlane", "OnePhotonSeries"]:
            assert len(metadata["Ophys"][category]) == len(
                self.ophys_metadata[category]
            ), f"Expected {len(self.ophys_metadata[category])} {category}, got {len(metadata['Ophys'][category])}"

        # Check Device
        device = metadata["Ophys"]["Device"][0]
        assert (
            device["name"] == self.device_metadata["name"]
        ), f"Device name mismatch: expected '{self.device_metadata['name']}', got '{device['name']}'"

        # Check ImagingPlane
        imaging_plane = metadata["Ophys"]["ImagingPlane"][0]
        assert (
            imaging_plane["name"] == self.imaging_plane_metadata["name"]
        ), f"ImagingPlane name mismatch: expected '{self.imaging_plane_metadata['name']}', got '{imaging_plane['name']}'"
        assert len(imaging_plane["optical_channel"]) == len(
            self.imaging_plane_metadata["optical_channel"]
        ), f"Optical channel count mismatch: expected {len(self.imaging_plane_metadata['optical_channel'])}, got {len(imaging_plane['optical_channel'])}"

        # Check OnePhotonSeries
        one_photon_series = metadata["Ophys"]["OnePhotonSeries"][0]
        assert (
            one_photon_series["name"] == self.photon_series_metadata["name"]
        ), f"OnePhotonSeries name mismatch: expected '{self.photon_series_metadata['name']}', got '{one_photon_series['name']}'"
        assert (
            one_photon_series["unit"] == self.photon_series_metadata["unit"]
        ), f"OnePhotonSeries unit mismatch: expected '{self.photon_series_metadata['unit']}', got '{one_photon_series['unit']}'"
        assert (
            one_photon_series["imaging_plane"] == self.photon_series_metadata["imaging_plane"]
        ), f"OnePhotonSeries imaging_plane mismatch: expected '{self.photon_series_metadata['imaging_plane']}', got '{one_photon_series['imaging_plane']}'"

    def check_read_nwb(self, nwbfile_path: str):
        """Check that the data and metadata are correctly written to the NWB file."""
        with NWBHDF5IO(nwbfile_path, "r") as io:
            nwbfile = io.read()

            # Check device exists
            assert self.device_name in nwbfile.devices, f"Device '{self.device_name}' not found in NWB file devices."

            # Check imaging plane exists and is properly linked to device
            assert (
                self.imaging_plane_name in nwbfile.imaging_planes
            ), f"ImagingPlane '{self.imaging_plane_name}' not found in NWB file."
            imaging_plane = nwbfile.imaging_planes[self.imaging_plane_name]
            assert (
                imaging_plane.device.name == self.device_name
            ), f"ImagingPlane device mismatch: expected '{self.device_name}', got '{imaging_plane.device.name}'"

            # Check optical channel
            assert len(imaging_plane.optical_channel) == len(
                self.imaging_plane_metadata["optical_channel"]
            ), f"Optical channel count mismatch: expected {len(self.imaging_plane_metadata['optical_channel'])}, got {len(imaging_plane.optical_channel)}"

            # Check OnePhotonSeries exists and has correct links and properties
            assert (
                self.optical_series_name in nwbfile.acquisition
            ), f"OnePhotonSeries '{self.optical_series_name}' not found in NWB acquisition."
            one_photon_series = nwbfile.acquisition[self.optical_series_name]
            assert (
                one_photon_series.imaging_plane.name == self.imaging_plane_name
            ), f"OnePhotonSeries imaging_plane mismatch: expected '{self.imaging_plane_name}', got '{one_photon_series.imaging_plane.name}'"
            assert (
                one_photon_series.unit == self.photon_series_metadata["unit"]
            ), f"OnePhotonSeries unit mismatch: expected '{self.photon_series_metadata['unit']}', got '{one_photon_series.unit}'"

<<<<<<< HEAD
            assert (one_photon_series.data.dtype == np.uint8), f"Data type mismatch: expected np.float32, got {one_photon_series.data.dtype}"
            
=======
            # The key difference for u8 data - verify it's correctly converted to float32 in NWB
            # (This is important because the original data is uint8 but NWB standard typically uses float32)
            assert (
                one_photon_series.data.dtype == np.float32
            ), f"Data type mismatch: expected np.float32, got {one_photon_series.data.dtype}"

>>>>>>> f786fe8d
            # Additional check: verify data range is consistent with uint8 source (0-255)
            # This checks that values were preserved during conversion
            sample_data = one_photon_series.data[0 : min(10, one_photon_series.data.shape[0]), :, :]
            assert np.all(sample_data >= 0) and np.all(
                sample_data <= 255
            ), f"Data values outside expected range for uint8 source (0-255)"

        # Call parent check_read_nwb to verify extractor compatibility
        super().check_read_nwb(nwbfile_path=nwbfile_path)<|MERGE_RESOLUTION|>--- conflicted
+++ resolved
@@ -1288,17 +1288,8 @@
                 one_photon_series.unit == self.photon_series_metadata["unit"]
             ), f"OnePhotonSeries unit mismatch: expected '{self.photon_series_metadata['unit']}', got '{one_photon_series.unit}'"
 
-<<<<<<< HEAD
             assert (one_photon_series.data.dtype == np.uint8), f"Data type mismatch: expected np.float32, got {one_photon_series.data.dtype}"
             
-=======
-            # The key difference for u8 data - verify it's correctly converted to float32 in NWB
-            # (This is important because the original data is uint8 but NWB standard typically uses float32)
-            assert (
-                one_photon_series.data.dtype == np.float32
-            ), f"Data type mismatch: expected np.float32, got {one_photon_series.data.dtype}"
-
->>>>>>> f786fe8d
             # Additional check: verify data range is consistent with uint8 source (0-255)
             # This checks that values were preserved during conversion
             sample_data = one_photon_series.data[0 : min(10, one_photon_series.data.shape[0]), :, :]
