import importlib
import platform
from datetime import datetime
from pathlib import Path

import numpy as np
import pytest
from dateutil.tz import tzoffset
from hdmf.testing import TestCase as hdmf_TestCase
from numpy.testing import assert_array_equal
from parameterized import parameterized_class
from pynwb import NWBHDF5IO

from neuroconv.datainterfaces import (
    BrukerTiffMultiPlaneImagingInterface,
    BrukerTiffSinglePlaneImagingInterface,
    Hdf5ImagingInterface,
    InscopixImagingInterface,
    MicroManagerTiffImagingInterface,
    MiniscopeImagingInterface,
    SbxImagingInterface,
    ScanImageImagingInterface,
    ScanImageLegacyImagingInterface,
    ScanImageMultiFileImagingInterface,
    ThorImagingInterface,
    TiffImagingInterface,
)
from neuroconv.datainterfaces.ophys.scanimage.scanimageimaginginterfaces import (
    ScanImageMultiPlaneImagingInterface,
    ScanImageMultiPlaneMultiFileImagingInterface,
    ScanImageSinglePlaneImagingInterface,
    ScanImageSinglePlaneMultiFileImagingInterface,
)
from neuroconv.tools.testing.data_interface_mixins import (
    ImagingExtractorInterfaceTestMixin,
    MiniscopeImagingInterfaceMixin,
    ScanImageMultiPlaneImagingInterfaceMixin,
    ScanImageSinglePlaneImagingInterfaceMixin,
)

try:
    from ..setup_paths import OPHYS_DATA_PATH, OUTPUT_PATH
except ImportError:
    from setup_paths import OPHYS_DATA_PATH, OUTPUT_PATH

skip_on_darwin_arm64 = pytest.mark.skipif(
    platform.system() == "Darwin" and platform.machine() == "arm64",
    reason="Tests are skipped on macOS ARM64 due to platform limitations.",
)

skip_if_isx_not_installed = pytest.mark.skipif(
    not importlib.util.find_spec("isx"),
    reason="Tests are skipped because the 'isx' module is not installed.",
)


class TestTiffImagingInterface(ImagingExtractorInterfaceTestMixin):
    data_interface_cls = TiffImagingInterface
    interface_kwargs = dict(
        file_path=str(OPHYS_DATA_PATH / "imaging_datasets" / "Tif" / "demoMovie.tif"),
        sampling_frequency=15.0,  # typically provided by user
    )
    save_directory = OUTPUT_PATH


class TestScanImageImagingInterfaceMultiPlaneChannel1(ScanImageMultiPlaneImagingInterfaceMixin):
    data_interface_cls = ScanImageImagingInterface
    interface_kwargs = dict(
        file_paths=[OPHYS_DATA_PATH / "imaging_datasets" / "ScanImage" / "scanimage_20220923_roi.tif"],
        channel_name="Channel 1",
        interleave_slice_samples=True,
    )
    save_directory = OUTPUT_PATH

    photon_series_name = "TwoPhotonSeriesChannel1"
    imaging_plane_name = "ImagingPlaneChannel1"
    expected_two_photon_series_data_shape = (6, 256, 528, 2)
    expected_rate = None  # This is interleaved data so the timestamps are written
    expected_starting_time = None

    def check_extracted_metadata(self, metadata: dict):
        assert metadata["NWBFile"]["session_start_time"] == datetime(2023, 9, 22, 12, 51, 34, 124000)


class TestScanImageImagingInterfaceMultiPlaneChannel4(ScanImageMultiPlaneImagingInterfaceMixin):
    data_interface_cls = ScanImageImagingInterface
    interface_kwargs = dict(
        file_paths=[OPHYS_DATA_PATH / "imaging_datasets" / "ScanImage" / "scanimage_20220923_roi.tif"],
        channel_name="Channel 4",
        interleave_slice_samples=True,
    )
    save_directory = OUTPUT_PATH

    photon_series_name = "TwoPhotonSeriesChannel4"
    imaging_plane_name = "ImagingPlaneChannel4"
    expected_two_photon_series_data_shape = (6, 256, 528, 2)
    expected_rate = None  # This is interleaved data so the timestamps are written
    expected_starting_time = None

    def check_extracted_metadata(self, metadata: dict):
        assert metadata["NWBFile"]["session_start_time"] == datetime(2023, 9, 22, 12, 51, 34, 124000)


class TestScanImageImagingInterfaceSinglePlaneCase(ScanImageSinglePlaneImagingInterfaceMixin):
    data_interface_cls = ScanImageImagingInterface
    save_directory = OUTPUT_PATH
    expected_two_photon_series_data_shape = (6, 256, 528)

    @pytest.fixture(
        params=[
            dict(
                interface_kwargs=dict(
                    file_path=str(OPHYS_DATA_PATH / "imaging_datasets" / "ScanImage" / "scanimage_20220923_roi.tif"),
                    channel_name="Channel 1",
                    plane_index=0,
                    interleave_slice_samples=True,
                ),
                expected_photon_series_name="TwoPhotonSeriesChannel1Plane0",
                expected_imaging_plane_name="ImagingPlaneChannel1Plane0",
            ),
            dict(
                interface_kwargs=dict(
                    file_path=str(OPHYS_DATA_PATH / "imaging_datasets" / "ScanImage" / "scanimage_20220923_roi.tif"),
                    channel_name="Channel 1",
                    plane_index=1,
                    interleave_slice_samples=True,
                ),
                expected_photon_series_name="TwoPhotonSeriesChannel1Plane1",
                expected_imaging_plane_name="ImagingPlaneChannel1Plane1",
            ),
            dict(
                interface_kwargs=dict(
                    file_path=str(OPHYS_DATA_PATH / "imaging_datasets" / "ScanImage" / "scanimage_20220923_roi.tif"),
                    channel_name="Channel 4",
                    plane_index=0,
                    interleave_slice_samples=True,
                ),
                expected_photon_series_name="TwoPhotonSeriesChannel4Plane0",
                expected_imaging_plane_name="ImagingPlaneChannel4Plane0",
            ),
            dict(
                interface_kwargs=dict(
                    file_path=str(OPHYS_DATA_PATH / "imaging_datasets" / "ScanImage" / "scanimage_20220923_roi.tif"),
                    channel_name="Channel 4",
                    plane_index=1,
                    interleave_slice_samples=True,
                ),
                expected_photon_series_name="TwoPhotonSeriesChannel4Plane1",
                expected_imaging_plane_name="ImagingPlaneChannel4Plane1",
            ),
        ],
        ids=[
            "Channel1Plane0",
            "Channel1Plane1",
            "Channel4Plane0",
            "Channel4Plane1",
        ],
    )
    def setup_interface(self, request):
        test_id = request.node.callspec.id
        self.test_name = test_id
        self.interface_kwargs = request.param["interface_kwargs"]
        self.photon_series_name = request.param["expected_photon_series_name"]
        self.imaging_plane_name = request.param["expected_imaging_plane_name"]
        self.interface = self.data_interface_cls(**self.interface_kwargs)

        return self.interface, self.test_name

    def check_extracted_metadata(self, metadata: dict):
        assert metadata["NWBFile"]["session_start_time"] == datetime(2023, 9, 22, 12, 51, 34, 124000)


class TestScanImageImagingInterfacesAssertions:

    def test_not_recognized_scanimage_version(self):
        """Test that ValueError is returned when ScanImage version could not be determined from metadata."""
        file_path = str(OPHYS_DATA_PATH / "imaging_datasets" / "Tif" / "demoMovie.tif")
        with pytest.raises(
            ValueError,
            match="Unsupported ScanImage version 65536. Supported versions are 3, 4, and 5.Most likely this is a legacy version, use ScanImageLegacyImagingInterface instead.",
        ):
            ScanImageImagingInterface(file_path=file_path)

    def test_not_supported_scanimage_version(self):
        """Test that ValueError is raised for ScanImage version 3.8 when ScanImageSinglePlaneImagingInterface is used."""
        file_path = str(OPHYS_DATA_PATH / "imaging_datasets" / "Tif" / "sample_scanimage.tiff")
        with pytest.raises(ValueError, match="ScanImage version 3.8 is not supported."):
            ScanImageSinglePlaneImagingInterface(file_path=file_path)

    def test_channel_name_not_specified(self):
        """Test that ValueError is raised when channel_name is not specified for data with multiple channels."""
        file_path = str(OPHYS_DATA_PATH / "imaging_datasets" / "ScanImage" / "scanimage_20240320_multifile_00001.tif")
        with pytest.raises(ValueError, match="Multiple channels available in the data"):
            ScanImageImagingInterface(file_path=file_path)

    def test_channel_name_not_specified_for_multi_plane_data(self):
        """Test that ValueError is raised when channel_name is not specified for data with multiple channels."""
        file_path = str(OPHYS_DATA_PATH / "imaging_datasets" / "ScanImage" / "scanimage_20220923_roi.tif")
        with pytest.raises(ValueError, match="More than one channel is detected!"):
            ScanImageMultiPlaneImagingInterface(file_path=file_path)

    def test_plane_name_not_specified(self):
        """Test that ValueError is raised when plane_name is not specified for data with multiple planes."""
        file_path = str(OPHYS_DATA_PATH / "imaging_datasets" / "ScanImage" / "scanimage_20220923_roi.tif")
        with pytest.raises(ValueError, match="More than one plane is detected!"):
            ScanImageSinglePlaneImagingInterface(file_path=file_path, channel_name="Channel 1")

    def test_incorrect_channel_name(self):
        """Test that ValueError is raised when incorrect channel name is specified."""
        file_path = str(OPHYS_DATA_PATH / "imaging_datasets" / "ScanImage" / "scanimage_20220923_roi.tif")
        channel_name = "Channel 2"
        with pytest.raises(
            ValueError,
            match=r"Channel name \(Channel 2\) not found in available channels \(\['Channel 1', 'Channel 4'\]\)\. Please specify a valid channel name\.",
        ):
            ScanImageImagingInterface(file_path=file_path, channel_name=channel_name, interleave_slice_samples=True)

    def test_incorrect_plane_name(self):
        """Test that ValueError is raised when incorrect plane name is specified."""
        file_path = str(OPHYS_DATA_PATH / "imaging_datasets" / "ScanImage" / "scanimage_20220801_volume.tif")
        with pytest.raises(ValueError, match=r"plane_index \(20\) must be between 0 and 19"):
            ScanImageImagingInterface(file_path=file_path, plane_name="20")

    def test_non_volumetric_data(self):
        """Test that ValueError is raised for non-volumetric imaging data."""
        file_path = str(OPHYS_DATA_PATH / "imaging_datasets" / "ScanImage" / "scanimage_20240320_multifile_00001.tif")
        with pytest.raises(
            ValueError,
            match="Only one plane detected. For single plane imaging data use ScanImageSinglePlaneImagingInterface instead.",
        ):
            ScanImageMultiPlaneImagingInterface(file_path=file_path, channel_name="Channel 1")


@pytest.mark.skipif(platform.machine() == "arm64", reason="Interface not supported on arm64 architecture")
class TestScanImageLegacyImagingInterface(ImagingExtractorInterfaceTestMixin):
    data_interface_cls = ScanImageLegacyImagingInterface
    interface_kwargs = dict(file_path=str(OPHYS_DATA_PATH / "imaging_datasets" / "Tif" / "sample_scanimage.tiff"))
    save_directory = OUTPUT_PATH

    def check_extracted_metadata(self, metadata: dict):
        assert metadata["NWBFile"]["session_start_time"] == datetime(2017, 10, 9, 16, 57, 7, 967000)
        assert (
            metadata["Ophys"]["TwoPhotonSeries"][0]["description"]
            == '{"state.configPath": "\'C:\\\\Users\\\\Kishore Kuchibhotla\\\\Desktop\\\\FromOld2P_params\\\\ScanImage_cfgfiles\'", "state.configName": "\'Behavior_2channel\'", "state.software.version": "3.8", "state.software.minorRev": "0", "state.software.beta": "1", "state.software.betaNum": "4", "state.acq.externallyTriggered": "0", "state.acq.startTrigInputTerminal": "1", "state.acq.startTrigEdge": "\'Rising\'", "state.acq.nextTrigInputTerminal": "[]", "state.acq.nextTrigEdge": "\'Rising\'", "state.acq.nextTrigAutoAdvance": "0", "state.acq.nextTrigStopImmediate": "1", "state.acq.nextTrigAdvanceGap": "0", "state.acq.pureNextTriggerMode": "0", "state.acq.numberOfZSlices": "1", "state.acq.zStepSize": "187", "state.acq.numAvgFramesSaveGUI": "1", "state.acq.numAvgFramesSave": "1", "state.acq.numAvgFramesDisplay": "1", "state.acq.averaging": "1", "state.acq.averagingDisplay": "0", "state.acq.numberOfFrames": "1220", "state.acq.numberOfRepeats": "Inf", "state.acq.repeatPeriod": "10", "state.acq.stackCenteredOffset": "[]", "state.acq.stackParkBetweenSlices": "0", "state.acq.linesPerFrame": "256", "state.acq.pixelsPerLine": "256", "state.acq.pixelTime": "3.2e-06", "state.acq.binFactor": "16", "state.acq.frameRate": "3.90625", "state.acq.zoomFactor": "2", "state.acq.scanAngleMultiplierFast": "1", "state.acq.scanAngleMultiplierSlow": "1", "state.acq.scanRotation": "0", "state.acq.scanShiftFast": "1.25", "state.acq.scanShiftSlow": "-0.75", "state.acq.xstep": "0.5", "state.acq.ystep": "0.5", "state.acq.staircaseSlowDim": "0", "state.acq.slowDimFlybackFinalLine": "1", "state.acq.slowDimDiscardFlybackLine": "0", "state.acq.msPerLine": "1", "state.acq.fillFraction": "0.8192", "state.acq.samplesAcquiredPerLine": "4096", "state.acq.acqDelay": "8.32e-05", "state.acq.scanDelay": "9e-05", "state.acq.bidirectionalScan": "1", "state.acq.baseZoomFactor": "1", "state.acq.outputRate": "100000", "state.acq.inputRate": "5000000", "state.acq.inputBitDepth": "12", "state.acq.pockelsClosedOnFlyback": "1", "state.acq.pockelsFillFracAdjust": "4e-05", "state.acq.pmtOffsetChannel1": "0.93603515625", "state.acq.pmtOffsetChannel2": "-0.106689453125", "state.acq.pmtOffsetChannel3": "-0.789306640625", "state.acq.pmtOffsetChannel4": "-1.0419921875", "state.acq.pmtOffsetAutoSubtractChannel1": "0", "state.acq.pmtOffsetAutoSubtractChannel2": "0", "state.acq.pmtOffsetAutoSubtractChannel3": "0", "state.acq.pmtOffsetAutoSubtractChannel4": "0", "state.acq.pmtOffsetStdDevChannel1": "0.853812996333255", "state.acq.pmtOffsetStdDevChannel2": "0.87040286645618", "state.acq.pmtOffsetStdDevChannel3": "0.410833641563274", "state.acq.pmtOffsetStdDevChannel4": "0.20894370294704", "state.acq.rboxZoomSetting": "0", "state.acq.acquiringChannel1": "1", "state.acq.acquiringChannel2": "0", "state.acq.acquiringChannel3": "0", "state.acq.acquiringChannel4": "0", "state.acq.savingChannel1": "1", "state.acq.savingChannel2": "0", "state.acq.savingChannel3": "0", "state.acq.savingChannel4": "0", "state.acq.imagingChannel1": "1", "state.acq.imagingChannel2": "0", "state.acq.imagingChannel3": "0", "state.acq.imagingChannel4": "0", "state.acq.maxImage1": "0", "state.acq.maxImage2": "0", "state.acq.maxImage3": "0", "state.acq.maxImage4": "0", "state.acq.inputVoltageRange1": "10", "state.acq.inputVoltageRange2": "10", "state.acq.inputVoltageRange3": "10", "state.acq.inputVoltageRange4": "10", "state.acq.inputVoltageInvert1": "0", "state.acq.inputVoltageInvert2": "0", "state.acq.inputVoltageInvert3": "0", "state.acq.inputVoltageInvert4": "0", "state.acq.numberOfChannelsSave": "1", "state.acq.numberOfChannelsAcquire": "1", "state.acq.maxMode": "0", "state.acq.fastScanningX": "1", "state.acq.fastScanningY": "0", "state.acq.framesPerFile": "Inf", "state.acq.clockExport.frameClockPolarityHigh": "1", "state.acq.clockExport.frameClockPolarityLow": "0", "state.acq.clockExport.frameClockGateSource": "0", "state.acq.clockExport.frameClockEnable": "1", "state.acq.clockExport.frameClockPhaseShiftUS": "0", "state.acq.clockExport.frameClockGated": "0", "state.acq.clockExport.lineClockPolarityHigh": "1", "state.acq.clockExport.lineClockPolarityLow": "0", "state.acq.clockExport.lineClockGatedEnable": "0", "state.acq.clockExport.lineClockGateSource": "0", "state.acq.clockExport.lineClockAutoSource": "1", "state.acq.clockExport.lineClockEnable": "0", "state.acq.clockExport.lineClockPhaseShiftUS": "0", "state.acq.clockExport.lineClockGated": "0", "state.acq.clockExport.pixelClockPolarityHigh": "1", "state.acq.clockExport.pixelClockPolarityLow": "0", "state.acq.clockExport.pixelClockGateSource": "0", "state.acq.clockExport.pixelClockAutoSource": "1", "state.acq.clockExport.pixelClockEnable": "0", "state.acq.clockExport.pixelClockPhaseShiftUS": "0", "state.acq.clockExport.pixelClockGated": "0", "state.init.eom.powerTransitions.timeString": "\'\'", "state.init.eom.powerTransitions.powerString": "\'\'", "state.init.eom.powerTransitions.transitionCountString": "\'\'", "state.init.eom.uncagingPulseImporter.pathnameText": "\'\'", "state.init.eom.uncagingPulseImporter.powerConversionFactor": "1", "state.init.eom.uncagingPulseImporter.lineConversionFactor": "2", "state.init.eom.uncagingPulseImporter.enabled": "0", "state.init.eom.uncagingPulseImporter.currentPosition": "0", "state.init.eom.uncagingPulseImporter.syncToPhysiology": "0", "state.init.eom.powerBoxStepper.pbsArrayString": "\'[]\'", "state.init.eom.uncagingMapper.enabled": "0", "state.init.eom.uncagingMapper.perGrab": "1", "state.init.eom.uncagingMapper.perFrame": "0", "state.init.eom.uncagingMapper.numberOfPixels": "4", "state.init.eom.uncagingMapper.pixelGenerationUserFunction": "\'\'", "state.init.eom.uncagingMapper.currentPixels": "[]", "state.init.eom.uncagingMapper.currentPosition": "[]", "state.init.eom.uncagingMapper.syncToPhysiology": "0", "state.init.eom.numberOfBeams": "0", "state.init.eom.focusLaserList": "\'PockelsCell-1\'", "state.init.eom.grabLaserList": "\'PockelsCell-1\'", "state.init.eom.snapLaserList": "\'PockelsCell-1\'", "state.init.eom.maxPhotodiodeVoltage": "0", "state.init.eom.boxWidth": "[]", "state.init.eom.powerBoxWidthsInMs": "[]", "state.init.eom.min": "[]", "state.init.eom.maxPower": "[]", "state.init.eom.usePowerArray": "0", "state.init.eom.showBoxArray": "[]", "state.init.eom.boxPowerArray": "[]", "state.init.eom.boxPowerOffArray": "[]", "state.init.eom.startFrameArray": "[]", "state.init.eom.endFrameArray": "[]", "state.init.eom.powerBoxNormCoords": "[]", "state.init.eom.powerVsZEnable": "1", "state.init.eom.powerLzArray": "[]", "state.init.eom.powerLzOverride": "0", "state.cycle.cycleOn": "0", "state.cycle.cycleName": "\'\'", "state.cycle.cyclePath": "\'\'", "state.cycle.cycleLength": "2", "state.cycle.numCycleRepeats": "1", "state.motor.motorZEnable": "0", "state.motor.absXPosition": "659.6", "state.motor.absYPosition": "-10386.6", "state.motor.absZPosition": "-8068.4", "state.motor.absZZPosition": "NaN", "state.motor.relXPosition": "0", "state.motor.relYPosition": "0", "state.motor.relZPosition": "-5.99999999999909", "state.motor.relZZPosition": "NaN", "state.motor.distance": "5.99999999999909", "state.internal.averageSamples": "0", "state.internal.highPixelValue1": "16384", "state.internal.lowPixelValue1": "0", "state.internal.highPixelValue2": "16384", "state.internal.lowPixelValue2": "0", "state.internal.highPixelValue3": "500", "state.internal.lowPixelValue3": "0", "state.internal.highPixelValue4": "500", "state.internal.lowPixelValue4": "0", "state.internal.figureColormap1": "\'$scim_colorMap(\'\'gray\'\',8,5)\'", "state.internal.figureColormap2": "\'$scim_colorMap(\'\'gray\'\',8,5)\'", "state.internal.figureColormap3": "\'$scim_colorMap(\'\'gray\'\',8,5)\'", "state.internal.figureColormap4": "\'$scim_colorMap(\'\'gray\'\',8,5)\'", "state.internal.repeatCounter": "0", "state.internal.startupTimeString": "\'10/9/2017 14:38:30.957\'", "state.internal.triggerTimeString": "\'10/9/2017 16:57:07.967\'", "state.internal.softTriggerTimeString": "\'10/9/2017 16:57:07.970\'", "state.internal.triggerTimeFirstString": "\'10/9/2017 16:57:07.967\'", "state.internal.triggerFrameDelayMS": "0", "state.init.eom.powerConversion1": "10", "state.init.eom.rejected_light1": "0", "state.init.eom.photodiodeOffset1": "0", "state.init.eom.powerConversion2": "10", "state.init.eom.rejected_light2": "0", "state.init.eom.photodiodeOffset2": "0", "state.init.eom.powerConversion3": "10", "state.init.eom.rejected_light3": "0", "state.init.eom.photodiodeOffset3": "0", "state.init.voltsPerOpticalDegree": "0.333", "state.init.scanOffsetAngleX": "0", "state.init.scanOffsetAngleY": "0"}'
        )


@parameterized_class(
    [
        {
            "interface_kwargs": dict(
                folder_path=str(OPHYS_DATA_PATH / "imaging_datasets" / "ScanImage"),
                file_pattern="scanimage_20220923_roi.tif",
                channel_name="Channel 1",
            ),
            "photon_series_name": "TwoPhotonSeriesChannel1",
            "imaging_plane_name": "ImagingPlaneChannel1",
        },
        {
            "interface_kwargs": dict(
                folder_path=str(OPHYS_DATA_PATH / "imaging_datasets" / "ScanImage"),
                file_pattern="scanimage_20220923_roi.tif",
                channel_name="Channel 4",
            ),
            "photon_series_name": "TwoPhotonSeriesChannel4",
            "imaging_plane_name": "ImagingPlaneChannel4",
        },
    ],
)
class TestScanImageMultiFileImagingInterfaceMultiPlaneCase(ScanImageMultiPlaneImagingInterfaceMixin):
    data_interface_cls = ScanImageMultiFileImagingInterface
    interface_kwargs = dict(
        folder_path=str(OPHYS_DATA_PATH / "imaging_datasets" / "ScanImage"),
        file_pattern="scanimage_20220923_roi.tif",
        channel_name="Channel 1",
    )
    save_directory = OUTPUT_PATH

    photon_series_name = "TwoPhotonSeriesChannel1"
    imaging_plane_name = "ImagingPlaneChannel1"
    expected_two_photon_series_data_shape = (6, 256, 528, 2)
    expected_rate = 7.28119
    expected_starting_time = 0.0

    def check_extracted_metadata(self, metadata: dict):
        assert metadata["NWBFile"]["session_start_time"] == datetime(2023, 9, 22, 12, 51, 34, 124000)


@parameterized_class(
    [
        {
            "interface_kwargs": dict(
                folder_path=str(OPHYS_DATA_PATH / "imaging_datasets" / "ScanImage"),
                file_pattern="scanimage_20240320_multifile*.tif",
                channel_name="Channel 1",
            ),
            "photon_series_name": "TwoPhotonSeriesChannel1",
            "imaging_plane_name": "ImagingPlaneChannel1",
        },
        {
            "interface_kwargs": dict(
                folder_path=str(OPHYS_DATA_PATH / "imaging_datasets" / "ScanImage"),
                file_pattern="scanimage_20240320_multifile*.tif",
                channel_name="Channel 2",
            ),
            "photon_series_name": "TwoPhotonSeriesChannel2",
            "imaging_plane_name": "ImagingPlaneChannel2",
        },
    ],
)
class TestScanImageMultiFileImagingInterfaceSinglePlaneCase(ScanImageSinglePlaneImagingInterfaceMixin):
    data_interface_cls = ScanImageMultiFileImagingInterface
    interface_kwargs = dict(
        folder_path=str(OPHYS_DATA_PATH / "imaging_datasets" / "ScanImage"),
        file_pattern="scanimage_20240320_multifile*.tif",
        channel_name="Channel 1",
    )
    save_directory = OUTPUT_PATH

    photon_series_name = "TwoPhotonSeriesChannel1"
    imaging_plane_name = "ImagingPlaneChannel1"
    expected_two_photon_series_data_shape = (30, 512, 512)

    def check_extracted_metadata(self, metadata: dict):
        assert metadata["NWBFile"]["session_start_time"] == datetime(2024, 3, 26, 15, 7, 53, 110000)


class TestScanImageMultiFileImagingInterfacesAssertions(hdmf_TestCase):
    @classmethod
    def setUpClass(cls):
        cls.data_interface_cls = ScanImageMultiFileImagingInterface

    def test_not_supported_scanimage_version(self):
        """Test that the interface raises ValueError for older ScanImage format and suggests to use a different interface."""
        folder_path = str(OPHYS_DATA_PATH / "imaging_datasets" / "Tif")
        file_pattern = "sample_scanimage.tiff"
        with self.assertRaisesRegex(ValueError, "ScanImage version 3.8 is not supported."):
            self.data_interface_cls(folder_path=folder_path, file_pattern=file_pattern)

    def test_not_supported_scanimage_version_multiplane(self):
        """Test that the interface raises ValueError for older ScanImage format and suggests to use a different interface."""
        folder_path = str(OPHYS_DATA_PATH / "imaging_datasets" / "Tif")
        file_pattern = "sample_scanimage.tiff"
        with self.assertRaisesRegex(ValueError, r"ScanImage version 3.8 is not supported."):
            # Code here should invoke the functionality that triggers the exception
            # Example:
            interface = ScanImageMultiFileImagingInterface(folder_path=folder_path, file_pattern=file_pattern)
            interface.get_metadata()

    def test_non_volumetric_data(self):
        """Test that ValueError is raised for non-volumetric imaging data."""

        folder_path = str(OPHYS_DATA_PATH / "imaging_datasets" / "ScanImage")
        file_pattern = "scanimage_20240320_multifile*.tif"
        channel_name = "Channel 1"
        with self.assertRaisesRegex(
            ValueError,
            "Only one plane detected. For single plane imaging data use ScanImageSinglePlaneMultiFileImagingInterface instead.",
        ):
            ScanImageMultiPlaneMultiFileImagingInterface(
                folder_path=folder_path, file_pattern=file_pattern, channel_name=channel_name
            )

    def test_channel_name_not_specified(self):
        """Test that ValueError is raised when channel_name is not specified for data with multiple channels."""
        folder_path = str(OPHYS_DATA_PATH / "imaging_datasets" / "ScanImage")
        file_pattern = "scanimage_20220923_roi.tif"
        with self.assertRaisesRegex(ValueError, "More than one channel is detected!"):
            self.data_interface_cls(folder_path=folder_path, file_pattern=file_pattern)

    def test_not_recognized_scanimage_version(self):
        """Test that ValueError is returned when ScanImage version could not be determined from metadata."""
        folder_path = str(OPHYS_DATA_PATH / "imaging_datasets" / "Tif")
        file_pattern = "*.tif"
        with self.assertRaisesRegex(ValueError, "ScanImage version could not be determined from metadata."):
            self.data_interface_cls(folder_path=folder_path, file_pattern=file_pattern)

    def test_plane_name_not_specified(self):
        """Test that ValueError is raised when plane_name is not specified for data with multiple planes."""
        folder_path = str(OPHYS_DATA_PATH / "imaging_datasets" / "ScanImage")
        file_pattern = "scanimage_20220801_volume.tif"
        with self.assertRaisesRegex(ValueError, "More than one plane is detected!"):
            ScanImageSinglePlaneMultiFileImagingInterface(folder_path=folder_path, file_pattern=file_pattern)


class TestHdf5ImagingInterface(ImagingExtractorInterfaceTestMixin):
    data_interface_cls = Hdf5ImagingInterface
    interface_kwargs = dict(file_path=str(OPHYS_DATA_PATH / "imaging_datasets" / "hdf5" / "demoMovie.hdf5"))
    save_directory = OUTPUT_PATH


class TestSbxImagingInterfaceMat(ImagingExtractorInterfaceTestMixin):
    data_interface_cls = SbxImagingInterface
    interface_kwargs = dict(file_path=str(OPHYS_DATA_PATH / "imaging_datasets" / "Scanbox" / "sample.mat"))
    save_directory = OUTPUT_PATH


class TestSbxImagingInterfaceSBX(ImagingExtractorInterfaceTestMixin):
    data_interface_cls = SbxImagingInterface
    interface_kwargs = dict(file_path=str(OPHYS_DATA_PATH / "imaging_datasets" / "Scanbox" / "sample.sbx"))

    save_directory = OUTPUT_PATH


class TestBrukerTiffImagingInterface(ImagingExtractorInterfaceTestMixin):
    data_interface_cls = BrukerTiffSinglePlaneImagingInterface
    interface_kwargs = dict(
        folder_path=str(
            OPHYS_DATA_PATH / "imaging_datasets" / "BrukerTif" / "NCCR32_2023_02_20_Into_the_void_t_series_baseline-000"
        )
    )
    save_directory = OUTPUT_PATH

    @pytest.fixture(scope="class", autouse=True)
    def setup_metadata(cls, request):

        cls = request.cls

        cls.device_metadata = dict(name="BrukerFluorescenceMicroscope", description="Version 5.6.64.400")
        cls.optical_channel_metadata = dict(
            name="Ch2",
            emission_lambda=np.nan,
            description="An optical channel of the microscope.",
        )
        cls.imaging_plane_metadata = dict(
            name="ImagingPlane",
            description="The imaging plane origin_coords units are in the microscope reference frame.",
            excitation_lambda=np.nan,
            indicator="unknown",
            location="unknown",
            device=cls.device_metadata["name"],
            optical_channel=[cls.optical_channel_metadata],
            imaging_rate=29.873732099062256,
            grid_spacing=[1.1078125e-06, 1.1078125e-06],
            origin_coords=[0.0, 0.0],
        )
        cls.two_photon_series_metadata = dict(
            name="TwoPhotonSeries",
            description="Imaging data acquired from the Bruker Two-Photon Microscope.",
            unit="n.a.",
            dimension=[512, 512],
            imaging_plane=cls.imaging_plane_metadata["name"],
            scan_line_rate=15840.580398865815,
            field_of_view=[0.0005672, 0.0005672],
        )
        cls.ophys_metadata = dict(
            Device=[cls.device_metadata],
            ImagingPlane=[cls.imaging_plane_metadata],
            TwoPhotonSeries=[cls.two_photon_series_metadata],
        )

    def check_extracted_metadata(self, metadata: dict):
        assert metadata["NWBFile"]["session_start_time"] == datetime(2023, 2, 20, 15, 58, 25)
        assert metadata["Ophys"] == self.ophys_metadata

    def check_read_nwb(self, nwbfile_path: str):
        """Check the ophys metadata made it to the NWB file"""

        with NWBHDF5IO(nwbfile_path, "r") as io:
            nwbfile = io.read()

            assert self.device_metadata["name"] in nwbfile.devices
            assert nwbfile.devices[self.device_metadata["name"]].description == self.device_metadata["description"]
            assert self.imaging_plane_metadata["name"] in nwbfile.imaging_planes
            imaging_plane = nwbfile.imaging_planes[self.imaging_plane_metadata["name"]]
            optical_channel = imaging_plane.optical_channel[0]
            assert optical_channel.name == self.optical_channel_metadata["name"]
            assert optical_channel.description == self.optical_channel_metadata["description"]
            assert imaging_plane.description == self.imaging_plane_metadata["description"]
            assert imaging_plane.imaging_rate == self.imaging_plane_metadata["imaging_rate"]
            assert_array_equal(imaging_plane.grid_spacing[:], self.imaging_plane_metadata["grid_spacing"])
            assert self.two_photon_series_metadata["name"] in nwbfile.acquisition
            two_photon_series = nwbfile.acquisition[self.two_photon_series_metadata["name"]]
            assert two_photon_series.description == self.two_photon_series_metadata["description"]
            assert two_photon_series.unit == self.two_photon_series_metadata["unit"]
            assert two_photon_series.scan_line_rate == self.two_photon_series_metadata["scan_line_rate"]
            assert_array_equal(two_photon_series.field_of_view[:], self.two_photon_series_metadata["field_of_view"])

        super().check_read_nwb(nwbfile_path=nwbfile_path)


class TestBrukerTiffImagingInterfaceDualPlaneCase(ImagingExtractorInterfaceTestMixin):
    data_interface_cls = BrukerTiffMultiPlaneImagingInterface
    interface_kwargs = dict(
        folder_path=str(
            OPHYS_DATA_PATH / "imaging_datasets" / "BrukerTif" / "NCCR32_2022_11_03_IntoTheVoid_t_series-005"
        ),
    )
    save_directory = OUTPUT_PATH

    @pytest.fixture(scope="class", autouse=True)
    def setup_metadata(self, request):
        cls = request.cls

        cls.photon_series_name = "TwoPhotonSeries"
        cls.num_frames = 5
        cls.image_shape = (512, 512, 2)
        cls.device_metadata = dict(name="BrukerFluorescenceMicroscope", description="Version 5.6.64.400")
        cls.available_streams = dict(channel_streams=["Ch2"], plane_streams=dict(Ch2=["Ch2_000001"]))
        cls.optical_channel_metadata = dict(
            name="Ch2",
            emission_lambda=np.nan,
            description="An optical channel of the microscope.",
        )
        cls.imaging_plane_metadata = dict(
            name="ImagingPlane",
            description="The imaging plane origin_coords units are in the microscope reference frame.",
            excitation_lambda=np.nan,
            indicator="unknown",
            location="unknown",
            device=cls.device_metadata["name"],
            optical_channel=[cls.optical_channel_metadata],
            imaging_rate=20.629515014336377,
            grid_spacing=[1.1078125e-06, 1.1078125e-06, 0.00026],
            origin_coords=[56.215, 14.927, 260.0],
        )

        cls.two_photon_series_metadata = dict(
            name="TwoPhotonSeries",
            description="The volumetric imaging data acquired from the Bruker Two-Photon Microscope.",
            unit="n.a.",
            dimension=[512, 512, 2],
            imaging_plane=cls.imaging_plane_metadata["name"],
            scan_line_rate=15842.086085895791,
            field_of_view=[0.0005672, 0.0005672, 0.00026],
        )

        cls.ophys_metadata = dict(
            Device=[cls.device_metadata],
            ImagingPlane=[cls.imaging_plane_metadata],
            TwoPhotonSeries=[cls.two_photon_series_metadata],
        )

    def run_custom_checks(self):
        # check stream names
        streams = self.data_interface_cls.get_streams(
            folder_path=self.interface_kwargs["folder_path"], plane_separation_type="contiguous"
        )

        assert streams == self.available_streams

    def check_extracted_metadata(self, metadata: dict):
        assert metadata["NWBFile"]["session_start_time"] == datetime(2022, 11, 3, 11, 20, 34)
        assert metadata["Ophys"] == self.ophys_metadata

    def check_read_nwb(self, nwbfile_path: str):
        with NWBHDF5IO(path=nwbfile_path) as io:
            nwbfile = io.read()
            photon_series = nwbfile.acquisition[self.photon_series_name]
            assert photon_series.data.shape == (self.num_frames, *self.image_shape)
            np.testing.assert_array_equal(photon_series.dimension[:], self.image_shape)
            assert photon_series.rate == 20.629515014336377


class TestBrukerTiffImagingInterfaceDualPlaneDisjointCase(ImagingExtractorInterfaceTestMixin):
    data_interface_cls = BrukerTiffSinglePlaneImagingInterface
    interface_kwargs = dict(
        folder_path=str(
            OPHYS_DATA_PATH / "imaging_datasets" / "BrukerTif" / "NCCR32_2022_11_03_IntoTheVoid_t_series-005"
        ),
        stream_name="Ch2_000002",
    )
    save_directory = OUTPUT_PATH

    @pytest.fixture(scope="class", autouse=True)
    def setup_metadata(cls, request):

        cls = request.cls

        cls.photon_series_name = "TwoPhotonSeriesCh2000002"
        cls.num_frames = 5
        cls.image_shape = (512, 512)
        cls.device_metadata = dict(name="BrukerFluorescenceMicroscope", description="Version 5.6.64.400")
        cls.available_streams = dict(channel_streams=["Ch2"], plane_streams=dict(Ch2=["Ch2_000001", "Ch2_000002"]))
        cls.optical_channel_metadata = dict(
            name="Ch2",
            emission_lambda=np.nan,
            description="An optical channel of the microscope.",
        )
        cls.imaging_plane_metadata = dict(
            name="ImagingPlaneCh2000002",
            description="The imaging plane origin_coords units are in the microscope reference frame.",
            excitation_lambda=np.nan,
            indicator="unknown",
            location="unknown",
            device=cls.device_metadata["name"],
            optical_channel=[cls.optical_channel_metadata],
            imaging_rate=10.314757507168189,
            grid_spacing=[1.1078125e-06, 1.1078125e-06, 0.00013],
            origin_coords=[56.215, 14.927, 130.0],
        )

        cls.two_photon_series_metadata = dict(
            name=cls.photon_series_name,
            description="Imaging data acquired from the Bruker Two-Photon Microscope.",
            unit="n.a.",
            dimension=[512, 512],
            imaging_plane=cls.imaging_plane_metadata["name"],
            scan_line_rate=15842.086085895791,
            field_of_view=[0.0005672, 0.0005672, 0.00013],
        )

        cls.ophys_metadata = dict(
            Device=[cls.device_metadata],
            ImagingPlane=[cls.imaging_plane_metadata],
            TwoPhotonSeries=[cls.two_photon_series_metadata],
        )

    def run_custom_checks(self):
        # check stream names
        streams = self.data_interface_cls.get_streams(folder_path=self.interface_kwargs["folder_path"])
        assert streams == self.available_streams

    def check_extracted_metadata(self, metadata: dict):
        assert metadata["NWBFile"]["session_start_time"] == datetime(2022, 11, 3, 11, 20, 34)
        assert metadata["Ophys"] == self.ophys_metadata

    def check_nwbfile_temporal_alignment(self):
        nwbfile_path = str(
            self.save_directory
            / f"{self.data_interface_cls.__name__}_{self.test_name}_test_starting_time_alignment.nwb"
        )

        interface = self.data_interface_cls(**self.interface_kwargs)

        aligned_starting_time = 1.23
        interface.set_aligned_starting_time(aligned_starting_time=aligned_starting_time)

        metadata = interface.get_metadata()
        interface.run_conversion(nwbfile_path=nwbfile_path, overwrite=True, metadata=metadata)

        with NWBHDF5IO(path=nwbfile_path) as io:
            nwbfile = io.read()

            assert nwbfile.acquisition[self.photon_series_name].starting_time == aligned_starting_time

    def check_read_nwb(self, nwbfile_path: str):
        with NWBHDF5IO(path=nwbfile_path) as io:
            nwbfile = io.read()
            photon_series = nwbfile.acquisition[self.photon_series_name]
            assert photon_series.data.shape == (self.num_frames, *self.image_shape)
            np.testing.assert_array_equal(photon_series.dimension[:], self.image_shape)
            assert photon_series.rate == 10.314757507168189


class TestBrukerTiffImagingInterfaceDualColorCase(ImagingExtractorInterfaceTestMixin):
    data_interface_cls = BrukerTiffSinglePlaneImagingInterface
    interface_kwargs = dict(
        folder_path=str(
            OPHYS_DATA_PATH / "imaging_datasets" / "BrukerTif" / "NCCR62_2023_07_06_IntoTheVoid_t_series_Dual_color-000"
        ),
        stream_name="Ch2",
    )
    save_directory = OUTPUT_PATH

    @pytest.fixture(scope="class", autouse=True)
    def setup_metadata(cls, request):

        cls = request.cls
        cls.photon_series_name = "TwoPhotonSeriesCh2"
        cls.num_frames = 10
        cls.image_shape = (512, 512)
        cls.device_metadata = dict(name="BrukerFluorescenceMicroscope", description="Version 5.8.64.200")
        cls.available_streams = dict(channel_streams=["Ch1", "Ch2"], plane_streams=dict())
        cls.optical_channel_metadata = dict(
            name="Ch2",
            emission_lambda=np.nan,
            description="An optical channel of the microscope.",
        )
        cls.imaging_plane_metadata = dict(
            name="ImagingPlaneCh2",
            description="The imaging plane origin_coords units are in the microscope reference frame.",
            excitation_lambda=np.nan,
            indicator="unknown",
            location="unknown",
            device=cls.device_metadata["name"],
            optical_channel=[cls.optical_channel_metadata],
            imaging_rate=29.873615189896864,
            grid_spacing=[1.1078125e-06, 1.1078125e-06],
            origin_coords=[0.0, 0.0],
        )

        cls.two_photon_series_metadata = dict(
            name=cls.photon_series_name,
            description="Imaging data acquired from the Bruker Two-Photon Microscope.",
            unit="n.a.",
            dimension=[512, 512],
            imaging_plane=cls.imaging_plane_metadata["name"],
            scan_line_rate=15835.56350852745,
            field_of_view=[0.0005672, 0.0005672],
        )

        cls.ophys_metadata = dict(
            Device=[cls.device_metadata],
            ImagingPlane=[cls.imaging_plane_metadata],
            TwoPhotonSeries=[cls.two_photon_series_metadata],
        )

    def run_custom_checks(self):
        # check stream names
        streams = self.data_interface_cls.get_streams(folder_path=self.interface_kwargs["folder_path"])
        assert streams == self.available_streams

    def check_extracted_metadata(self, metadata: dict):
        assert metadata["NWBFile"]["session_start_time"] == datetime(2023, 7, 6, 15, 13, 58)
        assert metadata["Ophys"] == self.ophys_metadata

    def check_read_nwb(self, nwbfile_path: str):
        with NWBHDF5IO(path=nwbfile_path) as io:
            nwbfile = io.read()
            photon_series = nwbfile.acquisition[self.photon_series_name]
            assert photon_series.data.shape == (self.num_frames, *self.image_shape)
            np.testing.assert_array_equal(photon_series.dimension[:], self.image_shape)
            assert photon_series.rate == 29.873615189896864

    def check_nwbfile_temporal_alignment(self):
        nwbfile_path = str(
            self.save_directory
            / f"{self.data_interface_cls.__name__}_{self.test_name}_test_starting_time_alignment.nwb"
        )

        interface = self.data_interface_cls(**self.interface_kwargs)

        aligned_starting_time = 1.23
        interface.set_aligned_starting_time(aligned_starting_time=aligned_starting_time)

        metadata = interface.get_metadata()
        interface.run_conversion(nwbfile_path=nwbfile_path, overwrite=True, metadata=metadata)

        with NWBHDF5IO(path=nwbfile_path) as io:
            nwbfile = io.read()

            assert nwbfile.acquisition[self.photon_series_name].starting_time == aligned_starting_time


class TestMicroManagerTiffImagingInterface(ImagingExtractorInterfaceTestMixin):
    data_interface_cls = MicroManagerTiffImagingInterface
    interface_kwargs = dict(
        folder_path=str(OPHYS_DATA_PATH / "imaging_datasets" / "MicroManagerTif" / "TS12_20220407_20hz_noteasy_1")
    )
    save_directory = OUTPUT_PATH

    @pytest.fixture(scope="class", autouse=True)
    def setup_metadata(self, request):
        cls = request.cls
        cls.device_metadata = dict(name="Microscope")
        cls.optical_channel_metadata = dict(
            name="OpticalChannelDefault",
            emission_lambda=np.nan,
            description="An optical channel of the microscope.",
        )
        cls.imaging_plane_metadata = dict(
            name="ImagingPlane",
            description="The plane or volume being imaged by the microscope.",
            excitation_lambda=np.nan,
            indicator="unknown",
            location="unknown",
            device=cls.device_metadata["name"],
            optical_channel=[cls.optical_channel_metadata],
            imaging_rate=20.0,
        )
        cls.two_photon_series_metadata = dict(
            name="TwoPhotonSeries",
            description="Imaging data from two-photon excitation microscopy.",
            unit="px",
            dimension=[1024, 1024],
            format="tiff",
            imaging_plane=cls.imaging_plane_metadata["name"],
        )

        cls.ophys_metadata = dict(
            Device=[cls.device_metadata],
            ImagingPlane=[cls.imaging_plane_metadata],
            TwoPhotonSeries=[cls.two_photon_series_metadata],
        )

    def check_extracted_metadata(self, metadata: dict):

        assert metadata["NWBFile"]["session_start_time"] == datetime(
            2022, 4, 7, 15, 6, 56, 842000, tzinfo=tzoffset(None, -18000)
        )
        assert metadata["Ophys"] == self.ophys_metadata

    def check_read_nwb(self, nwbfile_path: str):
        """Check the ophys metadata made it to the NWB file"""

        # Assuming you would create and write an NWB file here before reading it back

        with NWBHDF5IO(str(nwbfile_path), "r") as io:
            nwbfile = io.read()

            assert self.imaging_plane_metadata["name"] in nwbfile.imaging_planes
            imaging_plane = nwbfile.imaging_planes[self.imaging_plane_metadata["name"]]
            optical_channel = imaging_plane.optical_channel[0]
            assert optical_channel.name == self.optical_channel_metadata["name"]
            assert optical_channel.description == self.optical_channel_metadata["description"]
            assert imaging_plane.description == self.imaging_plane_metadata["description"]
            assert imaging_plane.imaging_rate == self.imaging_plane_metadata["imaging_rate"]
            assert self.two_photon_series_metadata["name"] in nwbfile.acquisition
            two_photon_series = nwbfile.acquisition[self.two_photon_series_metadata["name"]]
            assert two_photon_series.description == self.two_photon_series_metadata["description"]
            assert two_photon_series.unit == self.two_photon_series_metadata["unit"]
            assert two_photon_series.format == self.two_photon_series_metadata["format"]
            assert_array_equal(two_photon_series.dimension[:], self.two_photon_series_metadata["dimension"])

        super().check_read_nwb(nwbfile_path=nwbfile_path)


class TestThorImagingInterface(ImagingExtractorInterfaceTestMixin):
    """Test ThorImagingInterface."""

    channel_name = "ChanA"
    optical_series_name: str = f"TwoPhotonSeries{channel_name}"
    data_interface_cls = ThorImagingInterface
    interface_kwargs = dict(
        file_path=str(
            OPHYS_DATA_PATH
            / "imaging_datasets"
            / "ThorlabsTiff"
            / "single_channel_single_plane"
            / "20231018-002"
            / "ChanA_001_001_001_001.tif"
        ),
        channel_name="ChanA",
    )
    save_directory = OUTPUT_PATH

    def check_extracted_metadata(self, metadata: dict):
        """Check that the metadata was extracted correctly."""
        # Check session start time
        assert isinstance(metadata["NWBFile"]["session_start_time"], datetime)
        assert metadata["NWBFile"]["session_start_time"].year == 2023
        assert metadata["NWBFile"]["session_start_time"].month == 10
        assert metadata["NWBFile"]["session_start_time"].day == 18
        assert metadata["NWBFile"]["session_start_time"].hour == 17
        assert metadata["NWBFile"]["session_start_time"].minute == 39
        assert metadata["NWBFile"]["session_start_time"].second == 19

        # Check device metadata
        assert len(metadata["Ophys"]["Device"]) == 1
        device = metadata["Ophys"]["Device"][0]
        assert device["name"] == "ThorMicroscope"
        assert device["description"] == "ThorLabs 2P Microscope running ThorImageLS 5.0.2023.10041"

        # Check imaging plane metadata
        assert len(metadata["Ophys"]["ImagingPlane"]) == 1
        imaging_plane = metadata["Ophys"]["ImagingPlane"][0]
        assert imaging_plane["name"] == f"ImagingPlane{self.channel_name}"
        assert imaging_plane["description"] == "2P Imaging Plane"
        assert imaging_plane["device"] == "ThorMicroscope"
        assert "grid_spacing" in imaging_plane
        assert "grid_spacing_unit" in imaging_plane

        # Check optical channel metadata
        assert len(imaging_plane["optical_channel"]) == 1
        optical_channel = imaging_plane["optical_channel"][0]
        assert optical_channel["name"] == self.channel_name

        # Check two photon series metadata
        assert len(metadata["Ophys"]["TwoPhotonSeries"]) == 1
        two_photon_series = metadata["Ophys"]["TwoPhotonSeries"][0]
        assert two_photon_series["name"] == self.optical_series_name


class TestMiniscopeImagingInterface(MiniscopeImagingInterfaceMixin):
    data_interface_cls = MiniscopeImagingInterface
    interface_kwargs = dict(folder_path=str(OPHYS_DATA_PATH / "imaging_datasets" / "Miniscope" / "C6-J588_Disc5"))
    save_directory = OUTPUT_PATH

    @pytest.fixture(scope="class", autouse=True)
    def setup_metadata(cls, request):
        cls = request.cls

        cls.device_name = "Miniscope"

        cls.device_metadata = dict(
            name=cls.device_name,
            compression="FFV1",
            deviceType="Miniscope_V3",
            frameRate="15FPS",
            framesPerFile=1000,
            gain="High",
            led0=47,
        )

        cls.imaging_plane_name = "ImagingPlane"
        cls.imaging_plane_metadata = dict(
            name=cls.imaging_plane_name,
            device=cls.device_name,
            imaging_rate=15.0,
        )

        cls.photon_series_name = "OnePhotonSeries"
        cls.photon_series_metadata = dict(
            name=cls.photon_series_name,
            unit="px",
        )

    def check_extracted_metadata(self, metadata: dict):
        assert metadata["NWBFile"]["session_start_time"] == datetime(2021, 10, 7, 15, 3, 28, 635)
        assert metadata["Ophys"]["Device"][0] == self.device_metadata

        imaging_plane_metadata = metadata["Ophys"]["ImagingPlane"][0]
        assert imaging_plane_metadata["name"] == self.imaging_plane_metadata["name"]
        assert imaging_plane_metadata["device"] == self.imaging_plane_metadata["device"]
        assert imaging_plane_metadata["imaging_rate"] == self.imaging_plane_metadata["imaging_rate"]

        one_photon_series_metadata = metadata["Ophys"]["OnePhotonSeries"][0]
        assert one_photon_series_metadata["name"] == self.photon_series_metadata["name"]
        assert one_photon_series_metadata["unit"] == self.photon_series_metadata["unit"]

    def test_incorrect_folder_structure_raises(self):
        folder_path = Path(self.interface_kwargs["folder_path"]) / "15_03_28/BehavCam_2/"
        with pytest.raises(
            AssertionError, match="The main folder should contain at least one subfolder named 'Miniscope'."
        ):
            self.data_interface_cls(folder_path=folder_path)


@skip_on_darwin_arm64
@skip_if_isx_not_installed
class TestInscopixImagingInterfaceMovie128x128x100Part1(ImagingExtractorInterfaceTestMixin):
    """Test InscopixImagingInterface with movie_128x128x100_part1.isxd."""

    data_interface_cls = InscopixImagingInterface
    save_directory = OUTPUT_PATH
    interface_kwargs = dict(
        file_path=str(OPHYS_DATA_PATH / "imaging_datasets" / "inscopix" / "movie_128x128x100_part1.isxd")
    )
    optical_series_name = "OnePhotonSeries"

    @pytest.fixture(scope="class", autouse=True)
    def setup_metadata(cls, request):
        """Set up common metadata for all Inscopix tests."""
        cls = request.cls

        # Device metadata
        cls.device_name = "Microscope"
        cls.device_metadata = dict(name=cls.device_name, description="Inscopix Microscope")

        # Imaging plane metadata
        cls.imaging_plane_name = "ImagingPlane"
        cls.imaging_plane_metadata = dict(
            name=cls.imaging_plane_name,
            description="Inscopix Imaging Plane",
            device=cls.device_name,
            optical_channel=[
                dict(name="OpticalChannel", description="Inscopix Optical Channel", emission_lambda=np.nan)
            ],
        )

        # One photon series metadata
        cls.photon_series_metadata = dict(
            name=cls.optical_series_name,
            description="Imaging data acquired from Inscopix microscope",
            unit="n.a.",
            dimension=[128, 128],
            imaging_plane=cls.imaging_plane_name,
        )

        # Combined ophys metadata for validation
        cls.ophys_metadata = dict(
            Device=[cls.device_metadata],
            ImagingPlane=[cls.imaging_plane_metadata],
            OnePhotonSeries=[cls.photon_series_metadata],
        )

    def check_extracted_metadata(self, metadata: dict):
        """Check that metadata is correctly extracted from Inscopix files."""

        # Check overall ophys structure matches expected metadata
        for category in ["Device", "ImagingPlane", "OnePhotonSeries"]:
            assert len(metadata["Ophys"][category]) == len(
                self.ophys_metadata[category]
            ), f"Expected {len(self.ophys_metadata[category])} {category}, got {len(metadata['Ophys'][category])}"

        # Check Device
        device = metadata["Ophys"]["Device"][0]
        assert (
            device["name"] == self.device_metadata["name"]
        ), f"Device name mismatch: expected '{self.device_metadata['name']}', got '{device['name']}'"

        # Check ImagingPlane
        imaging_plane = metadata["Ophys"]["ImagingPlane"][0]
        assert (
            imaging_plane["name"] == self.imaging_plane_metadata["name"]
        ), f"ImagingPlane name mismatch: expected '{self.imaging_plane_metadata['name']}', got '{imaging_plane['name']}'"
        assert len(imaging_plane["optical_channel"]) == len(
            self.imaging_plane_metadata["optical_channel"]
        ), f"Optical channel count mismatch: expected {len(self.imaging_plane_metadata['optical_channel'])}, got {len(imaging_plane['optical_channel'])}"

        # Check OnePhotonSeries
        one_photon_series = metadata["Ophys"]["OnePhotonSeries"][0]
        assert (
            one_photon_series["name"] == self.photon_series_metadata["name"]
        ), f"OnePhotonSeries name mismatch: expected '{self.photon_series_metadata['name']}', got '{one_photon_series['name']}'"
        assert (
            one_photon_series["unit"] == self.photon_series_metadata["unit"]
        ), f"OnePhotonSeries unit mismatch: expected '{self.photon_series_metadata['unit']}', got '{one_photon_series['unit']}'"
        assert (
            one_photon_series["dimension"] == self.photon_series_metadata["dimension"]
        ), f"OnePhotonSeries dimension mismatch: expected {self.photon_series_metadata['dimension']}, got {one_photon_series['dimension']}"
        assert (
            one_photon_series["imaging_plane"] == self.photon_series_metadata["imaging_plane"]
        ), f"OnePhotonSeries imaging_plane mismatch: expected '{self.photon_series_metadata['imaging_plane']}', got '{one_photon_series['imaging_plane']}'"

    def check_read_nwb(self, nwbfile_path: str):
        """Check that the data and metadata are correctly written to the NWB file."""
        with NWBHDF5IO(nwbfile_path, "r") as io:
            nwbfile = io.read()

            # Check device exists
            assert self.device_name in nwbfile.devices, f"Device '{self.device_name}' not found in NWB file devices."

            # Check imaging plane exists and is properly linked to device
            assert (
                self.imaging_plane_name in nwbfile.imaging_planes
            ), f"ImagingPlane '{self.imaging_plane_name}' not found in NWB file."
            imaging_plane = nwbfile.imaging_planes[self.imaging_plane_name]
            assert (
                imaging_plane.device.name == self.device_name
            ), f"ImagingPlane device mismatch: expected '{self.device_name}', got '{imaging_plane.device.name}'"

            # Check optical channel
            assert len(imaging_plane.optical_channel) == len(
                self.imaging_plane_metadata["optical_channel"]
            ), f"Optical channel count mismatch: expected {len(self.imaging_plane_metadata['optical_channel'])}, got {len(imaging_plane.optical_channel)}"

            # Check OnePhotonSeries exists and has correct links and properties
            assert (
                self.optical_series_name in nwbfile.acquisition
            ), f"OnePhotonSeries '{self.optical_series_name}' not found in NWB acquisition."
            one_photon_series = nwbfile.acquisition[self.optical_series_name]
            assert (
                one_photon_series.imaging_plane.name == self.imaging_plane_name
            ), f"OnePhotonSeries imaging_plane mismatch: expected '{self.imaging_plane_name}', got '{one_photon_series.imaging_plane.name}'"
            assert (
                one_photon_series.unit == self.photon_series_metadata["unit"]
            ), f"OnePhotonSeries unit mismatch: expected '{self.photon_series_metadata['unit']}', got '{one_photon_series.unit}'"

            # Check data dimensions
            assert one_photon_series.data.shape == (
                100,
                128,
                128,
            ), f"Data shape mismatch: expected (100, 128, 128), got {one_photon_series.data.shape}"
            assert (
                one_photon_series.data.dtype == np.float32
            ), f"Data type mismatch: expected np.float32, got {one_photon_series.data.dtype}"

        # Call parent check_read_nwb to verify extractor compatibility
        super().check_read_nwb(nwbfile_path=nwbfile_path)


@skip_on_darwin_arm64
@skip_if_isx_not_installed
class TestInscopixImagingInterfaceMovieLongerThan3Min(ImagingExtractorInterfaceTestMixin):
    """Test InscopixImagingInterface with movie_longer_than_3_min.isxd."""

    data_interface_cls = InscopixImagingInterface
    save_directory = OUTPUT_PATH
    interface_kwargs = dict(
        file_path=str(OPHYS_DATA_PATH / "imaging_datasets" / "inscopix" / "movie_longer_than_3_min.isxd")
    )
    optical_series_name = "OnePhotonSeries"

    @pytest.fixture(scope="class", autouse=True)
    def setup_metadata(cls, request):
        """Set up common metadata for all Inscopix tests."""
        cls = request.cls

        # Device metadata
        cls.device_name = "Microscope"
        cls.device_metadata = dict(name=cls.device_name, description="Inscopix Microscope")

        # Imaging plane metadata
        cls.imaging_plane_name = "ImagingPlane"
        cls.imaging_plane_metadata = dict(
            name=cls.imaging_plane_name,
            description="Inscopix Imaging Plane",
            device=cls.device_name,
            optical_channel=[
                dict(name="OpticalChannel", description="Inscopix Optical Channel", emission_lambda=np.nan)
            ],
        )

        # One photon series metadata
        cls.photon_series_metadata = dict(
            name=cls.optical_series_name,
            description="Imaging data acquired from Inscopix microscope",
            unit="n.a.",
            imaging_plane=cls.imaging_plane_name,
        )

        # Combined ophys metadata for validation
        cls.ophys_metadata = dict(
            Device=[cls.device_metadata],
            ImagingPlane=[cls.imaging_plane_metadata],
            OnePhotonSeries=[cls.photon_series_metadata],
        )

    def check_extracted_metadata(self, metadata: dict):
        """Check that metadata is correctly extracted from Inscopix files."""

        # Check overall ophys structure matches expected metadata
        for category in ["Device", "ImagingPlane", "OnePhotonSeries"]:
            assert len(metadata["Ophys"][category]) == len(
                self.ophys_metadata[category]
            ), f"Expected {len(self.ophys_metadata[category])} {category}, got {len(metadata['Ophys'][category])}"

        # Check Device
        device = metadata["Ophys"]["Device"][0]
        assert (
            device["name"] == self.device_metadata["name"]
        ), f"Device name mismatch: expected '{self.device_metadata['name']}', got '{device['name']}'"

        # Check ImagingPlane
        imaging_plane = metadata["Ophys"]["ImagingPlane"][0]
        assert (
            imaging_plane["name"] == self.imaging_plane_metadata["name"]
        ), f"ImagingPlane name mismatch: expected '{self.imaging_plane_metadata['name']}', got '{imaging_plane['name']}'"
        assert len(imaging_plane["optical_channel"]) == len(
            self.imaging_plane_metadata["optical_channel"]
        ), f"Optical channel count mismatch: expected {len(self.imaging_plane_metadata['optical_channel'])}, got {len(imaging_plane['optical_channel'])}"

        # Check OnePhotonSeries
        one_photon_series = metadata["Ophys"]["OnePhotonSeries"][0]
<<<<<<< HEAD
        assert (one_photon_series["name"] == self.photon_series_metadata["name"]), f"OnePhotonSeries name mismatch: expected '{self.photon_series_metadata['name']}', got '{one_photon_series['name']}'"
        assert (one_photon_series["unit"] == self.photon_series_metadata["unit"]), f"OnePhotonSeries unit mismatch: expected '{self.photon_series_metadata['unit']}', got '{one_photon_series['unit']}'"
        assert (one_photon_series["imaging_plane"] == self.photon_series_metadata["imaging_plane"]), f"OnePhotonSeries imaging_plane mismatch: expected '{self.photon_series_metadata['imaging_plane']}', got '{one_photon_series['imaging_plane']}'"
=======
        assert (
            one_photon_series["name"] == self.photon_series_metadata["name"]
        ), f"OnePhotonSeries name mismatch: expected '{self.photon_series_metadata['name']}', got '{one_photon_series['name']}'"
        assert (
            one_photon_series["unit"] == self.photon_series_metadata["unit"]
        ), f"OnePhotonSeries unit mismatch: expected '{self.photon_series_metadata['unit']}', got '{one_photon_series['unit']}'"
        assert (
            one_photon_series["dimension"] == self.photon_series_metadata["dimension"]
        ), f"OnePhotonSeries dimension mismatch: expected {self.photon_series_metadata['dimension']}, got {one_photon_series['dimension']}"
        assert (
            one_photon_series["imaging_plane"] == self.photon_series_metadata["imaging_plane"]
        ), f"OnePhotonSeries imaging_plane mismatch: expected '{self.photon_series_metadata['imaging_plane']}', got '{one_photon_series['imaging_plane']}'"
>>>>>>> dda64e1b

    def check_read_nwb(self, nwbfile_path: str):
        """Check that the data and metadata are correctly written to the NWB file."""
        with NWBHDF5IO(nwbfile_path, "r") as io:
            nwbfile = io.read()

            # Check device exists
            assert self.device_name in nwbfile.devices, f"Device '{self.device_name}' not found in NWB file devices."

            # Check imaging plane exists and is properly linked to device
            assert (
                self.imaging_plane_name in nwbfile.imaging_planes
            ), f"ImagingPlane '{self.imaging_plane_name}' not found in NWB file."
            imaging_plane = nwbfile.imaging_planes[self.imaging_plane_name]
            assert (
                imaging_plane.device.name == self.device_name
            ), f"ImagingPlane device mismatch: expected '{self.device_name}', got '{imaging_plane.device.name}'"

            # Check optical channel
            assert len(imaging_plane.optical_channel) == len(
                self.imaging_plane_metadata["optical_channel"]
            ), f"Optical channel count mismatch: expected {len(self.imaging_plane_metadata['optical_channel'])}, got {len(imaging_plane.optical_channel)}"

            # Check OnePhotonSeries exists and has correct links and properties
            assert (
                self.optical_series_name in nwbfile.acquisition
            ), f"OnePhotonSeries '{self.optical_series_name}' not found in NWB acquisition."
            one_photon_series = nwbfile.acquisition[self.optical_series_name]
            assert (
                one_photon_series.imaging_plane.name == self.imaging_plane_name
            ), f"OnePhotonSeries imaging_plane mismatch: expected '{self.imaging_plane_name}', got '{one_photon_series.imaging_plane.name}'"
            assert (
                one_photon_series.unit == self.photon_series_metadata["unit"]
            ), f"OnePhotonSeries unit mismatch: expected '{self.photon_series_metadata['unit']}', got '{one_photon_series.unit}'"

        # Call parent check_read_nwb to verify extractor compatibility
        super().check_read_nwb(nwbfile_path=nwbfile_path)


# @skip_on_darwin_arm64
# @skip_if_isx_not_installed
# class TestInscopixImagingInterfaceMovieU8(ImagingExtractorInterfaceTestMixin):
#     """Test InscopixImagingInterface with movie_u8.isxd."""

#     data_interface_cls = InscopixImagingInterface
#     save_directory = OUTPUT_PATH
#     interface_kwargs = dict(file_path=str(OPHYS_DATA_PATH / "imaging_datasets" / "inscopix" / "movie_u8.isxd"))<|MERGE_RESOLUTION|>--- conflicted
+++ resolved
@@ -1125,24 +1125,9 @@
 
         # Check OnePhotonSeries
         one_photon_series = metadata["Ophys"]["OnePhotonSeries"][0]
-<<<<<<< HEAD
         assert (one_photon_series["name"] == self.photon_series_metadata["name"]), f"OnePhotonSeries name mismatch: expected '{self.photon_series_metadata['name']}', got '{one_photon_series['name']}'"
         assert (one_photon_series["unit"] == self.photon_series_metadata["unit"]), f"OnePhotonSeries unit mismatch: expected '{self.photon_series_metadata['unit']}', got '{one_photon_series['unit']}'"
         assert (one_photon_series["imaging_plane"] == self.photon_series_metadata["imaging_plane"]), f"OnePhotonSeries imaging_plane mismatch: expected '{self.photon_series_metadata['imaging_plane']}', got '{one_photon_series['imaging_plane']}'"
-=======
-        assert (
-            one_photon_series["name"] == self.photon_series_metadata["name"]
-        ), f"OnePhotonSeries name mismatch: expected '{self.photon_series_metadata['name']}', got '{one_photon_series['name']}'"
-        assert (
-            one_photon_series["unit"] == self.photon_series_metadata["unit"]
-        ), f"OnePhotonSeries unit mismatch: expected '{self.photon_series_metadata['unit']}', got '{one_photon_series['unit']}'"
-        assert (
-            one_photon_series["dimension"] == self.photon_series_metadata["dimension"]
-        ), f"OnePhotonSeries dimension mismatch: expected {self.photon_series_metadata['dimension']}, got {one_photon_series['dimension']}"
-        assert (
-            one_photon_series["imaging_plane"] == self.photon_series_metadata["imaging_plane"]
-        ), f"OnePhotonSeries imaging_plane mismatch: expected '{self.photon_series_metadata['imaging_plane']}', got '{one_photon_series['imaging_plane']}'"
->>>>>>> dda64e1b
 
     def check_read_nwb(self, nwbfile_path: str):
         """Check that the data and metadata are correctly written to the NWB file."""
