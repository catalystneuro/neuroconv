--- conflicted
+++ resolved
@@ -208,57 +208,12 @@
     conversion_options = dict(stub_test=True)
 
 
-<<<<<<< HEAD
 class TestInscopixSegmentationInterfaceMovie128x128x100Part1(SegmentationExtractorInterfaceTestMixin):
     """Test InscopixSegmentationInterface with movie_128x128x100_part1.isxd."""
-=======
-@parameterized_class(
-    [
-        {
-            "interface_kwargs": dict(
-                file_path=str(OPHYS_DATA_PATH / "segmentation_datasets" / "inscopix" / "movie_128x128x100_part1.isxd"),
-            ),
-        },
-        {
-            "interface_kwargs": dict(
-                file_path=str(OPHYS_DATA_PATH / "segmentation_datasets" / "inscopix" / "movie_longer_than_3_min.isxd"),
-            ),
-        },
-        {
-            "interface_kwargs": dict(
-                file_path=str(OPHYS_DATA_PATH / "segmentation_datasets" / "inscopix" / "movie_u8.isxd"),
-            ),
-        },
-    ],
-)
-class TestInscopixSegmentationInterface(SegmentationExtractorInterfaceTestMixin):
-    """Test InscopixSegmentationInterface with various Inscopix file types."""
-
->>>>>>> f152747b
     data_interface_cls = InscopixSegmentationInterface
     save_directory = OUTPUT_PATH
     interface_kwargs = dict(
         file_path=str(OPHYS_DATA_PATH / "segmentation_datasets" / "inscopix" / "movie_128x128x100_part1.isxd")
-    )
-
-    def check_extracted_metadata(self, metadata: dict):
-        """Check that the metadata contains OnePhotonSeries and not TwoPhotonSeries."""
-        assert "OnePhotonSeries" in metadata["Ophys"], "OnePhotonSeries not found in metadata"
-<<<<<<< HEAD
-=======
-
-        # Check that TwoPhotonSeries doesn't exist (since Inscopix should be OnePhoton)
->>>>>>> f152747b
-        assert "TwoPhotonSeries" not in metadata["Ophys"], "TwoPhotonSeries found in Inscopix metadata"
-        assert metadata["Ophys"]["Device"][0]["description"] == "Inscopix imaging", "Incorrect device description"
-
-
-class TestInscopixSegmentationInterfaceMovieLongerThan3Min(SegmentationExtractorInterfaceTestMixin):
-    """Test InscopixSegmentationInterface with movie_longer_than_3_min.isxd."""
-    data_interface_cls = InscopixSegmentationInterface
-    save_directory = OUTPUT_PATH
-    interface_kwargs = dict(
-        file_path=str(OPHYS_DATA_PATH / "segmentation_datasets" / "inscopix" / "movie_longer_than_3_min.isxd")
     )
 
     def check_extracted_metadata(self, metadata: dict):
@@ -268,6 +223,21 @@
         assert metadata["Ophys"]["Device"][0]["description"] == "Inscopix imaging", "Incorrect device description"
 
 
+class TestInscopixSegmentationInterfaceMovieLongerThan3Min(SegmentationExtractorInterfaceTestMixin):
+    """Test InscopixSegmentationInterface with movie_longer_than_3_min.isxd."""
+    data_interface_cls = InscopixSegmentationInterface
+    save_directory = OUTPUT_PATH
+    interface_kwargs = dict(
+        file_path=str(OPHYS_DATA_PATH / "segmentation_datasets" / "inscopix" / "movie_longer_than_3_min.isxd")
+    )
+
+    def check_extracted_metadata(self, metadata: dict):
+        """Check that the metadata contains OnePhotonSeries and not TwoPhotonSeries."""
+        assert "OnePhotonSeries" in metadata["Ophys"], "OnePhotonSeries not found in metadata"
+        assert "TwoPhotonSeries" not in metadata["Ophys"], "TwoPhotonSeries found in Inscopix metadata"
+        assert metadata["Ophys"]["Device"][0]["description"] == "Inscopix imaging", "Incorrect device description"
+
+
 class TestInscopixSegmentationInterfaceMovieU8(SegmentationExtractorInterfaceTestMixin):
     """Test InscopixSegmentationInterface with movie_u8.isxd."""
     data_interface_cls = InscopixSegmentationInterface
