import pytest

from neuroconv.datainterfaces import (
    CaimanSegmentationInterface,
    CnmfeSegmentationInterface,
    ExtractSegmentationInterface,
    InscopixSegmentationInterface,
    Suite2pSegmentationInterface,
)
from neuroconv.tools.testing.data_interface_mixins import (
    SegmentationExtractorInterfaceTestMixin,
)

try:
    from ..setup_paths import OPHYS_DATA_PATH, OUTPUT_PATH
except ImportError:
    from ..setup_paths import OPHYS_DATA_PATH, OUTPUT_PATH


class TestCaimanSegmentationInterface(SegmentationExtractorInterfaceTestMixin):
    data_interface_cls = CaimanSegmentationInterface
    interface_kwargs = dict(
        file_path=str(OPHYS_DATA_PATH / "segmentation_datasets" / "caiman" / "caiman_analysis.hdf5")
    )
    save_directory = OUTPUT_PATH

    @pytest.fixture(
        params=[
            {"mask_type": "image", "include_background_segmentation": True},
            {"mask_type": "pixel", "include_background_segmentation": True},
            {"mask_type": "voxel", "include_background_segmentation": True},
            # {"mask_type": None, "include_background_segmentation": True}, # Uncomment when https://github.com/catalystneuro/neuroconv/issues/530 is resolved
            {"include_roi_centroids": False, "include_background_segmentation": True},
            {"include_roi_acceptance": False, "include_background_segmentation": True},
            {"include_background_segmentation": False},
        ],
        ids=[
            "mask_type_image",
            "mask_type_pixel",
            "mask_type_voxel",
            "exclude_roi_centroids",
            "exclude_roi_acceptance",
            "exclude_background_segmentation",
        ],
    )
    def setup_interface(self, request):

        test_id = request.node.callspec.id
        self.test_name = test_id
        self.interface_kwargs = self.interface_kwargs
        self.conversion_options = request.param
        self.interface = self.data_interface_cls(**self.interface_kwargs)

        return self.interface, self.test_name


class TestCnmfeSegmentationInterface(SegmentationExtractorInterfaceTestMixin):
    data_interface_cls = CnmfeSegmentationInterface
    interface_kwargs = dict(
        file_path=str(
            OPHYS_DATA_PATH / "segmentation_datasets" / "cnmfe" / "2014_04_01_p203_m19_check01_cnmfeAnalysis.mat"
        )
    )
    save_directory = OUTPUT_PATH


class TestExtractSegmentationInterface(SegmentationExtractorInterfaceTestMixin):
    data_interface_cls = ExtractSegmentationInterface
    save_directory = OUTPUT_PATH

    @pytest.fixture(
        params=[
            dict(
                file_path=str(
                    OPHYS_DATA_PATH
                    / "segmentation_datasets"
                    / "extract"
                    / "2014_04_01_p203_m19_check01_extractAnalysis.mat"
                ),
                sampling_frequency=15.0,  # typically provided by user
            ),
            dict(
                file_path=str(OPHYS_DATA_PATH / "segmentation_datasets" / "extract" / "extract_public_output.mat"),
                sampling_frequency=15.0,  # typically provided by user
            ),
        ],
        ids=["dataset_1", "dataset_2"],
    )
    def setup_interface(self, request):
        test_id = request.node.callspec.id
        self.test_name = test_id
        self.interface_kwargs = request.param
        self.interface = self.data_interface_cls(**self.interface_kwargs)

        return self.interface, self.test_name


def test_extract_segmentation_interface_non_default_output_struct_name():
    """Test that the value for 'output_struct_name' is propagated to the extractor level
    where an error is raised."""
    file_path = OPHYS_DATA_PATH / "segmentation_datasets" / "extract" / "extract_public_output.mat"

    with pytest.raises(AssertionError, match="Output struct name 'not_output' not found in file."):
        ExtractSegmentationInterface(
            file_path=str(file_path),
            sampling_frequency=15.0,
            output_struct_name="not_output",
        )


class TestSuite2pSegmentationInterfaceChan1Plane0(SegmentationExtractorInterfaceTestMixin):
    data_interface_cls = Suite2pSegmentationInterface
    save_directory = OUTPUT_PATH
    interface_kwargs = dict(
        folder_path=str(OPHYS_DATA_PATH / "segmentation_datasets" / "suite2p"),
        channel_name="chan1",
        plane_name="plane0",
    )

    @pytest.fixture(scope="class", autouse=True)
    def setup_metadata(self, request):
        cls = request.cls
        plane_suffix = "Chan1Plane0"
        cls.imaging_plane_names = "ImagingPlane" + plane_suffix
        cls.plane_segmentation_names = "PlaneSegmentation" + plane_suffix
        cls.mean_image_names = "MeanImage" + plane_suffix
        cls.correlation_image_names = "CorrelationImage" + plane_suffix
        cls.raw_traces_names = "RoiResponseSeries" + plane_suffix
        cls.neuropil_traces_names = "Neuropil" + plane_suffix
        cls.deconvolved_trace_name = "Deconvolved" + plane_suffix

    def test_check_extracted_metadata(self):
        self.interface = self.data_interface_cls(**self.interface_kwargs)

        metadata = self.interface.get_metadata()

        assert metadata["Ophys"]["ImagingPlane"][0]["name"] == self.imaging_plane_names
        plane_segmentation_metadata = metadata["Ophys"]["ImageSegmentation"]["plane_segmentations"][0]
        plane_segmentation_name = self.plane_segmentation_names
        assert plane_segmentation_metadata["name"] == plane_segmentation_name
        summary_images_metadata = metadata["Ophys"]["SegmentationImages"][plane_segmentation_name]
        assert summary_images_metadata["correlation"]["name"] == self.correlation_image_names
        assert summary_images_metadata["mean"]["name"] == self.mean_image_names

        raw_traces_metadata = metadata["Ophys"]["Fluorescence"][plane_segmentation_name]["raw"]
        assert raw_traces_metadata["name"] == self.raw_traces_names
        neuropil_traces_metadata = metadata["Ophys"]["Fluorescence"][plane_segmentation_name]["neuropil"]
        assert neuropil_traces_metadata["name"] == self.neuropil_traces_names

        deconvolved_trace_metadata = metadata["Ophys"]["Fluorescence"][plane_segmentation_name]["deconvolved"]
        assert deconvolved_trace_metadata["name"] == self.deconvolved_trace_name


class TestSuite2pSegmentationInterfaceChan2Plane0(SegmentationExtractorInterfaceTestMixin):
    data_interface_cls = Suite2pSegmentationInterface
    save_directory = OUTPUT_PATH
    interface_kwargs = dict(
        folder_path=str(OPHYS_DATA_PATH / "segmentation_datasets" / "suite2p"),
        channel_name="chan2",
        plane_name="plane0",
    )

    @pytest.fixture(scope="class", autouse=True)
    def setup_metadata(self, request):
        cls = request.cls

        plane_suffix = "Chan2Plane0"
        cls.imaging_plane_names = "ImagingPlane" + plane_suffix
        cls.plane_segmentation_names = "PlaneSegmentation" + plane_suffix
        cls.mean_image_names = "MeanImage" + plane_suffix
        cls.correlation_image_names = "CorrelationImage" + plane_suffix
        cls.raw_traces_names = "RoiResponseSeries" + plane_suffix
        cls.neuropil_traces_names = "Neuropil" + plane_suffix
        cls.deconvolved_trace_name = None

    def test_check_extracted_metadata(self):
        self.interface = self.data_interface_cls(**self.interface_kwargs)

        metadata = self.interface.get_metadata()

        assert metadata["Ophys"]["ImagingPlane"][0]["name"] == self.imaging_plane_names
        plane_segmentation_metadata = metadata["Ophys"]["ImageSegmentation"]["plane_segmentations"][0]
        plane_segmentation_name = self.plane_segmentation_names
        assert plane_segmentation_metadata["name"] == plane_segmentation_name
        summary_images_metadata = metadata["Ophys"]["SegmentationImages"][plane_segmentation_name]
        assert summary_images_metadata["correlation"]["name"] == self.correlation_image_names
        assert summary_images_metadata["mean"]["name"] == self.mean_image_names

        raw_traces_metadata = metadata["Ophys"]["Fluorescence"][plane_segmentation_name]["raw"]
        assert raw_traces_metadata["name"] == self.raw_traces_names
        neuropil_traces_metadata = metadata["Ophys"]["Fluorescence"][plane_segmentation_name]["neuropil"]
        assert neuropil_traces_metadata["name"] == self.neuropil_traces_names

        if self.deconvolved_trace_name:
            deconvolved_trace_metadata = metadata["Ophys"]["Fluorescence"][plane_segmentation_name]["deconvolved"]
            assert deconvolved_trace_metadata["name"] == self.deconvolved_trace_name


class TestSuite2pSegmentationInterfaceWithStubTest(SegmentationExtractorInterfaceTestMixin):
    data_interface_cls = Suite2pSegmentationInterface
    interface_kwargs = dict(
        folder_path=str(OPHYS_DATA_PATH / "segmentation_datasets" / "suite2p"),
        channel_name="chan1",
        plane_name="plane0",
    )
    save_directory = OUTPUT_PATH
    conversion_options = dict(stub_test=True)


class TestInscopixSegmentationInterfaceCellSetPart1(SegmentationExtractorInterfaceTestMixin):
    """Test InscopixSegmentationInterface with cellset_series_part1.isxd"""

    data_interface_cls = InscopixSegmentationInterface
    save_directory = OUTPUT_PATH
    interface_kwargs = dict(
        file_path=str(OPHYS_DATA_PATH / "segmentation_datasets" / "inscopix" / "cellset_series_part1.isxd")
    )
    
class TestInscopixSegmentationInterfaceCellSet(SegmentationExtractorInterfaceTestMixin):
    """Test InscopixSegmentationInterface with cellset.isxd"""

    data_interface_cls = InscopixSegmentationInterface
    save_directory = OUTPUT_PATH
    interface_kwargs = dict(file_path=str(OPHYS_DATA_PATH / "segmentation_datasets" / "inscopix" / "cellset.isxd"))

class TestInscopixSegmentationInterfaceCellSetEmpty(SegmentationExtractorInterfaceTestMixin):
    """Test InscopixSegmentationInterface with empty_cellset.isxd"""

    data_interface_cls = InscopixSegmentationInterface
    save_directory = OUTPUT_PATH
<<<<<<< HEAD
    interface_kwargs = dict(file_path=str(OPHYS_DATA_PATH / "segmentation_datasets" / "inscopix" / "empty_cellset.isxd"))
=======
    interface_kwargs = dict(
        file_path=str(OPHYS_DATA_PATH / "segmentation_datasets" / "inscopix" / "empty_cellset.isxd")
    )

    def check_extracted_metadata(self, metadata: dict):
        """Check that the metadata contains OnePhotonSeries and not TwoPhotonSeries."""
        assert "OnePhotonSeries" in metadata["Ophys"], "OnePhotonSeries not found in metadata"
        assert metadata["Ophys"]["OnePhotonSeries"] == [], "OnePhotonSeries is not empty"
        assert "TwoPhotonSeries" not in metadata["Ophys"], "TwoPhotonSeries found in Inscopix metadata"
        assert metadata["Ophys"]["Device"][0]["description"] == "Inscopix Segmentation", "Incorrect device description"
>>>>>>> 601a1b7b
<|MERGE_RESOLUTION|>--- conflicted
+++ resolved
@@ -215,30 +215,19 @@
     interface_kwargs = dict(
         file_path=str(OPHYS_DATA_PATH / "segmentation_datasets" / "inscopix" / "cellset_series_part1.isxd")
     )
-    
+
 class TestInscopixSegmentationInterfaceCellSet(SegmentationExtractorInterfaceTestMixin):
     """Test InscopixSegmentationInterface with cellset.isxd"""
 
     data_interface_cls = InscopixSegmentationInterface
     save_directory = OUTPUT_PATH
-    interface_kwargs = dict(file_path=str(OPHYS_DATA_PATH / "segmentation_datasets" / "inscopix" / "cellset.isxd"))
+    interface_kwargs = dict(
+        file_path=str(OPHYS_DATA_PATH / "segmentation_datasets" / "inscopix" / "cellset.isxd")
+    )
 
 class TestInscopixSegmentationInterfaceCellSetEmpty(SegmentationExtractorInterfaceTestMixin):
     """Test InscopixSegmentationInterface with empty_cellset.isxd"""
 
     data_interface_cls = InscopixSegmentationInterface
     save_directory = OUTPUT_PATH
-<<<<<<< HEAD
-    interface_kwargs = dict(file_path=str(OPHYS_DATA_PATH / "segmentation_datasets" / "inscopix" / "empty_cellset.isxd"))
-=======
-    interface_kwargs = dict(
-        file_path=str(OPHYS_DATA_PATH / "segmentation_datasets" / "inscopix" / "empty_cellset.isxd")
-    )
-
-    def check_extracted_metadata(self, metadata: dict):
-        """Check that the metadata contains OnePhotonSeries and not TwoPhotonSeries."""
-        assert "OnePhotonSeries" in metadata["Ophys"], "OnePhotonSeries not found in metadata"
-        assert metadata["Ophys"]["OnePhotonSeries"] == [], "OnePhotonSeries is not empty"
-        assert "TwoPhotonSeries" not in metadata["Ophys"], "TwoPhotonSeries found in Inscopix metadata"
-        assert metadata["Ophys"]["Device"][0]["description"] == "Inscopix Segmentation", "Incorrect device description"
->>>>>>> 601a1b7b
+    interface_kwargs = dict(file_path=str(OPHYS_DATA_PATH / "segmentation_datasets" / "inscopix" / "empty_cellset.isxd"))