import platform
import sys
from datetime import datetime

import numpy as np
import pytest

from neuroconv.datainterfaces import (
    CaimanSegmentationInterface,
    CnmfeSegmentationInterface,
    ExtractSegmentationInterface,
<<<<<<< HEAD
    MinianSegmentationInterface,
=======
    InscopixSegmentationInterface,
>>>>>>> 330bb824
    Suite2pSegmentationInterface,
)
from neuroconv.tools.testing.data_interface_mixins import (
    SegmentationExtractorInterfaceTestMixin,
)

try:
    from ..setup_paths import OPHYS_DATA_PATH, OUTPUT_PATH
except ImportError:
    from ..setup_paths import OPHYS_DATA_PATH, OUTPUT_PATH


class TestCaimanSegmentationInterface(SegmentationExtractorInterfaceTestMixin):
    data_interface_cls = CaimanSegmentationInterface
    interface_kwargs = dict(
        file_path=str(OPHYS_DATA_PATH / "segmentation_datasets" / "caiman" / "caiman_analysis.hdf5")
    )
    save_directory = OUTPUT_PATH

    @pytest.fixture(
        params=[
            {"mask_type": "image", "include_background_segmentation": True},
            {"mask_type": "pixel", "include_background_segmentation": True},
            {"mask_type": "voxel", "include_background_segmentation": True},
            # {"mask_type": None, "include_background_segmentation": True}, # Uncomment when https://github.com/catalystneuro/neuroconv/issues/530 is resolved
            {"include_roi_centroids": False, "include_background_segmentation": True},
            {"include_roi_acceptance": False, "include_background_segmentation": True},
            {"include_background_segmentation": False},
        ],
        ids=[
            "mask_type_image",
            "mask_type_pixel",
            "mask_type_voxel",
            "exclude_roi_centroids",
            "exclude_roi_acceptance",
            "exclude_background_segmentation",
        ],
    )
    def setup_interface(self, request):

        test_id = request.node.callspec.id
        self.test_name = test_id
        self.interface_kwargs = self.interface_kwargs
        self.conversion_options = request.param
        self.interface = self.data_interface_cls(**self.interface_kwargs)

        return self.interface, self.test_name


class TestCnmfeSegmentationInterface(SegmentationExtractorInterfaceTestMixin):
    data_interface_cls = CnmfeSegmentationInterface
    interface_kwargs = dict(
        file_path=str(
            OPHYS_DATA_PATH / "segmentation_datasets" / "cnmfe" / "2014_04_01_p203_m19_check01_cnmfeAnalysis.mat"
        )
    )
    save_directory = OUTPUT_PATH


class TestExtractSegmentationInterface(SegmentationExtractorInterfaceTestMixin):
    data_interface_cls = ExtractSegmentationInterface
    save_directory = OUTPUT_PATH

    @pytest.fixture(
        params=[
            dict(
                file_path=str(
                    OPHYS_DATA_PATH
                    / "segmentation_datasets"
                    / "extract"
                    / "2014_04_01_p203_m19_check01_extractAnalysis.mat"
                ),
                sampling_frequency=15.0,  # typically provided by user
            ),
            dict(
                file_path=str(OPHYS_DATA_PATH / "segmentation_datasets" / "extract" / "extract_public_output.mat"),
                sampling_frequency=15.0,  # typically provided by user
            ),
        ],
        ids=["dataset_1", "dataset_2"],
    )
    def setup_interface(self, request):
        test_id = request.node.callspec.id
        self.test_name = test_id
        self.interface_kwargs = request.param
        self.interface = self.data_interface_cls(**self.interface_kwargs)

        return self.interface, self.test_name


def test_extract_segmentation_interface_non_default_output_struct_name():
    """Test that the value for 'output_struct_name' is propagated to the extractor level
    where an error is raised."""
    file_path = OPHYS_DATA_PATH / "segmentation_datasets" / "extract" / "extract_public_output.mat"

    with pytest.raises(AssertionError, match="Output struct name 'not_output' not found in file."):
        ExtractSegmentationInterface(
            file_path=str(file_path),
            sampling_frequency=15.0,
            output_struct_name="not_output",
        )


class TestSuite2pSegmentationInterfaceChan1Plane0(SegmentationExtractorInterfaceTestMixin):
    data_interface_cls = Suite2pSegmentationInterface
    save_directory = OUTPUT_PATH
    interface_kwargs = dict(
        folder_path=str(OPHYS_DATA_PATH / "segmentation_datasets" / "suite2p"),
        channel_name="chan1",
        plane_name="plane0",
    )

    @pytest.fixture(scope="class", autouse=True)
    def setup_metadata(self, request):
        cls = request.cls
        plane_suffix = "Chan1Plane0"
        cls.imaging_plane_names = "ImagingPlane" + plane_suffix
        cls.plane_segmentation_names = "PlaneSegmentation" + plane_suffix
        cls.mean_image_names = "MeanImage" + plane_suffix
        cls.correlation_image_names = "CorrelationImage" + plane_suffix
        cls.raw_traces_names = "RoiResponseSeries" + plane_suffix
        cls.neuropil_traces_names = "Neuropil" + plane_suffix
        cls.deconvolved_trace_name = "Deconvolved" + plane_suffix

    def test_check_extracted_metadata(self):
        self.interface = self.data_interface_cls(**self.interface_kwargs)

        metadata = self.interface.get_metadata()

        assert metadata["Ophys"]["ImagingPlane"][0]["name"] == self.imaging_plane_names
        plane_segmentation_metadata = metadata["Ophys"]["ImageSegmentation"]["plane_segmentations"][0]
        plane_segmentation_name = self.plane_segmentation_names
        assert plane_segmentation_metadata["name"] == plane_segmentation_name
        summary_images_metadata = metadata["Ophys"]["SegmentationImages"][plane_segmentation_name]
        assert summary_images_metadata["correlation"]["name"] == self.correlation_image_names
        assert summary_images_metadata["mean"]["name"] == self.mean_image_names

        raw_traces_metadata = metadata["Ophys"]["Fluorescence"][plane_segmentation_name]["raw"]
        assert raw_traces_metadata["name"] == self.raw_traces_names
        neuropil_traces_metadata = metadata["Ophys"]["Fluorescence"][plane_segmentation_name]["neuropil"]
        assert neuropil_traces_metadata["name"] == self.neuropil_traces_names

        deconvolved_trace_metadata = metadata["Ophys"]["Fluorescence"][plane_segmentation_name]["deconvolved"]
        assert deconvolved_trace_metadata["name"] == self.deconvolved_trace_name


class TestSuite2pSegmentationInterfaceChan2Plane0(SegmentationExtractorInterfaceTestMixin):
    data_interface_cls = Suite2pSegmentationInterface
    save_directory = OUTPUT_PATH
    interface_kwargs = dict(
        folder_path=str(OPHYS_DATA_PATH / "segmentation_datasets" / "suite2p"),
        channel_name="chan2",
        plane_name="plane0",
    )

    @pytest.fixture(scope="class", autouse=True)
    def setup_metadata(self, request):
        cls = request.cls

        plane_suffix = "Chan2Plane0"
        cls.imaging_plane_names = "ImagingPlane" + plane_suffix
        cls.plane_segmentation_names = "PlaneSegmentation" + plane_suffix
        cls.mean_image_names = "MeanImage" + plane_suffix
        cls.correlation_image_names = "CorrelationImage" + plane_suffix
        cls.raw_traces_names = "RoiResponseSeries" + plane_suffix
        cls.neuropil_traces_names = "Neuropil" + plane_suffix
        cls.deconvolved_trace_name = None

    def test_check_extracted_metadata(self):
        self.interface = self.data_interface_cls(**self.interface_kwargs)

        metadata = self.interface.get_metadata()

        assert metadata["Ophys"]["ImagingPlane"][0]["name"] == self.imaging_plane_names
        plane_segmentation_metadata = metadata["Ophys"]["ImageSegmentation"]["plane_segmentations"][0]
        plane_segmentation_name = self.plane_segmentation_names
        assert plane_segmentation_metadata["name"] == plane_segmentation_name
        summary_images_metadata = metadata["Ophys"]["SegmentationImages"][plane_segmentation_name]
        assert summary_images_metadata["correlation"]["name"] == self.correlation_image_names
        assert summary_images_metadata["mean"]["name"] == self.mean_image_names

        raw_traces_metadata = metadata["Ophys"]["Fluorescence"][plane_segmentation_name]["raw"]
        assert raw_traces_metadata["name"] == self.raw_traces_names
        neuropil_traces_metadata = metadata["Ophys"]["Fluorescence"][plane_segmentation_name]["neuropil"]
        assert neuropil_traces_metadata["name"] == self.neuropil_traces_names

        if self.deconvolved_trace_name:
            deconvolved_trace_metadata = metadata["Ophys"]["Fluorescence"][plane_segmentation_name]["deconvolved"]
            assert deconvolved_trace_metadata["name"] == self.deconvolved_trace_name


class TestSuite2pSegmentationInterfaceWithStubTest(SegmentationExtractorInterfaceTestMixin):
    data_interface_cls = Suite2pSegmentationInterface
    interface_kwargs = dict(
        folder_path=str(OPHYS_DATA_PATH / "segmentation_datasets" / "suite2p"),
        channel_name="chan1",
        plane_name="plane0",
    )
    save_directory = OUTPUT_PATH
    conversion_options = dict(stub_test=True)


<<<<<<< HEAD
class TestMinianSegmentationInterface(SegmentationExtractorInterfaceTestMixin):
    data_interface_cls = MinianSegmentationInterface
    interface_kwargs = dict(
        folder_path=OPHYS_DATA_PATH / "segmentation_datasets" / "minian" / "segmented_data_3units_100frames"
    )
    save_directory = OUTPUT_PATH

    @pytest.fixture(
        params=[
            {"mask_type": "image", "include_background_segmentation": True},
            {"mask_type": "pixel", "include_background_segmentation": True},
            {"mask_type": "voxel", "include_background_segmentation": True},
            # {"mask_type": None, "include_background_segmentation": True}, # Uncomment when https://github.com/catalystneuro/neuroconv/issues/530 is resolved
            {"include_roi_centroids": False, "include_background_segmentation": True},
            {"include_roi_acceptance": False, "include_background_segmentation": True},
            {"include_background_segmentation": False},
        ],
        ids=[
            "mask_type_image",
            "mask_type_pixel",
            "mask_type_voxel",
            "exclude_roi_centroids",
            "exclude_roi_acceptance",
            "exclude_background_segmentation",
        ],
    )
    def setup_interface(self, request):

        test_id = request.node.callspec.id
        self.test_name = test_id
        self.interface_kwargs = self.interface_kwargs
        self.conversion_options = request.param
        self.interface = self.data_interface_cls(**self.interface_kwargs)

        return self.interface, self.test_name


class TestMinianSegmentationInterfaceWithStubTest(SegmentationExtractorInterfaceTestMixin):
    data_interface_cls = MinianSegmentationInterface
    interface_kwargs = dict(
        folder_path=OPHYS_DATA_PATH / "segmentation_datasets" / "minian" / "segmented_data_3units_100frames",
    )
    save_directory = OUTPUT_PATH
    conversion_options = dict(stub_test=True)
=======
skip_on_darwin_arm64 = pytest.mark.skipif(
    platform.system() == "Darwin" and platform.machine() == "arm64",
    reason="The isx package is currently not natively supported on macOS with Apple Silicon. "
    "Installation instructions can be found at: "
    "https://github.com/inscopix/pyisx?tab=readme-ov-file#install",
)
skip_on_python_313 = pytest.mark.skipif(
    sys.version_info >= (3, 13),
    reason="Tests are skipped on Python 3.13 because of incompatibility with the 'isx' module "
    "Requires: Python <3.13, >=3.9)"
    "See:https://github.com/inscopix/pyisx/issues",
)


@skip_on_darwin_arm64
@skip_on_python_313
class TestInscopixSegmentationInterfaceCellSet(SegmentationExtractorInterfaceTestMixin):
    """Tests for InscopixSegmentationInterface."""

    data_interface_cls = InscopixSegmentationInterface
    interface_kwargs = dict(file_path=str(OPHYS_DATA_PATH / "segmentation_datasets" / "inscopix" / "cellset.isxd"))
    save_directory = OUTPUT_PATH
    conversion_options = dict(mask_type="pixel")

    def check_extracted_metadata(self, metadata):
        """Check that the extracted metadata contains expected Inscopix-specific items."""
        # Check session start time extraction
        assert "session_start_time" in metadata["NWBFile"]
        session_start_time = metadata["NWBFile"]["session_start_time"]
        assert session_start_time == datetime(2021, 4, 1, 12, 3, 53, 290011)

        # Check session description exact match
        assert "session_description" in metadata["NWBFile"]
        session_desc = metadata["NWBFile"]["session_description"]
        assert session_desc == "Session: FV4581_Ret; Retrieval day"

        # Check experimenter information
        assert "experimenter" in metadata["NWBFile"]
        experimenter = metadata["NWBFile"]["experimenter"]
        assert experimenter == ["Bei-Xuan"]

        # Check device information extraction
        device_list = metadata["Ophys"]["Device"]
        device_metadata = device_list[0]
        assert device_metadata["name"] == "NVista3"
        assert "description" in device_metadata
        expected_device_desc = "Inscopix NVista3; SerialNumber: 11132301; Software version 1.5.2"
        assert device_metadata["description"] == expected_device_desc

        # Check subject information extraction
        assert "Subject" in metadata
        subject = metadata["Subject"]
        assert subject["subject_id"] == "FV4581"
        assert subject["species"] == "Unknown species"
        assert "strain" in subject
        assert subject["strain"] == "CaMKIICre"
        assert subject["sex"] == "M"

        # Check imaging plane metadata
        assert "ImagingPlane" in metadata["Ophys"]
        assert len(metadata["Ophys"]["ImagingPlane"]) == 1
        imaging_plane = metadata["Ophys"]["ImagingPlane"][0]
        assert imaging_plane["name"] == "ImagingPlane"
        assert "optical_channel" in imaging_plane
        assert "device" in imaging_plane
        assert imaging_plane["device"] == "NVista3"

        # Check imaging rate extraction
        assert "imaging_rate" in imaging_plane
        np.testing.assert_allclose(imaging_plane["imaging_rate"], 9.998700168978033, rtol=1e-3)

        # Check field of view description exact match
        expected_plane_desc = (
            "Inscopix imaging plane with field of view 398x366 pixels; Focus: 1000 µm; Exposure: 33 ms; Gain: 6"
        )
        assert imaging_plane["description"] == expected_plane_desc

        # Check optical channel information
        optical_channels = imaging_plane["optical_channel"]
        assert len(optical_channels) == 1
        optical_channel = optical_channels[0]
        assert optical_channel["name"] == "OpticalChannelGreen"
        expected_optical_desc = "Inscopix green channel (LED power: 1.3 mW/mm²)"
        assert optical_channel["description"] == expected_optical_desc

        # Check plane segmentation naming
        assert "plane_segmentations" in metadata["Ophys"]["ImageSegmentation"]
        plane_segmentation_metadata = metadata["Ophys"]["ImageSegmentation"]["plane_segmentations"][0]
        assert plane_segmentation_metadata["name"] == "PlaneSegmentation"

        # Check segmentation description exact match
        segmentation_desc = metadata["Ophys"]["ImageSegmentation"]["description"]
        expected_seg_desc = "Inscopix cell segmentation using cnmfe with traces in dF over noise"
        assert segmentation_desc == expected_seg_desc

        # Check fluorescence metadata
        assert "Fluorescence" in metadata["Ophys"]
        assert "PlaneSegmentation" in metadata["Ophys"]["Fluorescence"]
        assert "raw" in metadata["Ophys"]["Fluorescence"]["PlaneSegmentation"]
        raw_traces_metadata = metadata["Ophys"]["Fluorescence"]["PlaneSegmentation"]["raw"]
        assert raw_traces_metadata["name"] == "RoiResponseSeries"


@skip_on_darwin_arm64
@skip_on_python_313
class TestInscopixSegmentationInterfaceCellSetPart1(SegmentationExtractorInterfaceTestMixin):
    """Tests for InscopixSegmentationInterface with the cellset_series_part1 dataset."""

    data_interface_cls = InscopixSegmentationInterface
    interface_kwargs = dict(
        file_path=str(OPHYS_DATA_PATH / "segmentation_datasets" / "inscopix" / "cellset_series_part1.isxd")
    )
    save_directory = OUTPUT_PATH
    conversion_options = dict(mask_type="pixel")

    def check_extracted_metadata(self, metadata):
        """Check that the extracted metadata contains expected items."""
        # Check device has proper default name
        device_list = metadata["Ophys"]["Device"]
        device_metadata = device_list[0]
        assert device_metadata["name"] == "Microscope"

        # Check subject has defaults (should not be present if no subject data)
        assert "Subject" not in metadata

        # Check imaging plane metadata
        assert "ImagingPlane" in metadata["Ophys"]
        assert len(metadata["Ophys"]["ImagingPlane"]) == 1
        imaging_plane = metadata["Ophys"]["ImagingPlane"][0]
        assert imaging_plane["name"] == "ImagingPlane"
        assert imaging_plane["device"] == "Microscope"

        # Check field of view description exact match
        expected_plane_desc = "Inscopix imaging plane with field of view 21x21 pixels"
        assert imaging_plane["description"] == expected_plane_desc

        # Check sampling rate extraction
        assert "imaging_rate" in imaging_plane
        np.testing.assert_allclose(imaging_plane["imaging_rate"], 10.0, rtol=1e-3)

        # Check optical channel has default name
        optical_channels = imaging_plane["optical_channel"]
        optical_channel = optical_channels[0]
        assert optical_channel["name"] == "OpticalChannelDefault"
        assert optical_channel["description"] == "Inscopix optical channel"

        # Check plane segmentation naming
        assert "plane_segmentations" in metadata["Ophys"]["ImageSegmentation"]
        plane_segmentation_metadata = metadata["Ophys"]["ImageSegmentation"]["plane_segmentations"][0]
        assert plane_segmentation_metadata["name"] == "PlaneSegmentation"

        # Check segmentation description exact match (default case)
        segmentation_desc = metadata["Ophys"]["ImageSegmentation"]["description"]
        assert segmentation_desc == "Inscopix cell segmentation using cnmfe with traces in dF over noise"

        # Check fluorescence metadata
        assert "Fluorescence" in metadata["Ophys"]
        assert "PlaneSegmentation" in metadata["Ophys"]["Fluorescence"]
        assert "raw" in metadata["Ophys"]["Fluorescence"]["PlaneSegmentation"]
        raw_traces_metadata = metadata["Ophys"]["Fluorescence"]["PlaneSegmentation"]["raw"]
        assert raw_traces_metadata["name"] == "RoiResponseSeries"
>>>>>>> 330bb824
<|MERGE_RESOLUTION|>--- conflicted
+++ resolved
@@ -9,11 +9,8 @@
     CaimanSegmentationInterface,
     CnmfeSegmentationInterface,
     ExtractSegmentationInterface,
-<<<<<<< HEAD
+    InscopixSegmentationInterface,
     MinianSegmentationInterface,
-=======
-    InscopixSegmentationInterface,
->>>>>>> 330bb824
     Suite2pSegmentationInterface,
 )
 from neuroconv.tools.testing.data_interface_mixins import (
@@ -213,214 +210,4 @@
         plane_name="plane0",
     )
     save_directory = OUTPUT_PATH
-    conversion_options = dict(stub_test=True)
-
-
-<<<<<<< HEAD
-class TestMinianSegmentationInterface(SegmentationExtractorInterfaceTestMixin):
-    data_interface_cls = MinianSegmentationInterface
-    interface_kwargs = dict(
-        folder_path=OPHYS_DATA_PATH / "segmentation_datasets" / "minian" / "segmented_data_3units_100frames"
-    )
-    save_directory = OUTPUT_PATH
-
-    @pytest.fixture(
-        params=[
-            {"mask_type": "image", "include_background_segmentation": True},
-            {"mask_type": "pixel", "include_background_segmentation": True},
-            {"mask_type": "voxel", "include_background_segmentation": True},
-            # {"mask_type": None, "include_background_segmentation": True}, # Uncomment when https://github.com/catalystneuro/neuroconv/issues/530 is resolved
-            {"include_roi_centroids": False, "include_background_segmentation": True},
-            {"include_roi_acceptance": False, "include_background_segmentation": True},
-            {"include_background_segmentation": False},
-        ],
-        ids=[
-            "mask_type_image",
-            "mask_type_pixel",
-            "mask_type_voxel",
-            "exclude_roi_centroids",
-            "exclude_roi_acceptance",
-            "exclude_background_segmentation",
-        ],
-    )
-    def setup_interface(self, request):
-
-        test_id = request.node.callspec.id
-        self.test_name = test_id
-        self.interface_kwargs = self.interface_kwargs
-        self.conversion_options = request.param
-        self.interface = self.data_interface_cls(**self.interface_kwargs)
-
-        return self.interface, self.test_name
-
-
-class TestMinianSegmentationInterfaceWithStubTest(SegmentationExtractorInterfaceTestMixin):
-    data_interface_cls = MinianSegmentationInterface
-    interface_kwargs = dict(
-        folder_path=OPHYS_DATA_PATH / "segmentation_datasets" / "minian" / "segmented_data_3units_100frames",
-    )
-    save_directory = OUTPUT_PATH
-    conversion_options = dict(stub_test=True)
-=======
-skip_on_darwin_arm64 = pytest.mark.skipif(
-    platform.system() == "Darwin" and platform.machine() == "arm64",
-    reason="The isx package is currently not natively supported on macOS with Apple Silicon. "
-    "Installation instructions can be found at: "
-    "https://github.com/inscopix/pyisx?tab=readme-ov-file#install",
-)
-skip_on_python_313 = pytest.mark.skipif(
-    sys.version_info >= (3, 13),
-    reason="Tests are skipped on Python 3.13 because of incompatibility with the 'isx' module "
-    "Requires: Python <3.13, >=3.9)"
-    "See:https://github.com/inscopix/pyisx/issues",
-)
-
-
-@skip_on_darwin_arm64
-@skip_on_python_313
-class TestInscopixSegmentationInterfaceCellSet(SegmentationExtractorInterfaceTestMixin):
-    """Tests for InscopixSegmentationInterface."""
-
-    data_interface_cls = InscopixSegmentationInterface
-    interface_kwargs = dict(file_path=str(OPHYS_DATA_PATH / "segmentation_datasets" / "inscopix" / "cellset.isxd"))
-    save_directory = OUTPUT_PATH
-    conversion_options = dict(mask_type="pixel")
-
-    def check_extracted_metadata(self, metadata):
-        """Check that the extracted metadata contains expected Inscopix-specific items."""
-        # Check session start time extraction
-        assert "session_start_time" in metadata["NWBFile"]
-        session_start_time = metadata["NWBFile"]["session_start_time"]
-        assert session_start_time == datetime(2021, 4, 1, 12, 3, 53, 290011)
-
-        # Check session description exact match
-        assert "session_description" in metadata["NWBFile"]
-        session_desc = metadata["NWBFile"]["session_description"]
-        assert session_desc == "Session: FV4581_Ret; Retrieval day"
-
-        # Check experimenter information
-        assert "experimenter" in metadata["NWBFile"]
-        experimenter = metadata["NWBFile"]["experimenter"]
-        assert experimenter == ["Bei-Xuan"]
-
-        # Check device information extraction
-        device_list = metadata["Ophys"]["Device"]
-        device_metadata = device_list[0]
-        assert device_metadata["name"] == "NVista3"
-        assert "description" in device_metadata
-        expected_device_desc = "Inscopix NVista3; SerialNumber: 11132301; Software version 1.5.2"
-        assert device_metadata["description"] == expected_device_desc
-
-        # Check subject information extraction
-        assert "Subject" in metadata
-        subject = metadata["Subject"]
-        assert subject["subject_id"] == "FV4581"
-        assert subject["species"] == "Unknown species"
-        assert "strain" in subject
-        assert subject["strain"] == "CaMKIICre"
-        assert subject["sex"] == "M"
-
-        # Check imaging plane metadata
-        assert "ImagingPlane" in metadata["Ophys"]
-        assert len(metadata["Ophys"]["ImagingPlane"]) == 1
-        imaging_plane = metadata["Ophys"]["ImagingPlane"][0]
-        assert imaging_plane["name"] == "ImagingPlane"
-        assert "optical_channel" in imaging_plane
-        assert "device" in imaging_plane
-        assert imaging_plane["device"] == "NVista3"
-
-        # Check imaging rate extraction
-        assert "imaging_rate" in imaging_plane
-        np.testing.assert_allclose(imaging_plane["imaging_rate"], 9.998700168978033, rtol=1e-3)
-
-        # Check field of view description exact match
-        expected_plane_desc = (
-            "Inscopix imaging plane with field of view 398x366 pixels; Focus: 1000 µm; Exposure: 33 ms; Gain: 6"
-        )
-        assert imaging_plane["description"] == expected_plane_desc
-
-        # Check optical channel information
-        optical_channels = imaging_plane["optical_channel"]
-        assert len(optical_channels) == 1
-        optical_channel = optical_channels[0]
-        assert optical_channel["name"] == "OpticalChannelGreen"
-        expected_optical_desc = "Inscopix green channel (LED power: 1.3 mW/mm²)"
-        assert optical_channel["description"] == expected_optical_desc
-
-        # Check plane segmentation naming
-        assert "plane_segmentations" in metadata["Ophys"]["ImageSegmentation"]
-        plane_segmentation_metadata = metadata["Ophys"]["ImageSegmentation"]["plane_segmentations"][0]
-        assert plane_segmentation_metadata["name"] == "PlaneSegmentation"
-
-        # Check segmentation description exact match
-        segmentation_desc = metadata["Ophys"]["ImageSegmentation"]["description"]
-        expected_seg_desc = "Inscopix cell segmentation using cnmfe with traces in dF over noise"
-        assert segmentation_desc == expected_seg_desc
-
-        # Check fluorescence metadata
-        assert "Fluorescence" in metadata["Ophys"]
-        assert "PlaneSegmentation" in metadata["Ophys"]["Fluorescence"]
-        assert "raw" in metadata["Ophys"]["Fluorescence"]["PlaneSegmentation"]
-        raw_traces_metadata = metadata["Ophys"]["Fluorescence"]["PlaneSegmentation"]["raw"]
-        assert raw_traces_metadata["name"] == "RoiResponseSeries"
-
-
-@skip_on_darwin_arm64
-@skip_on_python_313
-class TestInscopixSegmentationInterfaceCellSetPart1(SegmentationExtractorInterfaceTestMixin):
-    """Tests for InscopixSegmentationInterface with the cellset_series_part1 dataset."""
-
-    data_interface_cls = InscopixSegmentationInterface
-    interface_kwargs = dict(
-        file_path=str(OPHYS_DATA_PATH / "segmentation_datasets" / "inscopix" / "cellset_series_part1.isxd")
-    )
-    save_directory = OUTPUT_PATH
-    conversion_options = dict(mask_type="pixel")
-
-    def check_extracted_metadata(self, metadata):
-        """Check that the extracted metadata contains expected items."""
-        # Check device has proper default name
-        device_list = metadata["Ophys"]["Device"]
-        device_metadata = device_list[0]
-        assert device_metadata["name"] == "Microscope"
-
-        # Check subject has defaults (should not be present if no subject data)
-        assert "Subject" not in metadata
-
-        # Check imaging plane metadata
-        assert "ImagingPlane" in metadata["Ophys"]
-        assert len(metadata["Ophys"]["ImagingPlane"]) == 1
-        imaging_plane = metadata["Ophys"]["ImagingPlane"][0]
-        assert imaging_plane["name"] == "ImagingPlane"
-        assert imaging_plane["device"] == "Microscope"
-
-        # Check field of view description exact match
-        expected_plane_desc = "Inscopix imaging plane with field of view 21x21 pixels"
-        assert imaging_plane["description"] == expected_plane_desc
-
-        # Check sampling rate extraction
-        assert "imaging_rate" in imaging_plane
-        np.testing.assert_allclose(imaging_plane["imaging_rate"], 10.0, rtol=1e-3)
-
-        # Check optical channel has default name
-        optical_channels = imaging_plane["optical_channel"]
-        optical_channel = optical_channels[0]
-        assert optical_channel["name"] == "OpticalChannelDefault"
-        assert optical_channel["description"] == "Inscopix optical channel"
-
-        # Check plane segmentation naming
-        assert "plane_segmentations" in metadata["Ophys"]["ImageSegmentation"]
-        plane_segmentation_metadata = metadata["Ophys"]["ImageSegmentation"]["plane_segmentations"][0]
-        assert plane_segmentation_metadata["name"] == "PlaneSegmentation"
-
-        # Check segmentation description exact match (default case)
-        segmentation_desc = metadata["Ophys"]["ImageSegmentation"]["description"]
-        assert segmentation_desc == "Inscopix cell segmentation using cnmfe with traces in dF over noise"
-
-        # Check fluorescence metadata
-        assert "Fluorescence" in metadata["Ophys"]
-        assert "PlaneSegmentation" in metadata["Ophys"]["Fluorescence"]
-        assert "raw" in metadata["Ophys"]["Fluorescence"]["PlaneSegmentation"]
-        raw_traces_metadata = metadata["Ophys"]["Fluorescence"]["PlaneSegmentation"]["raw"]
-        assert raw_traces_metadata["name"] == "RoiResponseSeries"
->>>>>>> 330bb824
+    conversion_options = dict(stub_test=True)