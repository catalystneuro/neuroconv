import platform
import sys

import pytest

from neuroconv.datainterfaces import (
    CaimanSegmentationInterface,
    CnmfeSegmentationInterface,
    ExtractSegmentationInterface,
    InscopixSegmentationInterface,
    Suite2pSegmentationInterface,
)
from neuroconv.tools.testing.data_interface_mixins import (
    SegmentationExtractorInterfaceTestMixin,
)

try:
    from ..setup_paths import OPHYS_DATA_PATH, OUTPUT_PATH
except ImportError:
    from ..setup_paths import OPHYS_DATA_PATH, OUTPUT_PATH


skip_on_darwin_arm64 = pytest.mark.skipif(
    (platform.system() == "Darwin" and platform.machine() == "arm64") or "isx" not in sys.modules,
    reason="Inscopix tests are skipped on macOS ARM64 or when isx module is not available",
)


class TestCaimanSegmentationInterface(SegmentationExtractorInterfaceTestMixin):
    data_interface_cls = CaimanSegmentationInterface
    interface_kwargs = dict(
        file_path=str(OPHYS_DATA_PATH / "segmentation_datasets" / "caiman" / "caiman_analysis.hdf5")
    )
    save_directory = OUTPUT_PATH

    @pytest.fixture(
        params=[
            {"mask_type": "image", "include_background_segmentation": True},
            {"mask_type": "pixel", "include_background_segmentation": True},
            {"mask_type": "voxel", "include_background_segmentation": True},
            # {"mask_type": None, "include_background_segmentation": True}, # Uncomment when https://github.com/catalystneuro/neuroconv/issues/530 is resolved
            {"include_roi_centroids": False, "include_background_segmentation": True},
            {"include_roi_acceptance": False, "include_background_segmentation": True},
            {"include_background_segmentation": False},
        ],
        ids=[
            "mask_type_image",
            "mask_type_pixel",
            "mask_type_voxel",
            "exclude_roi_centroids",
            "exclude_roi_acceptance",
            "exclude_background_segmentation",
        ],
    )
    def setup_interface(self, request):

        test_id = request.node.callspec.id
        self.test_name = test_id
        self.interface_kwargs = self.interface_kwargs
        self.conversion_options = request.param
        self.interface = self.data_interface_cls(**self.interface_kwargs)

        return self.interface, self.test_name


class TestCnmfeSegmentationInterface(SegmentationExtractorInterfaceTestMixin):
    data_interface_cls = CnmfeSegmentationInterface
    interface_kwargs = dict(
        file_path=str(
            OPHYS_DATA_PATH / "segmentation_datasets" / "cnmfe" / "2014_04_01_p203_m19_check01_cnmfeAnalysis.mat"
        )
    )
    save_directory = OUTPUT_PATH


class TestExtractSegmentationInterface(SegmentationExtractorInterfaceTestMixin):
    data_interface_cls = ExtractSegmentationInterface
    save_directory = OUTPUT_PATH

    @pytest.fixture(
        params=[
            dict(
                file_path=str(
                    OPHYS_DATA_PATH
                    / "segmentation_datasets"
                    / "extract"
                    / "2014_04_01_p203_m19_check01_extractAnalysis.mat"
                ),
                sampling_frequency=15.0,  # typically provided by user
            ),
            dict(
                file_path=str(OPHYS_DATA_PATH / "segmentation_datasets" / "extract" / "extract_public_output.mat"),
                sampling_frequency=15.0,  # typically provided by user
            ),
        ],
        ids=["dataset_1", "dataset_2"],
    )
    def setup_interface(self, request):
        test_id = request.node.callspec.id
        self.test_name = test_id
        self.interface_kwargs = request.param
        self.interface = self.data_interface_cls(**self.interface_kwargs)

        return self.interface, self.test_name


def test_extract_segmentation_interface_non_default_output_struct_name():
    """Test that the value for 'output_struct_name' is propagated to the extractor level
    where an error is raised."""
    file_path = OPHYS_DATA_PATH / "segmentation_datasets" / "extract" / "extract_public_output.mat"

    with pytest.raises(AssertionError, match="Output struct name 'not_output' not found in file."):
        ExtractSegmentationInterface(
            file_path=str(file_path),
            sampling_frequency=15.0,
            output_struct_name="not_output",
        )


class TestSuite2pSegmentationInterfaceChan1Plane0(SegmentationExtractorInterfaceTestMixin):
    data_interface_cls = Suite2pSegmentationInterface
    save_directory = OUTPUT_PATH
    interface_kwargs = dict(
        folder_path=str(OPHYS_DATA_PATH / "segmentation_datasets" / "suite2p"),
        channel_name="chan1",
        plane_name="plane0",
    )

    @pytest.fixture(scope="class", autouse=True)
    def setup_metadata(self, request):
        cls = request.cls
        plane_suffix = "Chan1Plane0"
        cls.imaging_plane_names = "ImagingPlane" + plane_suffix
        cls.plane_segmentation_names = "PlaneSegmentation" + plane_suffix
        cls.mean_image_names = "MeanImage" + plane_suffix
        cls.correlation_image_names = "CorrelationImage" + plane_suffix
        cls.raw_traces_names = "RoiResponseSeries" + plane_suffix
        cls.neuropil_traces_names = "Neuropil" + plane_suffix
        cls.deconvolved_trace_name = "Deconvolved" + plane_suffix

    def test_check_extracted_metadata(self):
        self.interface = self.data_interface_cls(**self.interface_kwargs)

        metadata = self.interface.get_metadata()

        assert metadata["Ophys"]["ImagingPlane"][0]["name"] == self.imaging_plane_names
        plane_segmentation_metadata = metadata["Ophys"]["ImageSegmentation"]["plane_segmentations"][0]
        plane_segmentation_name = self.plane_segmentation_names
        assert plane_segmentation_metadata["name"] == plane_segmentation_name
        summary_images_metadata = metadata["Ophys"]["SegmentationImages"][plane_segmentation_name]
        assert summary_images_metadata["correlation"]["name"] == self.correlation_image_names
        assert summary_images_metadata["mean"]["name"] == self.mean_image_names

        raw_traces_metadata = metadata["Ophys"]["Fluorescence"][plane_segmentation_name]["raw"]
        assert raw_traces_metadata["name"] == self.raw_traces_names
        neuropil_traces_metadata = metadata["Ophys"]["Fluorescence"][plane_segmentation_name]["neuropil"]
        assert neuropil_traces_metadata["name"] == self.neuropil_traces_names

        deconvolved_trace_metadata = metadata["Ophys"]["Fluorescence"][plane_segmentation_name]["deconvolved"]
        assert deconvolved_trace_metadata["name"] == self.deconvolved_trace_name


class TestSuite2pSegmentationInterfaceChan2Plane0(SegmentationExtractorInterfaceTestMixin):
    data_interface_cls = Suite2pSegmentationInterface
    save_directory = OUTPUT_PATH
    interface_kwargs = dict(
        folder_path=str(OPHYS_DATA_PATH / "segmentation_datasets" / "suite2p"),
        channel_name="chan2",
        plane_name="plane0",
    )

    @pytest.fixture(scope="class", autouse=True)
    def setup_metadata(self, request):
        cls = request.cls

        plane_suffix = "Chan2Plane0"
        cls.imaging_plane_names = "ImagingPlane" + plane_suffix
        cls.plane_segmentation_names = "PlaneSegmentation" + plane_suffix
        cls.mean_image_names = "MeanImage" + plane_suffix
        cls.correlation_image_names = "CorrelationImage" + plane_suffix
        cls.raw_traces_names = "RoiResponseSeries" + plane_suffix
        cls.neuropil_traces_names = "Neuropil" + plane_suffix
        cls.deconvolved_trace_name = None

    def test_check_extracted_metadata(self):
        self.interface = self.data_interface_cls(**self.interface_kwargs)

        metadata = self.interface.get_metadata()

        assert metadata["Ophys"]["ImagingPlane"][0]["name"] == self.imaging_plane_names
        plane_segmentation_metadata = metadata["Ophys"]["ImageSegmentation"]["plane_segmentations"][0]
        plane_segmentation_name = self.plane_segmentation_names
        assert plane_segmentation_metadata["name"] == plane_segmentation_name
        summary_images_metadata = metadata["Ophys"]["SegmentationImages"][plane_segmentation_name]
        assert summary_images_metadata["correlation"]["name"] == self.correlation_image_names
        assert summary_images_metadata["mean"]["name"] == self.mean_image_names

        raw_traces_metadata = metadata["Ophys"]["Fluorescence"][plane_segmentation_name]["raw"]
        assert raw_traces_metadata["name"] == self.raw_traces_names
        neuropil_traces_metadata = metadata["Ophys"]["Fluorescence"][plane_segmentation_name]["neuropil"]
        assert neuropil_traces_metadata["name"] == self.neuropil_traces_names

        if self.deconvolved_trace_name:
            deconvolved_trace_metadata = metadata["Ophys"]["Fluorescence"][plane_segmentation_name]["deconvolved"]
            assert deconvolved_trace_metadata["name"] == self.deconvolved_trace_name


class TestSuite2pSegmentationInterfaceWithStubTest(SegmentationExtractorInterfaceTestMixin):
    data_interface_cls = Suite2pSegmentationInterface
    interface_kwargs = dict(
        folder_path=str(OPHYS_DATA_PATH / "segmentation_datasets" / "suite2p"),
        channel_name="chan1",
        plane_name="plane0",
    )
    save_directory = OUTPUT_PATH
    conversion_options = dict(stub_test=True)


@skip_on_darwin_arm64
class TestInscopixSegmentationInterfaceCellSetPart1(SegmentationExtractorInterfaceTestMixin):
    """Test InscopixSegmentationInterface with cellset_series_part1.isxd"""

    data_interface_cls = InscopixSegmentationInterface
    save_directory = OUTPUT_PATH
    interface_kwargs = dict(
        file_path=str(OPHYS_DATA_PATH / "segmentation_datasets" / "inscopix" / "cellset_series_part1.isxd")
    )
<<<<<<< HEAD
=======
    # conversion_options = dict(stub_test=True)
>>>>>>> d37e5b5d


@skip_on_darwin_arm64
class TestInscopixSegmentationInterfaceCellSet(SegmentationExtractorInterfaceTestMixin):
    """Test InscopixSegmentationInterface with cellset.isxd"""

    data_interface_cls = InscopixSegmentationInterface
    save_directory = OUTPUT_PATH
    interface_kwargs = dict(file_path=str(OPHYS_DATA_PATH / "segmentation_datasets" / "inscopix" / "cellset.isxd"))


@skip_on_darwin_arm64
class TestInscopixSegmentationInterfaceCellSetEmpty(SegmentationExtractorInterfaceTestMixin):
    """Test InscopixSegmentationInterface with empty_cellset.isxd"""

    data_interface_cls = InscopixSegmentationInterface
    save_directory = OUTPUT_PATH
    interface_kwargs = dict(
        file_path=str(OPHYS_DATA_PATH / "segmentation_datasets" / "inscopix" / "empty_cellset.isxd")
    )<|MERGE_RESOLUTION|>--- conflicted
+++ resolved
@@ -225,10 +225,7 @@
     interface_kwargs = dict(
         file_path=str(OPHYS_DATA_PATH / "segmentation_datasets" / "inscopix" / "cellset_series_part1.isxd")
     )
-<<<<<<< HEAD
-=======
     # conversion_options = dict(stub_test=True)
->>>>>>> d37e5b5d
 
 
 @skip_on_darwin_arm64
