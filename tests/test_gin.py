--- conflicted
+++ resolved
@@ -11,11 +11,8 @@
     NeuralynxRecordingInterface,
     NeuroscopeRecordingInterface,
     OpenEphysRecordingExtractorInterface,
-<<<<<<< HEAD
+    PhySortingInterface,
     SpikeGadgetsRecordingInterface,
-=======
-    PhySortingInterface,
->>>>>>> 6b18c471
     SpikeGLXRecordingInterface,
 )
 
