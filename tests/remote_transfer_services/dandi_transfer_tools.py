import os
import sys
from datetime import datetime
from platform import python_version as get_python_version

import pytest
from pynwb import NWBHDF5IO

from neuroconv.tools.data_transfers import automatic_dandi_upload
from neuroconv.tools.nwb_helpers import (
    get_default_nwbfile_metadata,
    make_nwbfile_from_metadata,
)

DANDI_API_KEY = os.getenv("DANDI_API_KEY")
EMBER_API_KEY = os.getenv("EMBER_API_KEY")
HAVE_DANDI_KEY = DANDI_API_KEY is not None and DANDI_API_KEY != ""  # can be "" from external forks
HAVE_EMBER_KEY = EMBER_API_KEY is not None and EMBER_API_KEY != ""  # can be "" from external forks


@pytest.mark.skipif(
    not HAVE_DANDI_KEY,
    reason="You must set your DANDI_API_KEY to run this test!",
)
def test_automatic_dandi_upload(tmp_path):
    nwb_folder_path = tmp_path / "test_nwb"
    nwb_folder_path.mkdir()
    metadata = get_default_nwbfile_metadata()
    metadata["NWBFile"].update(
        session_start_time=datetime.now().astimezone(),
        session_id=f"test-automatic-upload-{sys.platform}-{get_python_version().replace('.', '-')}",
    )
    metadata.update(Subject=dict(subject_id="foo", species="Mus musculus", age="P1D", sex="U"))
    with NWBHDF5IO(path=nwb_folder_path / "test_nwb_1.nwb", mode="w") as io:
        io.write(make_nwbfile_from_metadata(metadata=metadata))

    automatic_dandi_upload(dandiset_id="200560", nwb_folder_path=nwb_folder_path, sandbox=True)


@pytest.mark.skipif(
    not HAVE_DANDI_KEY,
    reason="You must set your DANDI_API_KEY to run this test!",
)
def test_automatic_dandi_upload_non_parallel(tmp_path):
    nwb_folder_path = tmp_path / "test_nwb"
    nwb_folder_path.mkdir()
    metadata = get_default_nwbfile_metadata()
    metadata["NWBFile"].update(
        session_start_time=datetime.now().astimezone(),
        session_id=(f"test-automatic-upload-{sys.platform}-" f"{get_python_version().replace('.', '-')}-non-parallel"),
    )
    metadata.update(Subject=dict(subject_id="foo", species="Mus musculus", age="P1D", sex="U"))
    with NWBHDF5IO(path=nwb_folder_path / "test_nwb_2.nwb", mode="w") as io:
        io.write(make_nwbfile_from_metadata(metadata=metadata))

    automatic_dandi_upload(dandiset_id="200560", nwb_folder_path=nwb_folder_path, sandbox=True, number_of_jobs=1)


@pytest.mark.skipif(
    not HAVE_DANDI_KEY,
    reason="You must set your DANDI_API_KEY to run this test!",
)
def test_automatic_dandi_upload_non_parallel_non_threaded(tmp_path):
    nwb_folder_path = tmp_path / "test_nwb"
    nwb_folder_path.mkdir()
    metadata = get_default_nwbfile_metadata()
    metadata["NWBFile"].update(
        session_start_time=datetime.now().astimezone(),
        session_id=(
            f"test-automatic-upload-{sys.platform}-"
            f"{get_python_version().replace('.', '-')}-non-parallel-non-threaded"
        ),
    )
    metadata.update(Subject=dict(subject_id="foo", species="Mus musculus", age="P1D", sex="U"))
    with NWBHDF5IO(path=nwb_folder_path / "test_nwb_3.nwb", mode="w") as io:
        io.write(make_nwbfile_from_metadata(metadata=metadata))

    automatic_dandi_upload(
        dandiset_id="200560",
        nwb_folder_path=nwb_folder_path,
        sandbox=True,
        number_of_jobs=1,
        number_of_threads=1,
    )


<<<<<<< HEAD
@pytest.mark.skipif(
    not HAVE_EMBER_KEY,
    reason="You must set your DANDI_API_KEY to run this test!",
)
def test_automatic_ember_upload(tmp_path):
=======
def test_staging_sandbox_conflict(tmp_path):
    """Test that providing both 'staging' and 'sandbox' parameters raises ValueError."""

    nwb_folder_path = tmp_path / "test_nwb"
    nwb_folder_path.mkdir()

    with pytest.raises(ValueError, match="Cannot specify both 'staging' and 'sandbox' parameters"):
        automatic_dandi_upload(dandiset_id="200000", nwb_folder_path=nwb_folder_path, sandbox=True, staging=True)


@pytest.mark.skipif(
    not HAVE_DANDI_KEY,
    reason="You must set your DANDI_API_KEY to run this test!",
)
def test_staging_backward_compatibility(tmp_path):
    """Test that staging=True works the same as sandbox=True with deprecation warning."""
    import warnings

>>>>>>> 26ec8dea
    nwb_folder_path = tmp_path / "test_nwb"
    nwb_folder_path.mkdir()
    metadata = get_default_nwbfile_metadata()
    metadata["NWBFile"].update(
        session_start_time=datetime.now().astimezone(),
<<<<<<< HEAD
        session_id=f"test-automatic-upload-{sys.platform}-{get_python_version().replace('.', '-')}",
    )
    metadata.update(Subject=dict(subject_id="foo", species="Mus musculus", age="P1D", sex="U"))
    with NWBHDF5IO(path=nwb_folder_path / "test_nwb_1.nwb", mode="w") as io:
        io.write(make_nwbfile_from_metadata(metadata=metadata))

    automatic_dandi_upload(dandiset_id="000431", nwb_folder_path=nwb_folder_path, instance="ember")
=======
        session_id=f"test-staging-compat-{sys.platform}-{get_python_version().replace('.', '-')}",
    )
    metadata.update(Subject=dict(subject_id="foo", species="Mus musculus", age="P1D", sex="U"))
    with NWBHDF5IO(path=nwb_folder_path / "test_nwb_staging.nwb", mode="w") as io:
        io.write(make_nwbfile_from_metadata(metadata=metadata))

    with warnings.catch_warnings(record=True) as w:
        warnings.simplefilter("always")

        # This should work with deprecation warning
        automatic_dandi_upload(dandiset_id="200560", nwb_folder_path=nwb_folder_path, staging=True)

        # Check that deprecation warning was issued
        deprecation_warnings = [warning for warning in w if issubclass(warning.category, DeprecationWarning)]
        assert len(deprecation_warnings) == 1, f"Expected 1 deprecation warning, got {len(deprecation_warnings)}"
>>>>>>> 26ec8dea
<|MERGE_RESOLUTION|>--- conflicted
+++ resolved
@@ -84,13 +84,6 @@
     )
 
 
-<<<<<<< HEAD
-@pytest.mark.skipif(
-    not HAVE_EMBER_KEY,
-    reason="You must set your DANDI_API_KEY to run this test!",
-)
-def test_automatic_ember_upload(tmp_path):
-=======
 def test_staging_sandbox_conflict(tmp_path):
     """Test that providing both 'staging' and 'sandbox' parameters raises ValueError."""
 
@@ -109,21 +102,11 @@
     """Test that staging=True works the same as sandbox=True with deprecation warning."""
     import warnings
 
->>>>>>> 26ec8dea
     nwb_folder_path = tmp_path / "test_nwb"
     nwb_folder_path.mkdir()
     metadata = get_default_nwbfile_metadata()
     metadata["NWBFile"].update(
         session_start_time=datetime.now().astimezone(),
-<<<<<<< HEAD
-        session_id=f"test-automatic-upload-{sys.platform}-{get_python_version().replace('.', '-')}",
-    )
-    metadata.update(Subject=dict(subject_id="foo", species="Mus musculus", age="P1D", sex="U"))
-    with NWBHDF5IO(path=nwb_folder_path / "test_nwb_1.nwb", mode="w") as io:
-        io.write(make_nwbfile_from_metadata(metadata=metadata))
-
-    automatic_dandi_upload(dandiset_id="000431", nwb_folder_path=nwb_folder_path, instance="ember")
-=======
         session_id=f"test-staging-compat-{sys.platform}-{get_python_version().replace('.', '-')}",
     )
     metadata.update(Subject=dict(subject_id="foo", species="Mus musculus", age="P1D", sex="U"))
@@ -139,4 +122,21 @@
         # Check that deprecation warning was issued
         deprecation_warnings = [warning for warning in w if issubclass(warning.category, DeprecationWarning)]
         assert len(deprecation_warnings) == 1, f"Expected 1 deprecation warning, got {len(deprecation_warnings)}"
->>>>>>> 26ec8dea
+
+@pytest.mark.skipif(
+    not HAVE_EMBER_KEY,
+    reason="You must set your DANDI_API_KEY to run this test!",
+)
+def test_automatic_ember_upload(tmp_path):
+    nwb_folder_path = tmp_path / "test_nwb"
+    nwb_folder_path.mkdir()
+    metadata = get_default_nwbfile_metadata()
+    metadata["NWBFile"].update(
+        session_start_time=datetime.now().astimezone(),
+        session_id=f"test-automatic-upload-{sys.platform}-{get_python_version().replace('.', '-')}",
+    )
+    metadata.update(Subject=dict(subject_id="foo", species="Mus musculus", age="P1D", sex="U"))
+    with NWBHDF5IO(path=nwb_folder_path / "test_nwb_1.nwb", mode="w") as io:
+        io.write(make_nwbfile_from_metadata(metadata=metadata))
+
+    automatic_dandi_upload(dandiset_id="000431", nwb_folder_path=nwb_folder_path, instance="ember")