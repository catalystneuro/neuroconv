--- conflicted
+++ resolved
@@ -542,19 +542,6 @@
         expected_data = self.multiple_segment_recording_extractor.get_traces(segment_index=1)
         np.testing.assert_array_almost_equal(expected_data, extracted_data)
 
-<<<<<<< HEAD
-    # def test_write_bool_properties(self):
-    #     """ """
-    #     bool_property = np.array([False] * len(self.single_segment_recording_extractor.channel_ids))
-    #     bool_property[::2] = True
-    #     self.single_segment_recording_extractor.set_property("test_bool", bool_property)
-    #     add_electrodes(
-    #         recording=self.single_segment_recording_extractor,
-    #         nwbfile=self.nwbfile,
-    #     )
-    #     self.assertIn("test_bool", self.nwbfile.electrodes.colnames)
-    #     assert all(tb in ["False", "True"] for tb in self.nwbfile.electrodes["test_bool"][:])
-=======
     def test_write_bool_properties(self):
         """ """
         bool_property = np.array([False] * len(self.single_segment_recording_extractor.channel_ids))
@@ -566,7 +553,6 @@
         )
         self.assertIn("test_bool", self.nwbfile.electrodes.colnames)
         assert all(tb in [False, True] for tb in self.nwbfile.electrodes["test_bool"][:])
->>>>>>> b9507bf5
 
 
 class TestAddElectrodes(TestCase):
