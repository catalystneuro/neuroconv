--- conflicted
+++ resolved
@@ -1120,24 +1120,6 @@
         self.nwbfile = NWBFile(
             session_description="session_description1", identifier="file_id1", session_start_time=testing_session_time
         )
-<<<<<<< HEAD
-        self.nwbfile2 = NWBFile(
-            session_description="session_description2", identifier="file_id3", session_start_time=testing_session_time
-        )
-        self.nwbfile3 = NWBFile(
-            session_description="session_description3", identifier="file_id3", session_start_time=testing_session_time
-        )
-        self.nwbfile4 = NWBFile(
-            session_description="session_description4", identifier="file_id4", session_start_time=testing_session_time
-        )
-        self.nwbfile5 = NWBFile(
-            session_description="session_description5", identifier="file_id5", session_start_time=testing_session_time
-        )
-        self.nwbfile6 = NWBFile(
-            session_description="session_description6", identifier="file_id6", session_start_time=testing_session_time
-        )
-=======
->>>>>>> 66d609fd
 
     def _test_waveform_write(self, we, nwbfile, test_properties=True):
         # test unit columns
@@ -1199,12 +1181,10 @@
                 write_electrical_series=True,
             )
 
-<<<<<<< HEAD
     def test_write_multiple_probes(self):
         """This test that the waveforms are written to different electrode groups"""
         write_waveforms(waveform_extractor=self.multi_segment_we, nwbfile=self.nwbfile2, write_electrical_series=False)
         self._test_waveform_write(self.multi_segment_we, self.nwbfile2)
-=======
     def test_unis_table_name(self):
         """This tests that the units naming exception"""
         with self.assertRaises(Exception) as context:
@@ -1214,16 +1194,11 @@
                 write_as="units",
                 units_name="units1",
             )
->>>>>>> 66d609fd
 
     def test_cleanup_tmp_properties(self):
         """This tests if write_waveforms fails, temporary properties are cleaned up"""
         try:
-<<<<<<< HEAD
-            write_waveforms(waveform_extractor=self.we_recless, nwbfile=self.nwbfile6, recording=None)
-=======
             write_waveforms(waveform_extractor=self.we_recless, nwbfile=self.nwbfile, recording=None)
->>>>>>> 66d609fd
         except:
             sorting_properties = self.we_recless.sorting.get_property_keys()
             self.assertNotIn("peak_to_valley", sorting_properties)
@@ -1231,9 +1206,4 @@
 
 
 if __name__ == "__main__":
-    # unittest.main()
-    test = TestWriteWaveforms()
-    test.setUpClass()
-    test.setUp()
-    test.test_write_single_segment()
-    print(test.nwbfile.units.electrodes)+    unittest.main()