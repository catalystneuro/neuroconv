import shutil
import unittest
from datetime import datetime
from pathlib import Path
from platform import python_version as get_python_version
from tempfile import mkdtemp
from warnings import warn

import jsonschema
import numpy as np
import pytest
from hdmf.testing import TestCase
from packaging.version import Version
from pynwb import NWBHDF5IO
from spikeinterface.extractors import NumpySorting

from neuroconv import NWBConverter
from neuroconv.datainterfaces import Spike2RecordingInterface
from neuroconv.datainterfaces.ecephys.basesortingextractorinterface import (
    BaseSortingExtractorInterface,
)
from neuroconv.tools.nwb_helpers import get_module
from neuroconv.tools.testing.mock_interfaces import (
    MockRecordingInterface,
    MockSortingInterface,
)

python_version = Version(get_python_version())

from neuroconv.tools.testing.data_interface_mixins import (
    RecordingExtractorInterfaceTestMixin,
    SortingExtractorInterfaceTestMixin,
)
<<<<<<< HEAD


class TestSortingInterface(SortingExtractorInterfaceTestMixin):

    data_interface_cls = MockSortingInterface
    interface_kwargs = dict(num_units=4, durations=[0.100])

    def test_electrode_indices(self, setup_interface):

        recording_interface = MockRecordingInterface(num_channels=4, durations=[0.100])
        recording_extractor = recording_interface.recording_extractor
        recording_extractor = recording_extractor.rename_channels(new_channel_ids=["a", "b", "c", "d"])
        recording_extractor.set_property(key="property", values=["A", "B", "C", "D"])
        recording_interface.recording_extractor = recording_extractor

        nwbfile = recording_interface.create_nwbfile()

        unit_electrode_indices = [[3], [0, 1], [1], [2]]
        expected_properties_matching = [["D"], ["A", "B"], ["B"], ["C"]]
        self.interface.add_to_nwbfile(nwbfile=nwbfile, unit_electrode_indices=unit_electrode_indices)

        unit_table = nwbfile.units

        for unit_row, electrode_indices, property in zip(
            unit_table.to_dataframe().itertuples(index=False),
            unit_electrode_indices,
            expected_properties_matching,
        ):
            electrode_table_region = unit_row.electrodes
            electrode_table_region_indices = electrode_table_region.index.to_list()
            assert electrode_table_region_indices == electrode_indices

            electrode_table_region_properties = electrode_table_region["property"].to_list()
            assert electrode_table_region_properties == property

    def test_electrode_indices_assertion_error_when_missing_table(self, setup_interface):
        with pytest.raises(
            ValueError,
            match="Electrodes table is required to map units to electrodes. Add an electrode table to the NWBFile first.",
        ):
            self.interface.create_nwbfile(unit_electrode_indices=[[0], [1], [2], [3]])


class TestRecordingInterface(RecordingExtractorInterfaceTestMixin):
    data_interface_cls = MockRecordingInterface
    interface_kwargs = dict(durations=[0.100])


class TestRecordingInterfaceOld(TestCase):
    @classmethod
    def setUpClass(cls):
        cls.single_segment_recording_interface = MockRecordingInterface(durations=[0.100])
        cls.multi_segment_recording_interface = MockRecordingInterface(durations=[0.100, 0.100])
=======

>>>>>>> 64fb9e01

class TestSortingInterface(SortingExtractorInterfaceTestMixin):

    data_interface_cls = MockSortingInterface
    interface_kwargs = dict(num_units=4, durations=[0.100])

    def test_propagate_conversion_options(self, setup_interface):
        interface = self.interface
        metadata = interface.get_metadata()
        nwbfile = interface.create_nwbfile(
            stub_test=True,
            metadata=metadata,
            write_as="processing",
            units_name="processed_units",
            units_description="The processed units.",
        )

        ecephys = get_module(nwbfile, "ecephys")

        assert nwbfile.units is None
        assert "processed_units" in ecephys.data_interfaces


class TestRecordingInterface(RecordingExtractorInterfaceTestMixin):
    data_interface_cls = MockRecordingInterface
    interface_kwargs = dict(durations=[0.100])

    def test_stub(self, setup_interface):
        interface = self.interface
        metadata = interface.get_metadata()
        interface.create_nwbfile(stub_test=True, metadata=metadata)

    def test_no_slash_in_name(self, setup_interface):
        interface = self.interface
        metadata = interface.get_metadata()
        metadata["Ecephys"]["ElectricalSeries"]["name"] = "test/slash"
        with pytest.raises(jsonschema.exceptions.ValidationError):
            interface.validate_metadata(metadata)

    def test_stub_multi_segment(self):

        interface = MockRecordingInterface(durations=[0.100, 0.100])
        metadata = interface.get_metadata()
        interface.create_nwbfile(stub_test=True, metadata=metadata)

    def test_always_write_timestamps(self, setup_interface):

        nwbfile = self.interface.create_nwbfile(always_write_timestamps=True)
        electrical_series = nwbfile.acquisition["ElectricalSeries"]
        expected_timestamps = self.interface.recording_extractor.get_times()
        np.testing.assert_array_equal(electrical_series.timestamps[:], expected_timestamps)


class TestAssertions(TestCase):
    @pytest.mark.skipif(python_version.minor != 10, reason="Only testing with Python 3.10!")
    def test_spike2_import_assertions_3_10(self):
        with self.assertRaisesWith(
            exc_type=ModuleNotFoundError,
            exc_msg="\nThe package 'sonpy' is not available for Python version 3.10!",
        ):
            Spike2RecordingInterface.get_all_channels_info(file_path="does_not_matter.smrx")

    @pytest.mark.skipif(python_version.minor != 11, reason="Only testing with Python 3.11!")
    def test_spike2_import_assertions_3_11(self):
        with self.assertRaisesWith(
            exc_type=ModuleNotFoundError,
            exc_msg="\nThe package 'sonpy' is not available for Python version 3.11!",
        ):
            Spike2RecordingInterface.get_all_channels_info(file_path="does_not_matter.smrx")


class TestSortingInterfaceOld(unittest.TestCase):
    """Old-style tests for the SortingInterface. Remove once we we are sure all the behaviors are covered by the mock."""

    @classmethod
    def setUpClass(cls) -> None:
        cls.test_dir = Path(mkdtemp())
        cls.sorting_start_frames = [100, 200, 300]
        cls.num_frames = 1000
        cls.sampling_frequency = 3000.0
        times = np.array([], dtype="int")
        labels = np.array([], dtype="int")
        for i, start_frame in enumerate(cls.sorting_start_frames):
            times_i = np.arange(start_frame, cls.num_frames, dtype="int")
            labels_i = (i + 1) * np.ones_like(times_i, dtype="int")
            times = np.concatenate((times, times_i))
            labels = np.concatenate((labels, labels_i))
        sorting = NumpySorting.from_times_labels(times, labels, sampling_frequency=cls.sampling_frequency)

        class TestSortingInterface(BaseSortingExtractorInterface):
            ExtractorName = "NumpySorting"

            def __init__(self, verbose: bool = True):
                self.sorting_extractor = sorting
                self.source_data = dict()
                self.verbose = verbose

        class TempConverter(NWBConverter):
            data_interface_classes = dict(TestSortingInterface=TestSortingInterface)

        source_data = dict(TestSortingInterface=dict())
        cls.test_sorting_interface = TempConverter(source_data)

    @classmethod
    def tearDownClass(cls):
        try:
            shutil.rmtree(cls.test_dir)
        except PermissionError:  # Windows CI bug
            warn(f"Unable to fully clean the temporary directory: {cls.test_dir}\n\nPlease remove it manually.")

    def test_sorting_stub(self):
        minimal_nwbfile = self.test_dir / "stub_temp.nwb"
        conversion_options = dict(TestSortingInterface=dict(stub_test=True))
        metadata = self.test_sorting_interface.get_metadata()
        metadata["NWBFile"]["session_start_time"] = datetime.now().astimezone()
        self.test_sorting_interface.run_conversion(
            nwbfile_path=minimal_nwbfile, metadata=metadata, conversion_options=conversion_options
        )
        with NWBHDF5IO(minimal_nwbfile, "r") as io:
            nwbfile = io.read()
            start_frame_max = np.max(self.sorting_start_frames)
            for i, start_times in enumerate(self.sorting_start_frames):
                assert len(nwbfile.units["spike_times"][i]) == (start_frame_max * 1.1) - start_times

    def test_sorting_stub_with_recording(self):
        subset_end_frame = int(np.max(self.sorting_start_frames) * 1.1 - 1)
        sorting_interface = self.test_sorting_interface.data_interface_objects["TestSortingInterface"]
        sorting_interface.sorting_extractor = sorting_interface.sorting_extractor.frame_slice(
            start_frame=0, end_frame=subset_end_frame
        )
        recording_interface = MockRecordingInterface(
            durations=[subset_end_frame / self.sampling_frequency],
            sampling_frequency=self.sampling_frequency,
        )
        sorting_interface.register_recording(recording_interface)

        minimal_nwbfile = self.test_dir / "stub_temp_recording.nwb"
        conversion_options = dict(TestSortingInterface=dict(stub_test=True))
        metadata = self.test_sorting_interface.get_metadata()
        metadata["NWBFile"]["session_start_time"] = datetime.now().astimezone()
        self.test_sorting_interface.run_conversion(
            nwbfile_path=minimal_nwbfile, metadata=metadata, conversion_options=conversion_options
        )
        with NWBHDF5IO(minimal_nwbfile, "r") as io:
            nwbfile = io.read()
            for i, start_times in enumerate(self.sorting_start_frames):
                assert len(nwbfile.units["spike_times"][i]) == subset_end_frame - start_times

    def test_sorting_full(self):
        minimal_nwbfile = self.test_dir / "temp.nwb"
        metadata = self.test_sorting_interface.get_metadata()
        metadata["NWBFile"]["session_start_time"] = datetime.now().astimezone()
        self.test_sorting_interface.run_conversion(nwbfile_path=minimal_nwbfile, metadata=metadata)
        with NWBHDF5IO(minimal_nwbfile, "r") as io:
            nwbfile = io.read()
            for i, start_times in enumerate(self.sorting_start_frames):
                assert len(nwbfile.units["spike_times"][i]) == self.num_frames - start_times<|MERGE_RESOLUTION|>--- conflicted
+++ resolved
@@ -31,63 +31,7 @@
     RecordingExtractorInterfaceTestMixin,
     SortingExtractorInterfaceTestMixin,
 )
-<<<<<<< HEAD
-
-
-class TestSortingInterface(SortingExtractorInterfaceTestMixin):
-
-    data_interface_cls = MockSortingInterface
-    interface_kwargs = dict(num_units=4, durations=[0.100])
-
-    def test_electrode_indices(self, setup_interface):
-
-        recording_interface = MockRecordingInterface(num_channels=4, durations=[0.100])
-        recording_extractor = recording_interface.recording_extractor
-        recording_extractor = recording_extractor.rename_channels(new_channel_ids=["a", "b", "c", "d"])
-        recording_extractor.set_property(key="property", values=["A", "B", "C", "D"])
-        recording_interface.recording_extractor = recording_extractor
-
-        nwbfile = recording_interface.create_nwbfile()
-
-        unit_electrode_indices = [[3], [0, 1], [1], [2]]
-        expected_properties_matching = [["D"], ["A", "B"], ["B"], ["C"]]
-        self.interface.add_to_nwbfile(nwbfile=nwbfile, unit_electrode_indices=unit_electrode_indices)
-
-        unit_table = nwbfile.units
-
-        for unit_row, electrode_indices, property in zip(
-            unit_table.to_dataframe().itertuples(index=False),
-            unit_electrode_indices,
-            expected_properties_matching,
-        ):
-            electrode_table_region = unit_row.electrodes
-            electrode_table_region_indices = electrode_table_region.index.to_list()
-            assert electrode_table_region_indices == electrode_indices
-
-            electrode_table_region_properties = electrode_table_region["property"].to_list()
-            assert electrode_table_region_properties == property
-
-    def test_electrode_indices_assertion_error_when_missing_table(self, setup_interface):
-        with pytest.raises(
-            ValueError,
-            match="Electrodes table is required to map units to electrodes. Add an electrode table to the NWBFile first.",
-        ):
-            self.interface.create_nwbfile(unit_electrode_indices=[[0], [1], [2], [3]])
-
-
-class TestRecordingInterface(RecordingExtractorInterfaceTestMixin):
-    data_interface_cls = MockRecordingInterface
-    interface_kwargs = dict(durations=[0.100])
-
-
-class TestRecordingInterfaceOld(TestCase):
-    @classmethod
-    def setUpClass(cls):
-        cls.single_segment_recording_interface = MockRecordingInterface(durations=[0.100])
-        cls.multi_segment_recording_interface = MockRecordingInterface(durations=[0.100, 0.100])
-=======
-
->>>>>>> 64fb9e01
+
 
 class TestSortingInterface(SortingExtractorInterfaceTestMixin):
 
@@ -109,6 +53,41 @@
 
         assert nwbfile.units is None
         assert "processed_units" in ecephys.data_interfaces
+
+    def test_electrode_indices(self, setup_interface):
+
+        recording_interface = MockRecordingInterface(num_channels=4, durations=[0.100])
+        recording_extractor = recording_interface.recording_extractor
+        recording_extractor = recording_extractor.rename_channels(new_channel_ids=["a", "b", "c", "d"])
+        recording_extractor.set_property(key="property", values=["A", "B", "C", "D"])
+        recording_interface.recording_extractor = recording_extractor
+
+        nwbfile = recording_interface.create_nwbfile()
+
+        unit_electrode_indices = [[3], [0, 1], [1], [2]]
+        expected_properties_matching = [["D"], ["A", "B"], ["B"], ["C"]]
+        self.interface.add_to_nwbfile(nwbfile=nwbfile, unit_electrode_indices=unit_electrode_indices)
+
+        unit_table = nwbfile.units
+
+        for unit_row, electrode_indices, property in zip(
+            unit_table.to_dataframe().itertuples(index=False),
+            unit_electrode_indices,
+            expected_properties_matching,
+        ):
+            electrode_table_region = unit_row.electrodes
+            electrode_table_region_indices = electrode_table_region.index.to_list()
+            assert electrode_table_region_indices == electrode_indices
+
+            electrode_table_region_properties = electrode_table_region["property"].to_list()
+            assert electrode_table_region_properties == property
+
+    def test_electrode_indices_assertion_error_when_missing_table(self, setup_interface):
+        with pytest.raises(
+            ValueError,
+            match="Electrodes table is required to map units to electrodes. Add an electrode table to the NWBFile first.",
+        ):
+            self.interface.create_nwbfile(unit_electrode_indices=[[0], [1], [2], [3]])
 
 
 class TestRecordingInterface(RecordingExtractorInterfaceTestMixin):
