import math
import re
import unittest
from copy import deepcopy
from datetime import datetime
from pathlib import Path
from tempfile import mkdtemp
from types import MethodType
from typing import Literal
from unittest.mock import Mock

import numpy as np
import psutil
import pytest
from hdmf.data_utils import DataChunkIterator
from hdmf.testing import TestCase
from numpy.testing import assert_array_equal, assert_raises
from numpy.typing import ArrayLike
from parameterized import param, parameterized
from pynwb import NWBHDF5IO, NWBFile
from pynwb.ophys import OnePhotonSeries
from pynwb.testing.mock.file import mock_NWBFile
from roiextractors.testing import (
    generate_dummy_imaging_extractor,
    generate_dummy_segmentation_extractor,
)

from neuroconv.tools.nwb_helpers import get_module
from neuroconv.tools.roiextractors import (
    _check_if_imaging_fits_into_memory,
    add_devices_to_nwbfile,
    add_fluorescence_traces_to_nwbfile,
    add_summary_images_to_nwbfile,
)
from neuroconv.tools.roiextractors.imagingextractordatachunkiterator import (
    ImagingExtractorDataChunkIterator,
)
from neuroconv.tools.roiextractors.roiextractors import (
    _add_image_segmentation_to_nwbfile,
    _add_imaging_plane_to_nwbfile,
    _add_photon_series_to_nwbfile,
    _add_plane_segmentation_to_nwbfile,
    _get_default_ophys_metadata,
)
from neuroconv.utils import dict_deep_update


class TestAddDevices(unittest.TestCase):
    def setUp(self):
        self.session_start_time = datetime.now().astimezone()
        self.nwbfile = mock_NWBFile()

        self.metadata = dict(Ophys=dict())

    def test_add_device(self):
        device_name = "new_device"
        device_list = [dict(name=device_name)]
        self.metadata["Ophys"].update(Device=device_list)
        add_devices_to_nwbfile(self.nwbfile, metadata=self.metadata)

        devices = self.nwbfile.devices

        assert len(devices) == 1
        assert device_name in devices

    def test_add_device_with_further_metadata(self):
        device_name = "new_device"
        description = "device_description"
        manufacturer = "manufacturer"

        device_list = [dict(name=device_name, description=description, manufacturer=manufacturer)]
        self.metadata["Ophys"].update(Device=device_list)
        add_devices_to_nwbfile(self.nwbfile, metadata=self.metadata)

        devices = self.nwbfile.devices
        device = devices["new_device"]

        assert len(devices) == 1
        assert device.name == device_name
        assert device.description == description
        assert device.manufacturer == manufacturer

    def test_add_two_devices(self):
        device_name_list = ["device1", "device2"]
        device_list = [dict(name=device_name) for device_name in device_name_list]
        self.metadata["Ophys"].update(Device=device_list)
        add_devices_to_nwbfile(self.nwbfile, metadata=self.metadata)

        devices = self.nwbfile.devices

        assert len(devices) == 2
        assert all(device_name in devices for device_name in device_name_list)

    def test_add_one_device_and_then_another(self):
        device_name1 = "new_device"
        device_list = [dict(name=device_name1)]
        self.metadata["Ophys"].update(Device=device_list)
        add_devices_to_nwbfile(self.nwbfile, metadata=self.metadata)

        device_name2 = "another_device"
        device_list = [dict(name=device_name2)]
        self.metadata["Ophys"].update(Device=device_list)
        add_devices_to_nwbfile(self.nwbfile, metadata=self.metadata)

        devices = self.nwbfile.devices

        assert len(devices) == 2
        assert device_name1 in devices
        assert device_name2 in devices

    def test_not_overwriting_devices(self):
        device_name1 = "same_device"
        device_list = [dict(name=device_name1)]
        self.metadata["Ophys"].update(Device=device_list)
        add_devices_to_nwbfile(self.nwbfile, metadata=self.metadata)

        device_name2 = "same_device"
        device_list = [dict(name=device_name2)]
        self.metadata["Ophys"].update(Device=device_list)
        add_devices_to_nwbfile(self.nwbfile, metadata=self.metadata)

        devices = self.nwbfile.devices

        assert len(devices) == 1
        assert device_name1 in devices

    def test_add_device_defaults(self):
        add_devices_to_nwbfile(self.nwbfile, metadata=self.metadata)

        devices = self.nwbfile.devices

        assert len(devices) == 1
        assert "Microscope" in devices

    def test_add_empty_device_list_in_metadata(self):
        device_list = []
        self.metadata["Ophys"].update(Device=device_list)
        add_devices_to_nwbfile(self.nwbfile, metadata=self.metadata)

        devices = self.nwbfile.devices

        assert len(devices) == 0


class TestAddImagingPlane(TestCase):
    def setUp(self):
        self.session_start_time = datetime.now().astimezone()
        self.nwbfile = NWBFile(
            session_description="session_description",
            identifier="file_id",
            session_start_time=self.session_start_time,
        )

        self.metadata = dict(Ophys=dict())

        self.device_name = "optical_device"
        self.device_metadata = dict(name=self.device_name)
        self.metadata["Ophys"].update(Device=[self.device_metadata])

        self.optical_channel_metadata = dict(
            name="optical_channel",
            emission_lambda=np.nan,
            description="description",
        )

        self.imaging_plane_name = "imaging_plane_name"
        self.imaging_plane_description = "imaging_plane_description"
        self.imaging_plane_metadata = dict(
            name=self.imaging_plane_name,
            optical_channel=[self.optical_channel_metadata],
            description=self.imaging_plane_description,
            device=self.device_name,
            excitation_lambda=np.nan,
            indicator="unknown",
            location="unknown",
        )

        self.metadata["Ophys"].update(ImagingPlane=[self.imaging_plane_metadata])

    def test_add_imaging_plane_to_nwbfile(self):
        _add_imaging_plane_to_nwbfile(
            nwbfile=self.nwbfile, metadata=self.metadata, imaging_plane_name=self.imaging_plane_name
        )

        imaging_planes = self.nwbfile.imaging_planes
        assert len(imaging_planes) == 1
        assert self.imaging_plane_name in imaging_planes

        imaging_plane = imaging_planes[self.imaging_plane_name]
        assert imaging_plane.description == self.imaging_plane_description

    def test_not_overwriting_imaging_plane_if_same_name(self):
        _add_imaging_plane_to_nwbfile(
            nwbfile=self.nwbfile, metadata=self.metadata, imaging_plane_name=self.imaging_plane_name
        )

        self.imaging_plane_metadata["description"] = "modified description"
        _add_imaging_plane_to_nwbfile(
            nwbfile=self.nwbfile, metadata=self.metadata, imaging_plane_name=self.imaging_plane_name
        )

        imaging_planes = self.nwbfile.imaging_planes
        assert len(imaging_planes) == 1
        assert self.imaging_plane_name in imaging_planes

    def test_add_two_imaging_planes(self):
        # Add the first imaging plane
        first_imaging_plane_name = "first_imaging_plane_name"
        first_imaging_plane_description = "first_imaging_plane_description"
        self.imaging_plane_metadata["name"] = first_imaging_plane_name
        self.imaging_plane_metadata["description"] = first_imaging_plane_description
        _add_imaging_plane_to_nwbfile(
            nwbfile=self.nwbfile, metadata=self.metadata, imaging_plane_name=first_imaging_plane_name
        )

        # Add the second imaging plane
        second_imaging_plane_name = "second_imaging_plane_name"
        second_imaging_plane_description = "second_imaging_plane_description"
        self.imaging_plane_metadata["name"] = second_imaging_plane_name
        self.imaging_plane_metadata["description"] = second_imaging_plane_description
        _add_imaging_plane_to_nwbfile(
            nwbfile=self.nwbfile, metadata=self.metadata, imaging_plane_name=second_imaging_plane_name
        )

        # Test expected values
        imaging_planes = self.nwbfile.imaging_planes
        assert len(imaging_planes) == 2

        first_imaging_plane = imaging_planes[first_imaging_plane_name]
        assert first_imaging_plane.name == first_imaging_plane_name
        assert first_imaging_plane.description == first_imaging_plane_description

        second_imaging_plane = imaging_planes[second_imaging_plane_name]
        assert second_imaging_plane.name == second_imaging_plane_name
        assert second_imaging_plane.description == second_imaging_plane_description

    def test_add_imaging_plane_to_nwbfile_raises_when_name_not_found_in_metadata(self):
        """Test adding an imaging plane raises an error when the name is not found in the metadata."""
        imaging_plane_name = "imaging_plane_non_existing_in_the_metadata"
        with self.assertRaisesWith(
            exc_type=ValueError,
            exc_msg=f"Metadata for Imaging Plane '{imaging_plane_name}' not found in metadata['Ophys']['ImagingPlane'].",
        ):
            _add_imaging_plane_to_nwbfile(
                nwbfile=self.nwbfile, metadata=self.metadata, imaging_plane_name=imaging_plane_name
            )

    def test_add_two_imaging_planes_from_metadata(self):
        """Test adding two imaging planes when there are multiple imaging plane metadata."""

        second_imaging_plane_name = "second_imaging_plane_name"
        metadata = deepcopy(self.metadata)
        imaging_planes_metadata = metadata["Ophys"]["ImagingPlane"]
        second_imaging_plane_metadata = deepcopy(metadata["Ophys"]["ImagingPlane"][0])
        second_imaging_plane_metadata.update(name="second_imaging_plane_name")
        imaging_planes_metadata.append(second_imaging_plane_metadata)
        _add_imaging_plane_to_nwbfile(
            nwbfile=self.nwbfile, metadata=metadata, imaging_plane_name=self.imaging_plane_name
        )
        _add_imaging_plane_to_nwbfile(
            nwbfile=self.nwbfile, metadata=metadata, imaging_plane_name="second_imaging_plane_name"
        )

        # Test expected values
        imaging_planes = self.nwbfile.imaging_planes
        assert len(imaging_planes) == 2

        first_imaging_plane = imaging_planes[self.imaging_plane_name]
        assert first_imaging_plane.name == self.imaging_plane_name

        second_imaging_plane = imaging_planes[second_imaging_plane_name]
        assert second_imaging_plane.name == second_imaging_plane_name


class TestAddImageSegmentation(unittest.TestCase):
    def setUp(self):
        self.session_start_time = datetime.now().astimezone()
        self.nwbfile = NWBFile(
            session_description="session_description",
            identifier="file_id",
            session_start_time=self.session_start_time,
        )

        self.metadata = dict(Ophys=dict())

        self.image_segmentation_name = "image_segmentation_name"
        image_segmentation_metadata = dict(ImageSegmentation=dict(name=self.image_segmentation_name))

        self.metadata["Ophys"].update(image_segmentation_metadata)

    def test_add_image_segmentation_to_nwbfile(self):
        """
        Test that _add_image_segmentation_to_nwbfile method adds an image segmentation to the nwbfile
        specified by the metadata.
        """

        _add_image_segmentation_to_nwbfile(nwbfile=self.nwbfile, metadata=self.metadata)

        ophys = get_module(self.nwbfile, "ophys")

        image_segmentation = ophys.data_interfaces.get(self.image_segmentation_name)
        self.assertEqual(image_segmentation.name, self.image_segmentation_name)


def _generate_test_masks(num_rois: int, mask_type: Literal["pixel", "voxel"]) -> list:
    masks = list()
    size = 3 if mask_type == "pixel" else 4
    for idx in range(1, num_rois + 1):
        masks.append(np.arange(idx, idx + size * idx, dtype=np.dtype("uint8")).reshape(-1, size))
    return masks


def _generate_casted_test_masks(num_rois: int, mask_type: Literal["pixel", "voxel"]) -> list:
    original_mask = _generate_test_masks(num_rois=num_rois, mask_type=mask_type)
    casted_masks = list()
    for per_roi_mask in original_mask:
        casted_masks.append([tuple(x) for x in per_roi_mask])
    return casted_masks


def assert_masks_equal(mask: list[list[tuple[int, int, int]]], expected_mask: list[list[tuple[int, int, int]]]):
    """
    Asserts that two lists of pixel masks of inhomogeneous shape are equal.
    """
    assert len(mask) == len(expected_mask)
    for mask_ind in range(len(mask)):
        assert_array_equal(mask[mask_ind], expected_mask[mask_ind])


class TestAddPlaneSegmentation(TestCase):
    @classmethod
    def setUpClass(cls):
        cls.num_rois = 10
        cls.num_samples = 20
        cls.num_rows = 25
        cls.num_columns = 20

        cls.session_start_time = datetime.now().astimezone()

        cls.image_segmentation_name = "image_segmentation_name"
        cls.plane_segmentation_name = "plane_segmentation_name"

    def setUp(self):
        self.segmentation_extractor = generate_dummy_segmentation_extractor(
            num_rois=self.num_rois,
            num_samples=self.num_samples,
            num_rows=self.num_rows,
            num_columns=self.num_columns,
        )
        self.nwbfile = NWBFile(
            session_description="session_description",
            identifier="file_id",
            session_start_time=self.session_start_time,
        )

        self.metadata = dict(Ophys=dict())

        self.plane_segmentation_metadata = dict(
            name=self.plane_segmentation_name, description="Segmented ROIs", imaging_plane="ImagingPlane"
        )

        image_segmentation_metadata = dict(
            ImageSegmentation=dict(
                name=self.image_segmentation_name,
                plane_segmentations=[
                    self.plane_segmentation_metadata,
                ],
            )
        )

        self.metadata["Ophys"].update(image_segmentation_metadata)

    def test_add_plane_segmentation_to_nwbfile(self):
        """Test that _add_plane_segmentation_to_nwbfile method adds a plane segmentation to the nwbfile
        specified by the metadata."""
        _add_plane_segmentation_to_nwbfile(
            segmentation_extractor=self.segmentation_extractor,
            nwbfile=self.nwbfile,
            metadata=self.metadata,
            plane_segmentation_name=self.plane_segmentation_name,
        )

        image_segmentation = self.nwbfile.processing["ophys"].get(self.image_segmentation_name)
        plane_segmentations = image_segmentation.plane_segmentations

        self.assertEqual(len(plane_segmentations), 1)

        plane_segmentation = plane_segmentations[self.plane_segmentation_name]

        self.assertEqual(plane_segmentation.name, self.plane_segmentation_name)
        self.assertEqual(plane_segmentation.description, self.plane_segmentation_metadata["description"])

        plane_segmentation_num_rois = len(plane_segmentation.id)
        self.assertEqual(plane_segmentation_num_rois, self.num_rois)

        plane_segmentation_roi_centroid_data = plane_segmentation["ROICentroids"].data
        expected_roi_centroid_data = self.segmentation_extractor.get_roi_locations()[(1, 0), :].T

        assert_array_equal(plane_segmentation_roi_centroid_data, expected_roi_centroid_data)

        # transpose to num_rois x image_width x image_height
        expected_image_masks = self.segmentation_extractor.get_roi_image_masks().T
        assert_array_equal(plane_segmentation["image_mask"], expected_image_masks)

    def test_do_not_include_roi_centroids(self):
        """Test that setting `include_roi_centroids=False` prevents the centroids from being calculated and added."""
        _add_plane_segmentation_to_nwbfile(
            segmentation_extractor=self.segmentation_extractor,
            nwbfile=self.nwbfile,
            metadata=self.metadata,
            include_roi_centroids=False,
            plane_segmentation_name=self.plane_segmentation_name,
        )

        image_segmentation = self.nwbfile.processing["ophys"].get(self.image_segmentation_name)
        plane_segmentations = image_segmentation.plane_segmentations
        plane_segmentation = plane_segmentations[self.plane_segmentation_name]

        assert "ROICentroids" not in plane_segmentation

    def test_do_not_include_acceptance(self):
        """Test that setting `include_roi_acceptance=False` prevents the boolean acceptance columns from being added."""
        _add_plane_segmentation_to_nwbfile(
            segmentation_extractor=self.segmentation_extractor,
            nwbfile=self.nwbfile,
            metadata=self.metadata,
            include_roi_acceptance=False,
            plane_segmentation_name=self.plane_segmentation_name,
        )

        image_segmentation = self.nwbfile.processing["ophys"].get(self.image_segmentation_name)
        plane_segmentations = image_segmentation.plane_segmentations
        plane_segmentation = plane_segmentations[self.plane_segmentation_name]

        assert "Accepted" not in plane_segmentation
        assert "Rejected" not in plane_segmentation

    @parameterized.expand(
        [
            param(
                rejected_list=[],
                expected_rejected_roi_ids=[0] * 10,
            ),
            param(
                rejected_list=[
                    "roi_0",
                    "roi_1",
                    "roi_2",
                    "roi_3",
                    "roi_4",
                    "roi_5",
                    "roi_6",
                    "roi_7",
                    "roi_8",
                    "roi_9",
                ],
                expected_rejected_roi_ids=[1] * 10,
            ),
            param(
                rejected_list=[
                    "roi_2",
                    "roi_6",
                    "roi_8",
                ],
                expected_rejected_roi_ids=[
                    0,
                    0,
                    1,
                    0,
                    0,
                    0,
                    1,
                    0,
                    1,
                    0,
                ],
            ),
        ],
    )
    def test_rejected_roi_ids(self, rejected_list, expected_rejected_roi_ids):
        """Test that the ROI ids that were rejected are correctly set in
        the plane segmentation ROI table."""
        segmentation_extractor = generate_dummy_segmentation_extractor(
            num_rois=self.num_rois,
            num_samples=self.num_samples,
            num_rows=self.num_rows,
            num_columns=self.num_columns,
            rejected_list=rejected_list,
        )

        _add_plane_segmentation_to_nwbfile(
            segmentation_extractor=segmentation_extractor,
            nwbfile=self.nwbfile,
            metadata=self.metadata,
            plane_segmentation_name=self.plane_segmentation_name,
        )

        image_segmentation = self.nwbfile.processing["ophys"].get(self.image_segmentation_name)
        plane_segmentations = image_segmentation.plane_segmentations

        plane_segmentation = plane_segmentations[self.plane_segmentation_name]

        plane_segmentation_rejected_roi_ids = plane_segmentation["Rejected"].data
        assert_array_equal(plane_segmentation_rejected_roi_ids, expected_rejected_roi_ids)

        accepted_roi_ids = list(np.logical_not(np.array(expected_rejected_roi_ids)).astype(int))
        plane_segmentation_accepted_roi_ids = plane_segmentation["Accepted"].data
        assert_array_equal(plane_segmentation_accepted_roi_ids, accepted_roi_ids)

    def test_pixel_masks(self):
        """Test the voxel mask option for writing a plane segmentation table."""
        segmentation_extractor = generate_dummy_segmentation_extractor(
            num_rois=self.num_rois,
            num_samples=self.num_samples,
            num_rows=self.num_rows,
            num_columns=self.num_columns,
        )

        def get_roi_pixel_masks(self, roi_ids: ArrayLike | None = None) -> list[np.ndarray]:
            roi_ids = roi_ids or range(self.get_num_rois())
            pixel_masks = _generate_test_masks(num_rois=len(roi_ids), mask_type="pixel")
            return pixel_masks

        segmentation_extractor.get_roi_pixel_masks = MethodType(get_roi_pixel_masks, segmentation_extractor)

        _add_plane_segmentation_to_nwbfile(
            segmentation_extractor=segmentation_extractor,
            nwbfile=self.nwbfile,
            metadata=self.metadata,
            mask_type="pixel",
            plane_segmentation_name=self.plane_segmentation_name,
        )

        image_segmentation = self.nwbfile.processing["ophys"].get(self.image_segmentation_name)
        plane_segmentations = image_segmentation.plane_segmentations

        plane_segmentation = plane_segmentations[self.plane_segmentation_name]

        true_pixel_masks = _generate_casted_test_masks(num_rois=self.num_rois, mask_type="pixel")
        assert_masks_equal(plane_segmentation["pixel_mask"][:], true_pixel_masks)

    def test_voxel_masks(self):
        """Test the voxel mask option for writing a plane segmentation table."""
        segmentation_extractor = generate_dummy_segmentation_extractor(
            num_rois=self.num_rois,
            num_samples=self.num_samples,
            num_rows=self.num_rows,
            num_columns=self.num_columns,
        )

        def get_roi_pixel_masks(self, roi_ids: ArrayLike | None = None) -> list[np.ndarray]:
            roi_ids = roi_ids or range(self.get_num_rois())
            voxel_masks = _generate_test_masks(num_rois=len(roi_ids), mask_type="voxel")
            return voxel_masks

        segmentation_extractor.get_roi_pixel_masks = MethodType(get_roi_pixel_masks, segmentation_extractor)

        _add_plane_segmentation_to_nwbfile(
            segmentation_extractor=segmentation_extractor,
            nwbfile=self.nwbfile,
            metadata=self.metadata,
            mask_type="voxel",
            plane_segmentation_name=self.plane_segmentation_name,
        )

        image_segmentation = self.nwbfile.processing["ophys"].get(self.image_segmentation_name)
        plane_segmentations = image_segmentation.plane_segmentations

        plane_segmentation = plane_segmentations[self.plane_segmentation_name]

        true_voxel_masks = _generate_casted_test_masks(num_rois=self.num_rois, mask_type="voxel")
        assert_masks_equal(plane_segmentation["voxel_mask"][:], true_voxel_masks)

    def test_invalid_mask_type(self):
        """Test that an invalid mask_type raises a AssertionError."""
        segmentation_extractor = generate_dummy_segmentation_extractor(
            num_rois=self.num_rois,
            num_samples=self.num_samples,
            num_rows=self.num_rows,
            num_columns=self.num_columns,
        )
        expected_error_message = re.escape(
            "Keyword argument 'mask_type' must be one of either 'image', 'pixel', 'voxel'. " "Received 'invalid'."
        )
        with pytest.raises(AssertionError, match=expected_error_message):
            _add_plane_segmentation_to_nwbfile(
                segmentation_extractor=segmentation_extractor,
                nwbfile=self.nwbfile,
                metadata=self.metadata,
                mask_type="invalid",
                plane_segmentation_name=self.plane_segmentation_name,
            )

    def test_pixel_masks_auto_switch(self):
        segmentation_extractor = generate_dummy_segmentation_extractor(
            num_rois=self.num_rois,
            num_samples=self.num_samples,
            num_rows=self.num_rows,
            num_columns=self.num_columns,
        )

        def get_roi_pixel_masks(self, roi_ids: ArrayLike | None = None) -> list[np.ndarray]:
            roi_ids = roi_ids or range(self.get_num_rois())
            pixel_masks = _generate_test_masks(num_rois=len(roi_ids), mask_type="pixel")
            return pixel_masks

        segmentation_extractor.get_roi_pixel_masks = MethodType(get_roi_pixel_masks, segmentation_extractor)

        with self.assertWarnsRegex(
            expected_warning=UserWarning,
            expected_regex=(
                "Specified mask_type='voxel', but ROIExtractors returned 3-dimensional masks. "
                "Using mask_type='pixel' instead."
            ),
        ):
            _add_plane_segmentation_to_nwbfile(
                segmentation_extractor=segmentation_extractor,
                nwbfile=self.nwbfile,
                metadata=self.metadata,
                mask_type="voxel",
                plane_segmentation_name=self.plane_segmentation_name,
            )

        image_segmentation = self.nwbfile.processing["ophys"].get(self.image_segmentation_name)
        plane_segmentations = image_segmentation.plane_segmentations

        plane_segmentation = plane_segmentations[self.plane_segmentation_name]

        true_voxel_masks = _generate_casted_test_masks(num_rois=self.num_rois, mask_type="pixel")
        assert_masks_equal(plane_segmentation["pixel_mask"][:], true_voxel_masks)

    def test_voxel_masks_auto_switch(self):
        segmentation_extractor = generate_dummy_segmentation_extractor(
            num_rois=self.num_rois,
            num_samples=self.num_samples,
            num_rows=self.num_rows,
            num_columns=self.num_columns,
        )

        def get_roi_pixel_masks(self, roi_ids: ArrayLike | None = None) -> list[np.ndarray]:
            roi_ids = roi_ids or range(self.get_num_rois())
            voxel_masks = _generate_test_masks(num_rois=len(roi_ids), mask_type="voxel")
            return voxel_masks

        segmentation_extractor.get_roi_pixel_masks = MethodType(get_roi_pixel_masks, segmentation_extractor)

        with self.assertWarnsRegex(
            expected_warning=UserWarning,
            expected_regex=(
                "Specified mask_type='pixel', but ROIExtractors returned 4-dimensional masks. "
                "Using mask_type='voxel' instead."
            ),
        ):
            _add_plane_segmentation_to_nwbfile(
                segmentation_extractor=segmentation_extractor,
                nwbfile=self.nwbfile,
                metadata=self.metadata,
                mask_type="pixel",
                plane_segmentation_name=self.plane_segmentation_name,
            )

        image_segmentation = self.nwbfile.processing["ophys"].get(self.image_segmentation_name)
        plane_segmentations = image_segmentation.plane_segmentations

        plane_segmentation = plane_segmentations[self.plane_segmentation_name]

        true_voxel_masks = _generate_casted_test_masks(num_rois=self.num_rois, mask_type="voxel")
        assert_masks_equal(plane_segmentation["voxel_mask"][:], true_voxel_masks)

    def test_not_overwriting_plane_segmentation_if_same_name(self):
        """Test that adding a plane segmentation with the same name will not overwrite
        the existing plane segmentation."""

        _add_plane_segmentation_to_nwbfile(
            segmentation_extractor=self.segmentation_extractor,
            nwbfile=self.nwbfile,
            metadata=self.metadata,
            plane_segmentation_name=self.plane_segmentation_name,
        )

        self.plane_segmentation_metadata["description"] = "modified description"

        _add_plane_segmentation_to_nwbfile(
            segmentation_extractor=self.segmentation_extractor,
            nwbfile=self.nwbfile,
            metadata=self.metadata,
            plane_segmentation_name=self.plane_segmentation_name,
        )

        image_segmentation = self.nwbfile.processing["ophys"].get(self.image_segmentation_name)

        assert len(image_segmentation.plane_segmentations) == 1
        assert self.plane_segmentation_name in image_segmentation.plane_segmentations

        plane_segmentation = image_segmentation.plane_segmentations[self.plane_segmentation_name]

        self.assertNotEqual(plane_segmentation.description, self.plane_segmentation_metadata["description"])

    def test_add_two_plane_segmentation(self):
        """Test adding two plane segmentations to the nwbfile."""

        # Add first plane segmentation
        first_plane_segmentation_name = "first_plane_segmentation_name"
        first_plane_segmentation_description = "first_plane_segmentation_description"
        self.plane_segmentation_metadata["name"] = first_plane_segmentation_name
        self.plane_segmentation_metadata["description"] = first_plane_segmentation_description
        _add_plane_segmentation_to_nwbfile(
            segmentation_extractor=self.segmentation_extractor,
            nwbfile=self.nwbfile,
            metadata=self.metadata,
            plane_segmentation_name=first_plane_segmentation_name,
        )

        # Add second plane segmentation
        second_plane_segmentation_name = "second_plane_segmentation_name"
        second_plane_segmentation_description = "second_plane_segmentation_description"
        self.plane_segmentation_metadata["name"] = second_plane_segmentation_name
        self.plane_segmentation_metadata["description"] = second_plane_segmentation_description
        _add_plane_segmentation_to_nwbfile(
            segmentation_extractor=self.segmentation_extractor,
            nwbfile=self.nwbfile,
            metadata=self.metadata,
            plane_segmentation_name=second_plane_segmentation_name,
        )

        image_segmentation = self.nwbfile.processing["ophys"].get(self.image_segmentation_name)

        assert len(image_segmentation.plane_segmentations) == 2
        assert second_plane_segmentation_name in image_segmentation.plane_segmentations
        assert first_plane_segmentation_name in image_segmentation.plane_segmentations

        first_plane_segmentation = image_segmentation.plane_segmentations[first_plane_segmentation_name]
        second_plane_segmentation = image_segmentation.plane_segmentations[second_plane_segmentation_name]

        assert first_plane_segmentation.name == first_plane_segmentation_name
        assert first_plane_segmentation.description == first_plane_segmentation_description

        assert second_plane_segmentation.name == second_plane_segmentation_name
        assert second_plane_segmentation.description == second_plane_segmentation_description

    def test_add_plane_segmentation_to_nwbfile_raises_when_name_not_found_in_metadata(self):
        """Test adding a plane segmentation raises an error when the name is not found in the metadata."""
        plane_segmentation_name = "plane_segmentation_non_existing_in_the_metadata"
        with self.assertRaisesWith(
            exc_type=ValueError,
            exc_msg=f"Metadata for Plane Segmentation '{plane_segmentation_name}' not found in metadata['Ophys']['ImageSegmentation']['plane_segmentations'].",
        ):
            _add_plane_segmentation_to_nwbfile(
                segmentation_extractor=self.segmentation_extractor,
                nwbfile=self.nwbfile,
                metadata=self.metadata,
                plane_segmentation_name=plane_segmentation_name,
            )

    def test_add_plane_segmentation_with_custom_properties(self):
        """Test that custom properties of various dtypes are added as columns and values are correct."""
        # Create a dummy segmentation extractor with known ROI count
        num_rois = 5
        segmentation_extractor = generate_dummy_segmentation_extractor(
            num_rois=num_rois,
            num_samples=self.num_samples,
            num_rows=self.num_rows,
            num_columns=self.num_columns,
        )

        # Add custom properties with known values and types
        roi_ids = segmentation_extractor.get_roi_ids()
        custom_float = np.arange(num_rois, dtype=np.float32) * 0.5
        custom_bool = np.array([True, False, True, False, True])
        custom_label = np.array(["A", "B", "A", "C", "B"], dtype=object)

        segmentation_extractor.set_property("custom_float", custom_float, ids=roi_ids)
        segmentation_extractor.set_property("custom_bool", custom_bool, ids=roi_ids)
        segmentation_extractor.set_property("custom_label", custom_label, ids=roi_ids)

        # Ensure metadata contains the correct plane segmentation name
        plane_segmentation_metadata = dict(
            name=self.plane_segmentation_name, description="Segmented ROIs", imaging_plane="ImagingPlane"
        )
        image_segmentation_metadata = dict(
            ImageSegmentation=dict(
                name=self.image_segmentation_name,
                plane_segmentations=[plane_segmentation_metadata],
            )
        )
        self.metadata["Ophys"].update(image_segmentation_metadata)

        # Add to NWB
        _add_plane_segmentation_to_nwbfile(
            segmentation_extractor=segmentation_extractor,
            nwbfile=self.nwbfile,
            metadata=self.metadata,
            plane_segmentation_name=self.plane_segmentation_name,
        )

        # Retrieve plane segmentation
        image_segmentation = self.nwbfile.processing["ophys"].get(self.image_segmentation_name)
        plane_segmentation = image_segmentation.plane_segmentations[self.plane_segmentation_name]

        # Check that properties are present and values match
        for prop, expected in [
            ("custom_float", custom_float),
            ("custom_bool", custom_bool),
            ("custom_label", custom_label),
        ]:
            assert prop in plane_segmentation
            np.testing.assert_array_equal(plane_segmentation[prop].data, expected)


class TestAddFluorescenceTraces(unittest.TestCase):
    @classmethod
    def setUpClass(cls):
        cls.num_rois = 10
        cls.num_samples = 20
        cls.num_rows = 25
        cls.num_columns = 20

        cls.session_start_time = datetime.now().astimezone()

        cls.fluorescence_name = "Fluorescence"
        cls.df_over_f_name = "DfOverF"

        cls.raw_roi_response_series_metadata = dict(
            name="RoiResponseSeries",
            description="raw fluorescence signal",
        )

        cls.dff_roi_response_series_metadata = dict(
            name="RoiResponseSeries",
            description="relative (df/f) fluorescence signal",
        )

        cls.deconvolved_roi_response_series_metadata = dict(
            name="Deconvolved",
            description="deconvolved fluorescence signal",
        )

        cls.neuropil_roi_response_series_metadata = dict(
            name="Neuropil",
            description="neuropil fluorescence signal",
            unit="test_unit",
        )

    def setUp(self):
        self.segmentation_extractor = generate_dummy_segmentation_extractor(
            num_rois=self.num_rois,
            num_samples=self.num_samples,
            num_rows=self.num_rows,
            num_columns=self.num_columns,
        )
        self.nwbfile = NWBFile(
            session_description="session_description",
            identifier="file_id",
            session_start_time=self.session_start_time,
        )

        self.metadata = dict(Ophys=dict())

        fluorescence_metadata = dict(
            Fluorescence=dict(
                PlaneSegmentation=dict(
                    name=self.fluorescence_name,
                    raw=self.raw_roi_response_series_metadata,
                    deconvolved=self.deconvolved_roi_response_series_metadata,
                    neuropil=self.neuropil_roi_response_series_metadata,
                )
            )
        )

        dff_metadata = dict(
            DfOverF=dict(
                PlaneSegmentation=dict(
                    name=self.df_over_f_name,
                    dff=self.dff_roi_response_series_metadata,
                )
            )
        )

        self.metadata["Ophys"].update(fluorescence_metadata)
        self.metadata["Ophys"].update(dff_metadata)

    def test_add_fluorescence_traces_to_nwbfile(self):
        """Test fluorescence traces are added correctly to the nwbfile."""

        add_fluorescence_traces_to_nwbfile(
            segmentation_extractor=self.segmentation_extractor,
            nwbfile=self.nwbfile,
            metadata=self.metadata,
        )

        ophys = get_module(self.nwbfile, "ophys")
        assert self.fluorescence_name in ophys.data_interfaces

        fluorescence = ophys.get(self.fluorescence_name)

        self.assertEqual(fluorescence.name, self.fluorescence_name)
        self.assertEqual(len(fluorescence.roi_response_series), 3)

        self.assertEqual(
            fluorescence["RoiResponseSeries"].description,
            self.raw_roi_response_series_metadata["description"],
        )

        self.assertNotEqual(
            fluorescence["RoiResponseSeries"].description,
            self.dff_roi_response_series_metadata["description"],
        )

        self.assertEqual(
            fluorescence["Deconvolved"].description,
            self.deconvolved_roi_response_series_metadata["description"],
        )

        self.assertEqual(
            fluorescence["Neuropil"].unit,
            self.neuropil_roi_response_series_metadata["unit"],
        )

        self.assertAlmostEqual(
            fluorescence["Neuropil"].rate,
            self.segmentation_extractor.get_sampling_frequency(),
            places=3,
        )

        traces = self.segmentation_extractor.get_traces_dict()

        for nwb_series_name, roiextractors_name in zip(
            ["RoiResponseSeries", "Deconvolved", "Neuropil"], ["raw", "deconvolved", "neuropil"]
        ):
            series_outer_data = fluorescence[nwb_series_name].data
            assert_array_equal(series_outer_data.data.data, traces[roiextractors_name])

        # Check that df/F trace data is not being written to the Fluorescence container
        df_over_f = ophys.get(self.df_over_f_name)
        assert_raises(
            AssertionError,
            assert_array_equal,
            fluorescence["RoiResponseSeries"].data,
            df_over_f["RoiResponseSeries"].data,
        )

    # TODO: Temporarily disabled - requires fix in roiextractors main for raw=None handling
    # See: https://github.com/catalystneuro/roiextractors/pull/508
    def _test_add_df_over_f_trace(self):
        """Test df/f traces are added to the nwbfile."""

        segmentation_extractor = generate_dummy_segmentation_extractor(
            num_rois=self.num_rois,
            num_samples=self.num_samples,
            num_rows=300,
            num_columns=400,
            has_raw_signal=False,  # Only dff signal, no raw
            has_dff_signal=True,
            has_deconvolved_signal=False,
            has_neuropil_signal=False,
        )

        add_fluorescence_traces_to_nwbfile(
            segmentation_extractor=segmentation_extractor,
            nwbfile=self.nwbfile,
            metadata=self.metadata,
        )

        ophys = get_module(self.nwbfile, "ophys")
        assert self.df_over_f_name in ophys.data_interfaces

        assert self.fluorescence_name not in ophys.data_interfaces

        df_over_f = ophys.get(self.df_over_f_name)

        self.assertEqual(df_over_f.name, self.df_over_f_name)
        self.assertEqual(len(df_over_f.roi_response_series), 1)

        trace_name = self.dff_roi_response_series_metadata["name"]
        self.assertEqual(
            df_over_f[trace_name].description,
            self.dff_roi_response_series_metadata["description"],
        )

        self.assertEqual(df_over_f[trace_name].unit, "n.a.")

        self.assertAlmostEqual(
            df_over_f[trace_name].rate,
            segmentation_extractor.get_sampling_frequency(),
            places=3,
        )

        traces = segmentation_extractor.get_traces_dict()

        series_outer_data = df_over_f[trace_name].data
        assert_array_equal(series_outer_data.data.data, traces["dff"])

    def test_add_fluorescence_one_of_the_traces_is_none(self):
        """Test that roi response series with None values are not added to the
        nwbfile."""

        segmentation_extractor = generate_dummy_segmentation_extractor(
            num_rois=self.num_rois,
            num_samples=self.num_samples,
            num_rows=self.num_rows,
            num_columns=self.num_columns,
            has_neuropil_signal=False,
        )

        add_fluorescence_traces_to_nwbfile(
            segmentation_extractor=segmentation_extractor,
            nwbfile=self.nwbfile,
            metadata=self.metadata,
        )

        ophys = get_module(self.nwbfile, "ophys")
        roi_response_series = ophys.get(self.fluorescence_name).roi_response_series

        assert "Neuropil" not in roi_response_series

        self.assertEqual(len(roi_response_series), 2)

    def test_add_fluorescence_one_of_the_traces_is_empty(self):
        """Test that roi response series with empty/None values are not added to the nwbfile."""

        # Use the public API to create an extractor without deconvolved trace
        # (passing None for deconvolved is equivalent to empty in the filtering logic)
        segmentation_extractor = generate_dummy_segmentation_extractor(
            num_rois=self.num_rois,
            num_samples=self.num_samples,
            num_rows=self.num_rows,
            num_columns=self.num_columns,
            has_raw_signal=True,
            has_dff_signal=False,
            has_deconvolved_signal=False,  # No deconvolved signal
            has_neuropil_signal=True,
        )
        self.segmentation_extractor = segmentation_extractor

        add_fluorescence_traces_to_nwbfile(
            segmentation_extractor=self.segmentation_extractor,
            nwbfile=self.nwbfile,
            metadata=self.metadata,
        )

        ophys = get_module(self.nwbfile, "ophys")
        roi_response_series = ophys.get(self.fluorescence_name).roi_response_series

        assert "Deconvolved" not in roi_response_series
        self.assertEqual(len(roi_response_series), 2)

    def test_add_fluorescence_one_of_the_traces_is_all_zeros(self):
        """Test that roi response series with all zero values ARE added to the
        nwbfile (zeros are valid data with size > 0, different from None/empty)."""

        # Zeros have size > 0, so they pass the filtering and are added
        # This is the correct behavior - zeros are valid data!
        add_fluorescence_traces_to_nwbfile(
            segmentation_extractor=self.segmentation_extractor,
            nwbfile=self.nwbfile,
            metadata=self.metadata,
        )

        ophys = get_module(self.nwbfile, "ophys")
        roi_response_series = ophys.get(self.fluorescence_name).roi_response_series

        # All traces from dummy extractor are added (including if any were zeros)
        self.assertEqual(len(roi_response_series), 3)

    # TODO: Temporarily disabled - requires fix in roiextractors main for raw=None handling
    # See: https://github.com/catalystneuro/roiextractors/pull/508
    def _test_no_traces_are_added(self):
        """Test that no traces are added to the nwbfile if they are all zeros or
        None."""
        segmentation_extractor = generate_dummy_segmentation_extractor(
            num_rois=self.num_rois,
            num_samples=self.num_samples,
            num_rows=self.num_rows,
            num_columns=self.num_columns,
            has_raw_signal=False,  # No signals at all
            has_dff_signal=False,
            has_deconvolved_signal=False,
            has_neuropil_signal=False,
        )

        add_fluorescence_traces_to_nwbfile(
            segmentation_extractor=segmentation_extractor,
            nwbfile=self.nwbfile,
            metadata=self.metadata,
        )

        ophys = get_module(self.nwbfile, "ophys")
        assert self.fluorescence_name not in ophys.data_interfaces
        assert self.df_over_f_name not in ophys.data_interfaces

    def test_not_overwriting_fluorescence_if_same_name(self):
        """Test that adding fluorescence traces container with the same name will not
        overwrite the existing fluorescence container in nwbfile."""

        add_fluorescence_traces_to_nwbfile(
            segmentation_extractor=self.segmentation_extractor,
            nwbfile=self.nwbfile,
            metadata=self.metadata,
        )

        self.deconvolved_roi_response_series_metadata["description"] = "second description"

        add_fluorescence_traces_to_nwbfile(
            segmentation_extractor=self.segmentation_extractor,
            nwbfile=self.nwbfile,
            metadata=self.metadata,
        )

        ophys = get_module(self.nwbfile, "ophys")
        roi_response_series = ophys.get(self.fluorescence_name).roi_response_series

        self.assertNotEqual(roi_response_series["Deconvolved"].description, "second description")

    def test_add_fluorescence_traces_to_nwbfile_to_existing_container(self):
        """Test that new traces can be added to an existing fluorescence container."""

        segmentation_extractor = generate_dummy_segmentation_extractor(
            num_rois=self.num_rois,
            num_samples=self.num_samples,
            num_rows=self.num_rows,
            num_columns=self.num_columns,
            has_raw_signal=True,
            has_dff_signal=False,
            has_deconvolved_signal=False,
            has_neuropil_signal=False,
        )

        add_fluorescence_traces_to_nwbfile(
            segmentation_extractor=segmentation_extractor,
            nwbfile=self.nwbfile,
            metadata=self.metadata,
        )

        ophys = get_module(self.nwbfile, "ophys")
        roi_response_series = ophys.get(self.fluorescence_name).roi_response_series

        self.assertEqual(len(roi_response_series), 1)

        self.raw_roi_response_series_metadata["description"] = "second description"

        segmentation_extractor = generate_dummy_segmentation_extractor(
            num_rois=self.num_rois,
            num_samples=self.num_samples,
            num_rows=self.num_rows,
            num_columns=self.num_columns,
        )

        add_fluorescence_traces_to_nwbfile(
            segmentation_extractor=segmentation_extractor,
            nwbfile=self.nwbfile,
            metadata=self.metadata,
        )

        ophys = get_module(self.nwbfile, "ophys")
        roi_response_series = ophys.get(self.fluorescence_name).roi_response_series

        self.assertEqual(len(roi_response_series), 3)

        # check that raw traces are not overwritten
        self.assertNotEqual(roi_response_series["RoiResponseSeries"].description, "second description")

    def test_add_fluorescence_traces_to_nwbfile_irregular_timestamps(self):
        """Test adding traces with irregular timestamps."""

        times = [0.0, 0.12, 0.15, 0.19, 0.1]
        segmentation_extractor = generate_dummy_segmentation_extractor(
            num_rois=2,
            num_samples=5,
            num_rows=self.num_rows,
            num_columns=self.num_columns,
        )
        segmentation_extractor.set_times(times)

        add_fluorescence_traces_to_nwbfile(
            segmentation_extractor=segmentation_extractor,
            nwbfile=self.nwbfile,
            metadata=self.metadata,
        )

        ophys = get_module(self.nwbfile, "ophys")
        roi_response_series = ophys.get(self.fluorescence_name).roi_response_series
        for series_name in roi_response_series.keys():
            self.assertEqual(roi_response_series[series_name].rate, None)
            self.assertEqual(roi_response_series[series_name].starting_time, None)
            assert_array_equal(roi_response_series[series_name].timestamps.data, times)

    def test_add_fluorescence_traces_to_nwbfile_regular_timestamps(self):
        """Test that adding traces with regular timestamps, the 'timestamps' are not added
        to the NWB file, instead 'rate' and 'starting_time' is used."""

        times = np.arange(0, 5)
        segmentation_extractor = generate_dummy_segmentation_extractor(
            num_rois=2,
            num_samples=5,
            num_rows=self.num_rows,
            num_columns=self.num_columns,
        )
        segmentation_extractor.set_times(times)

        add_fluorescence_traces_to_nwbfile(
            segmentation_extractor=segmentation_extractor,
            nwbfile=self.nwbfile,
            metadata=self.metadata,
        )

        ophys = get_module(self.nwbfile, "ophys")
        roi_response_series = ophys.get(self.fluorescence_name).roi_response_series
        for series_name in roi_response_series.keys():
            self.assertEqual(roi_response_series[series_name].rate, 1.0)
            self.assertEqual(roi_response_series[series_name].starting_time, times[0])
            self.assertEqual(roi_response_series[series_name].timestamps, None)

    def test_add_fluorescence_traces_to_nwbfile_regular_timestamps_with_metadata(self):
        """Test adding traces with regular timestamps and also metadata-specified rate."""
        times = np.arange(0, 5)
        segmentation_extractor = generate_dummy_segmentation_extractor(
            num_rois=2,
            num_samples=5,
            num_rows=self.num_rows,
            num_columns=self.num_columns,
        )
        segmentation_extractor.set_times(times)

        metadata = deepcopy(self.metadata)
        metadata["Ophys"]["Fluorescence"]["PlaneSegmentation"]["raw"].update(rate=1.23)
        metadata["Ophys"]["DfOverF"]["PlaneSegmentation"]["dff"].update(rate=1.23)

        add_fluorescence_traces_to_nwbfile(
            segmentation_extractor=segmentation_extractor,
            nwbfile=self.nwbfile,
            metadata=metadata,
        )

        ophys = get_module(self.nwbfile, "ophys")
        roi_response_series = ophys.get(self.fluorescence_name).roi_response_series
        for series_name in roi_response_series.keys():
            self.assertEqual(roi_response_series[series_name].rate, 1.23)
            self.assertEqual(roi_response_series[series_name].starting_time, 0)
            self.assertEqual(roi_response_series[series_name].timestamps, None)

    def test_add_fluorescence_traces_to_nwbfile_irregular_timestamps_with_metadata(self):
        """Test adding traces with default timestamps and metadata rates (auto included in current segmentation interfaces)."""
        times = [0.0, 0.12, 0.15, 0.19, 0.1]
        segmentation_extractor = generate_dummy_segmentation_extractor(
            num_rois=2,
            num_samples=5,
            num_rows=self.num_rows,
            num_columns=self.num_columns,
        )
        segmentation_extractor.set_times(times)

        metadata = deepcopy(self.metadata)
        metadata["Ophys"]["Fluorescence"]["PlaneSegmentation"]["raw"].update(rate=1.23)

        add_fluorescence_traces_to_nwbfile(
            segmentation_extractor=segmentation_extractor,
            nwbfile=self.nwbfile,
            metadata=metadata,
        )

        ophys = get_module(self.nwbfile, "ophys")
        roi_response_series = ophys.get(self.fluorescence_name).roi_response_series
        for series_name in roi_response_series.keys():
            self.assertEqual(roi_response_series[series_name].rate, None)
            self.assertEqual(roi_response_series[series_name].starting_time, None)
            assert_array_equal(roi_response_series[series_name].timestamps.data, times)

    def test_add_fluorescence_traces_to_nwbfile_with_plane_segmentation_name_specified(self):
        plane_segmentation_name = "plane_segmentation_name"
        metadata = _get_default_ophys_metadata()
        metadata = dict_deep_update(metadata, self.metadata)

        metadata["Ophys"]["ImageSegmentation"]["plane_segmentations"][0].update(name=plane_segmentation_name)
        metadata["Ophys"]["Fluorescence"][plane_segmentation_name] = metadata["Ophys"]["Fluorescence"].pop(
            "PlaneSegmentation"
        )
        metadata["Ophys"]["DfOverF"][plane_segmentation_name] = metadata["Ophys"]["DfOverF"].pop("PlaneSegmentation")

        add_fluorescence_traces_to_nwbfile(
            segmentation_extractor=self.segmentation_extractor,
            nwbfile=self.nwbfile,
            metadata=metadata,
            plane_segmentation_name=plane_segmentation_name,
        )

        ophys = get_module(self.nwbfile, "ophys")
        image_segmentation = ophys.get("ImageSegmentation")

        assert len(image_segmentation.plane_segmentations) == 1
        assert plane_segmentation_name in image_segmentation.plane_segmentations


class TestAddFluorescenceTracesMultiPlaneCase(unittest.TestCase):
    @classmethod
    def setUpClass(cls):
        cls.num_rois_first_plane = 10
        cls.num_rois_second_plane = 5
        cls.num_samples = 20
        cls.num_rows = 25
        cls.num_columns = 20

        cls.session_start_time = datetime.now().astimezone()

        cls.metadata = _get_default_ophys_metadata()

        cls.plane_segmentation_first_plane_name = "PlaneSegmentationFirstPlane"
        cls.metadata["Ophys"]["ImageSegmentation"]["plane_segmentations"][0].update(
            name=cls.plane_segmentation_first_plane_name
        )

        cls.fluorescence_name = "Fluorescence"
        cls.df_over_f_name = "DfOverF"

        cls.raw_roi_response_series_metadata = dict(
            name="RoiResponseSeries",
            description="raw fluorescence signal",
        )

        cls.dff_roi_response_series_metadata = dict(
            name="RoiResponseSeries",
            description="relative (df/f) fluorescence signal",
        )

        cls.deconvolved_roi_response_series_metadata = dict(
            name="Deconvolved",
            description="deconvolved fluorescence signal",
        )

        cls.neuropil_roi_response_series_metadata = dict(
            name="Neuropil",
            description="neuropil fluorescence signal",
            unit="test_unit",
        )

        cls.metadata["Ophys"]["Fluorescence"].update(
            {
                cls.plane_segmentation_first_plane_name: dict(
                    name=cls.fluorescence_name,
                    raw=cls.raw_roi_response_series_metadata,
                    deconvolved=cls.deconvolved_roi_response_series_metadata,
                    neuropil=cls.neuropil_roi_response_series_metadata,
                )
            }
        )
        cls.metadata["Ophys"]["DfOverF"].update(
            {
                cls.plane_segmentation_first_plane_name: dict(
                    name=cls.df_over_f_name,
                    dff=cls.dff_roi_response_series_metadata,
                )
            }
        )

    def setUp(self):
        self.segmentation_extractor_first_plane = generate_dummy_segmentation_extractor(
            num_rois=self.num_rois_first_plane,
            num_samples=self.num_samples,
            num_rows=self.num_rows,
            num_columns=self.num_columns,
        )
        self.segmentation_extractor_second_plane = generate_dummy_segmentation_extractor(
            num_rois=self.num_rois_second_plane,
            num_samples=self.num_samples,
            num_rows=self.num_rows,
            num_columns=self.num_columns,
        )
        self.nwbfile = NWBFile(
            session_description="session_description",
            identifier="file_id",
            session_start_time=self.session_start_time,
        )

    def test_add_fluorescence_traces_to_nwbfile_for_two_plane_segmentations(self):
        add_fluorescence_traces_to_nwbfile(
            segmentation_extractor=self.segmentation_extractor_first_plane,
            nwbfile=self.nwbfile,
            metadata=self.metadata,
            plane_segmentation_name=self.plane_segmentation_first_plane_name,
        )

        # Add second plane segmentation metadata
        metadata = deepcopy(self.metadata)
        second_imaging_plane_name = "ImagingPlaneSecondPlane"
        metadata["Ophys"]["ImagingPlane"][0].update(name=second_imaging_plane_name)

        second_plane_segmentation_name = "PlaneSegmentationSecondPlane"
        metadata["Ophys"]["ImageSegmentation"]["plane_segmentations"][0].update(
            name=second_plane_segmentation_name,
            description="second plane segmentation description",
            imaging_plane=second_imaging_plane_name,
        )

        metadata["Ophys"]["Fluorescence"][second_plane_segmentation_name] = deepcopy(
            metadata["Ophys"]["Fluorescence"][self.plane_segmentation_first_plane_name]
        )
        metadata["Ophys"]["DfOverF"][second_plane_segmentation_name] = deepcopy(
            metadata["Ophys"]["DfOverF"][self.plane_segmentation_first_plane_name]
        )

        metadata["Ophys"]["Fluorescence"][second_plane_segmentation_name]["raw"].update(
            name="RoiResponseSeriesSecondPlane"
        )
        metadata["Ophys"]["Fluorescence"][second_plane_segmentation_name]["deconvolved"].update(
            name="DeconvolvedSecondPlane"
        )
        metadata["Ophys"]["Fluorescence"][second_plane_segmentation_name]["neuropil"].update(name="NeuropilSecondPlane")
        metadata["Ophys"]["DfOverF"][second_plane_segmentation_name]["dff"].update(name="RoiResponseSeriesSecondPlane")

        add_fluorescence_traces_to_nwbfile(
            segmentation_extractor=self.segmentation_extractor_second_plane,
            nwbfile=self.nwbfile,
            metadata=metadata,
            plane_segmentation_name=second_plane_segmentation_name,
        )

        ophys = get_module(self.nwbfile, "ophys")
        image_segmentation = ophys.get("ImageSegmentation")

        self.assertEqual(len(image_segmentation.plane_segmentations), 2)
        self.assertIn(self.plane_segmentation_first_plane_name, image_segmentation.plane_segmentations)
        self.assertIn(second_plane_segmentation_name, image_segmentation.plane_segmentations)
        second_plane_segmentation = image_segmentation.plane_segmentations[second_plane_segmentation_name]
        self.assertEqual(second_plane_segmentation.name, second_plane_segmentation_name)
        self.assertEqual(second_plane_segmentation.description, "second plane segmentation description")

        fluorescence = ophys.get(self.fluorescence_name)
        self.assertEqual(fluorescence.name, self.fluorescence_name)
        self.assertEqual(len(fluorescence.roi_response_series), 6)

        df_over_f = ophys.get(self.df_over_f_name)
        self.assertEqual(df_over_f.name, self.df_over_f_name)
        self.assertEqual(len(df_over_f.roi_response_series), 2)

        self.assertEqual(
            fluorescence.roi_response_series["RoiResponseSeriesSecondPlane"].data.maxshape,
            (self.num_samples, self.num_rois_second_plane),
        )
        self.assertEqual(
            df_over_f.roi_response_series["RoiResponseSeriesSecondPlane"].data.maxshape,
            (self.num_samples, self.num_rois_second_plane),
        )


class TestAddPhotonSeries(TestCase):
    @classmethod
    def setUpClass(cls):
        cls.session_start_time = datetime.now().astimezone()
        cls.num_samples = 30
        cls.num_rows = 10
        cls.num_columns = 15

        metadata = dict(Ophys=dict())

        cls.device_name = "optical_device"
        device_metadata = dict(name=cls.device_name)

        optical_channel_metadata = dict(
            name="optical_channel",
            emission_lambda=np.nan,
            description="description",
        )

        cls.imaging_plane_name = "imaging_plane_name"
        imaging_plane_metadata = dict(
            name=cls.imaging_plane_name,
            optical_channel=[optical_channel_metadata],
            description="image_plane_description",
            device=cls.device_name,
            excitation_lambda=np.nan,
            indicator="unknown",
            location="unknown",
        )

        metadata["Ophys"].update(
            Device=[device_metadata],
            ImagingPlane=[imaging_plane_metadata],
        )

        photon_series_metadata = dict(imaging_plane=cls.imaging_plane_name, unit="n.a.")

        cls.two_photon_series_metadata = deepcopy(metadata)
        cls.two_photon_series_name = "two_photon_series_name"
        cls.two_photon_series_metadata["Ophys"].update(
            dict(TwoPhotonSeries=[dict(name=cls.two_photon_series_name, **photon_series_metadata)])
        )

        cls.one_photon_series_metadata = deepcopy(metadata)
        cls.one_photon_series_name = "one_photon_series_name"
        cls.one_photon_series_metadata["Ophys"].update(
            dict(OnePhotonSeries=[dict(name=cls.one_photon_series_name, **photon_series_metadata)])
        )

    def setUp(self):
        self.nwbfile = NWBFile(
            session_description="session_description",
            identifier="file_id",
            session_start_time=self.session_start_time,
        )

        self.imaging_extractor = generate_dummy_imaging_extractor(
            num_samples=self.num_samples, num_rows=self.num_rows, num_columns=self.num_columns
        )

    def test_default_values(self):
        """Test adding two photon series with default values."""
        _add_photon_series_to_nwbfile(
            imaging=self.imaging_extractor, nwbfile=self.nwbfile, metadata=self.two_photon_series_metadata
        )

        # Check data
        acquisition_modules = self.nwbfile.acquisition
        assert self.two_photon_series_name in acquisition_modules
        data_chunk_iterator = acquisition_modules[self.two_photon_series_name].data
        assert isinstance(data_chunk_iterator, ImagingExtractorDataChunkIterator)

        two_photon_series_extracted = np.concatenate([data_chunk.data for data_chunk in data_chunk_iterator])
        # NWB stores images as num_columns x num_rows
        expected_two_photon_series_shape = (self.num_samples, self.num_columns, self.num_rows)
        assert two_photon_series_extracted.shape == expected_two_photon_series_shape
        expected_two_photon_series_data = self.imaging_extractor.get_series().transpose((0, 2, 1))
        assert_array_equal(two_photon_series_extracted, expected_two_photon_series_data)

        # Check device
        devices = self.nwbfile.devices
        assert self.device_name in devices
        assert len(devices) == 1

        # Check imaging planes
        imaging_planes_in_file = self.nwbfile.imaging_planes
        assert self.imaging_plane_name in imaging_planes_in_file
        assert len(imaging_planes_in_file) == 1

    def test_invalid_iterator_type_raises_error(self):
        """Test error is raised when adding two photon series with invalid iterator type."""
        with self.assertRaisesWith(
            AssertionError,
            "'iterator_type' must be either 'v2' (recommended) or None.",
        ):
            _add_photon_series_to_nwbfile(
                imaging=self.imaging_extractor,
                nwbfile=self.nwbfile,
                metadata=self.two_photon_series_metadata,
                iterator_type="invalid",
            )

    def test_non_iterative_write_assertion(self):
        # Estimate num of frames required to exceed memory capabilities
        dtype = self.imaging_extractor.get_dtype()
        element_size_in_bytes = dtype.itemsize
        sample_shape = self.imaging_extractor.get_sample_shape()

        available_memory_in_bytes = psutil.virtual_memory().available

        excess = 1.5  # Of what is available in memory
        num_samples_to_overflow = (available_memory_in_bytes * excess) / (
            element_size_in_bytes * math.prod(sample_shape)
        )

        # Mock recording extractor with as many samples as necessary to overflow memory
        mock_imaging = Mock()
        mock_imaging.get_dtype.return_value = dtype
        mock_imaging.get_sample_shape.return_value = sample_shape
        mock_imaging.get_num_samples.return_value = num_samples_to_overflow

        reg_expression = "Memory error, full TwoPhotonSeries data is (.*?) are available! Please use iterator_type='v2'"

        with self.assertRaisesRegex(MemoryError, reg_expression):
            _check_if_imaging_fits_into_memory(imaging=mock_imaging)

    def test_non_iterative_two_photon(self):
        """Test adding two photon series with using DataChunkIterator as iterator type."""
        _add_photon_series_to_nwbfile(
            imaging=self.imaging_extractor,
            nwbfile=self.nwbfile,
            metadata=self.two_photon_series_metadata,
            iterator_type=None,
        )

        # Check data
        acquisition_modules = self.nwbfile.acquisition
        assert self.two_photon_series_name in acquisition_modules
        two_photon_series_extracted = acquisition_modules[self.two_photon_series_name].data

        # NWB stores images as num_columns x num_rows
        expected_two_photon_series_shape = (self.num_samples, self.num_columns, self.num_rows)
        assert two_photon_series_extracted.shape == expected_two_photon_series_shape
        expected_two_photon_series_data = self.imaging_extractor.get_series().transpose((0, 2, 1))
        assert_array_equal(two_photon_series_extracted, expected_two_photon_series_data)

    def test_v1_iterator(self):
<<<<<<< HEAD
        """Test adding two photon series with using DataChunkIterator as iterator type."""
        _add_photon_series_to_nwbfile(
            imaging=self.imaging_extractor,
            nwbfile=self.nwbfile,
            metadata=self.two_photon_series_metadata,
            iterator_type="v1",
        )
=======
        """Test adding two photon series with deprecated v1 iterator type."""
        with self.assertWarns(FutureWarning):
            add_photon_series_to_nwbfile(
                imaging=self.imaging_extractor,
                nwbfile=self.nwbfile,
                metadata=self.two_photon_series_metadata,
                iterator_type="v1",
            )
>>>>>>> 123a892c

        # Check data
        acquisition_modules = self.nwbfile.acquisition
        assert self.two_photon_series_name in acquisition_modules
        data_chunk_iterator = acquisition_modules[self.two_photon_series_name].data
        assert isinstance(data_chunk_iterator, DataChunkIterator)
        self.assertEqual(data_chunk_iterator.buffer_size, 10)

        two_photon_series_extracted = np.concatenate([data_chunk.data for data_chunk in data_chunk_iterator])
        # NWB stores images as num_columns x num_rows
        expected_two_photon_series_shape = (self.num_samples, self.num_columns, self.num_rows)
        assert two_photon_series_extracted.shape == expected_two_photon_series_shape
        expected_two_photon_series_data = self.imaging_extractor.get_series().transpose((0, 2, 1))
        assert_array_equal(two_photon_series_extracted, expected_two_photon_series_data)

    def test_iterator_options_propagation(self):
        """Test that iterator options are propagated to the data chunk iterator."""
        buffer_shape = (20, 5, 5)
        chunk_shape = (10, 5, 5)
        _add_photon_series_to_nwbfile(
            imaging=self.imaging_extractor,
            nwbfile=self.nwbfile,
            metadata=self.two_photon_series_metadata,
            iterator_type="v2",
            iterator_options=dict(buffer_shape=buffer_shape, chunk_shape=chunk_shape),
        )

        acquisition_modules = self.nwbfile.acquisition
        assert self.two_photon_series_name in acquisition_modules
        data_chunk_iterator = acquisition_modules[self.two_photon_series_name].data
        self.assertEqual(data_chunk_iterator.buffer_shape, buffer_shape)
        self.assertEqual(data_chunk_iterator.chunk_shape, chunk_shape)

    def test_iterator_options_chunk_mb_propagation(self):
        """Test that chunk_mb is propagated to the data chunk iterator and the chunk shape is correctly set to fit."""
        chunk_mb = 10.0
        _add_photon_series_to_nwbfile(
            imaging=self.imaging_extractor,
            nwbfile=self.nwbfile,
            metadata=self.two_photon_series_metadata,
            iterator_type="v2",
            iterator_options=dict(chunk_mb=chunk_mb),
        )

        acquisition_modules = self.nwbfile.acquisition
        assert self.two_photon_series_name in acquisition_modules
        data_chunk_iterator = acquisition_modules[self.two_photon_series_name].data
        iterator_chunk_mb = math.prod(data_chunk_iterator.chunk_shape) * data_chunk_iterator.dtype.itemsize / 1e6
        assert iterator_chunk_mb <= chunk_mb

    def test_iterator_options_chunk_shape_is_at_least_one(self):
        """Test that when a small chunk_mb is selected the chunk shape is guaranteed to include at least one frame."""
        chunk_mb = 1.0
        _add_photon_series_to_nwbfile(
            imaging=self.imaging_extractor,
            nwbfile=self.nwbfile,
            metadata=self.two_photon_series_metadata,
            iterator_type="v2",
            iterator_options=dict(chunk_mb=chunk_mb),
        )
        acquisition_modules = self.nwbfile.acquisition
        assert self.two_photon_series_name in acquisition_modules
        data_chunk_iterator = acquisition_modules[self.two_photon_series_name].data
        chunk_shape = data_chunk_iterator.chunk_shape
        assert_array_equal(chunk_shape, (30, 15, 10))

    def test_iterator_options_chunk_shape_does_not_exceed_maxshape(self):
        """Test that when a large chunk_mb is selected the chunk shape is guaranteed to not exceed maxshape."""
        chunk_mb = 1000.0
        _add_photon_series_to_nwbfile(
            imaging=self.imaging_extractor,
            nwbfile=self.nwbfile,
            metadata=self.two_photon_series_metadata,
            iterator_type="v2",
            iterator_options=dict(chunk_mb=chunk_mb),
        )
        acquisition_modules = self.nwbfile.acquisition
        assert self.two_photon_series_name in acquisition_modules
        data_chunk_iterator = acquisition_modules[self.two_photon_series_name].data
        chunk_shape = data_chunk_iterator.chunk_shape
        assert_array_equal(chunk_shape, data_chunk_iterator.maxshape)

    def test_add_two_photon_series_roundtrip(self):
        _add_photon_series_to_nwbfile(
            imaging=self.imaging_extractor, nwbfile=self.nwbfile, metadata=self.two_photon_series_metadata
        )

        # Write the data to disk
        nwbfile_path = Path(mkdtemp()) / "two_photon_roundtrip.nwb"
        with NWBHDF5IO(nwbfile_path, "w") as io:
            io.write(self.nwbfile)

        with NWBHDF5IO(nwbfile_path, "r") as io:
            read_nwbfile = io.read()

            # Check data
            acquisition_modules = read_nwbfile.acquisition
            assert self.two_photon_series_name in acquisition_modules
            two_photon_series = acquisition_modules[self.two_photon_series_name].data

            # NWB stores images as num_columns x num_rows
            expected_two_photon_series_shape = (self.num_samples, self.num_columns, self.num_rows)
            assert two_photon_series.shape == expected_two_photon_series_shape

            # Check device
            devices = read_nwbfile.devices
            assert self.device_name in devices
            assert len(devices) == 1

            # Check imaging planes
            imaging_planes_in_file = read_nwbfile.imaging_planes
            assert self.imaging_plane_name in imaging_planes_in_file
            assert len(imaging_planes_in_file) == 1

    def test_add_invalid_photon_series_type(self):
        """Test error is raised when adding photon series with invalid 'photon_series_type'."""
        with self.assertRaisesWith(
            AssertionError,
            "'photon_series_type' must be either 'OnePhotonSeries' or 'TwoPhotonSeries'.",
        ):
            _add_photon_series_to_nwbfile(
                imaging=self.imaging_extractor,
                nwbfile=self.nwbfile,
                metadata=self.two_photon_series_metadata,
                photon_series_type="invalid",
            )

    def test_add_one_photon_series(self):
        """Test adding one photon series with metadata."""

        metadata = deepcopy(self.one_photon_series_metadata)
        one_photon_series_metadata = metadata["Ophys"]["OnePhotonSeries"][0]
        one_photon_series_metadata.update(
            pmt_gain=60.0,
            binning=2,
            power=500.0,
        )
        _add_photon_series_to_nwbfile(
            imaging=self.imaging_extractor,
            nwbfile=self.nwbfile,
            metadata=metadata,
            photon_series_type="OnePhotonSeries",
        )
        self.assertIn(self.one_photon_series_name, self.nwbfile.acquisition)
        one_photon_series = self.nwbfile.acquisition[self.one_photon_series_name]
        self.assertIsInstance(one_photon_series, OnePhotonSeries)
        self.assertEqual(one_photon_series.pmt_gain, 60.0)
        self.assertEqual(one_photon_series.binning, 2)
        self.assertEqual(one_photon_series.power, 500.0)
        self.assertEqual(one_photon_series.unit, "n.a.")

    def test_add_one_photon_series_roundtrip(self):
        _add_photon_series_to_nwbfile(
            imaging=self.imaging_extractor,
            nwbfile=self.nwbfile,
            metadata=self.one_photon_series_metadata,
            photon_series_type="OnePhotonSeries",
        )

        # Write the data to disk
        nwbfile_path = Path(mkdtemp()) / "one_photon_roundtrip.nwb"
        with NWBHDF5IO(nwbfile_path, "w") as io:
            io.write(self.nwbfile)

        with NWBHDF5IO(nwbfile_path, "r") as io:
            read_nwbfile = io.read()

            # Check data
            acquisition_modules = read_nwbfile.acquisition
            assert self.one_photon_series_name in acquisition_modules
            one_photon_series = acquisition_modules[self.one_photon_series_name].data

            # NWB stores images as num_columns x num_rows
            expected_one_photon_series_shape = (self.num_samples, self.num_columns, self.num_rows)
            assert one_photon_series.shape == expected_one_photon_series_shape

    def test_add_photon_series_to_nwbfile_invalid_module_name_raises(self):
        """Test that adding photon series with invalid module name raises error."""
        with self.assertRaisesWith(
            exc_type=AssertionError,
            exc_msg="'parent_container' must be either 'acquisition' or 'processing/ophys'.",
        ):
            _add_photon_series_to_nwbfile(
                imaging=self.imaging_extractor,
                nwbfile=self.nwbfile,
                metadata=self.two_photon_series_metadata,
                parent_container="test",
            )

    def test_add_one_photon_series_to_processing(self):
        """Test adding one photon series to ophys processing module."""
        metadata = self.one_photon_series_metadata
        metadata["Ophys"]["OnePhotonSeries"][0].update(name="OnePhotonSeriesProcessed")

        _add_photon_series_to_nwbfile(
            imaging=self.imaging_extractor,
            nwbfile=self.nwbfile,
            metadata=self.one_photon_series_metadata,
            photon_series_type="OnePhotonSeries",
            photon_series_index=0,
            parent_container="processing/ophys",
        )
        ophys = self.nwbfile.processing["ophys"]
        self.assertIn("OnePhotonSeriesProcessed", ophys.data_interfaces)

    def test_ophys_module_not_created_when_photon_series_added_to_acquisition(self):
        """Test that ophys module is not created when photon series are added to nwbfile.acquisition."""
        _add_photon_series_to_nwbfile(
            imaging=self.imaging_extractor,
            nwbfile=self.nwbfile,
            metadata=self.two_photon_series_metadata,
        )
        self.assertNotIn("ophys", self.nwbfile.processing)
        self.assertEqual(len(self.nwbfile.processing), 0)

    def test_add_multiple_one_photon_series_with_same_imaging_plane(self):
        """Test adding two OnePhotonSeries that use the same ImagingPlane."""
        shared_photon_series_metadata = deepcopy(self.one_photon_series_metadata)
        shared_imaging_plane_name = "same_imaging_plane_for_two_series"

        shared_photon_series_metadata["Ophys"]["ImagingPlane"][0]["name"] = shared_imaging_plane_name
        shared_photon_series_metadata["Ophys"]["OnePhotonSeries"][0]["imaging_plane"] = shared_imaging_plane_name

        _add_photon_series_to_nwbfile(
            imaging=self.imaging_extractor,
            nwbfile=self.nwbfile,
            metadata=shared_photon_series_metadata,
            photon_series_type="OnePhotonSeries",
        )

        shared_photon_series_metadata["Ophys"]["OnePhotonSeries"][0]["name"] = "second_photon_series"
        _add_photon_series_to_nwbfile(
            imaging=self.imaging_extractor,
            nwbfile=self.nwbfile,
            metadata=shared_photon_series_metadata,
            photon_series_type="OnePhotonSeries",
        )

        self.assertIn("second_photon_series", self.nwbfile.acquisition)
        self.assertEqual(len(self.nwbfile.imaging_planes), 1)
        self.assertIn(shared_imaging_plane_name, self.nwbfile.imaging_planes)


class TestAddSummaryImages(TestCase):
    @classmethod
    def setUpClass(cls):
        cls.session_start_time = datetime.now().astimezone()

        cls.metadata = dict(Ophys=dict())

        cls.segmentation_images_name = "segmentation_images"
        cls.mean_image_name = "mean_image"
        cls.correlation_image_name = "correlation_image"
        segmentation_images_metadata = dict(
            name=cls.segmentation_images_name,
            description="description",
            PlaneSegmentation=dict(
                correlation=dict(name=cls.correlation_image_name, description="test description for correlation image"),
                mean=dict(name=cls.mean_image_name, description="test description for mean image"),
            ),
        )

        cls.metadata["Ophys"].update(SegmentationImages=segmentation_images_metadata)

    def setUp(self):
        self.nwbfile = NWBFile(
            session_description="session_description",
            identifier="file_id",
            session_start_time=self.session_start_time,
        )

    def test_add_summary_images_to_nwbfile(self):
        segmentation_extractor = generate_dummy_segmentation_extractor(num_rows=10, num_columns=15)

        add_summary_images_to_nwbfile(
            nwbfile=self.nwbfile,
            segmentation_extractor=segmentation_extractor,
            metadata=self.metadata,
        )

        ophys = self.nwbfile.get_processing_module("ophys")
        self.assertIn(self.segmentation_images_name, ophys.data_interfaces)
        images_collection = ophys.data_interfaces[self.segmentation_images_name]

        extracted_images_dict = images_collection.images
        self.assertEqual(extracted_images_dict[self.mean_image_name].description, "test description for mean image")
        self.assertEqual(
            extracted_images_dict[self.correlation_image_name].description, "test description for correlation image"
        )

        extracted_images_dict = {img_name: img.data.T for img_name, img in extracted_images_dict.items()}
        expected_images_dict = segmentation_extractor.get_images_dict()

        images_metadata = self.metadata["Ophys"]["SegmentationImages"]["PlaneSegmentation"]
        for image_name, image_data in expected_images_dict.items():
            image_name_from_metadata = images_metadata[image_name]["name"]
            np.testing.assert_almost_equal(image_data, extracted_images_dict[image_name_from_metadata])

    def test_extractor_with_one_summary_image_suppressed(self):
        segmentation_extractor = generate_dummy_segmentation_extractor(num_rows=10, num_columns=15)
        segmentation_extractor._image_correlation = None

        add_summary_images_to_nwbfile(
            nwbfile=self.nwbfile,
            segmentation_extractor=segmentation_extractor,
            metadata=self.metadata,
        )

        ophys = self.nwbfile.get_processing_module("ophys")
        images_collection = ophys.data_interfaces[self.segmentation_images_name]

        extracted_images_number = len(images_collection.images)
        expected_images_number = len(
            {img_name: img for img_name, img in segmentation_extractor.get_images_dict().items() if img is not None}
        )
        assert extracted_images_number == expected_images_number

    def test_extractor_with_no_summary_images(self):
        segmentation_extractor = generate_dummy_segmentation_extractor(
            num_rows=10, num_columns=15, has_summary_images=False
        )

        self.nwbfile.create_processing_module("ophys", "contains optical physiology processed data")

        add_summary_images_to_nwbfile(
            nwbfile=self.nwbfile,
            segmentation_extractor=segmentation_extractor,
            metadata=self.metadata,
        )

        ophys = self.nwbfile.get_processing_module("ophys")
        assert self.segmentation_images_name not in ophys.data_interfaces

    def test_extractor_with_no_summary_images_and_no_ophys_module(self):
        segmentation_extractor = generate_dummy_segmentation_extractor(
            num_rows=10, num_columns=15, has_summary_images=False
        )

        add_summary_images_to_nwbfile(
            nwbfile=self.nwbfile, segmentation_extractor=segmentation_extractor, metadata=self.metadata
        )

        assert len(self.nwbfile.processing) == 0

    def test_add_summary_images_to_nwbfile_invalid_plane_segmentation_name(self):
        with self.assertRaisesWith(
            exc_type=ValueError,
            exc_msg="Plane segmentation 'invalid_plane_segmentation_name' not found in metadata['Ophys']['SegmentationImages']",
        ):
            add_summary_images_to_nwbfile(
                nwbfile=self.nwbfile,
                segmentation_extractor=generate_dummy_segmentation_extractor(num_rows=10, num_columns=15),
                metadata=self.metadata,
                plane_segmentation_name="invalid_plane_segmentation_name",
            )

    def test_add_summary_images_to_nwbfile_from_two_planes(self):
        segmentation_extractor_first_plane = generate_dummy_segmentation_extractor(num_rows=10, num_columns=15)

        add_summary_images_to_nwbfile(
            nwbfile=self.nwbfile,
            segmentation_extractor=segmentation_extractor_first_plane,
            metadata=self.metadata,
            plane_segmentation_name="PlaneSegmentation",
        )

        metadata = deepcopy(self.metadata)
        segmentation_images_metadata = metadata["Ophys"]["SegmentationImages"]
        images_metadata = segmentation_images_metadata["PlaneSegmentation"]
        images_metadata["mean"].update(name="test_mean_image_name")
        images_metadata["correlation"].update(name="test_correlation_image_name")
        plane_segmentation_name = "test_plane_segmentation_name"
        segmentation_images_metadata.update(
            {plane_segmentation_name: segmentation_images_metadata["PlaneSegmentation"]}
        )

        segmentation_extractor_second_plane = generate_dummy_segmentation_extractor(num_rows=10, num_columns=15)

        add_summary_images_to_nwbfile(
            nwbfile=self.nwbfile,
            segmentation_extractor=segmentation_extractor_second_plane,
            metadata=metadata,
            plane_segmentation_name=plane_segmentation_name,
        )

        ophys = self.nwbfile.get_processing_module("ophys")
        images_collection = ophys.data_interfaces[self.segmentation_images_name]
        extracted_images_number = len(images_collection.images)
        self.assertEqual(extracted_images_number, 4)

        extracted_images_dict = {img_name: img.data.T for img_name, img in images_collection.images.items()}
        expected_images_second_plane = segmentation_extractor_second_plane.get_images_dict()

        images_metadata = metadata["Ophys"]["SegmentationImages"][plane_segmentation_name]
        for image_name, image_data in expected_images_second_plane.items():
            image_name_from_metadata = images_metadata[image_name]["name"]
            np.testing.assert_almost_equal(image_data, extracted_images_dict[image_name_from_metadata])


class TestNoMetadataMutation:
    def test_get_default_ophys_metadata_returns_independent_instances(self):
        """Test that _get_default_ophys_metadata() returns independent instances that don't share mutable state."""
        # Get two instances
        metadata1 = _get_default_ophys_metadata()
        metadata2 = _get_default_ophys_metadata()

        # Store a snapshot of metadata2's Ophys section before mutating metadata1
        metadata2_ophys_before = deepcopy(metadata2["Ophys"])

        # Modify first instance deeply (modify nested dicts and lists)
        metadata1["Ophys"]["Device"][0]["name"] = "ModifiedMicroscope"
        metadata1["Ophys"]["ImagingPlane"][0]["name"] = "ModifiedImagingPlane"
        metadata1["Ophys"]["Fluorescence"]["PlaneSegmentation"]["raw"]["name"] = "ModifiedRoiResponseSeries"

        # Verify second instance's Ophys section was not affected by mutations to first instance
        assert (
            metadata2["Ophys"] == metadata2_ophys_before
        ), "Modifying metadata1 affected metadata2 - instances share mutable state"

        # Get a third instance after modifications to ensure fresh defaults
        metadata3 = _get_default_ophys_metadata()
        assert (
            metadata3["Ophys"] == metadata2_ophys_before
        ), "New instance after mutations differs from original - not getting fresh defaults"

    def test_add_devices_to_nwbfile_does_not_mutate_metadata(self):
        """Test that add_devices_to_nwbfile does not mutate the input metadata."""
        nwbfile = mock_NWBFile()

        # Create metadata with devices
        metadata = {"Ophys": {"Device": [{"name": "TestMicroscope", "description": "Test description"}]}}

        # Deep copy to compare entire structure before and after
        metadata_before = deepcopy(metadata)

        # Call function
        add_devices_to_nwbfile(nwbfile=nwbfile, metadata=metadata)

        # Verify metadata was not mutated - compare entire dict structure
        assert metadata == metadata_before, "Metadata was mutated"

    def test_add_imaging_plane_no_metadata_mutation(self):
        """Test that _add_imaging_plane_to_nwbfile does not mutate the input metadata."""
        nwbfile = mock_NWBFile()

        # Create metadata with imaging plane (all fields provided)
        metadata = {
            "Ophys": {
                "Device": [{"name": "TestMicroscope"}],
                "ImagingPlane": [
                    {
                        "name": "TestImagingPlane",
                        "description": "Test imaging plane",
                        "excitation_lambda": 488.0,
                        "indicator": "GCaMP6f",
                        "location": "V1",
                        "device": "TestMicroscope",
                        "optical_channel": [
                            {
                                "name": "Green",
                                "emission_lambda": 510.0,
                                "description": "Green channel",
                            }
                        ],
                    }
                ],
            }
        }

        # Deep copy to compare entire structure before and after
        metadata_before = deepcopy(metadata)

        # Call function
        _add_imaging_plane_to_nwbfile(nwbfile=nwbfile, metadata=metadata, imaging_plane_name="TestImagingPlane")

        # Verify metadata was not mutated - compare entire dict structure
        assert metadata == metadata_before, "Metadata was mutated"

    def test_add_imaging_plane_no_partial_metadata_mutation(self):
        """Test that _add_imaging_plane_to_nwbfile does not mutate partial user metadata when complemented with defaults."""
        nwbfile = mock_NWBFile()

        # Create metadata with minimal imaging plane (missing some fields that will be filled from defaults)
        metadata = {
            "Ophys": {
                "Device": [{"name": "TestMicroscope"}],
                "ImagingPlane": [
                    {
                        "name": "TestImagingPlane",
                        "device": "TestMicroscope",
                        "optical_channel": [
                            {
                                "name": "Green",
                                "emission_lambda": 510.0,
                                "description": "Green channel",
                            }
                        ],
                        # Intentionally missing: description, excitation_lambda, indicator, location
                    }
                ],
            }
        }

        # Deep copy to compare entire structure before and after
        metadata_before = deepcopy(metadata)

        # Call function (should fill in missing fields internally but not mutate the input)
        _add_imaging_plane_to_nwbfile(nwbfile=nwbfile, metadata=metadata, imaging_plane_name="TestImagingPlane")

        # Verify metadata was not mutated - compare entire dict structure
        assert metadata == metadata_before, "Metadata was mutated"

    def test_add_photon_series_no_metadata_mutation(self):
        """Test that _add_photon_series_to_nwbfile does not mutate the input metadata."""
        from roiextractors.testing import generate_dummy_imaging_extractor

        nwbfile = mock_NWBFile()
        imaging_extractor = generate_dummy_imaging_extractor(
            num_rows=10, num_columns=10, num_samples=30, sampling_frequency=30.0
        )

        # Create metadata with photon series
        metadata = {
            "Ophys": {
                "Device": [{"name": "TestMicroscope"}],
                "ImagingPlane": [
                    {
                        "name": "TestImagingPlane",
                        "description": "Test imaging plane",
                        "excitation_lambda": 488.0,
                        "indicator": "GCaMP6f",
                        "location": "V1",
                        "device": "TestMicroscope",
                        "optical_channel": [
                            {
                                "name": "Green",
                                "emission_lambda": 510.0,
                                "description": "Green channel",
                            }
                        ],
                    }
                ],
                "TwoPhotonSeries": [
                    {
                        "name": "TestTwoPhotonSeries",
                        "description": "Test two photon series",
                        "unit": "px",
                        "imaging_plane": "TestImagingPlane",
                    }
                ],
            }
        }

        # Deep copy to compare entire structure before and after
        metadata_before = deepcopy(metadata)

        # Call function
        _add_photon_series_to_nwbfile(
            imaging=imaging_extractor,
            nwbfile=nwbfile,
            metadata=metadata,
            photon_series_type="TwoPhotonSeries",
        )

        # Verify metadata was not mutated - compare entire dict structure
        assert metadata == metadata_before, "Metadata was mutated"

    def test_add_image_segmentation_no_metadata_mutation(self):
        """Test that _add_image_segmentation_to_nwbfile does not mutate the input metadata."""
        nwbfile = mock_NWBFile()

        # Create metadata with image segmentation
        metadata = {"Ophys": {"ImageSegmentation": {"name": "TestImageSegmentation"}}}

        # Deep copy to compare entire structure before and after
        metadata_before = deepcopy(metadata)

        # Call function
        _add_image_segmentation_to_nwbfile(nwbfile=nwbfile, metadata=metadata)

        # Verify metadata was not mutated - compare entire dict structure
        assert metadata == metadata_before, "Metadata was mutated"

    def test_add_plane_segmentation_no_metadata_mutation(self):
        """Test that _add_plane_segmentation_to_nwbfile does not mutate the input metadata."""
        from roiextractors.testing import generate_dummy_segmentation_extractor

        nwbfile = mock_NWBFile()
        segmentation_extractor = generate_dummy_segmentation_extractor()

        # Create metadata with plane segmentation
        metadata = {
            "Ophys": {
                "Device": [{"name": "TestMicroscope"}],
                "ImagingPlane": [
                    {
                        "name": "TestImagingPlane",
                        "description": "Test imaging plane",
                        "excitation_lambda": 488.0,
                        "indicator": "GCaMP6f",
                        "location": "V1",
                        "device": "TestMicroscope",
                        "optical_channel": [
                            {
                                "name": "Green",
                                "emission_lambda": 510.0,
                                "description": "Green channel",
                            }
                        ],
                    }
                ],
                "ImageSegmentation": {
                    "name": "TestImageSegmentation",
                    "plane_segmentations": [
                        {
                            "name": "TestPlaneSegmentation",
                            "description": "Test plane segmentation",
                            "imaging_plane": "TestImagingPlane",
                        }
                    ],
                },
            }
        }

        # Deep copy to compare entire structure before and after
        metadata_before = deepcopy(metadata)

        # Call function
        _add_plane_segmentation_to_nwbfile(
            segmentation_extractor=segmentation_extractor,
            nwbfile=nwbfile,
            metadata=metadata,
            plane_segmentation_name="TestPlaneSegmentation",
        )

        # Verify metadata was not mutated - compare entire dict structure
        assert metadata == metadata_before, "Metadata was mutated"<|MERGE_RESOLUTION|>--- conflicted
+++ resolved
@@ -1587,25 +1587,14 @@
         expected_two_photon_series_data = self.imaging_extractor.get_series().transpose((0, 2, 1))
         assert_array_equal(two_photon_series_extracted, expected_two_photon_series_data)
 
-    def test_v1_iterator(self):
-<<<<<<< HEAD
-        """Test adding two photon series with using DataChunkIterator as iterator type."""
-        _add_photon_series_to_nwbfile(
-            imaging=self.imaging_extractor,
-            nwbfile=self.nwbfile,
-            metadata=self.two_photon_series_metadata,
-            iterator_type="v1",
-        )
-=======
         """Test adding two photon series with deprecated v1 iterator type."""
         with self.assertWarns(FutureWarning):
-            add_photon_series_to_nwbfile(
+            _add_photon_series_to_nwbfile(
                 imaging=self.imaging_extractor,
                 nwbfile=self.nwbfile,
                 metadata=self.two_photon_series_metadata,
                 iterator_type="v1",
             )
->>>>>>> 123a892c
 
         # Check data
         acquisition_modules = self.nwbfile.acquisition
