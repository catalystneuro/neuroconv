from neuroconv.tools.fiber_photometry import add_fiber_photometry_device
import re
from pynwb.testing.mock.file import mock_NWBFile
import pytest

<<<<<<< HEAD
from neuroconv.tools.fiber_photometry import add_ophys_device, add_ophys_device_model


@pytest.mark.parametrize(
    "device_type, device_metadata",
    [
        (
            "OpticalFiberModel",
            {
                "name": "optical_fiber_model",
                "description": "Fiber optic implant model specifications from Doric Lenses.",
                "manufacturer": "Doric Lenses",
                "model_number": "Fiber Optic Implant",
                "numerical_aperture": 0.48,
                "core_diameter_in_um": 400.0,
            },
        ),
        (
            "ExcitationSourceModel",
            {
                "name": "excitation_source_model",
                "description": "Connectorized LED model specifications from Doric Lenses.",
                "manufacturer": "Doric Lenses",
                "model_number": "Connectorized LED",
                "source_type": "LED",
                "excitation_mode": "one-photon",
                "wavelength_range_in_nm": [400.0, 470.0],
            },
        ),
        (
            "PhotodetectorModel",
            {
                "name": "photodetector_model",
                "description": "Newport Visible Femtowatt Photoreceiver Module specifications.",
                "manufacturer": "Doric Lenses",
                "model_number": "Newport Visible Femtowatt Photoreceiver Module",
                "detector_type": "photodiode",
                "wavelength_range_in_nm": [400.0, 700.0],
                "gain": 1.0e10,
                "gain_unit": "V/W",
            },
        ),
        (
            "BandOpticalFilterModel",
            {
                "name": "emission_filter_model",
                "description": "Emission bandpass filter model for GCaMP fluorescence detection.",
                "manufacturer": "Doric Lenses",
                "model_number": "4 ports Fluorescence Mini Cube - GCaMP Emission Filter",
                "filter_type": "Bandpass",
                "center_wavelength_in_nm": 525.0,
                "bandwidth_in_nm": 50.0,
            },
        ),
        (
            "EdgeOpticalFilterModel",
            {
                "name": "excitation_filter_model",
                "description": "Excitation longpass filter model for 465nm light.",
                "manufacturer": "Doric Lenses",
                "model_number": "4 ports Fluorescence Mini Cube - GCaMP Excitation Filter",
                "filter_type": "Longpass",
                "cut_wavelength_in_nm": 475.0,
                "slope_in_percent_cut_wavelength": 1.0,
                "slope_starting_transmission_in_percent": 10.0,
                "slope_ending_transmission_in_percent": 80.0,
            },
        ),
        (
            "DichroicMirrorModel",
            {
                "name": "dichroic_mirror_model",
                "description": "Dichroic mirror model specifications from Doric Lenses.",
                "manufacturer": "Doric Lenses",
                "model_number": "4 ports Fluorescence Mini Cube - GCaMP",
                "cut_on_wavelength_in_nm": 495.0,
                "reflection_band_in_nm": [400.0, 495.0],
                "transmission_band_in_nm": [505.0, 700.0],
                "angle_of_incidence_in_degrees": 45.0,
            },
        ),
    ],
)
def test_add_ophys_device_model(device_type, device_metadata):
    nwbfile = mock_NWBFile()
    add_ophys_device_model(nwbfile=nwbfile, device_metadata=device_metadata, device_type=device_type)
    assert len(nwbfile.devices) == 1
    assert device_metadata["name"] in nwbfile.devices
    device_model = nwbfile.devices[device_metadata["name"]]
    assert device_model.name == device_metadata["name"]
    assert device_model.description == device_metadata["description"]
    assert device_model.manufacturer == device_metadata["manufacturer"]
    assert device_model.model_number == device_metadata["model_number"]

    if device_type == "OpticalFiberModel":
        assert device_model.numerical_aperture == device_metadata["numerical_aperture"]
        assert device_model.core_diameter_in_um == device_metadata["core_diameter_in_um"]
    elif device_type == "ExcitationSourceModel":
        assert device_model.source_type == device_metadata["source_type"]
        assert device_model.excitation_mode == device_metadata["excitation_mode"]
        assert device_model.wavelength_range_in_nm == device_metadata["wavelength_range_in_nm"]
    elif device_type == "PhotodetectorModel":
        assert device_model.detector_type == device_metadata["detector_type"]
        assert device_model.wavelength_range_in_nm == device_metadata["wavelength_range_in_nm"]
        assert device_model.gain == device_metadata["gain"]
        assert device_model.gain_unit == device_metadata["gain_unit"]
    elif device_type == "BandOpticalFilterModel":
        assert device_model.filter_type == device_metadata["filter_type"]
        assert device_model.center_wavelength_in_nm == device_metadata["center_wavelength_in_nm"]
        assert device_model.bandwidth_in_nm == device_metadata["bandwidth_in_nm"]
    elif device_type == "EdgeOpticalFilterModel":
        assert device_model.filter_type == device_metadata["filter_type"]
        assert device_model.cut_wavelength_in_nm == device_metadata["cut_wavelength_in_nm"]
        assert device_model.slope_in_percent_cut_wavelength == device_metadata["slope_in_percent_cut_wavelength"]
        assert (
            device_model.slope_starting_transmission_in_percent
            == device_metadata["slope_starting_transmission_in_percent"]
        )
        assert (
            device_model.slope_ending_transmission_in_percent == device_metadata["slope_ending_transmission_in_percent"]
        )
    elif device_type == "DichroicMirrorModel":
        assert device_model.cut_on_wavelength_in_nm == device_metadata["cut_on_wavelength_in_nm"]
        assert device_model.reflection_band_in_nm == device_metadata["reflection_band_in_nm"]
        assert device_model.transmission_band_in_nm == device_metadata["transmission_band_in_nm"]
        assert device_model.angle_of_incidence_in_degrees == device_metadata["angle_of_incidence_in_degrees"]

    assert device_model.__class__.__name__ == device_type


@pytest.mark.parametrize(
    "device_type, device_metadata",
    [
        (
            "ExcitationSource",
            {
                "name": "excitation_source",
                "description": "465nm LED for calcium signal excitation.",
                "model": "excitation_source_model",
                "power_in_W": 0.001,
                "intensity_in_W_per_m2": 0.005,
                "exposure_time_in_s": 2.51e-13,
            },
        ),
        (
            "Photodetector",
            {
                "name": "photodetector",
                "description": "High-gain photoreceiver for fluorescence detection.",
                "model": "photodetector_model",
                "serial_number": "PD001",
            },
        ),
        (
            "BandOpticalFilter",
            {
                "name": "emission_filter",
                "description": "Bandpass filter for GCaMP emission detection.",
                "model": "emission_filter_model",
            },
        ),
        (
            "EdgeOpticalFilter",
            {
                "name": "excitation_filter",
                "description": "Longpass filter for excitation light.",
                "model": "excitation_filter_model",
            },
        ),
        (
            "DichroicMirror",
            {
                "name": "dichroic_mirror",
                "description": "Dichroic mirror for separating excitation and emission light.",
                "model": "dichroic_mirror_model",
                "serial_number": "DM001",
            },
        ),
    ],
)
def test_add_ophys_device(device_type, device_metadata):
    nwbfile = mock_NWBFile()

    # First add the device model that this device references
    model_metadata = {
        "name": device_metadata["model"],
        "description": f"Model for {device_metadata['name']}",
        "manufacturer": "Test Manufacturer",
        "model_number": "Test Model",
    }

    # Add type-specific model metadata
    if device_type == "ExcitationSource":
        model_metadata.update(
            {
                "source_type": "LED",
                "excitation_mode": "one-photon",
                "wavelength_range_in_nm": [400.0, 470.0],
            }
        )
        model_type = "ExcitationSourceModel"
    elif device_type == "Photodetector":
        model_metadata.update(
            {
                "detector_type": "photodiode",
                "wavelength_range_in_nm": [400.0, 700.0],
                "gain": 1.0e10,
                "gain_unit": "V/W",
            }
        )
        model_type = "PhotodetectorModel"
    elif device_type == "BandOpticalFilter":
        model_metadata.update(
            {
                "filter_type": "Bandpass",
                "center_wavelength_in_nm": 525.0,
                "bandwidth_in_nm": 50.0,
            }
        )
        model_type = "BandOpticalFilterModel"
    elif device_type == "EdgeOpticalFilter":
        model_metadata.update(
            {
                "filter_type": "Longpass",
                "cut_wavelength_in_nm": 475.0,
                "slope_in_percent_cut_wavelength": 1.0,
                "slope_starting_transmission_in_percent": 10.0,
                "slope_ending_transmission_in_percent": 80.0,
            }
        )
        model_type = "EdgeOpticalFilterModel"
    elif device_type == "DichroicMirror":
        model_metadata.update(
            {
                "cut_on_wavelength_in_nm": 495.0,
                "reflection_band_in_nm": [400.0, 495.0],
                "transmission_band_in_nm": [505.0, 700.0],
                "angle_of_incidence_in_degrees": 45.0,
            }
        )
        model_type = "DichroicMirrorModel"

    # Add the model first
    add_ophys_device_model(nwbfile=nwbfile, device_metadata=model_metadata, device_type=model_type)

    # Now add the device instance
    add_ophys_device(nwbfile=nwbfile, device_metadata=device_metadata, device_type=device_type)

    assert len(nwbfile.devices) == 2  # Model + device instance
    assert device_metadata["name"] in nwbfile.devices
    device = nwbfile.devices[device_metadata["name"]]
    assert device.name == device_metadata["name"]
    assert device.description == device_metadata["description"]

    # Check that the device references the correct model
    assert device.model is nwbfile.devices[device_metadata["model"]]

    # Check device-specific attributes
    if device_type == "ExcitationSource":
        assert device.power_in_W == device_metadata["power_in_W"]
        assert device.intensity_in_W_per_m2 == device_metadata["intensity_in_W_per_m2"]
        assert device.exposure_time_in_s == device_metadata["exposure_time_in_s"]
    elif device_type == "Photodetector":
        assert device.serial_number == device_metadata["serial_number"]
    elif device_type == "DichroicMirror":
        assert device.serial_number == device_metadata["serial_number"]

    assert device.__class__.__name__ == device_type


def test_add_ophys_device_model_invalid_device_type():
    nwbfile = mock_NWBFile()
    valid_device_types = [
        "OpticalFiberModel",
        "ExcitationSourceModel",
        "PhotodetectorModel",
        "BandOpticalFilterModel",
        "EdgeOpticalFilterModel",
        "DichroicMirrorModel",
    ]
    with pytest.raises(AssertionError, match=re.escape(f"device_type must be one of {valid_device_types}")):
        add_ophys_device_model(
            nwbfile=nwbfile,
            device_metadata={},
            device_type="invalid_device_type",
        )
=======

# TODO: remove skip when https://github.com/catalystneuro/neuroconv/issues/1429 is fixed
# ruff: noqa: I001
from packaging import version
import pynwb


pytestmark = pytest.mark.skipif(
    version.parse(pynwb.__version__) >= version.parse("3.1.0"),
    reason="TestTDTFiberPhotometryInterface doesn't work with pynwb>=3.1.0.",
)
>>>>>>> e8928366


def test_add_ophys_device_invalid_device_type():
    nwbfile = mock_NWBFile()
    valid_device_types = [
        "ExcitationSource",
        "Photodetector",
        "BandOpticalFilter",
        "EdgeOpticalFilter",
        "DichroicMirror",
    ]
    with pytest.raises(AssertionError, match=re.escape(f"device_type must be one of {valid_device_types}")):
        add_ophys_device(
            nwbfile=nwbfile,
            device_metadata={},
            device_type="invalid_device_type",
        )


def test_add_ophys_device_model_twice():
    nwbfile = mock_NWBFile()
    device_metadata = {
        "name": "optical_fiber_model",
        "description": "Fiber optic implant model specifications from Doric Lenses.",
        "manufacturer": "Doric Lenses",
        "model_number": "Fiber Optic Implant",
        "numerical_aperture": 0.48,
        "core_diameter_in_um": 400.0,
    }
    add_ophys_device_model(nwbfile=nwbfile, device_metadata=device_metadata, device_type="OpticalFiberModel")
    add_ophys_device_model(nwbfile=nwbfile, device_metadata=device_metadata, device_type="OpticalFiberModel")
    assert len(nwbfile.devices) == 1
    assert "optical_fiber_model" in nwbfile.devices
    device_model = nwbfile.devices["optical_fiber_model"]
    assert device_model.name == "optical_fiber_model"
    assert device_model.description == "Fiber optic implant model specifications from Doric Lenses."
    assert device_model.manufacturer == "Doric Lenses"
    assert device_model.model_number == "Fiber Optic Implant"
    assert device_model.numerical_aperture == 0.48
    assert device_model.core_diameter_in_um == 400.0
    assert device_model.__class__.__name__ == "OpticalFiberModel"


def test_add_ophys_device_twice():
    nwbfile = mock_NWBFile()

    # Add model first
    model_metadata = {
        "name": "excitation_source_model",
        "description": "Test model",
        "manufacturer": "Test Manufacturer",
        "model_number": "Test Model",
        "source_type": "LED",
        "excitation_mode": "one-photon",
        "wavelength_range_in_nm": [400.0, 470.0],
    }
    add_ophys_device_model(nwbfile=nwbfile, device_metadata=model_metadata, device_type="ExcitationSourceModel")

    # Add device twice
    device_metadata = {
        "name": "excitation_source",
        "description": "465nm LED for calcium signal excitation.",
        "model": "excitation_source_model",
        "power_in_W": 0.001,
        "intensity_in_W_per_m2": 0.005,
        "exposure_time_in_s": 2.51e-13,
    }
    add_ophys_device(nwbfile=nwbfile, device_metadata=device_metadata, device_type="ExcitationSource")
    add_ophys_device(nwbfile=nwbfile, device_metadata=device_metadata, device_type="ExcitationSource")

    assert len(nwbfile.devices) == 2  # Model + device instance
    assert "excitation_source" in nwbfile.devices
    device = nwbfile.devices["excitation_source"]
    assert device.name == "excitation_source"
    assert device.description == "465nm LED for calcium signal excitation."
    assert device.model is nwbfile.devices["excitation_source_model"]
    assert device.power_in_W == 0.001
    assert device.intensity_in_W_per_m2 == 0.005
    assert device.exposure_time_in_s == 2.51e-13
    assert device.__class__.__name__ == "ExcitationSource"<|MERGE_RESOLUTION|>--- conflicted
+++ resolved
@@ -3,7 +3,6 @@
 from pynwb.testing.mock.file import mock_NWBFile
 import pytest
 
-<<<<<<< HEAD
 from neuroconv.tools.fiber_photometry import add_ophys_device, add_ophys_device_model
 
 
@@ -290,19 +289,6 @@
             device_metadata={},
             device_type="invalid_device_type",
         )
-=======
-
-# TODO: remove skip when https://github.com/catalystneuro/neuroconv/issues/1429 is fixed
-# ruff: noqa: I001
-from packaging import version
-import pynwb
-
-
-pytestmark = pytest.mark.skipif(
-    version.parse(pynwb.__version__) >= version.parse("3.1.0"),
-    reason="TestTDTFiberPhotometryInterface doesn't work with pynwb>=3.1.0.",
-)
->>>>>>> e8928366
 
 
 def test_add_ophys_device_invalid_device_type():
