import re
from copy import deepcopy
from datetime import datetime
from pathlib import Path

import jsonschema
import numpy as np
import pytest
from dateutil.tz import gettz
from numpy.testing import assert_array_equal
from pydantic import FilePath
from pynwb import NWBHDF5IO
from scipy.io.wavfile import read, write

from neuroconv import NWBConverter
from neuroconv.datainterfaces.behavior.audio.audiointerface import AudioInterface
from neuroconv.tools.testing.data_interface_mixins import AudioInterfaceTestMixin


def create_audio_files(
    test_dir: FilePath,
    num_audio_files: int,
    sampling_rate: int,
    num_frames: int,
    dtype: str = "int16",
):
    audio_file_names = []
    for audio_file_ind in range(num_audio_files):
        audio_file_name = Path(test_dir) / f"test_audio_file_{audio_file_ind}.wav"
        write(
            filename=audio_file_name,
            rate=sampling_rate,
            data=np.random.randint(size=(num_frames,), low=np.iinfo(dtype).min, high=np.iinfo(dtype).max, dtype=dtype),
        )
        audio_file_names.append(audio_file_name)
    return audio_file_names


class TestAudioInterface(AudioInterfaceTestMixin):

    data_interface_cls = AudioInterface

    @pytest.fixture(scope="class", autouse=True)
    def setup_test(self, request, tmp_path_factory):

        cls = request.cls

        cls.session_start_time = datetime.now(tz=gettz(name="US/Pacific"))
        cls.num_frames = int(1e7)
        cls.num_audio_files = 3
        cls.sampling_rate = 500
        cls.aligned_segment_starting_times = [0.0, 20.0, 40.0]

        class_tmp_dir = tmp_path_factory.mktemp("class_tmp_dir")
        cls.test_dir = Path(class_tmp_dir)
        cls.file_paths = create_audio_files(
            test_dir=cls.test_dir,
            num_audio_files=cls.num_audio_files,
            sampling_rate=cls.sampling_rate,
            num_frames=cls.num_frames,
        )
        cls.interface_kwargs = dict(file_paths=[cls.file_paths[0]])

    @pytest.fixture(scope="function", autouse=True)
    def setup_converter(self):

        self.nwbfile_path = str(self.test_dir / "audio_test.nwb")
        self.create_audio_converter()
        self.metadata = self.nwb_converter.get_metadata()
        self.metadata["NWBFile"].update(session_start_time=self.session_start_time)

    def create_audio_converter(self):
        class AudioTestNWBConverter(NWBConverter):
            data_interface_classes = dict(Audio=AudioInterface)

        source_data = dict(Audio=dict(file_paths=self.file_paths))
        self.nwb_converter = AudioTestNWBConverter(source_data)
        self.interface = self.nwb_converter.data_interface_objects["Audio"]
        self.interface.set_aligned_segment_starting_times(
            aligned_segment_starting_times=self.aligned_segment_starting_times
        )

    def test_unsupported_format(self):
        not_a_wav_file_path = self.test_dir / "test.test"
        not_a_wav_file_path.touch()

        exc_msg = "The currently supported file format for audio is WAV file. Some of the provided files does not match this format: ['.test']."
<<<<<<< HEAD
        with self.assertRaisesWith(ValueError, exc_msg=exc_msg):
            AudioInterface(file_paths=[not_a_wav_file_path])
=======
        with pytest.raises(ValueError, match=re.escape(exc_msg)):
            AudioInterface(file_paths=["test.test"])
>>>>>>> d04457a0

    def test_get_metadata(self):
        audio_interface = AudioInterface(file_paths=self.file_paths)
        metadata = audio_interface.get_metadata()
        audio_metadata = metadata["Behavior"]["Audio"]

        assert len(audio_metadata) == self.num_audio_files

    def test_incorrect_write_as(self):
        with pytest.raises(jsonschema.exceptions.ValidationError):
            self.nwb_converter.run_conversion(
                nwbfile_path=self.nwbfile_path,
                metadata=self.metadata,
                conversion_options=dict(Audio=dict(write_as="bad_option")),
                overwrite=True,
            )

    def test_write_as_acquisition(self):
        conversion_opts = dict(Audio=dict(write_as="acquisition"))
        nwbfile_path = str(self.test_dir / "audio_write_as_acquisition.nwb")
        self.nwb_converter.run_conversion(
            nwbfile_path=nwbfile_path,
            metadata=self.metadata,
            conversion_options=conversion_opts,
        )
        with NWBHDF5IO(path=nwbfile_path, mode="r") as io:
            nwbfile = io.read()
            container = nwbfile.acquisition
            metadata = self.nwb_converter.get_metadata()
            for audio_ind, audio_metadata in enumerate(metadata["Behavior"]["Audio"]):
                audio_interface_name = audio_metadata["name"]
                assert audio_interface_name in container
                assert audio_interface_name not in nwbfile.stimulus

    def test_incomplete_metadata(self):
        metadata = deepcopy(self.metadata)
        metadata["Behavior"].update(Audio=[dict(name="Audio", description="Acoustic waveform series.")])
        expected_error_message = (
            "The Audio metadata is incomplete (1 entry)! Expected 3 (one for each entry of 'file_paths')."
        )
        with pytest.raises(AssertionError, match=re.escape(expected_error_message)):
            self.nwb_converter.run_conversion(nwbfile_path=self.nwbfile_path, metadata=metadata, overwrite=True)

    def test_metadata_update(self):
        metadata = deepcopy(self.metadata)
        metadata["Behavior"]["Audio"][0].update(description="New description for Acoustic waveform series.")
        nwbfile_path = str(self.test_dir / "audio_with_updated_metadata.nwb")
        self.nwb_converter.run_conversion(nwbfile_path=nwbfile_path, metadata=metadata, overwrite=True)
        with NWBHDF5IO(path=nwbfile_path, mode="r") as io:
            nwbfile = io.read()
            container = nwbfile.stimulus
            audio_name = metadata["Behavior"]["Audio"][0]["name"]
            assert container[audio_name].description == "New description for Acoustic waveform series."

    def test_not_all_metadata_are_unique(self):
        metadata = deepcopy(self.metadata)
        metadata["Behavior"].update(
            Audio=[
                dict(name="Audio", description="Acoustic waveform series."),
                dict(name="Audio", description="Acoustic waveform series."),
                dict(name="Audio2", description="Acoustic waveform series."),
            ],
        )
        expected_error_message = "Some of the names for Audio metadata are not unique."
        with pytest.raises(AssertionError, match=re.escape(expected_error_message)):
            self.interface.run_conversion(nwbfile_path=self.nwbfile_path, metadata=metadata, overwrite=True)

    def test_segment_starting_times_are_floats(self):
        with pytest.raises(AssertionError, match="Argument 'aligned_segment_starting_times' must be a list of floats."):
            self.interface.set_aligned_segment_starting_times(aligned_segment_starting_times=[0, 1, 2])

    def test_segment_starting_times_length_mismatch(self):
        with pytest.raises(AssertionError) as exc_info:
            self.interface.set_aligned_segment_starting_times(aligned_segment_starting_times=[0.0, 1.0, 2.0, 4.0])
        exc_msg = "The number of entries in 'aligned_segment_starting_times' (4) must be equal to the number of audio file paths (3)."
        assert str(exc_info.value) == exc_msg

    def test_set_aligned_segment_starting_times(self):
        fresh_interface = AudioInterface(file_paths=self.file_paths[:2])

        aligned_segment_starting_times = [0.0, 1.0]
        fresh_interface.set_aligned_segment_starting_times(
            aligned_segment_starting_times=aligned_segment_starting_times
        )

        assert_array_equal(x=self.interface._segment_starting_times, y=self.aligned_segment_starting_times)

    def test_set_aligned_starting_time(self):
        fresh_interface = AudioInterface(file_paths=self.file_paths[:2])

        aligned_starting_time = 1.23
        relative_starting_times = [0.0, 1.0]
        fresh_interface.set_aligned_segment_starting_times(aligned_segment_starting_times=relative_starting_times)
        fresh_interface.set_aligned_starting_time(aligned_starting_time=aligned_starting_time)

        expecting_starting_times = [
            relative_starting_time + aligned_starting_time for relative_starting_time in relative_starting_times
        ]
        assert_array_equal(x=fresh_interface._segment_starting_times, y=expecting_starting_times)

    def test_run_conversion(self):
        file_paths = self.nwb_converter.data_interface_objects["Audio"].source_data["file_paths"]
        audio_test_data = [read(filename=file_path, mmap=True)[1] for file_path in file_paths]

        nwbfile_path = str(self.test_dir / "audio_test_data.nwb")
        self.nwb_converter.run_conversion(
            nwbfile_path=nwbfile_path,
            metadata=self.metadata,
            conversion_options=dict(
                Audio=dict(
                    iterator_options=dict(
                        buffer_gb=1e7 / 1e9,
                    )
                )
            ),  # use a low buffer_gb, so we can test the full GenericDataChunkIterator
            overwrite=True,
        )

        with NWBHDF5IO(path=nwbfile_path, mode="r") as io:
            nwbfile = io.read()
            container = nwbfile.stimulus
            metadata = self.nwb_converter.get_metadata()
            assert len(container) == 3
            for audio_ind, audio_metadata in enumerate(metadata["Behavior"]["Audio"]):
                audio_interface_name = audio_metadata["name"]
                assert audio_interface_name in container
                assert self.aligned_segment_starting_times[audio_ind] == container[audio_interface_name].starting_time
                assert self.sampling_rate == container[audio_interface_name].rate
                assert_array_equal(audio_test_data[audio_ind], container[audio_interface_name].data)<|MERGE_RESOLUTION|>--- conflicted
+++ resolved
@@ -85,13 +85,8 @@
         not_a_wav_file_path.touch()
 
         exc_msg = "The currently supported file format for audio is WAV file. Some of the provided files does not match this format: ['.test']."
-<<<<<<< HEAD
-        with self.assertRaisesWith(ValueError, exc_msg=exc_msg):
-            AudioInterface(file_paths=[not_a_wav_file_path])
-=======
         with pytest.raises(ValueError, match=re.escape(exc_msg)):
             AudioInterface(file_paths=["test.test"])
->>>>>>> d04457a0
 
     def test_get_metadata(self):
         audio_interface = AudioInterface(file_paths=self.file_paths)
