name: Minimal and Full Tests
on:
  schedule:
    - cron: "0 16 * * *"  # Daily at noon EST
  pull_request:

env:
  DANDI_API_KEY: ${{ secrets.DANDI_API_KEY }}

jobs:
  run:
    name: Minimal and full tests on ${{ matrix.os }} with Python ${{ matrix.python-version }}
    runs-on: ${{ matrix.os }}
    strategy:
      fail-fast: false
      matrix:
        python-version: [3.7, 3.8, 3.9]
        os: [ubuntu-latest, macos-latest, windows-latest]
    steps:
      - uses: s-weigand/setup-conda@v1
      - uses: actions/checkout@v2
      - run: git fetch --prune --unshallow --tags
      - name: Setup Python ${{ matrix.python-version }}
        uses: actions/setup-python@v2
        with:
          python-version: ${{ matrix.python-version }}

      - name: Global Setup
        run: |
          python -m pip install -U pip  # Official recommended way
          pip install pytest-xdist
          git config --global user.email "CI@example.com"
          git config --global user.name "CI Almighty"
          pip install wheel # Needed for scan image
<<<<<<< HEAD

      - name: Install with minimal requirements
        run: pip install .[test]
      - name: Run minimal tests
        run: pytest tests/test_minimal -n auto --dist loadscope

      - name: Install with ophys requirements
        run: pip install .[ophys]
      - name: Run ophys tests
        run: pytest tests/test_ophys -n auto --dist loadscope

=======
      - name: Install neuroconv with minimal requirements
        run: pip install .[test]
      - name: Run minimal tests
        run: |
          pytest tests/test_minimal -n auto --dist loadscope
          pytest tests/test_spikeinterface  # TODO: when SI is not in minimal, make a subsequent job
>>>>>>> d1ec04c2
      - name: Install full requirements (-e needed for codecov report)
        run: pip install -e .[full]



      - name: Get ephy_testing_data current head hash
        id: ephys
        run: echo "::set-output name=HASH_EPHY_DATASET::$(git ls-remote https://gin.g-node.org/NeuralEnsemble/ephy_testing_data.git HEAD | cut -f1)"
      - name: Cache ephys dataset - ${{ steps.ephys.outputs.HASH_EPHY_DATASET }}
        uses: actions/cache@v2
        id: cache-ephys-datasets
        with:
          path: ./ephy_testing_data
          key: ephys-datasets-2022-08-18-${{ matrix.os }}-${{ steps.ephys.outputs.HASH_EPHY_DATASET }}
      - name: Get ophys_testing_data current head hash
        id: ophys
        run: echo "::set-output name=HASH_OPHYS_DATASET::$(git ls-remote https://gin.g-node.org/CatalystNeuro/ophys_testing_data.git HEAD | cut -f1)"
      - name: Cache ophys dataset - ${{ steps.ophys.outputs.HASH_OPHYS_DATASET }}
        uses: actions/cache@v2
        id: cache-ophys-datasets
        with:
          path: ./ophys_testing_data
          key: ophys-datasets-2022-08-18-${{ matrix.os }}-${{ steps.ophys.outputs.HASH_OPHYS_DATASET }}
      - name: Get behavior_testing_data current head hash
        id: behavior
        run: echo "::set-output name=HASH_BEHAVIOR_DATASET::$(git ls-remote https://gin.g-node.org/CatalystNeuro/behavior_testing_data.git HEAD | cut -f1)"
      - name: Cache behavior dataset - ${{ steps.behavior.outputs.HASH_BEHAVIOR_DATASET }}
        uses: actions/cache@v2
        id: cache-behavior-datasets
        with:
          path: ./behavior_testing_data
          key: behavior-datasets-2022-08-18-${{ matrix.os }}-${{ steps.behavior.outputs.HASH_behavior_DATASET }}



      - if: steps.cache-ephys-datasets.outputs.cache-hit == false || steps.cache-ophys-datasets.outputs.cache-hit == false || steps.cache-behavior-datasets.outputs.cache-hit == false
        name: Install and configure AWS CLI
        run: |
          pip install awscli==1.25.27
          aws configure set aws_access_key_id ${{ secrets.AWS_ACCESS_KEY_ID }}
          aws configure set aws_secret_access_key ${{ secrets.AWS_SECRET_ACCESS_KEY }}

      - if: steps.cache-ephys-datasets.outputs.cache-hit == false
        name: Download ephys dataset from S3
        run: aws s3 cp --recursive ${{ secrets.S3_GIN_BUCKET }}/ephy_testing_data ./ephy_testing_data
      - if: steps.cache-ophys-datasets.outputs.cache-hit == false
        name: Download ophys dataset from S3
        run: aws s3 cp --recursive ${{ secrets.S3_GIN_BUCKET }}/ophys_testing_data ./ophys_testing_data
      - if: steps.cache-behavior-datasets.outputs.cache-hit == false
        name: Download behavior dataset from S3
        run: aws s3 cp --recursive ${{ secrets.S3_GIN_BUCKET }}/behavior_testing_data ./behavior_testing_data



      - name: Run full pytest with coverage
        run: pytest -n auto --dist loadscope --cov=./ --cov-report xml:./codecov.xml
      - if: ${{ matrix.python-version == '3.9' && matrix.os == 'ubuntu-latest'}}
        name: Upload full coverage to Codecov
        uses: codecov/codecov-action@v1
        with:
          token: ${{ secrets.CODECOV_TOKEN }}
          file: ./codecov.xml
          flags: unittests
          name: codecov-umbrella
          yml: ./codecov.yml<|MERGE_RESOLUTION|>--- conflicted
+++ resolved
@@ -32,26 +32,38 @@
           git config --global user.email "CI@example.com"
           git config --global user.name "CI Almighty"
           pip install wheel # Needed for scan image
-<<<<<<< HEAD
 
-      - name: Install with minimal requirements
+
+
+      - name: Install neuroconv with minimal requirements
         run: pip install .[test]
       - name: Run minimal tests
         run: pytest tests/test_minimal -n auto --dist loadscope
+
+
+
+      - name: Install with behavior requirements
+        run: pip install .[behavior]
+      - name: Run behavior tests
+        run: pytest tests/test_behavior -n auto --dist loadscope
+
+      - name: Install with icephys requirements
+        run: pip install .[icephys]
+      - name: Run icephys tests
+        run: pytest tests/test_icephys -n auto --dist loadscope
+
+      - name: Install with ecephys requirements
+        run: pip install .[ecephys]
+      - name: Run ecephys tests
+        run: pytest tests/test_ecephys -n auto --dist loadscope
 
       - name: Install with ophys requirements
         run: pip install .[ophys]
       - name: Run ophys tests
         run: pytest tests/test_ophys -n auto --dist loadscope
 
-=======
-      - name: Install neuroconv with minimal requirements
-        run: pip install .[test]
-      - name: Run minimal tests
-        run: |
-          pytest tests/test_minimal -n auto --dist loadscope
-          pytest tests/test_spikeinterface  # TODO: when SI is not in minimal, make a subsequent job
->>>>>>> d1ec04c2
+
+
       - name: Install full requirements (-e needed for codecov report)
         run: pip install -e .[full]
 
