name: Minimal and Full Tests
on:
  schedule:
    - cron: "0 16 * * *"  # Daily at noon EST
  pull_request:

env:
  DANDI_API_KEY: ${{ secrets.DANDI_API_KEY }}

jobs:
  run:
    name: Minimal and full tests on ${{ matrix.os }} with Python ${{ matrix.python-version }}
    runs-on: ${{ matrix.os }}
    strategy:
      fail-fast: false
      matrix:
        python-version: [3.7, 3.8, 3.9]
        os: [ubuntu-latest, macos-latest, windows-latest]
    steps:
      - uses: s-weigand/setup-conda@v1
      - uses: actions/checkout@v2
      - run: git fetch --prune --unshallow --tags
      - name: Setup Python ${{ matrix.python-version }}
        uses: actions/setup-python@v2
        with:
          python-version: ${{ matrix.python-version }}

      - name: Global Setup
        run: |
          python -m pip install -U pip  # Official recommended way
          pip install pytest-xdist
          git config --global user.email "CI@example.com"
          git config --global user.name "CI Almighty"
          pip install wheel # Needed for scan image
      - name: Install neuroconv with minimal requirements
        run: pip install .[test]
      - name: Run minimal tests
        run: pytest tests/test_internals -n auto --dist loadscope
      - name: Install full requirements (-e needed for codecov report)
        run: pip install -e .[full]



      - name: Get ephy_testing_data current head hash
        id: ephys
        run: echo "::set-output name=HASH_EPHY_DATASET::$(git ls-remote https://gin.g-node.org/NeuralEnsemble/ephy_testing_data.git HEAD | cut -f1)"
      - name: Cache ephys dataset - ${{ steps.ephys.outputs.HASH_EPHY_DATASET }}
        uses: actions/cache@v2
        id: cache-ephys-datasets
        with:
          path: ./ephy_testing_data
<<<<<<< HEAD
          key: ecephys-datasets-2022-08-07-${{ matrix.os }}-${{ steps.ecephys.outputs.HASH_EPHY_DATASET }}
=======
          key: ephys-datasets-2022-08-18-${{ matrix.os }}-${{ steps.ephys.outputs.HASH_EPHY_DATASET }}
>>>>>>> e2d7ad53
      - name: Get ophys_testing_data current head hash
        id: ophys
        run: echo "::set-output name=HASH_OPHYS_DATASET::$(git ls-remote https://gin.g-node.org/CatalystNeuro/ophys_testing_data.git HEAD | cut -f1)"
      - name: Cache ophys dataset - ${{ steps.ophys.outputs.HASH_OPHYS_DATASET }}
        uses: actions/cache@v2
        id: cache-ophys-datasets
        with:
          path: ./ophys_testing_data
          key: ophys-datasets-2022-08-18-${{ matrix.os }}-${{ steps.ophys.outputs.HASH_OPHYS_DATASET }}
      - name: Get behavior_testing_data current head hash
        id: behavior
        run: echo "::set-output name=HASH_BEHAVIOR_DATASET::$(git ls-remote https://gin.g-node.org/CatalystNeuro/behavior_testing_data.git HEAD | cut -f1)"
      - name: Cache behavior dataset - ${{ steps.behavior.outputs.HASH_BEHAVIOR_DATASET }}
        uses: actions/cache@v2
        id: cache-behavior-datasets
        with:
          path: ./behavior_testing_data
          key: behavior-datasets-2022-08-18-${{ matrix.os }}-${{ steps.behavior.outputs.HASH_behavior_DATASET }}



      - if: steps.cache-ephys-datasets.outputs.cache-hit == false || steps.cache-ophys-datasets.outputs.cache-hit == false || steps.cache-behavior-datasets.outputs.cache-hit == false
        name: Install and configure AWS CLI
        run: |
<<<<<<< HEAD
          datalad install https://gin.g-node.org/NeuralEnsemble/ephy_testing_data
          cd ephy_testing_data
          datalad get -r ./neuralynx/Cheetah_v5.4.0/original_data/
          datalad get -r ./neuralynx/Cheetah_v5.5.1/original_data/
          datalad get -r ./neuralynx/Cheetah_v5.6.3/original_data/
          datalad get -r ./neuralynx/Cheetah_v5.7.4/original_data/
          datalad get -r ./neuroscope/
          datalad get -r ./openephysbinary/v0.4.4.1_with_video_tracking/
          datalad get -r ./blackrock/
          datalad get -r ./intan/
          datalad get -r ./spikegadgets/
          datalad get -r ./spike2/
          datalad get -r ./spikeglx/Noise4Sam_g0/Noise4Sam_g0_imec0/
          datalad get -r ./spikeglx/TEST_20210920_0_g0/
          datalad get -r ./phy/phy_example_0/
          datalad get -r ./axona/
          datalad get -r ./cellexplorer/
          datalad get -r ./axon/
          datalad get -r ./edf/
          datalad get -r ./tdt/aep_05/
          cd ..
      - if: steps.cache-ophys-datasets.outputs.cache-hit == false && (matrix.os == 'ubuntu-latest' || matrix.os == 'windows-latest')
        name: "Force GIN: ophys download"
        run: datalad install -rg https://gin.g-node.org/CatalystNeuro/ophys_testing_data
      - if: steps.cache-behavior-datasets.outputs.cache-hit == false && (matrix.os == 'ubuntu-latest' || matrix.os == 'windows-latest')
        name: "Force GIN: behavior download"
        run: datalad install -rg https://gin.g-node.org/CatalystNeuro/behavior_testing_data
=======
          pip install awscli==1.25.27
          aws configure set aws_access_key_id ${{ secrets.AWS_ACCESS_KEY_ID }}
          aws configure set aws_secret_access_key ${{ secrets.AWS_SECRET_ACCESS_KEY }}

      - if: steps.cache-ephys-datasets.outputs.cache-hit == false
        name: Download ephys dataset from S3
        run: aws s3 cp --recursive ${{ secrets.S3_GIN_BUCKET }}/ephy_testing_data ./ephy_testing_data
      - if: steps.cache-ophys-datasets.outputs.cache-hit == false
        name: Download ophys dataset from S3
        run: aws s3 cp --recursive ${{ secrets.S3_GIN_BUCKET }}/ophys_testing_data ./ophys_testing_data
      - if: steps.cache-behavior-datasets.outputs.cache-hit == false
        name: Download behavior dataset from S3
        run: aws s3 cp --recursive ${{ secrets.S3_GIN_BUCKET }}/behavior_testing_data ./behavior_testing_data


>>>>>>> e2d7ad53

      - name: Run full pytest with coverage
        run: pytest -n auto --dist loadscope --cov=./ --cov-report xml:./codecov.xml
      - if: ${{ matrix.python-version == '3.9' && matrix.os == 'ubuntu-latest'}}
        name: Upload full coverage to Codecov
        uses: codecov/codecov-action@v1
        with:
          token: ${{ secrets.CODECOV_TOKEN }}
          file: ./codecov.xml
          flags: unittests
          name: codecov-umbrella
          yml: ./codecov.yml<|MERGE_RESOLUTION|>--- conflicted
+++ resolved
@@ -49,11 +49,7 @@
         id: cache-ephys-datasets
         with:
           path: ./ephy_testing_data
-<<<<<<< HEAD
-          key: ecephys-datasets-2022-08-07-${{ matrix.os }}-${{ steps.ecephys.outputs.HASH_EPHY_DATASET }}
-=======
           key: ephys-datasets-2022-08-18-${{ matrix.os }}-${{ steps.ephys.outputs.HASH_EPHY_DATASET }}
->>>>>>> e2d7ad53
       - name: Get ophys_testing_data current head hash
         id: ophys
         run: echo "::set-output name=HASH_OPHYS_DATASET::$(git ls-remote https://gin.g-node.org/CatalystNeuro/ophys_testing_data.git HEAD | cut -f1)"
@@ -72,41 +68,11 @@
         with:
           path: ./behavior_testing_data
           key: behavior-datasets-2022-08-18-${{ matrix.os }}-${{ steps.behavior.outputs.HASH_behavior_DATASET }}
-
-
-
+          
       - if: steps.cache-ephys-datasets.outputs.cache-hit == false || steps.cache-ophys-datasets.outputs.cache-hit == false || steps.cache-behavior-datasets.outputs.cache-hit == false
         name: Install and configure AWS CLI
         run: |
-<<<<<<< HEAD
-          datalad install https://gin.g-node.org/NeuralEnsemble/ephy_testing_data
-          cd ephy_testing_data
-          datalad get -r ./neuralynx/Cheetah_v5.4.0/original_data/
-          datalad get -r ./neuralynx/Cheetah_v5.5.1/original_data/
-          datalad get -r ./neuralynx/Cheetah_v5.6.3/original_data/
-          datalad get -r ./neuralynx/Cheetah_v5.7.4/original_data/
-          datalad get -r ./neuroscope/
-          datalad get -r ./openephysbinary/v0.4.4.1_with_video_tracking/
-          datalad get -r ./blackrock/
-          datalad get -r ./intan/
-          datalad get -r ./spikegadgets/
-          datalad get -r ./spike2/
-          datalad get -r ./spikeglx/Noise4Sam_g0/Noise4Sam_g0_imec0/
-          datalad get -r ./spikeglx/TEST_20210920_0_g0/
-          datalad get -r ./phy/phy_example_0/
-          datalad get -r ./axona/
-          datalad get -r ./cellexplorer/
-          datalad get -r ./axon/
-          datalad get -r ./edf/
-          datalad get -r ./tdt/aep_05/
-          cd ..
-      - if: steps.cache-ophys-datasets.outputs.cache-hit == false && (matrix.os == 'ubuntu-latest' || matrix.os == 'windows-latest')
-        name: "Force GIN: ophys download"
-        run: datalad install -rg https://gin.g-node.org/CatalystNeuro/ophys_testing_data
-      - if: steps.cache-behavior-datasets.outputs.cache-hit == false && (matrix.os == 'ubuntu-latest' || matrix.os == 'windows-latest')
-        name: "Force GIN: behavior download"
-        run: datalad install -rg https://gin.g-node.org/CatalystNeuro/behavior_testing_data
-=======
+
           pip install awscli==1.25.27
           aws configure set aws_access_key_id ${{ secrets.AWS_ACCESS_KEY_ID }}
           aws configure set aws_secret_access_key ${{ secrets.AWS_SECRET_ACCESS_KEY }}
@@ -120,10 +86,6 @@
       - if: steps.cache-behavior-datasets.outputs.cache-hit == false
         name: Download behavior dataset from S3
         run: aws s3 cp --recursive ${{ secrets.S3_GIN_BUCKET }}/behavior_testing_data ./behavior_testing_data
-
-
->>>>>>> e2d7ad53
-
       - name: Run full pytest with coverage
         run: pytest -n auto --dist loadscope --cov=./ --cov-report xml:./codecov.xml
       - if: ${{ matrix.python-version == '3.9' && matrix.os == 'ubuntu-latest'}}
