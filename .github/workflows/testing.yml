name: Minimal and Full Tests

on:
  workflow_call:
    inputs:
      python-versions:
        description: 'List of Python versions to use in matrix, as JSON string'
        required: true
        type: string
<<<<<<< HEAD
        default: '["3.9", "3.10", "3.11", "3.12", "3.13"]'
=======
>>>>>>> 60c5e2a9
      os-versions:
        description: 'List of OS versions to use in matrix, as JSON string'
        required: true
        type: string

    secrets:
      AWS_ACCESS_KEY_ID:
        required: true
      AWS_SECRET_ACCESS_KEY:
        required: true
      S3_GIN_BUCKET:
        required: true
      CODECOV_TOKEN:
        required: true
  workflow_dispatch:

jobs:
  run:
    name: ${{ matrix.os }} Python ${{ matrix.python-version }}
    runs-on: ${{ matrix.os }}
    strategy:
      fail-fast: false
      matrix:
        python-version: ${{ fromJson(inputs.python-versions) }}
        os: ${{ fromJson(inputs.os-versions) }}
    steps:
      - uses: actions/checkout@v4
      - run: git fetch --prune --unshallow --tags
      - name: Setup Python ${{ matrix.python-version }}
        uses: actions/setup-python@v5
        with:
          python-version: ${{ matrix.python-version }}

      - name: Global Setup
        run: |
          python -m pip install -U pip  # Official recommended way
          git config --global user.email "CI@example.com"
          git config --global user.name "CI Almighty"

      - name: Install NeuroConv with minimal requirements
        run: pip install .
      - name: Test initial import of all non-lazy dependencies
        run: python -c "import neuroconv"
      - name: Install Wine (For Plexon2 Tests)
        uses: ./.github/actions/install-wine
        with:
          os: ${{ runner.os }}

      - name: Install NeuroConv with testing requirements
        run: pip install .[test]
      - name: Run import tests
        run: |
          pytest tests/imports.py::TestImportStructure::test_top_level
          pytest tests/imports.py::TestImportStructure::test_tools
          pytest tests/imports.py::TestImportStructure::test_datainterfaces

      - name: Run minimal tests
        run: pytest tests/test_minimal -vv -rsx -n auto --dist loadscope

      - name: Install additional specific testing-only requirements
        run: pip install .[test]

      - name: Install with ecephys requirements
        run: pip install .[ecephys]
      - name: Run ecephys tests
        run: pytest tests/test_ecephys -vv -rsx -n auto --dist loadscope

      - name: Install with ophys requirements
        run: pip install .[ophys]
      - name: Run ophys tests
        run: pytest tests/test_ophys -vv -rsx -n auto --dist loadscope

      - name: Install with behavior requirements
        run: pip install .[behavior]
      - name: Run behavior tests
        run: pytest tests/test_behavior -vv -rsx -n auto --dist loadscope

      - name: Install with icephys requirements
        run: pip install .[icephys]

      #- name: Run icephys tests  # There are no icephys specific tests without data
      #  run: pytest tests/test_icephys -rsx -n auto --dist loadscope

      - name: Prepare data for tests
        uses: ./.github/actions/load-data
        with:
          aws-access-key-id: ${{ secrets.AWS_ACCESS_KEY_ID }}
          aws-secret-access-key: ${{ secrets.AWS_SECRET_ACCESS_KEY }}
          s3-gin-bucket: ${{ secrets.S3_GIN_BUCKET }}
          os: ${{ matrix.os }}

      - name: Install full requirements
        run: pip install .[full]

      - name: Run full pytest with coverage
        run: pytest -vv -rsx -n auto --dist loadscope --cov=neuroconv --cov-report xml:./codecov.xml
      - name: Upload full coverage to Codecov
        if: ${{ matrix.python-version == '3.9' && matrix.os == 'ubuntu-latest' }}
        uses: codecov/codecov-action@v4
        with:
          token: ${{ secrets.CODECOV_TOKEN }}
          file: ./codecov.xml
          flags: unittests
          name: codecov-umbrella
          codecov_yml_path: ./codecov.yml
          fail_ci_if_error: true
          verbose: true<|MERGE_RESOLUTION|>--- conflicted
+++ resolved
@@ -7,10 +7,6 @@
         description: 'List of Python versions to use in matrix, as JSON string'
         required: true
         type: string
-<<<<<<< HEAD
-        default: '["3.9", "3.10", "3.11", "3.12", "3.13"]'
-=======
->>>>>>> 60c5e2a9
       os-versions:
         description: 'List of OS versions to use in matrix, as JSON string'
         required: true
