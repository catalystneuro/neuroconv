name: Deploy tests

on:
<<<<<<< HEAD
  # TODO: disabled to save resources
#  pull_request:
#    types: [synchronize, opened, reopened, ready_for_review] # defaults + ready_for_review
#  merge_group:
=======
  pull_request:
    types: [synchronize, opened, reopened, ready_for_review]
    # Synchronize, open and reopened are the default types for pull request
    # We add ready_for_review to trigger the check for changelog and full tests when ready for review is clicked
  merge_group:
>>>>>>> 44c2475c
  workflow_dispatch:

concurrency:
  group: ${{ github.workflow }}-${{ github.ref }}
  cancel-in-progress: true

jobs:

  assess-file-changes:
    uses: ./.github/workflows/assess-file-changes.yml

  detect-changelog-updates:
    needs: assess-file-changes
    if: ${{ needs.assess-file-changes.outputs.SOURCE_CHANGED == 'true' && github.event.pull_request.draft == false }}
    name: Auto-detecting CHANGELOG.md updates
    runs-on: ubuntu-latest
    steps:
      - if: ${{ needs.assess-file-changes.outputs.CHANGELOG_UPDATED == 'true' }}
        run: echo "CHANGELOG.md has been updated."
      - if: ${{ needs.assess-file-changes.outputs.CHANGELOG_UPDATED == 'false' }}
        run: |
          echo "CHANGELOG.md has not been updated."
          0

  run-tests:
    needs: assess-file-changes
    if: ${{ needs.assess-file-changes.outputs.SOURCE_CHANGED == 'true' }}
    uses: ./.github/workflows/testing.yml
    secrets:
      AWS_ACCESS_KEY_ID: ${{ secrets.AWS_ACCESS_KEY_ID }}
      AWS_SECRET_ACCESS_KEY: ${{ secrets.AWS_SECRET_ACCESS_KEY }}
      S3_GIN_BUCKET: ${{ secrets.S3_GIN_BUCKET }}
      CODECOV_TOKEN: ${{ secrets.CODECOV_TOKEN }}
    with:  #  Ternary operator: condition && value_if_true || value_if_false
      python-versions: ${{ github.event.pull_request.draft == true && '["3.9"]' || '["3.9", "3.10", "3.11", "3.12"]' }}
      os-versions: ${{ github.event.pull_request.draft == true && '["ubuntu-latest"]' || '["ubuntu-latest", "macos-latest", "macos-13", "windows-latest"]' }}

  # If the conversion gallery is the only thing that changed, run doctests only
  run-doctests-only:
    needs: assess-file-changes
    if: ${{ needs.assess-file-changes.outputs.CONVERSION_GALLERY_CHANGED == 'true' && needs.assess-file-changes.outputs.SOURCE_CHANGED != 'true' }}
    uses: ./.github/workflows/doctests.yml
    with:  #  Ternary operator: condition && value_if_true || value_if_false
      python-versions: ${{ github.event.pull_request.draft == true && '["3.9"]' || '["3.9", "3.10", "3.11", "3.12"]' }}
      os-versions: ${{ github.event.pull_request.draft == true && '["ubuntu-latest"]' || '["ubuntu-latest", "macos-latest", "macos-13", "windows-latest"]' }}


  run-live-service-tests:
    needs: assess-file-changes
    if: ${{ needs.assess-file-changes.outputs.SOURCE_CHANGED == 'true' }}
    uses: ./.github/workflows/live-service-testing.yml
    secrets:
      DANDI_API_KEY: ${{ secrets.DANDI_API_KEY }}
    with:  #  Ternary operator: condition && value_if_true || value_if_false
      python-versions: ${{ github.event.pull_request.draft == true && '["3.9"]' || '["3.9", "3.10", "3.11", "3.12"]' }}
      os-versions: ${{ github.event.pull_request.draft == true && '["ubuntu-latest"]' || '["ubuntu-latest", "macos-latest", "macos-13", "windows-latest"]' }}


  check-final-status:
    name: All tests passing
    if: always()
    needs:
      - run-tests
      - run-doctests-only
    runs-on: ubuntu-latest
    steps:
      - name: Decide whether all jobs succeeded or at least one failed
        uses: re-actors/alls-green@release/v1
        with:
          allowed-skips: run-tests, run-doctests-only
          jobs: ${{ toJSON(needs) }}<|MERGE_RESOLUTION|>--- conflicted
+++ resolved
@@ -1,18 +1,12 @@
 name: Deploy tests
 
 on:
-<<<<<<< HEAD
   # TODO: disabled to save resources
 #  pull_request:
-#    types: [synchronize, opened, reopened, ready_for_review] # defaults + ready_for_review
+#    types: [synchronize, opened, reopened, ready_for_review]
+#    # Synchronize, open and reopened are the default types for pull request
+#    # We add ready_for_review to trigger the check for changelog and full tests when ready for review is clicked
 #  merge_group:
-=======
-  pull_request:
-    types: [synchronize, opened, reopened, ready_for_review]
-    # Synchronize, open and reopened are the default types for pull request
-    # We add ready_for_review to trigger the check for changelog and full tests when ready for review is clicked
-  merge_group:
->>>>>>> 44c2475c
   workflow_dispatch:
 
 concurrency:
